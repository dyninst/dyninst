--- conflicted
+++ resolved
@@ -37,18 +37,11 @@
 #include "dyntypes.h"
 #include <string>
 
-<<<<<<< HEAD
-=======
 #if defined(_MSC_VER)	
-
 #include <set>
-
 #else
-
->>>>>>> 5eecdfe3
 #include <regex.h>
 #include <string>
-
 #endif
 
 namespace Dyninst{
