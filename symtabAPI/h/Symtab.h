--- conflicted
+++ resolved
@@ -335,10 +335,6 @@
    bool addUserRegion(Region *newreg);
    bool addUserType(Type *newtypeg);
 
-<<<<<<< HEAD
-
-=======
->>>>>>> 211d2abd
    /***** Private Data Members *****/
    private:
    std::string member_name_;
