/*
 * Copyright (c) 1996-2011 Barton P. Miller
 * 
 * We provide the Paradyn Parallel Performance Tools (below
 * described as "Paradyn") on an AS IS basis, and do not warrant its
 * validity or performance.  We reserve the right to update, modify,
 * or discontinue this software at any time.  We shall have no
 * obligation to supply such updates or modifications or any other
 * form of support to you.
 * 
 * By your use of Paradyn, you understand and agree that we (or any
 * other person or entity with proprietary rights in Paradyn) are
 * under no obligation to provide either maintenance services,
 * update services, notices of latent defects, or correction of
 * defects for Paradyn.
 * 
 * This library is free software; you can redistribute it and/or
 * modify it under the terms of the GNU Lesser General Public
 * License as published by the Free Software Foundation; either
 * version 2.1 of the License, or (at your option) any later version.
 * 
 * This library is distributed in the hope that it will be useful,
 * but WITHOUT ANY WARRANTY; without even the implied warranty of
 * MERCHANTABILITY or FITNESS FOR A PARTICULAR PURPOSE.  See the GNU
 * Lesser General Public License for more details.
 * 
 * You should have received a copy of the GNU Lesser General Public
 * License along with this library; if not, write to the Free Software
 * Foundation, Inc., 51 Franklin Street, Fifth Floor, Boston, MA 02110-1301 USA
 */

#ifndef __SYMTAB_H__
#define __SYMTAB_H__

#include <set>

#include "Symbol.h"
#include "Module.h"
#include "Region.h"

#include "Annotatable.h"
#include "Serialization.h"

#include "ProcReader.h"

#include "boost/shared_ptr.hpp"

class MappedFile;

#define SYM_MAJOR 6
#define SYM_MINOR 2
#define SYM_BETA  1
 
namespace Dyninst {
namespace SymtabAPI {

class Archive;
class builtInTypeCollection;

class ExceptionBlock;
class Object;
class localVar;
class relocationEntry;
class Type;

typedef Dyninst::ProcessReader MemRegReader;

class Symtab : public LookupInterface,
               public Serializable,
               public AnnotatableSparse
{

   friend class Archive;
   friend class Symbol;
   friend class Function;
   friend class Variable;
   friend class Module;
   friend class Region;
   friend class emitElf;
   friend class emitElf64;
   friend class emitElfStatic;
   friend class emitWin;
   friend class Aggregate;
   friend class relocationEntry;

 public:

   /***** Public Member Functions *****/
   public:
   SYMTAB_EXPORT static void version(int& major, int& minor, int& maintenance);
   SYMTAB_EXPORT Symtab(MappedFile *);

   SYMTAB_EXPORT Symtab();

   SYMTAB_EXPORT Symtab(const Symtab& obj);
   SYMTAB_EXPORT Symtab(unsigned char *mem_image, size_t image_size, 
                        const std::string &name, bool defensive_binary, bool &err);

   typedef enum {
      NotDefensive,
      Defensive} def_t; 

   SYMTAB_EXPORT static bool openFile(Symtab *&obj, std::string filename, 
                                      def_t defensive_binary = NotDefensive);
   SYMTAB_EXPORT static bool openFile(Symtab *&obj, void *mem_image, size_t size, 
                                      std::string name, def_t defensive_binary = NotDefensive);
   SYMTAB_EXPORT static Symtab *findOpenSymtab(std::string filename);
   SYMTAB_EXPORT static bool closeSymtab(Symtab *);

   SYMTAB_EXPORT Serializable * serialize_impl(SerializerBase *sb, 
		   const char *tag = "Symtab") THROW_SPEC (SerializerError);
   void rebuild_symbol_hashes(SerializerBase *);
   void rebuild_funcvar_hashes(SerializerBase *);
   void rebuild_module_hashes(SerializerBase *);
   void rebuild_region_indexes(SerializerBase *) THROW_SPEC(SerializerError);
   static bool setup_module_up_ptrs(SerializerBase *,Symtab *st);
   static bool fixup_relocation_symbols(SerializerBase *,Symtab *st);

   SYMTAB_EXPORT bool exportXML(std::string filename);
   SYMTAB_EXPORT bool exportBin(std::string filename);
   static Symtab *importBin(std::string filename);
   SYMTAB_EXPORT bool getRegValueAtFrame(Address pc, 
                                     Dyninst::MachRegister reg, 
                                     Dyninst::MachRegisterVal &reg_result,
                                     MemRegReader *reader);
   SYMTAB_EXPORT bool hasStackwalkDebugInfo();

   /**************************************
    *** LOOKUP FUNCTIONS *****************
    **************************************/

   // Symbol

   SYMTAB_EXPORT virtual bool findSymbol(std::vector<Symbol *> &ret, 
                                         const std::string& name,
                                         Symbol::SymbolType sType = Symbol::ST_UNKNOWN,
                                         NameType nameType = anyName,
                                         bool isRegex = false, 
                                         bool checkCase = false,
                                         bool includeUndefined = false);

   SYMTAB_EXPORT virtual bool getAllSymbols(std::vector<Symbol *> &ret);
   SYMTAB_EXPORT virtual bool getAllSymbolsByType(std::vector<Symbol *> &ret, 
         Symbol::SymbolType sType);

   std::vector<Symbol *> *findSymbolByOffset(Offset);

   // Return all undefined symbols in the binary. Currently used for finding
   // the .o's in a static archive that have definitions of these symbols
   SYMTAB_EXPORT bool getAllUndefinedSymbols(std::vector<Symbol *> &ret);

   // Inversely, return all non-undefined symbols in the binary
   SYMTAB_EXPORT bool getAllDefinedSymbols(std::vector<Symbol *> &ret);

   // Function

   SYMTAB_EXPORT bool findFuncByEntryOffset(Function *&ret, const Offset offset);
   SYMTAB_EXPORT bool findFunctionsByName(std::vector<Function *> &ret, const std::string name,
                                          NameType nameType = anyName, 
                                          bool isRegex = false,
                                          bool checkCase = true);
   SYMTAB_EXPORT bool getAllFunctions(std::vector<Function *>&ret);
   SYMTAB_EXPORT bool getContainingFunction(Offset offset, Function* &func);

   // Variable
   SYMTAB_EXPORT bool findVariableByOffset(Variable *&ret, const Offset offset);
   SYMTAB_EXPORT bool findVariablesByName(std::vector<Variable *> &ret, const std::string name,
                                          NameType nameType = anyName, 
                                          bool isRegex = false, 
                                          bool checkCase = true);
   SYMTAB_EXPORT bool getAllVariables(std::vector<Variable *> &ret);

   // Module

   SYMTAB_EXPORT bool getAllModules(std::vector<Module *>&ret);
   SYMTAB_EXPORT bool findModuleByOffset(Module *&ret, Offset off);
   SYMTAB_EXPORT bool findModuleByName(Module *&ret, const std::string name);
   SYMTAB_EXPORT Module *getDefaultModule();

   // Region

   SYMTAB_EXPORT bool getCodeRegions(std::vector<Region *>&ret);
   SYMTAB_EXPORT bool getDataRegions(std::vector<Region *>&ret);
   SYMTAB_EXPORT bool getAllRegions(std::vector<Region *>&ret);
   SYMTAB_EXPORT bool getAllNewRegions(std::vector<Region *>&ret);
   //  change me to use a hash
   SYMTAB_EXPORT bool findRegion(Region *&ret, std::string regname);
   SYMTAB_EXPORT bool findRegion(Region *&ret, const Offset addr, const unsigned long size);
   SYMTAB_EXPORT bool findRegionByEntry(Region *&ret, const Offset offset);
   SYMTAB_EXPORT Region *findEnclosingRegion(const Offset offset);

   // Exceptions
   SYMTAB_EXPORT bool findException(ExceptionBlock &excp,Offset addr);
   SYMTAB_EXPORT bool getAllExceptions(std::vector<ExceptionBlock *> &exceptions);
   SYMTAB_EXPORT bool findCatchBlock(ExceptionBlock &excp, Offset addr, 
         unsigned size = 0);

   // Relocation entries
   SYMTAB_EXPORT bool getFuncBindingTable(std::vector<relocationEntry> &fbt) const;
   SYMTAB_EXPORT bool updateFuncBindingTable(Offset stub_addr, Offset plt_addr);

   /**************************************
    *** SYMBOL ADDING FUNCS **************
    **************************************/

   SYMTAB_EXPORT bool addSymbol(Symbol *newsym);
   SYMTAB_EXPORT bool addSymbol(Symbol *newSym, Symbol *referringSymbol);
   SYMTAB_EXPORT Function *createFunction(std::string name, Offset offset, size_t size, Module *mod = NULL);
   SYMTAB_EXPORT Variable *createVariable(std::string name, Offset offset, size_t size, Module *mod = NULL);

   SYMTAB_EXPORT bool deleteFunction(Function *func);
   SYMTAB_EXPORT bool deleteVariable(Variable *var);


   /*****Query Functions*****/
   SYMTAB_EXPORT bool isExec() const;
   SYMTAB_EXPORT bool isStripped();
   SYMTAB_EXPORT ObjectType getObjectType() const;
   SYMTAB_EXPORT Dyninst::Architecture getArchitecture();
   SYMTAB_EXPORT bool isCode(const Offset where) const;
   SYMTAB_EXPORT bool isData(const Offset where) const;
   SYMTAB_EXPORT bool isValidOffset(const Offset where) const;

   SYMTAB_EXPORT bool isNativeCompiler() const;
   SYMTAB_EXPORT bool getMappedRegions(std::vector<Region *> &mappedRegs) const;

   /***** Line Number Information *****/
   SYMTAB_EXPORT bool getAddressRanges(std::vector<std::pair<Offset, Offset> >&ranges,
         std::string lineSource, unsigned int LineNo);
   SYMTAB_EXPORT bool getSourceLines(std::vector<Statement *> &lines, 
         Offset addressInRange);
   SYMTAB_EXPORT bool getSourceLines(std::vector<LineNoTuple> &lines, 
                                     Offset addressInRange);
   SYMTAB_EXPORT bool addLine(std::string lineSource, unsigned int lineNo,
         unsigned int lineOffset, Offset lowInclAddr,
         Offset highExclAddr);
   SYMTAB_EXPORT bool addAddressRange(Offset lowInclAddr, Offset highExclAddr, std::string lineSource,
         unsigned int lineNo, unsigned int lineOffset = 0);
   SYMTAB_EXPORT void setTruncateLinePaths(bool value);
   SYMTAB_EXPORT bool getTruncateLinePaths();

   /***** Type Information *****/
   SYMTAB_EXPORT virtual bool findType(Type *&type, std::string name);
   SYMTAB_EXPORT virtual Type *findType(unsigned type_id);
   SYMTAB_EXPORT virtual bool findVariableType(Type *&type, std::string name);

   SYMTAB_EXPORT bool addType(Type *typ);

   static boost::shared_ptr<builtInTypeCollection> builtInTypes();
   static boost::shared_ptr<typeCollection> stdTypes();

   SYMTAB_EXPORT static std::vector<Type *> *getAllstdTypes();
   SYMTAB_EXPORT static std::vector<Type *> *getAllbuiltInTypes();

   SYMTAB_EXPORT void parseTypesNow();

   /***** Local Variable Information *****/
   SYMTAB_EXPORT bool findLocalVariable(std::vector<localVar *>&vars, std::string name);

   /***** Relocation Sections *****/
   SYMTAB_EXPORT bool hasRel() const;
   SYMTAB_EXPORT bool hasRela() const;
   SYMTAB_EXPORT bool hasReldyn() const;
   SYMTAB_EXPORT bool hasReladyn() const;
   SYMTAB_EXPORT bool hasRelplt() const;
   SYMTAB_EXPORT bool hasRelaplt() const;
   
   SYMTAB_EXPORT bool isStaticBinary() const;

   /***** Write Back binary functions *****/
   SYMTAB_EXPORT bool emitSymbols(Object *linkedFile, std::string filename, unsigned flag = 0);
   SYMTAB_EXPORT bool addRegion(Offset vaddr, void *data, unsigned int dataSize, 
         std::string name, Region::RegionType rType_, bool loadable = false,
         unsigned long memAlign = sizeof(unsigned), bool tls = false);
   SYMTAB_EXPORT bool addRegion(Region *newreg);
   SYMTAB_EXPORT bool emit(std::string filename, unsigned flag = 0);

   SYMTAB_EXPORT void addDynLibSubstitution(std::string oldName, std::string newName);
   SYMTAB_EXPORT std::string getDynLibSubstitution(std::string name);

   SYMTAB_EXPORT bool getSegments(std::vector<Segment> &segs) const;
   
   SYMTAB_EXPORT void fixup_code_and_data(Offset newImageOffset,
                                          Offset newImageLength,
                                          Offset newDataOffset,
                                          Offset newDataLength);
   SYMTAB_EXPORT bool fixup_RegionAddr(const char* name, Offset memOffset, long memSize);
   SYMTAB_EXPORT bool fixup_SymbolAddr(const char* name, Offset newOffset);
   SYMTAB_EXPORT bool updateRegion(const char* name, void *buffer, unsigned size);
   SYMTAB_EXPORT bool updateCode(void *buffer, unsigned size);
   SYMTAB_EXPORT bool updateData(void *buffer, unsigned size);
   SYMTAB_EXPORT Offset getFreeOffset(unsigned size);

   SYMTAB_EXPORT bool addLibraryPrereq(std::string libname);
   SYMTAB_EXPORT bool addSysVDynamic(long name, long value);

   SYMTAB_EXPORT bool addLinkingResource(Archive *library);
   SYMTAB_EXPORT bool getLinkingResources(std::vector<Archive *> &libs);

   SYMTAB_EXPORT bool addExternalSymbolReference(Symbol *externalSym, Region *localRegion, relocationEntry localRel);
   SYMTAB_EXPORT bool addTrapHeader_win(Address ptr);

   SYMTAB_EXPORT bool updateRelocations(Address start, Address end, Symbol *oldsym, Symbol *newsym);

   /***** Data Member Access *****/
   SYMTAB_EXPORT std::string file() const;
   SYMTAB_EXPORT std::string name() const;
   SYMTAB_EXPORT std::string memberName() const;

   SYMTAB_EXPORT char *mem_image() const;

   SYMTAB_EXPORT Offset imageOffset() const;
   SYMTAB_EXPORT Offset dataOffset() const;
   SYMTAB_EXPORT Offset dataLength() const;
   SYMTAB_EXPORT Offset imageLength() const;
   //   SYMTAB_EXPORT char*  image_ptr ()  const;
   //   SYMTAB_EXPORT char*  data_ptr ()  const;
   SYMTAB_EXPORT Offset getInitOffset();
   SYMTAB_EXPORT Offset getFiniOffset();

   SYMTAB_EXPORT const char*  getInterpreterName() const;

   SYMTAB_EXPORT unsigned getAddressWidth() const;
   SYMTAB_EXPORT Offset getLoadOffset() const;
   SYMTAB_EXPORT Offset getEntryOffset() const;
   SYMTAB_EXPORT Offset getBaseOffset() const;
   SYMTAB_EXPORT Offset getTOCoffset() const;
   SYMTAB_EXPORT Address getLoadAddress();
   SYMTAB_EXPORT bool isDefensiveBinary() const; 
   SYMTAB_EXPORT Offset fileToDiskOffset(Dyninst::Offset) const;
   SYMTAB_EXPORT Offset fileToMemOffset(Dyninst::Offset) const;


   SYMTAB_EXPORT std::string getDefaultNamespacePrefix() const;

   SYMTAB_EXPORT unsigned getNumberofRegions() const;
   SYMTAB_EXPORT unsigned getNumberofSymbols() const;

   SYMTAB_EXPORT std::vector<std::string> &getDependencies();
   SYMTAB_EXPORT bool removeLibraryDependency(std::string lib);

   SYMTAB_EXPORT Archive *getParentArchive() const;

   /***** Error Handling *****/
   SYMTAB_EXPORT static SymtabError getLastSymtabError();
   SYMTAB_EXPORT static std::string printError(SymtabError serr);

   SYMTAB_EXPORT ~Symtab();

   bool delSymbol(Symbol *sym) { return deleteSymbol(sym); }
   bool deleteSymbol(Symbol *sym); 

   Symbol *getSymbolByIndex(unsigned);
   protected:
   Symtab(std::string filename, std::string member_name, Offset offset, bool &err, void *base = NULL);
   Symtab(char *img, size_t size, std::string member_name, Offset offset, bool &err, void *base = NULL);

   /***** Private Member Functions *****/
   private:

   SYMTAB_EXPORT Symtab(std::string filename, bool defensive_bin, bool &err);

   SYMTAB_EXPORT bool extractInfo(Object *linkedFile);

   // Parsing code

   bool extractSymbolsFromFile(Object *linkedFile, std::vector<Symbol *> &raw_syms);
   bool fixSymModules(std::vector<Symbol *> &raw_syms);
   bool demangleSymbols(std::vector<Symbol *> &rawsyms);
   bool createIndices(std::vector<Symbol *> &raw_syms, bool undefined);
   bool createAggregates();

   bool fixSymModule(Symbol *&sym);
   bool demangleSymbol(Symbol *&sym);
   bool addSymbolToIndices(Symbol *&sym, bool undefined);
   bool addSymbolToAggregates(Symbol *&sym);
   bool doNotAggregate(Symbol *&sym);
   bool updateIndices(Symbol *sym, std::string newName, NameType nameType);


   void setModuleLanguages(dyn_hash_map<std::string, supportedLanguages> *mod_langs);

   bool buildDemangledName( const std::string &mangled, 
         std::string &pretty,
         std::string &typed,
         bool nativeCompiler, 
         supportedLanguages lang );

   // Change the type of a symbol after the fact
   bool changeType(Symbol *sym, Symbol::SymbolType oldType);

   bool changeSymbolOffset(Symbol *sym, Offset newOffset);
   bool deleteSymbolFromIndices(Symbol *sym);

   bool changeAggregateOffset(Aggregate *agg, Offset oldOffset, Offset newOffset);
   bool deleteAggregate(Aggregate *agg);

   // Used by binaryEdit.C...
 public:
   SYMTAB_EXPORT bool canBeShared();
   SYMTAB_EXPORT Module *getOrCreateModule(const std::string &modName, 
                                           const Offset modAddr);

 public:
   //Only valid on ELF formats
   SYMTAB_EXPORT Offset getElfDynamicOffset();

 private:
   void createDefaultModule();

   Module *newModule(const std::string &name, const Offset addr, supportedLanguages lang);
   
   //bool buildFunctionLists(std::vector <Symbol *> &raw_funcs);
   //void enterFunctionInTables(Symbol *func, bool wasSymtab);


   bool addSymtabVariables();

   void checkPPC64DescriptorSymbols(Object *linkedFile);


   void parseLineInformation();
   void parseTypes();
   bool setDefaultNamespacePrefix(std::string &str);

   bool addUserRegion(Region *newreg);
   bool addUserType(Type *newtypeg);

   /***** Private Data Members *****/
   private:

   static boost::shared_ptr<typeCollection> setupStdTypes();
   static boost::shared_ptr<builtInTypeCollection> setupBuiltinTypes();


   std::string member_name_;
   Offset member_offset_;
   Archive * parentArchive_;
   MappedFile *mf;
   MappedFile *mfForDebugInfo;

   Offset imageOffset_;
   unsigned imageLen_;
   Offset dataOffset_;
   unsigned dataLen_;

   bool is_a_out;
   Offset main_call_addr_; // address of call to main()

   bool nativeCompiler;

   unsigned address_width_;
   char *code_ptr_;
   char *data_ptr_;
   std::string interpreter_name_;
   Offset entry_address_;
   Offset base_address_;
   Offset load_address_;
   Offset toc_offset_;
   ObjectType object_type_;
   bool is_eel_;
   std::vector<Segment> segments_;
   //  make sure is_a_out is set before calling symbolsToFunctions

   // A std::vector of all Symtabs. Used to avoid duplicating
   // a Symtab that already exists.
   static std::vector<Symtab *> allSymtabs;
   std::string defaultNamespacePrefix;

   //sections
   unsigned no_of_sections;
   std::vector<Region *> regions_;
   std::vector<Region *> codeRegions_;
   std::vector<Region *> dataRegions_;
   dyn_hash_map <Offset, Region *> regionsByEntryAddr;

   //Point where new loadable sections will be inserted
   unsigned newSectionInsertPoint;

   //symbols
   unsigned no_of_symbols;

   // Indices

   std::vector<Symbol *> everyDefinedSymbol;
<<<<<<< HEAD
   // Subset of the above
   std::set<Symbol *> userAddedSymbols;
=======
>>>>>>> de7a59d8

   // hashtable for looking up undefined symbols in the dynamic symbol
   // tale. Entries are referred by the relocation table entries
   // NOT a subset of everyDefinedSymbol
   std::vector<Symbol *> undefDynSyms;
   std::map <std::string, std::vector<Symbol *> > undefDynSymsByMangledName;
   std::map <std::string, std::vector<Symbol *> > undefDynSymsByPrettyName;
   std::map <std::string, std::vector<Symbol *> > undefDynSymsByTypedName;

   
   // Symbols by offsets in the symbol table
   dyn_hash_map <Offset, std::vector<Symbol *> > symsByOffset;

   // The raw name from the symbol table
   dyn_hash_map <std::string, std::vector<Symbol *> > symsByMangledName;

   // The name after we've run it through the demangler
   dyn_hash_map <std::string, std::vector<Symbol *> > symsByPrettyName;

   // The name after we've derived the parameter types
   dyn_hash_map <std::string, std::vector<Symbol *> > symsByTypedName;

   // We also need per-Aggregate indices
   bool sorted_everyFunction;
   std::vector<Function *> everyFunction;
   // Since Functions are unique by address we require this structure to
   // efficiently track them.
   dyn_hash_map <Offset, Function *> funcsByOffset;

   // Similar for Variables
   std::vector<Variable *> everyVariable;
   dyn_hash_map <Offset, Variable *> varsByOffset;

   // For now, skip the index-by-name structures. We can use the Symbol
   // ones instead. 
   /*
   dyn_hash_map <std::string, std::vector<Function *> *> funcsByMangledName;
   dyn_hash_map <std::string, std::vector<Function *> *> funcsByPrettyName;
   dyn_hash_map <std::string, std::vector<Function *> *> funcsByTypedName;
   */

   //dyn_hash_map <Offset, std::vector<Function *> > funcsByEntryAddr;
   // note, a prettyName is not unique, it may map to a function appearing
   // in several modules.  Also only contains instrumentable functions....
   //dyn_hash_map <std::string, std::vector<Function *>*> funcsByPretty;
   // Hash table holding functions by mangled name.
   // Should contain same functions as funcsByPretty....
   //dyn_hash_map <std::string, std::vector<Function *>*> funcsByMangled;
   // A way to iterate over all the functions efficiently
   //std::vector<Symbol *> everyUniqueFunction;
   //std::vector<Function *> allFunctions;
   // And the counterpart "ones that are there right away"
   //std::vector<Symbol *> exportedFunctions;

   //dyn_hash_map <Address, Function *> funcsByAddr;
   dyn_hash_map <std::string, Module *> modsByFileName;
   dyn_hash_map <std::string, Module *> modsByFullName;
   std::vector<Module *> _mods;

   // Variables indexed by pretty (non-mangled) name
   /*
   dyn_hash_map <std::string, std::vector <Symbol *> *> varsByPretty;
   dyn_hash_map <std::string, std::vector <Symbol *> *> varsByMangled;
   dyn_hash_map <Offset, Symbol *> varsByAddr;
   std::vector<Symbol *> everyUniqueVariable;
   */

   //dyn_hash_map <std::string, std::vector <Symbol *> *> modsByName;
   //std::vector<Module *> _mods;


   std::vector<relocationEntry > relocation_table_;
   std::vector<ExceptionBlock *> excpBlocks;

   std::vector<std::string> deps_;

   // This set is used during static linking to satisfy dependencies
   std::vector<Archive *> linkingResources_;

   // This set represents Symtabs referenced by a new external Symbol
   bool getExplicitSymtabRefs(std::set<Symtab *> &refs);
   std::set<Symtab *> explicitSymtabRefs_;

   //Line Information valid flag;
   bool isLineInfoValid_;
   //type info valid flag
   bool isTypeInfoValid_;

   int nlines_;
   unsigned long fdptr_;
   char *lines_;
   char *stabstr_;
   int nstabs_;
   void *stabs_;
   char *stringpool_;

   //Relocation sections
   bool hasRel_;
   bool hasRela_;
   bool hasReldyn_;
   bool hasReladyn_;
   bool hasRelplt_;
   bool hasRelaplt_;

   bool isStaticBinary_;
   bool isDefensiveBinary_;

   //Don't use obj_private, use getObject() instead.
 public:
   Object *getObject();
 private:
   Object *obj_private;

   // dynamic library name substitutions
   std::map <std::string, std::string> dynLibSubs;

   public:
   static boost::shared_ptr<Type> type_Error();
   static boost::shared_ptr<Type> type_Untyped();

 private:
    unsigned _ref_cnt;

 public:
   /********************************************************************/
   /**** DEPRECATED ****************************************************/
   /********************************************************************/
   dyn_hash_map <std::string, Module *> &getModsByFileName()
   {
      return modsByFileName;
   }
   dyn_hash_map <std::string, Module *> &getModsByFullName()
   {
      return modsByFullName;
   }
   
   SYMTAB_EXPORT bool findFuncByEntryOffset(std::vector<Symbol *>&ret, const Offset offset);
   SYMTAB_EXPORT virtual bool findSymbolByType(std::vector<Symbol *> &ret, 
                                               const std::string& name,
                                               Symbol::SymbolType sType, 
                                               bool isMangled = false,
                                               bool isRegex = false, 
                                               bool checkCase = false);
};

/**
 * Used to represent something like a C++ try/catch block.  
 * Currently only used on Linux/x86
 **/
SYMTAB_EXPORT  std::ostream &operator<<(std::ostream &os, const ExceptionBlock &q);

class ExceptionBlock : public Serializable, public AnnotatableSparse {

   public:
	  SYMTAB_EXPORT Serializable * serialize_impl(SerializerBase *sb, 
			  const char *tag = "exceptionBlock") THROW_SPEC (SerializerError);
      SYMTAB_EXPORT ExceptionBlock(Offset tStart, unsigned tSize, Offset cStart);
      SYMTAB_EXPORT ExceptionBlock(Offset cStart);
      SYMTAB_EXPORT ExceptionBlock(const ExceptionBlock &eb);
      SYMTAB_EXPORT ~ExceptionBlock();
      SYMTAB_EXPORT ExceptionBlock();

      SYMTAB_EXPORT bool hasTry() const;
      SYMTAB_EXPORT Offset tryStart() const;
      SYMTAB_EXPORT Offset tryEnd() const;
      SYMTAB_EXPORT Offset trySize() const;
      SYMTAB_EXPORT Offset catchStart() const;
      SYMTAB_EXPORT bool contains(Offset a) const;

      friend SYMTAB_EXPORT std::ostream &operator<<(std::ostream &os, const ExceptionBlock &q);
   private:
      Offset tryStart_;
      unsigned trySize_;
      Offset catchStart_;
      bool hasTry_;
};

// relocation information for calls to functions not in this image
// on sparc-solaris: target_addr_ = rel_addr_ = PLT entry addr
// on x86-solaris: target_addr_ = PLT entry addr
//		   rel_addr_ =  GOT entry addr  corr. to PLT_entry
SYMTAB_EXPORT std::ostream &operator<<(std::ostream &os, const relocationEntry &q);

class relocationEntry : public Serializable, public AnnotatableSparse {
   public:

      SYMTAB_EXPORT relocationEntry();
      SYMTAB_EXPORT relocationEntry(Offset ta, Offset ra, Offset add, 
			  std::string n, Symbol *dynref = NULL, unsigned long relType = 0);
      SYMTAB_EXPORT relocationEntry(Offset ta, Offset ra, std::string n, 
			  Symbol *dynref = NULL, unsigned long relType = 0);
      SYMTAB_EXPORT relocationEntry(Offset ra, std::string n, Symbol *dynref = NULL, 
			  unsigned long relType = 0, Region::RegionType rtype = Region::RT_REL);
      SYMTAB_EXPORT relocationEntry(Offset ta, Offset ra, Offset add,
                          std::string n, Symbol *dynref = NULL, unsigned long relType = 0,
                          Region::RegionType rtype = Region::RT_REL);

      SYMTAB_EXPORT const relocationEntry& operator= (const relocationEntry &ra);

	  SYMTAB_EXPORT Serializable * serialize_impl(SerializerBase *sb, 
			  const char *tag = "relocationEntry") THROW_SPEC (SerializerError);

      SYMTAB_EXPORT Offset target_addr() const;
      SYMTAB_EXPORT Offset rel_addr() const;
      SYMTAB_EXPORT Offset addend() const;
      SYMTAB_EXPORT Region::RegionType regionType() const;
      SYMTAB_EXPORT const std::string &name() const;
      SYMTAB_EXPORT Symbol *getDynSym() const;
      SYMTAB_EXPORT bool addDynSym(Symbol *dynref);
      SYMTAB_EXPORT unsigned long getRelType() const;

      SYMTAB_EXPORT void setTargetAddr(const Offset);
      SYMTAB_EXPORT void setRelAddr(const Offset);
      SYMTAB_EXPORT void setAddend(const Offset);
      SYMTAB_EXPORT void setRegionType(const Region::RegionType);
      SYMTAB_EXPORT void setName(const std::string &newName);

      // dump output.  Currently setup as a debugging aid, not really
      //  for object persistance....
      //SYMTAB_EXPORT std::ostream & operator<<(std::ostream &s) const;
      friend SYMTAB_EXPORT std::ostream &operator<<(std::ostream &os, const relocationEntry &q);

      enum {pltrel = 1, dynrel = 2} relocationType;
      SYMTAB_EXPORT bool operator==(const relocationEntry &) const;

      // Architecture-specific functions
      SYMTAB_EXPORT static unsigned long getGlobalRelType(unsigned addressWidth);
      static const char *relType2Str(unsigned long r, unsigned addressWidth = sizeof(Address));

   private:
      Offset target_addr_;	// target address of call instruction 
      Offset rel_addr_;		// address of corresponding relocation entry 
      Offset addend_;       // addend (from RELA entries)
      Region::RegionType rtype_;        // RT_REL vs. RT_RELA
      std::string  name_;
      Symbol *dynref_;
      unsigned long relType_;
};

#if 1
#if 1
SYMTAB_EXPORT SerializerBase *nonpublic_make_bin_symtab_serializer(Symtab *t, std::string file);
SYMTAB_EXPORT SerializerBase *nonpublic_make_bin_symtab_deserializer(Symtab *t, std::string file);
SYMTAB_EXPORT void nonpublic_free_bin_symtab_serializer(SerializerBase *sb);
#else

template <class T>
SerializerBase *nonpublic_make_bin_serializer(T *t, std::string file)
{
	SerializerBin<T> *ser;
	ser = new SerializerBin<T>(t, "SerializerBin", file, sd_serialize, true);
	T *test_st = ser->getScope();
	assert(test_st == t);
	return ser;
}

template <class T>
SerializerBase *nonpublic_make_bin_deserializer(T *t, std::string file)
{
	SerializerBin<T> *ser;
	ser = new SerializerBin<T>(t, "DeserializerBin", file, sd_deserialize, true);
	T *test_st = ser->getScope();
	assert(test_st == t);
	return ser;
}

template <class T>
void nonpublic_free_bin_serializer(SerializerBase *sb)
{
	SerializerBin<T> *sbin = dynamic_cast<SerializerBin<T> *>(sb);
	if (sbin)
	{
		delete(sbin);
	}
	else
		fprintf(stderr, "%s[%d]:  FIXME\n", FILE__, __LINE__);

}
#endif
#endif

}//namespace SymtabAPI

}//namespace Dyninst
#endif<|MERGE_RESOLUTION|>--- conflicted
+++ resolved
@@ -483,12 +483,6 @@
    // Indices
 
    std::vector<Symbol *> everyDefinedSymbol;
-<<<<<<< HEAD
-   // Subset of the above
-   std::set<Symbol *> userAddedSymbols;
-=======
->>>>>>> de7a59d8
-
    // hashtable for looking up undefined symbols in the dynamic symbol
    // tale. Entries are referred by the relocation table entries
    // NOT a subset of everyDefinedSymbol
