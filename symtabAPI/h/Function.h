--- conflicted
+++ resolved
@@ -53,30 +53,8 @@
 
       SYMTAB_EXPORT static Function *createFunction(Symbol *sym);
 
-<<<<<<< HEAD
-      SYMTAB_EXPORT Offset   getAddress() const;
-      SYMTAB_EXPORT Module * getModule() const;
 	  SYMTAB_EXPORT int getSize() const { return getFirstSymbol()->getSize(); };
 
-      /***** Symbol Collection Management *****/
-      SYMTAB_EXPORT bool addSymbol(Symbol *sym);
-      SYMTAB_EXPORT bool removeSymbol(Symbol *sym);
-      SYMTAB_EXPORT bool getAllSymbols(std::vector<Symbol *>&syms) const;
-      SYMTAB_EXPORT Symbol * getFirstSymbol() const;
-
-      /***** Symbol naming *****/
-      SYMTAB_EXPORT const vector<std::string> &getAllMangledNames();
-      SYMTAB_EXPORT const vector<std::string> &getAllPrettyNames();
-      SYMTAB_EXPORT const vector<std::string> &getAllTypedNames();
-      SYMTAB_EXPORT bool addMangledName(std::string name, bool isPrimary = false);
-      SYMTAB_EXPORT bool addPrettyName(std::string name, bool isPrimary = false);
-      SYMTAB_EXPORT bool addTypedName(std::string name, bool isPrimary = false);
-=======
-      /***** Symbol naming *****/
-      DLLEXPORT bool addMangledName(std::string name, bool isPrimary = false);
-      DLLEXPORT bool addPrettyName(std::string name, bool isPrimary = false);
-      DLLEXPORT bool addTypedName(std::string name, bool isPrimary = false);
->>>>>>> 7d353ba9
 
       /***** Return Type Information *****/
       SYMTAB_EXPORT Type  * getReturnType() const;
