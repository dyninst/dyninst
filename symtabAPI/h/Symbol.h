--- conflicted
+++ resolved
@@ -135,7 +135,6 @@
        offset_(0),
        region_(NULL),
        size_(0),
-       upPtr_(NULL),
        isDynamic_(false),
        isAbsolute_(false),
        aggregate_(NULL),
@@ -163,7 +162,6 @@
        offset_(o),
        region_(r),
        size_(s),
-       upPtr_(NULL),
        isDynamic_(d),
        isAbsolute_(a),
        aggregate_(NULL),
@@ -231,8 +229,6 @@
    SYMTAB_EXPORT bool  getVersionFileName(std::string &fileName);
    SYMTAB_EXPORT bool  getVersions(std::vector<std::string> *&vers);
    SYMTAB_EXPORT bool  getVersionNum(unsigned &verNum);
-
-   SYMTAB_EXPORT Type *  getReturnType() {return retType_;}
 
    friend
       std::ostream& operator<< (std::ostream &os, const Symbol &s);
@@ -260,14 +256,8 @@
    Offset        ptr_offset_;  // Function descriptor offset.  Not available on all platforms.
    Region*       region_;
    unsigned      size_;  // size of this symbol. This is NOT available on all platforms.
-<<<<<<< HEAD
-   bool          isInDynsymtab_;
-   bool          isInSymtab_;
-=======
-   void *upPtr_;
 
    bool          isDynamic_;
->>>>>>> 410d5fe3
    bool          isAbsolute_;
 
    Aggregate *   aggregate_; // Pointer to Function or Variable container, if appropriate.
@@ -277,13 +267,6 @@
    std::string typedName_;
 
    SymbolTag     tag_;
-   //int           framePtrRegNum_;
-   //Type          *retType_;
-   // Module Objects are created in Symtab and not in Object.
-   // So we need a way to store the name of the module in 
-   // which the symbol is present.
-   //std::string moduleName_;  
-   //std::string fileName_;
 
 #if !defined (USE_ANNOTATIONS)
    std::vector<std::string> verNames_;
@@ -303,7 +286,7 @@
    //vars_(NULL), params_(NULL) 
 {
 }
-<<<<<<< HEAD
+#endif
 
 #if 0
 bool
@@ -317,15 +300,6 @@
 	if (sec_)
 	{
 		if (sec_->getDiskOffset() != s.sec_->getDiskOffset())
-			return false;
-	}
-
-	// compare types by id, not pointer
-	if (!retType_ && s.retType_) return false;
-	if (retType_ && !s.retType_) return false;
-	if (retType_)
-	{
-		if (retType_ != s.retType_)
 			return false;
 	}
 
@@ -342,8 +316,6 @@
          && (typedName_ == s.typedName_)
          && (moduleName_ == s.moduleName_));
 }
-=======
->>>>>>> 410d5fe3
 #endif
 
 class LookupInterface 
