/*
 * Copyright (c) 1996-2007 Barton P. Miller
 * 
 * We provide the Paradyn Parallel Performance Tools (below
 * described as "Paradyn") on an AS IS basis, and do not warrant its
 * validity or performance.  We reserve the right to update, modify,
 * or discontinue this software at any time.  We shall have no
 * obligation to supply such updates or modifications or any other
 * form of support to you.
 * 
 * By your use of Paradyn, you understand and agree that we (or any
 * other person or entity with proprietary rights in Paradyn) are
 * under no obligation to provide either maintenance services,
 * update services, notices of latent defects, or correction of
 * defects for Paradyn.
 * 
 * This library is free software; you can redistribute it and/or
 * modify it under the terms of the GNU Lesser General Public
 * License as published by the Free Software Foundation; either
 * version 2.1 of the License, or (at your option) any later version.
 * 
 * This library is distributed in the hope that it will be useful,
 * but WITHOUT ANY WARRANTY; without even the implied warranty of
 * MERCHANTABILITY or FITNESS FOR A PARTICULAR PURPOSE.  See the GNU
 * Lesser General Public License for more details.
 * 
 * You should have received a copy of the GNU Lesser General Public
 * License along with this library; if not, write to the Free Software
 * Foundation, Inc., 51 Franklin Street, Fifth Floor, Boston, MA  02110-1301  USA
 */

/************************************************************************
 * $Id: Symbol.h,v 1.20 2008/11/03 15:19:24 jaw Exp $
 * Symbol.h: symbol table objects.
************************************************************************/

#if !defined(_Symbol_h_)
#define _Symbol_h_


/************************************************************************
 * header files.
************************************************************************/

#include "symutil.h"
#include "Collections.h"
#include "Type.h"

#include "Annotatable.h"
#include "Serialization.h"

#ifndef CASE_RETURN_STR
#define CASE_RETURN_STR(x) case x: return #x
#endif


#if 0
typedef struct {} symbol_file_name_a;
typedef struct {} symbol_version_names_a;
typedef struct {} symbol_variables_a;
typedef struct {} symbol_parameters_a;
#endif

namespace Dyninst{
namespace SymtabAPI{

class Module;
class typeCommon;
class localVarCollection;
class Region;
class Aggregate;
class Function;
class Variable;

/************************************************************************
 * class Symbol
************************************************************************/

class Symbol : public Serializable,
               public AnnotatableSparse 
{
   friend class typeCommon;
   friend class Symtab;
   friend class AObject;
   friend class Object;

   friend std::string parseStabString(Module *, int linenum, char *, int, 
         typeCommon *);

   public:

   enum SymbolType {
      ST_UNKNOWN,
      ST_FUNCTION,
      ST_OBJECT,
      ST_MODULE,
      ST_SECTION,
      ST_NOTYPE
   };

   static const char *symbolType2Str(SymbolType t);

   enum SymbolLinkage {
      SL_UNKNOWN,
      SL_GLOBAL,
      SL_LOCAL,
      SL_WEAK
   };

   static const char *symbolLinkage2Str(SymbolLinkage t);

   enum SymbolTag {
      TAG_UNKNOWN,
      TAG_USER,
      TAG_LIBRARY,
      TAG_INTERNAL
   };

   static const char *symbolTag2Str(SymbolTag t);

   enum SymbolVisibility {
       SV_UNKNOWN,
       SV_DEFAULT,
       SV_INTERNAL,
       SV_HIDDEN,
       SV_PROTECTED
   };
   static const char *symbolVisibility2Str(SymbolVisibility t);

   SYMTAB_EXPORT Symbol () :
       module_(NULL),
       type_(ST_NOTYPE),
       linkage_(SL_UNKNOWN),
       visibility_(SV_UNKNOWN),
       offset_(0),
       region_(NULL),
       size_(0),
       upPtr_(NULL),
       isDynamic_(false),
       isAbsolute_(false),
       aggregate_(NULL),
       mangledName_(Symbol::emptyString),
       prettyName_(Symbol::emptyString),
       typedName_(Symbol::emptyString),
       tag_(TAG_UNKNOWN) {}
#if 0
   SYMTAB_EXPORT Symbol (unsigned);
   SYMTAB_EXPORT Symbol (const std::string name,
                         const std::string modulename,
                         SymbolType, 
                         SymbolLinkage,
                         SymbolVisibility, 
                         Offset, Region *sec = NULL, 
                         unsigned size = 0, 
                         bool isDynamic = false,
                         bool isAbsolute_ = false);
#endif
   SYMTAB_EXPORT static Symbol *magicEmitElfSymbol();

   SYMTAB_EXPORT Symbol (const std::string name,
                         //Module *module, 
                         SymbolType t,
                         SymbolLinkage l,
                         SymbolVisibility v,
                         Offset o,
                         Region *r = NULL, 
                         unsigned s = 0,
                         bool d = false,
                         bool a = false) :
       module_(NULL),
       type_(t),
       linkage_(l),
       visibility_(v),
       offset_(o),
       region_(r),
       size_(s),
       upPtr_(NULL),
       isDynamic_(d),
       isAbsolute_(a),
       aggregate_(NULL),
       mangledName_(name),
       prettyName_(name),
       typedName_(name),
       tag_(TAG_UNKNOWN) {

   }

   SYMTAB_EXPORT ~Symbol();

   SYMTAB_EXPORT bool          operator== (const Symbol &) const;

<<<<<<< HEAD
   SYMTAB_EXPORT const std::string&getModuleName ()        const;
   SYMTAB_EXPORT Module*           getModule()	           const; 
   SYMTAB_EXPORT SymbolType        getType ()              const;
   SYMTAB_EXPORT SymbolLinkage     getLinkage ()           const;
   SYMTAB_EXPORT Offset            getAddr ()              const;
   SYMTAB_EXPORT Offset            getPtrAddr()            const;
   SYMTAB_EXPORT Region	          *getSec ()               const;
   SYMTAB_EXPORT bool              isInDynSymtab()         const;
   SYMTAB_EXPORT bool              isInSymtab()            const;
   SYMTAB_EXPORT bool              isAbsolute()            const;
=======


   /***********************************************************
     Name Output Functions
    ***********************************************************/		
   SYMTAB_EXPORT const std::string&      getMangledName () const;
   SYMTAB_EXPORT const std::string&	 getPrettyName() const;
   SYMTAB_EXPORT const std::string&      getTypedName() const;

   SYMTAB_EXPORT unsigned getSize() const { return size_; }
   SYMTAB_EXPORT Offset getOffset() const { return offset_; }
   SYMTAB_EXPORT Module *getModule() const { return module_; } 
   SYMTAB_EXPORT SymbolType getType () const { return type_; }
   SYMTAB_EXPORT SymbolLinkage getLinkage () const { return linkage_; }
   SYMTAB_EXPORT Region *getRegion() const { return region_; }
   SYMTAB_EXPORT bool isInDynSymtab() const { return isDynamic_; }
   SYMTAB_EXPORT bool isInSymtab() const { return isInDynSymtab(); }
   SYMTAB_EXPORT bool isAbsolute() const { return isAbsolute_; }
>>>>>>> b245db83

   SYMTAB_EXPORT bool              isFunction()            const;
   SYMTAB_EXPORT bool              setFunction(Function * func);
   SYMTAB_EXPORT Function *        getFunction()           const;

   SYMTAB_EXPORT bool              isVariable()            const;
   SYMTAB_EXPORT bool              setVariable(Variable *var);
   SYMTAB_EXPORT Variable *        getVariable()           const;

   SYMTAB_EXPORT SymbolVisibility getVisibility() const { return visibility_; }


   //////////////// Modification
   SYMTAB_EXPORT bool setOffset (Offset newAddr);
   SYMTAB_EXPORT bool setSize(unsigned ns);
   SYMTAB_EXPORT bool setModule(Module *mod);

<<<<<<< HEAD
   SYMTAB_EXPORT bool setAddr (Offset newAddr);
   SYMTAB_EXPORT bool setPtrAddr (Offset newAddr);
=======
   SYMTAB_EXPORT bool setMangledName(std::string &name); 
   SYMTAB_EXPORT bool setPrettyName(std::string &name); 
   SYMTAB_EXPORT bool setTypedName(std::string &name); 
>>>>>>> b245db83

   SYMTAB_EXPORT bool setSymbolType(SymbolType sType);

   SYMTAB_EXPORT SymbolTag            tag ()               const;
   SYMTAB_EXPORT bool  setDynamic(bool d) { isDynamic_ = d; return true;}
   SYMTAB_EXPORT bool  setAbsolute(bool a) { isAbsolute_ = a; return true; }

   SYMTAB_EXPORT bool  setVersionFileName(std::string &fileName);
   SYMTAB_EXPORT bool  setVersions(std::vector<std::string> &vers);
   SYMTAB_EXPORT bool  setVersionNum(unsigned verNum);
   SYMTAB_EXPORT bool  getVersionFileName(std::string &fileName);
   SYMTAB_EXPORT bool  getVersions(std::vector<std::string> *&vers);
   SYMTAB_EXPORT bool  VersionNum(unsigned &verNum);

   friend
      std::ostream& operator<< (std::ostream &os, const Symbol &s);

   //////////// DEPRECATED
   SYMTAB_EXPORT Region		   *getSec ()      	   const { return getRegion(); }
   SYMTAB_EXPORT Offset            getAddr ()              const { return getOffset(); }
   SYMTAB_EXPORT const std::string&getModuleName ()        const;
   SYMTAB_EXPORT const std::string &getName() const { return getMangledName(); }
   SYMTAB_EXPORT bool setAddr (Offset newAddr) { return setOffset(newAddr); }
   SYMTAB_EXPORT bool	setModuleName(std::string) { return false; }


   public:
   static std::string emptyString;


   private:

   Module*       module_;
   SymbolType    type_;
   SymbolLinkage linkage_;
   SymbolVisibility visibility_;
<<<<<<< HEAD
   Offset        addr_;
   Offset        ptr_addr_;  // For function pointers, on platforms with function descriptors
   Region*       sec_;
   unsigned      size_;  // size of this symbol. This is NOT available on all platforms.
   void*         upPtr_;
   bool          isInDynsymtab_;
   bool          isInSymtab_;
=======
   Offset        offset_;
   Region*       region_;
   unsigned      size_;  // size of this symbol. This is NOT available on all platforms.
   void *upPtr_;

   bool          isDynamic_;
>>>>>>> b245db83
   bool          isAbsolute_;

   Aggregate *   aggregate_; // Pointer to Function or Variable container, if appropriate.

   std::string mangledName_;
   std::string prettyName_;
   std::string typedName_;

   SymbolTag     tag_;
   //int           framePtrRegNum_;
   //Type          *retType_;
   // Module Objects are created in Symtab and not in Object.
   // So we need a way to store the name of the module in 
   // which the symbol is present.
   //std::string moduleName_;  
   //std::string fileName_;

#if !defined (USE_ANNOTATIONS)
   std::vector<std::string> verNames_;
#endif

   public:
   SYMTAB_EXPORT void serialize(SerializerBase *, const char *tag = "Symbol");
};

#if 0
inline
Symbol::Symbol(unsigned)
    : //name_("*bad-symbol*"), module_("*bad-module*"),
    module_(NULL), type_(ST_UNKNOWN), linkage_(SL_UNKNOWN), addr_(0), sec_(NULL), size_(0), 
    isInDynsymtab_(false), isInSymtab_(true), isAbsolute_(false), tag_(TAG_UNKNOWN),
    retType_(NULL), moduleName_("")
   //vars_(NULL), params_(NULL) 
{
}
#endif

class LookupInterface 
{
   public:
      SYMTAB_EXPORT LookupInterface();
      SYMTAB_EXPORT virtual bool getAllSymbolsByType(std::vector<Symbol *> &ret,
            Symbol::SymbolType sType) = 0;
      SYMTAB_EXPORT virtual bool findSymbolByType(std::vector<Symbol *> &ret,
            const std::string name,
            Symbol::SymbolType sType,
            bool isMangled = false,
            bool isRegex = false,
            bool checkCase = false) = 0;
      SYMTAB_EXPORT virtual bool findType(Type *&type, std::string name) = 0;
      SYMTAB_EXPORT virtual bool findVariableType(Type *&type, std::string name)= 0;

      SYMTAB_EXPORT virtual ~LookupInterface();
};


}//namespace SymtabAPI
}//namespace Dyninst

#endif /* !defined(_Symbol_h_) */<|MERGE_RESOLUTION|>--- conflicted
+++ resolved
@@ -189,20 +189,6 @@
 
    SYMTAB_EXPORT bool          operator== (const Symbol &) const;
 
-<<<<<<< HEAD
-   SYMTAB_EXPORT const std::string&getModuleName ()        const;
-   SYMTAB_EXPORT Module*           getModule()	           const; 
-   SYMTAB_EXPORT SymbolType        getType ()              const;
-   SYMTAB_EXPORT SymbolLinkage     getLinkage ()           const;
-   SYMTAB_EXPORT Offset            getAddr ()              const;
-   SYMTAB_EXPORT Offset            getPtrAddr()            const;
-   SYMTAB_EXPORT Region	          *getSec ()               const;
-   SYMTAB_EXPORT bool              isInDynSymtab()         const;
-   SYMTAB_EXPORT bool              isInSymtab()            const;
-   SYMTAB_EXPORT bool              isAbsolute()            const;
-=======
-
-
    /***********************************************************
      Name Output Functions
     ***********************************************************/		
@@ -212,6 +198,7 @@
 
    SYMTAB_EXPORT unsigned getSize() const { return size_; }
    SYMTAB_EXPORT Offset getOffset() const { return offset_; }
+   SYMTAB_EXPORT Offset getPtrOffset() const { return ptr_offset_; }
    SYMTAB_EXPORT Module *getModule() const { return module_; } 
    SYMTAB_EXPORT SymbolType getType () const { return type_; }
    SYMTAB_EXPORT SymbolLinkage getLinkage () const { return linkage_; }
@@ -219,7 +206,6 @@
    SYMTAB_EXPORT bool isInDynSymtab() const { return isDynamic_; }
    SYMTAB_EXPORT bool isInSymtab() const { return isInDynSymtab(); }
    SYMTAB_EXPORT bool isAbsolute() const { return isAbsolute_; }
->>>>>>> b245db83
 
    SYMTAB_EXPORT bool              isFunction()            const;
    SYMTAB_EXPORT bool              setFunction(Function * func);
@@ -233,18 +219,14 @@
 
 
    //////////////// Modification
-   SYMTAB_EXPORT bool setOffset (Offset newAddr);
+   SYMTAB_EXPORT bool setOffset (Offset newOffset);
+   SYMTAB_EXPORT bool setPtrOffset (Offset newOffset);
    SYMTAB_EXPORT bool setSize(unsigned ns);
    SYMTAB_EXPORT bool setModule(Module *mod);
 
-<<<<<<< HEAD
-   SYMTAB_EXPORT bool setAddr (Offset newAddr);
-   SYMTAB_EXPORT bool setPtrAddr (Offset newAddr);
-=======
    SYMTAB_EXPORT bool setMangledName(std::string &name); 
    SYMTAB_EXPORT bool setPrettyName(std::string &name); 
    SYMTAB_EXPORT bool setTypedName(std::string &name); 
->>>>>>> b245db83
 
    SYMTAB_EXPORT bool setSymbolType(SymbolType sType);
 
@@ -281,22 +263,13 @@
    SymbolType    type_;
    SymbolLinkage linkage_;
    SymbolVisibility visibility_;
-<<<<<<< HEAD
-   Offset        addr_;
-   Offset        ptr_addr_;  // For function pointers, on platforms with function descriptors
-   Region*       sec_;
-   unsigned      size_;  // size of this symbol. This is NOT available on all platforms.
-   void*         upPtr_;
-   bool          isInDynsymtab_;
-   bool          isInSymtab_;
-=======
    Offset        offset_;
+   Offset        ptr_offset_;  // Function descriptor offset.  Not available on all platforms.
    Region*       region_;
    unsigned      size_;  // size of this symbol. This is NOT available on all platforms.
    void *upPtr_;
 
    bool          isDynamic_;
->>>>>>> b245db83
    bool          isAbsolute_;
 
    Aggregate *   aggregate_; // Pointer to Function or Variable container, if appropriate.
