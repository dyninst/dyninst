--- conflicted
+++ resolved
@@ -272,18 +272,7 @@
    std::string typedName_;
 
    SymbolTag     tag_;
-<<<<<<< HEAD
-   unsigned index_;
-=======
-   int 	index_;
-   //int           framePtrRegNum_;
-   //Type          *retType_;
-   // Module Objects are created in Symtab and not in Object.
-   // So we need a way to store the name of the module in 
-   // which the symbol is present.
-   //std::string moduleName_;  
-   //std::string fileName_;
->>>>>>> 070e7a9d
+   int index_;
 
 #if !defined (USE_ANNOTATIONS)
    std::vector<std::string> verNames_;
