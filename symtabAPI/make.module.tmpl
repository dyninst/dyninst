# 
# Common makefile template for the dyninstAPI library.  This file is not
# intended to be a useful Makefile in isolation; instead, it should be
# included from within an architecture-specific Makefile.
#
# $Id: make.module.tmpl,v 1.17 2008/09/20 03:56:10 jaw Exp $
#

SUITE_NAME	= symtabAPI 
RELEASE_NUM	= 1.0
#BUILD_MARK should be (re-)defined in core/make.config.local rather than here!

DEFINES		     += 

CFLAGS		     += $(USEFULWARNINGS) $(DEFINES)
CXXFLAGS	     += $(USEFULWARNINGS) $(DEFINES)
TFLAGS		     += $(TCLFRIENDLYWARNINGS) $(DEFINES)

ifdef GCC_2_95
# This may cause problems on Alpha
# GCC has a new mangled name squisher (-fsquangle) which can be 
# set to "on" by default. This causes linker problems, so we
# default to "off".
CFLAGS		+= -fno-squangle
CXXFLAGS	+= -fno-squangle
TFLAGS		+= -fno-squangle
endif

ifdef USE_LIBELF_SO_0
CFLAGS += -Dcap_libelf_so_0
CXXFLAGS += -Dcap_libelf_so_0
else
CFLAGS += -D_LARGEFILE64_SOURCE=1 -D__USE_FILE_OFFSET64=1
CXXFLAGS += -D_LARGEFILE64_SOURCE=1 -D__USE_FILE_OFFSET64=1
endif

ifndef STATIC_COMPS
MYFLAGS += -fPIC
endif

ifndef TARGET
ifndef STATIC_COMPS
TARGET		= libsymtabAPI.so
else
TARGET      = libsymtabAPI.a
endif
endif

<<<<<<< HEAD
LDFLAGS     += -L../../common/$(PLATFORM) -lcommon -ldl
=======
LDFLAGS += -lpthread
LDFLAGS     += -L../../common/$(PLATFORM) -lcommon

ifndef NO_LIBDL
LDFLAGS += -ldl
endif
>>>>>>> 8110dd6d

ifndef USES_NATIVE_CC
LD		= $(GXX)
LDFLAGS		+= -shared $(G_PTHREAD_LD)
CFLAGS		+= 
CXXFLAGS	+= $(G_PTHREAD)
else
ifeq (solaris,$(findstring solaris,$(PLATFORM)))
LDFLAGS		+= -G
endif #sparc
endif #USES_NATIVE
TFLAGS		+= 

VPATH	     += ../../symtabAPI/h

SRCS	     +=	../src/Object.C \
                ../src/Aggregate.C \
                ../src/Function.C \
                ../src/Variable.C \
                ../src/Symbol.C \
		../src/LineInformation.C \
		../src/Symtab.C \
                ../src/Symtab-edit.C \
                ../src/Symtab-lookup.C \
                ../src/Symtab-deprecated.C \
		../src/Module.C \
		../src/Region.C \
		../src/Collections.C \
		../src/Type.C \
		../src/AddrLookup.C \
                ../src/annotations.C \
                ../src/debug.C \
      ../src/SymtabReader.C 
#		../src/serialize-bin.C \
#		../src/serialize-xml.C 

TO_INC     = ../h
PUBLIC_H   = AddrLookup.h \
             Archive.h \
             Symbol.h \
             Symtab.h \
             Module.h \
             Region.h \
             symutil.h \
             Type.h \
             Collections.h \
             Function.h \
             Variable.h \
             LineInformation.h \
             RangeLookup.h \
             Aggregate.h \
             SymtabReader.h

#IGEN_GEN_SRCS = 

#IGEN_ISRCS    = 

ifndef USES_NATIVE_CC
ifdef CROSSCOMPILER
SYSLIBS		+= -liberty -lg++ -lstdc++ -lm
else
SYSLIBS         += -liberty
endif
else
SYSLIBS		+= -ldemangle
endif

IFLAGS       += -I../$(PLATFORM) -I../src -I../h

ifdef LIBXML2_INC
IFLAGS       += -I$(LIBXML2_INC)
else
IFLAGS	     += -I/usr/include/libxml2
endif

# All that, and we finally get a target...
all: $(TARGET) $(EXTRA_LIBS)<|MERGE_RESOLUTION|>--- conflicted
+++ resolved
@@ -46,16 +46,11 @@
 endif
 endif
 
-<<<<<<< HEAD
-LDFLAGS     += -L../../common/$(PLATFORM) -lcommon -ldl
-=======
-LDFLAGS += -lpthread
 LDFLAGS     += -L../../common/$(PLATFORM) -lcommon
 
 ifndef NO_LIBDL
 LDFLAGS += -ldl
 endif
->>>>>>> 8110dd6d
 
 ifndef USES_NATIVE_CC
 LD		= $(GXX)
