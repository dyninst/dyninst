--- conflicted
+++ resolved
@@ -290,11 +290,7 @@
    }
    
    // Add to appropriate indices
-<<<<<<< HEAD
    addSymbolToIndices(newSym, false);
-=======
-   addSymbolToIndices(newSym);
->>>>>>> 46972b4b
    
    // And to aggregates
    addSymbolToAggregates(newSym);
