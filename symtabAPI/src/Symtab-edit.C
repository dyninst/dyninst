--- conflicted
+++ resolved
@@ -146,12 +146,6 @@
         //  as deleted w/out changing vector
         if ((*iter) == sym) (*iter) = &deletedSymbol;
     }
-
-<<<<<<< HEAD
-    // userAddedSymbols
-    userAddedSymbols.erase(sym);
-=======
->>>>>>> de7a59d8
     undefDynSymsByMangledName[sym->getMangledName()].erase(std::remove(undefDynSymsByMangledName[sym->getMangledName()].begin(),
                                                                        undefDynSymsByMangledName[sym->getMangledName()].end(), sym),
                                                            undefDynSymsByMangledName[sym->getMangledName()].end());
@@ -291,14 +285,7 @@
    
    // And to aggregates
    addSymbolToAggregates(newSym);
-<<<<<<< HEAD
-   
-   // And to "new symbols added by user"
-   userAddedSymbols.insert(newSym);
-   
-=======
-
->>>>>>> de7a59d8
+
    return true;
 }
 
