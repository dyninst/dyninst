--- conflicted
+++ resolved
@@ -205,10 +205,7 @@
             return bounds;
         }
     }
-<<<<<<< HEAD
-=======
     bounds = make_pair(get<Statement::line_info>().end(), get<Statement::line_info>().end());
->>>>>>> 84ffda2a
     return bounds;
 }
 
