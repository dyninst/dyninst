/*
 * Copyright (c) 1996-2007 Barton P. Miller
 * 
 * We provide the Paradyn Parallel Performance Tools (below
 * described as "Paradyn") on an AS IS basis, and do not warrant its
 * validity or performance.  We reserve the right to update, modify,
 * or discontinue this software at any time.  We shall have no
 * obligation to supply such updates or modifications or any other
 * form of support to you.
 * 
 * By your use of Paradyn, you understand and agree that we (or any
 * other person or entity with proprietary rights in Paradyn) are
 * under no obligation to provide either maintenance services,
 * update services, notices of latent defects, or correction of
 * defects for Paradyn.
 * 
 * This library is free software; you can redistribute it and/or
 * modify it under the terms of the GNU Lesser General Public
 * License as published by the Free Software Foundation; either
 * version 2.1 of the License, or (at your option) any later version.
 * 
 * This library is distributed in the hope that it will be useful,
 * but WITHOUT ANY WARRANTY; without even the implied warranty of
 * MERCHANTABILITY or FITNESS FOR A PARTICULAR PURPOSE.  See the GNU
 * Lesser General Public License for more details.
 * 
 * You should have received a copy of the GNU Lesser General Public
 * License along with this library; if not, write to the Free Software
 * Foundation, Inc., 51 Franklin Street, Fifth Floor, Boston, MA  02110-1301  USA
 */

// $Id: Object.C,v 1.31 2008/11/03 15:19:25 jaw Exp $

#include "symutil.h"
#include "Annotatable.h"
#include "common/h/serialize.h"

#include "Symtab.h"
#include "Module.h"
#include "Collections.h"
#include "annotations.h"
#include "Symbol.h"

#include "Aggregate.h"
#include "Function.h"
#include "Variable.h"

#include "symtabAPI/src/Object.h"

#include <iostream>

using namespace std;
using namespace Dyninst;
using namespace Dyninst::SymtabAPI;

string Symbol::emptyString("");


//#ifdef BINEDIT_DEBUG
bool ____sym_hdr_printed = false;
void print_symbols( std::vector< Symbol *>& allsymbols ) {
    FILE* fd = stdout;
    Symbol *sym;
    std::string modname;
    if (!____sym_hdr_printed) {
        fprintf(fd, "%-20s  %-15s  %-10s  %5s  SEC  TYP  LN  VIS  INFO\n", 
                "SYMBOL", "MODULE", "ADDR", "SIZE");
        ____sym_hdr_printed = true;
    }
    for (unsigned i=0; i<allsymbols.size(); i++) {
        sym = allsymbols[i];
        modname = sym->getModuleName();
        //if (sym->getName() == "__gmon_start__") {
        //if (modname == "libspecial.so" || modname == "libprofile.so") {
        //if (sym->getLinkage() == Symbol::SL_WEAK) {
        //if (sym->isInDynSymtab()) {
        if (1) {
            fprintf(fd, "%-20s  %-15s  0x%08x  %5u  %3u", 
                sym->getName().substr(0,20).c_str(), 
                //modname.size() > 15 ? modname.substr(modname.size()-15,15).c_str() : modname.c_str(),
                "",
                (unsigned)sym->getAddr(),
                (unsigned)sym->getSize(),
                sym->getSec() ? sym->getSec()->getRegionNumber() : 0
                );
            switch (sym->getType()) {
                case Symbol::ST_UNKNOWN:  fprintf(fd, "  ???"); break;
                case Symbol::ST_FUNCTION: fprintf(fd, "  FUN"); break;
                case Symbol::ST_OBJECT:   fprintf(fd, "  OBJ"); break;
                case Symbol::ST_MODULE:   fprintf(fd, "  MOD"); break;
                case Symbol::ST_SECTION:  fprintf(fd, "  SEC"); break;
                case Symbol::ST_NOTYPE:   fprintf(fd, "   - "); break;
            }
            switch (sym->getLinkage()) {
                case Symbol::SL_UNKNOWN: fprintf(fd, "  ??"); break;
                case Symbol::SL_GLOBAL:  fprintf(fd, "  GL"); break;
                case Symbol::SL_LOCAL:   fprintf(fd, "  LO"); break;
                case Symbol::SL_WEAK:    fprintf(fd, "  WK"); break;
            }
            switch (sym->getVisibility()) {
                case Symbol::SV_UNKNOWN:   fprintf(fd, "  ???"); break;
                case Symbol::SV_DEFAULT:   fprintf(fd, "   - "); break;
                case Symbol::SV_INTERNAL:  fprintf(fd, "  INT"); break;
                case Symbol::SV_HIDDEN:    fprintf(fd, "  HID"); break;
                case Symbol::SV_PROTECTED: fprintf(fd, "  PRO"); break;
            }
            fprintf(fd, " ");
            if (sym->isInSymtab())
                fprintf(fd, " STA");
            if (sym->isInDynSymtab())
                fprintf(fd, " DYN");
            if (sym->isAbsolute())
                fprintf(fd, " ABS");
            std::string fileName;
            std::vector<std::string> *vers;
            if (sym->getVersionFileName(fileName))
                fprintf(fd, "  [%s]", fileName.c_str());
            if (sym->getVersions(vers)) {
                fprintf(fd, " {");
                for (unsigned j=0; j < vers->size(); j++) {
                    if (j > 0)
                        fprintf(fd, ", ");
                    fprintf(fd, "%s", (*vers)[j].c_str());
                }
                fprintf(fd, "}");
            }
            fprintf(fd,"\n");
        }
    }
}
void print_symbol_map( dyn_hash_map< std::string, std::vector< Symbol *> > *symbols) {
    dyn_hash_map< std::string, std::vector< Symbol *> >::iterator siter = symbols->begin();
    int total_syms = 0;
    while (siter != symbols->end()) {
        print_symbols(siter->second);
        total_syms += siter->second.size();
        siter++;
    }
    printf("%d total symbol(s)\n", total_syms);
}
//#endif


const char *Dyninst::SymtabAPI::supportedLanguages2Str(supportedLanguages s)
{
   switch(s) {
      CASE_RETURN_STR(lang_Unknown);
      CASE_RETURN_STR(lang_Assembly);
      CASE_RETURN_STR(lang_C);
      CASE_RETURN_STR(lang_CPlusPlus);
      CASE_RETURN_STR(lang_GnuCPlusPlus);
      CASE_RETURN_STR(lang_Fortran);
      CASE_RETURN_STR(lang_Fortran_with_pretty_debug);
      CASE_RETURN_STR(lang_CMFortran);
   };
   return "bad_language";
}


bool Dyninst::SymtabAPI::symbol_compare(const Symbol *s1, const Symbol *s2) 
{
    // select the symbol with the lowest address
    Offset s1_addr = s1->getAddr();
    Offset s2_addr = s2->getAddr();
    if (s1_addr > s2_addr)
    	return false;
    if (s1_addr < s2_addr)
    	return true;

    // symbols are co-located at the same address
    // select the symbol which is not a function
    if ((s1->getType() != Symbol::ST_FUNCTION) && (s2->getType() == Symbol::ST_FUNCTION))
    	return true;
    if ((s2->getType() != Symbol::ST_FUNCTION) && (s1->getType() == Symbol::ST_FUNCTION))
    	return false;
    
    // symbols are both functions
    // select the symbol which has GLOBAL linkage
    if ((s1->getLinkage() == Symbol::SL_GLOBAL) && (s2->getLinkage() != Symbol::SL_GLOBAL))
    	return true;
    if ((s2->getLinkage() == Symbol::SL_GLOBAL) && (s1->getLinkage() != Symbol::SL_GLOBAL))
    	return false;
	
    // neither function is GLOBAL
    // select the symbol which has LOCAL linkage
    if ((s1->getLinkage() == Symbol::SL_LOCAL) && (s2->getLinkage() != Symbol::SL_LOCAL))
    	return true;
    if ((s2->getLinkage() == Symbol::SL_LOCAL) && (s1->getLinkage() != Symbol::SL_LOCAL))
    	return false;
    
    // both functions are WEAK
    
    // Apparently sort requires a strict weak ordering
    // and fails for equality. our compare
    // function behaviour should be as follows
    // f(x,y) => !f(y,x)
    // f(x,y),f(y,z) => f(x,z)
    // f(x,x) = false. 
    // So return which ever is first in the array. May be that would help.
    return (s1 < s2);
}


bool AObject::needs_function_binding() const 
{
    return false;
}

bool AObject::get_func_binding_table(std::vector<relocationEntry> &) const 
{
    return false;
}

bool AObject::get_func_binding_table_ptr(const std::vector<relocationEntry> *&) const 
{
    return false;
}

bool AObject::addRelocationEntry(relocationEntry &)
{
    return true;
}

char *AObject::mem_image() const
{
	return NULL;
}

SYMTAB_EXPORT ExceptionBlock::~ExceptionBlock() 
{
}

SYMTAB_EXPORT ExceptionBlock::ExceptionBlock() : tryStart_(0), trySize_(0), 
								catchStart_(0), hasTry_(false) 
{
}

SYMTAB_EXPORT Offset ExceptionBlock::catchStart() const 
{
	return catchStart_;
}

SYMTAB_EXPORT relocationEntry::relocationEntry(const relocationEntry& ra) : 
   Serializable(),
   target_addr_(ra.target_addr_), 
   rel_addr_(ra.rel_addr_), 
   addend_ (ra.addend_),
   rtype_ (ra.rtype_),
   name_(ra.name_), 
   dynref_(ra.dynref_), relType_(ra.relType_) 
{
}

SYMTAB_EXPORT Offset relocationEntry::target_addr() const 
{
	return target_addr_;
}

SYMTAB_EXPORT Offset relocationEntry::rel_addr() const 
{
	return rel_addr_;
}

SYMTAB_EXPORT const string &relocationEntry::name() const 
{
	return name_;
}

SYMTAB_EXPORT Symbol *relocationEntry::getDynSym() const 
{
    return dynref_;
}

SYMTAB_EXPORT bool relocationEntry::addDynSym(Symbol *dynref) 
{
    dynref_ = dynref;
    return true;
}

SYMTAB_EXPORT unsigned long relocationEntry::getRelType() const 
{
    return relType_;
}

SYMTAB_EXPORT Symbol::~Symbol ()
{
   std::string *sfa_p = NULL;

   if (getAnnotation(sfa_p, SymbolFileNameAnno))
   {
      if (!sfa_p) 
      {
         fprintf(stderr, "%s[%d]:  inconsistency here??\n", FILE__, __LINE__);
      }
      else
      {
         delete (sfa_p);
      }
   }
}

#if 0
SYMTAB_EXPORT Symbol::Symbol(const Symbol& s) :
   Serializable(),
   AnnotatableSparse(),
   module_(s.module_), 
   type_(s.type_), linkage_(s.linkage_), visibility_(s.visibility_),
   addr_(s.addr_), ptr_addr_(s.ptr_addr_), sec_(s.sec_), size_(s.size_), 
   isInDynsymtab_(s.isInDynsymtab_), isInSymtab_(s.isInSymtab_), 
   isAbsolute_(s.isAbsolute_),
   aggregate_(s.aggregate_),
   mangledName_(s.mangledName_), 
   prettyName_(s.prettyName_), 
   typedName_(s.typedName_), 
   tag_(s.tag_), 
   framePtrRegNum_(s.framePtrRegNum_),
   retType_(s.retType_), 
   moduleName_(s.moduleName_) 
{
#if 0
   Annotatable <std::string, symbol_file_name_a> &sfa = *this;
   const Annotatable <std::string, symbol_file_name_a> &sfa_src = s;
   if (sfa_src.size())
      sfa.addAnnotation(sfa_src[0]);

   Annotatable <std::vector<std::string>, symbol_version_names_a> &sva = *this;
   const Annotatable <std::vector<std::string>, symbol_version_names_a> &sva_src = s;
   if (sva_src.size())
      sva.addAnnotation(sva_src[0]);

   Annotatable<localVarCollection, symbol_variables_a, true> &lvA = *this;
   const Annotatable<localVarCollection, symbol_variables_a, true> &lvA_src = s;
   if (lvA_src.size())
      lvA.addAnnotation(lvA_src[0]);

   Annotatable<localVarCollection, symbol_parameters_a, true> &pA = *this;
   const Annotatable<localVarCollection, symbol_parameters_a, true> &pA_src = s;
   if (pA_src.size())
      pA.addAnnotation(pA_src[0]);
   fprintf(stderr, "%s[%d]:  FIXME??  copy annotations here or not??\n", FILE__, __LINE__);
#endif

   std::string *sfa_p = NULL;
   if (s.getAnnotation(sfa_p, SymbolFileNameAnno))
   {
      if (!sfa_p) 
      {
         fprintf(stderr, "%s[%d]:  inconsistency here??\n", FILE__, __LINE__);
      }
      else
      {
         std::string *sfa_p2 = new std::string(*sfa_p);

         if (!addAnnotation(sfa_p2, SymbolFileNameAnno)) 
         {
            fprintf(stderr, "%s[%d]:  failed ot addAnnotation here\n", FILE__, __LINE__);
         }
      }
   }

   std::vector<std::string> *svn_p = NULL;
   if (s.getAnnotation(svn_p, SymbolVersionNamesAnno))
   {
      if (!svn_p) 
      {
         fprintf(stderr, "%s[%d]:  inconsistency here??\n", FILE__, __LINE__);
      }
      else
      {
         //  note:  in an older version we just copied one element from this
         // vector when the symbol got copied.  I think this is incorrect.
         //fprintf(stderr, "%s[%d]:  alloc'ing new vector for symbol versions\n", FILE__, __LINE__);

         //  if we alloc here, probably want to check in dtor to make
         //  sure that we are deleting this if it exists.
         //std::vector<std::string> *svn_p2 = new std::vector<std::string>();

         //for (unsigned int i = 0; i < svn_p->size(); ++i)
         //{
         //   svn_p2->push_back(std::string((*svn_p)[i]));
         //}

         if (!addAnnotation(svn_p, SymbolVersionNamesAnno))
         {
            fprintf(stderr, "%s[%d]:  failed ot addAnnotation here\n", FILE__, __LINE__);
         }
      }
   }

   localVarCollection *vars_p = NULL;
   if (s.getAnnotation(vars_p, FunctionLocalVariablesAnno))
   {
      if (!vars_p) 
      {
         fprintf(stderr, "%s[%d]:  inconsistency here??\n", FILE__, __LINE__);
      }
      else
      {
         if (!addAnnotation(vars_p, FunctionLocalVariablesAnno))
         {
            fprintf(stderr, "%s[%d]:  failed ot addAnnotation here\n", FILE__, __LINE__);
         }
      }
   }

   localVarCollection *params_p = NULL;
   if (s.getAnnotation(params_p, FunctionParametersAnno))
   {
      if (!params_p) 
      {
         fprintf(stderr, "%s[%d]:  inconsistency here??\n", FILE__, __LINE__);
      }
      else
      {
         if (!addAnnotation(params_p, FunctionParametersAnno))
         {
            fprintf(stderr, "%s[%d]:  failed ot addAnnotation here\n", FILE__, __LINE__);
         }
      }
   }
}

SYMTAB_EXPORT Symbol& Symbol::operator=(const Symbol& s) 
{
   module_  = s.module_;
   type_    = s.type_;
   linkage_ = s.linkage_;
   addr_    = s.addr_;
   sec_     = s.sec_;
   size_    = s.size_;
   isInDynsymtab_ = s.isInDynsymtab_;
   isInSymtab_ = s.isInSymtab_;
   isAbsolute_ = s.isAbsolute_;
   aggregate_ = s.aggregate_;
   tag_     = s.tag_;
   mangledName_ = s.mangledName_;
   prettyName_ = s.prettyName_;
   typedName_ = s.typedName_;
   framePtrRegNum_ = s.framePtrRegNum_;

   std::string *sfa_p = NULL;

   if (s.getAnnotation(sfa_p, SymbolFileNameAnno))
   {
      if (!sfa_p) 
      {
         fprintf(stderr, "%s[%d]:  inconsistency here??\n", FILE__, __LINE__);
      }
      else
      {
         std::string *sfa_p2 = new std::string(*sfa_p);

         if (!addAnnotation(sfa_p2, SymbolFileNameAnno))
         {
            fprintf(stderr, "%s[%d]:  failed ot addAnnotation here\n", FILE__, __LINE__);
         }
      }
   }

   std::vector<std::string> *svn_p = NULL;
   if (s.getAnnotation(svn_p, SymbolVersionNamesAnno))
   {
      if (!svn_p) 
      {
         fprintf(stderr, "%s[%d]:  inconsistency here??\n", FILE__, __LINE__);
      }
      else
      {
         //  note:  in an older version we just copied one element from this
         // vector when the symbol got copied.  I think this is incorrect.
         //fprintf(stderr, "%s[%d]:  alloc'ing new vector for symbol versions\n", FILE__, __LINE__);

         //  if we alloc here, probably want to check in dtor to make
         //  sure that we are deleting this if it exists.
         //std::vector<std::string> *svn_p2 = new std::vector<std::string>();

         //for (unsigned int i = 0; i < svn_p->size(); ++i)
         //{
         //   svn_p2->push_back(std::string((*svn_p)[i]));
         //}

         if (!addAnnotation(svn_p, SymbolVersionNamesAnno))
         {
            fprintf(stderr, "%s[%d]:  failed ot addAnnotation here\n", FILE__, __LINE__);
         }
      }
   }

   localVarCollection *vars_p = NULL;
   if (s.getAnnotation(vars_p, FunctionLocalVariablesAnno))
   {
      if (!vars_p) 
      {
         fprintf(stderr, "%s[%d]:  inconsistency here??\n", FILE__, __LINE__);
      }
      else
      {
         if (!addAnnotation(vars_p, FunctionLocalVariablesAnno))
         {
            fprintf(stderr, "%s[%d]:  failed ot addAnnotation here\n", FILE__, __LINE__);
         }
      }
   }

   localVarCollection *params_p = NULL;
   if (s.getAnnotation(params_p, FunctionParametersAnno))
   {
      if (!params_p) 
      {
         fprintf(stderr, "%s[%d]:  inconsistency here??\n", FILE__, __LINE__);
      }
      else
      {
         if (!addAnnotation(params_p, FunctionParametersAnno))
         {
            fprintf(stderr, "%s[%d]:  failed ot addAnnotation here\n", FILE__, __LINE__);
         }
      }
   }
#if 0
#if 1 
   fprintf(stderr, "%s[%d]:  WARNING:  assignment ctor not assigning local variables and parameters\n", FILE__, __LINE__);
#else
   Annotatable <std::string, symbol_file_name_a> &sfa = *this;
   const Annotatable <std::string, symbol_file_name_a> &sfa_src = s;
   if (sfa_src.size())
      sfa.addAnnotation(sfa_src[0]);

   Annotatable <std::vector<std::string>, symbol_version_names_a> &sva = *this;
   const Annotatable <std::vector<std::string>, symbol_version_names_a> &sva_src = s;
   if (sva_src.size())
      sva.addAnnotation(sva_src[0]);

   Annotatable<localVarCollection, symbol_variables_a, true> &lvA = *this;
   const Annotatable<localVarCollection, symbol_variables_a,true> &lvA_src = s;
   if (lvA_src.size())
      lvA.addAnnotation(lvA_src[0]);

   Annotatable<localVarCollection, symbol_parameters_a, true> &pA = *this;
   const Annotatable<localVarCollection, symbol_parameters_a,true> &pA_src = s;
   if (pA_src.size())
      pA.addAnnotation(pA_src[0]);
#endif
#endif
   return *this;
}

<<<<<<< HEAD
SYMTAB_EXPORT const string& Symbol::getMangledName() const 
{
    return mangledName_;
}

SYMTAB_EXPORT const string& Symbol::getPrettyName() const 
{
    return prettyName_;
}

SYMTAB_EXPORT const string& Symbol::getTypedName() const 
{
    return typedName_;
}

SYMTAB_EXPORT const string& Symbol::getModuleName() const 
{
    if (module_)
        return module_->fullName();
    else
        return moduleName_;
}

SYMTAB_EXPORT Module* Symbol::getModule() const 
{
    return module_;
}

SYMTAB_EXPORT bool Symbol::setModule(Module *mod) 
{
    module_ = mod; 
    return true;
}

SYMTAB_EXPORT Symbol::SymbolType Symbol::getType() const 
{
    return type_;
}

SYMTAB_EXPORT Symbol::SymbolLinkage Symbol::getLinkage() const 
{
    return linkage_;
}

SYMTAB_EXPORT Symbol::SymbolVisibility Symbol::getVisibility() const 
{
    return visibility_;
}

SYMTAB_EXPORT Offset Symbol::getAddr() const 
{
    return addr_;
}

SYMTAB_EXPORT Offset Symbol::getPtrAddr() const
{
    return ptr_addr_;
}

SYMTAB_EXPORT Region *Symbol::getSec() const 
{
    return sec_;
}

SYMTAB_EXPORT bool Symbol::isInDynSymtab() const 
{
    return isInDynsymtab_;
}

SYMTAB_EXPORT bool Symbol::isInSymtab() const 
{
    return isInSymtab_;
}

SYMTAB_EXPORT bool Symbol::isAbsolute() const
{
    return isAbsolute_;
}

SYMTAB_EXPORT bool Symbol::isFunction() const
{
    return (getFunction() != NULL);
}

SYMTAB_EXPORT bool Symbol::setFunction(Function *func)
{
    aggregate_ = func;
    return true;
}

SYMTAB_EXPORT Function * Symbol::getFunction() const
{
    return dynamic_cast<Function *>(aggregate_);
}

SYMTAB_EXPORT bool Symbol::isVariable() const 
{
    return (getVariable() != NULL);
}

SYMTAB_EXPORT bool Symbol::setVariable(Variable *var) 
{
    aggregate_ = var;
    return true;
}

SYMTAB_EXPORT Variable * Symbol::getVariable() const
{
    return dynamic_cast<Variable *>(aggregate_);
}

SYMTAB_EXPORT unsigned Symbol::getSize() const 
{
    return size_;
}

SYMTAB_EXPORT bool	Symbol::setSize(unsigned ns)
{
	size_ = ns;
	return true;
}

SYMTAB_EXPORT Symbol::SymbolTag Symbol::tag() const 
{
    return tag_;
}

SYMTAB_EXPORT bool Symbol::setModuleName(string module)
{
    moduleName_ = module;
    return true;
}

SYMTAB_EXPORT bool Symbol::setAddr (Offset newAddr) 
{
    addr_ = newAddr;
    return true;
}

SYMTAB_EXPORT bool Symbol::setPtrAddr (Offset newAddr)
{
    ptr_addr_ = newAddr;
    return true;
}

SYMTAB_EXPORT bool Symbol::setDynSymtab() 
{
    isInDynsymtab_= true;
    return true;
}

SYMTAB_EXPORT bool Symbol::clearDynSymtab() 
{
    isInDynsymtab_ = false;
    return true;
}

SYMTAB_EXPORT bool Symbol::setIsInSymtab() 
{
    isInSymtab_= true;
    return true;
}

SYMTAB_EXPORT bool Symbol::clearIsInSymtab() 
{
    isInSymtab_= false;
    return true;
}

SYMTAB_EXPORT bool Symbol::setIsAbsolute()
{
    isAbsolute_= true;
    return true;
}

SYMTAB_EXPORT bool Symbol::clearIsAbsolute()
{
    isAbsolute_= false;
    return true;
}

SYMTAB_EXPORT Symbol::Symbol()
   : //name_("*bad-symbol*"), module_("*bad-module*"),
    module_(NULL), type_(ST_UNKNOWN), linkage_(SL_UNKNOWN), addr_(0), ptr_addr_(0), sec_(NULL), size_(0),
    isInDynsymtab_(false), isInSymtab_(true), isAbsolute_(false), 
    aggregate_(NULL),
    tag_(TAG_UNKNOWN),
    framePtrRegNum_(-1), retType_(NULL), moduleName_("")
{
   // note: this ctor is called surprisingly often (when we have
   // vectors of Symbols and/or dictionaries of Symbols).  So, make it fast.
}

SYMTAB_EXPORT Symbol::Symbol(const string iname, const string imodule,
    SymbolType itype, SymbolLinkage ilinkage, SymbolVisibility ivisibility, Offset iaddr,
    Region *isec, unsigned size,  bool isInDynSymtab, bool isInSymtab,
    bool isAbsolute)
    : type_(itype), linkage_(ilinkage), visibility_(ivisibility),
    addr_(iaddr), ptr_addr_(0), sec_(isec), size_(size), isInDynsymtab_(isInDynSymtab),
    isInSymtab_(isInSymtab), isAbsolute_(isAbsolute), tag_(TAG_UNKNOWN), framePtrRegNum_(-1),
    retType_(NULL)
{
        module_ = NULL;
    	moduleName_ = imodule;
        mangledName_ = iname;
        aggregate_ = NULL;
}

SYMTAB_EXPORT Symbol::Symbol(const string iname, Module *mod,
    SymbolType itype, SymbolLinkage ilinkage, SymbolVisibility ivisibility, Offset iaddr,
    Region *isec, unsigned size,  bool isInDynSymtab, bool isInSymtab,
    bool isAbsolute)
    : module_(mod), type_(itype), linkage_(ilinkage), visibility_(ivisibility),
    addr_(iaddr), ptr_addr_(0), sec_(isec), size_(size),  isInDynsymtab_(isInDynSymtab), 
    isInSymtab_(isInSymtab), isAbsolute_(isAbsolute), tag_(TAG_UNKNOWN), framePtrRegNum_(-1),
    retType_(NULL)
{
    mangledName_ = iname;
    aggregate_ = NULL;
}


SYMTAB_EXPORT bool Symbol::setSymbolType(SymbolType sType)
{
    if ((sType != ST_UNKNOWN)&&
        (sType != ST_FUNCTION)&&
        (sType != ST_OBJECT)&&
        (sType != ST_MODULE)&&
        (sType != ST_NOTYPE))
        return false;
    
    SymbolType oldType = type_;	
    type_ = sType;
    if (module_ && module_->exec())
        module_->exec()->changeType(this, oldType);

    // TODO: update aggregate with information

    return true;
}

SYMTAB_EXPORT bool Symbol::setVersionFileName(std::string &fileName)
{
   std::string *fn_p = NULL;
   if (getAnnotation(fn_p, SymbolFileNameAnno)) 
   {
      if (!fn_p) 
      {
         fprintf(stderr, "%s[%d]:  inconsistency here\n", FILE__, __LINE__);
      }
      else
      {
         fprintf(stderr, "%s[%d]:  WARNING, already have filename set for symbol %s\n", 
                 FILE__, __LINE__, getMangledName().c_str());
      }
      return false;
   }
   else
   {
      //  not sure if we need to copy here or not, so let's do it...
      std::string *fn = new std::string(fileName);
      if (!addAnnotation(fn, SymbolFileNameAnno)) 
      {
         fprintf(stderr, "%s[%d]:  failed to add anno here\n", FILE__, __LINE__);
         return false;
      }
      return true;
   }

   return false;
}

SYMTAB_EXPORT bool Symbol::setVersions(std::vector<std::string> &vers)
{
   std::vector<std::string> *vn_p = NULL;
   if (getAnnotation(vn_p, SymbolVersionNamesAnno)) 
   {
      if (!vn_p) 
      {
         fprintf(stderr, "%s[%d]:  inconsistency here\n", FILE__, __LINE__);
      }
      else
         fprintf(stderr, "%s[%d]:  WARNING, already have versions set for symbol %s\n", FILE__, __LINE__, getMangledName().c_str());
      return false;
   }
   else
   {
      if (!addAnnotation(&vers, SymbolVersionNamesAnno)) 
      {
         fprintf(stderr, "%s[%d]:  failed to add anno here\n", FILE__, __LINE__);
      }
   }

   return true;
}

SYMTAB_EXPORT bool Symbol::getVersionFileName(std::string &fileName)
{
   std::string *fn_p = NULL;

   if (getAnnotation(fn_p, SymbolFileNameAnno)) 
   {
      if (!fn_p) 
      {
         fprintf(stderr, "%s[%d]:  inconsistency here\n", FILE__, __LINE__);
      }
      else
         fileName = *fn_p;

      return true;
   }

   return false;

#if 0
   Annotatable<std::string, symbol_file_name_a> &fn = *this;
   if (!fn.size()) {
      return false;
   }
   fileName = fn[0];
   return true;
#endif
}

SYMTAB_EXPORT bool Symbol::getVersions(std::vector<std::string> *&vers)
{
   std::vector<std::string> *vn_p = NULL;

   if (getAnnotation(vn_p, SymbolVersionNamesAnno)) 
   {
      if (!vn_p) 
      {
         fprintf(stderr, "%s[%d]:  inconsistency here\n", FILE__, __LINE__);
      }
      else
      {
         vers = vn_p;
         return true;
      } 
   }

   return false;

#if 0
   Annotatable<std::vector<std::string>, symbol_version_names_a> &sv = *this;
   if (!sv.size()) {
      return false;
   }
   vers = &(sv[0]);
   return true;
#endif
}

void Symbol::serialize(SerializerBase *s, const char *tag) 
{
   try {
      ifxml_start_element(s, tag);
      gtranslate(s, type_, symbolType2Str, "type");
      gtranslate(s, linkage_, symbolLinkage2Str, "linkage");
      gtranslate(s, tag_, symbolTag2Str, "tag");
      gtranslate(s, visibility_, symbolVisibility2Str, "visibility");
      gtranslate(s, addr_, "addr");
      gtranslate(s, ptr_addr_, "ptr_addr");
      gtranslate(s, size_, "size");
      gtranslate(s, isInDynsymtab_, "isInDynsymtab");
      gtranslate(s, isInSymtab_, "isInSymtab");
      gtranslate(s, isAbsolute_, "isAbsolute");
      gtranslate(s, prettyName_, "prettyName", "prettyName");
      gtranslate(s, mangledName_, "mangledName", "mangledName");
      gtranslate(s, typedName_, "typedName", "typedName");
      gtranslate(s, framePtrRegNum_, "framePtrRegNum");
      //  Note:  have to deal with retType_ here?? Probably use type id.
      gtranslate(s, moduleName_, "moduleName");
      ifxml_end_element(s, "Symbol");
#if 0
      symbol_start(param);
      translate(param.type_, "type");
      translate(param.linkage_, "linkage");
      translate(param.tag_, "tag");
      getSD().translate(param.addr_, "addr");
      getSD().translate(param.ptr_addr_, "ptr_addr");
      getSD().translate(param.size_, "size");
      getSD().translate(param.isInDynsymtab_, "isInDynsymtab");
      getSD().translate(param.isInSymtab_, "isInSymtab");
      getSD().translate(param.prettyName_, "prettyName", "prettyName");
      getSD().translate(param.mangledName_, "mangledName", "mangledName");
      getSD().translate(param.typedName_, "typedName", "typedName");
      getSD().translate(param.framePtrRegNum_, "framePtrRegNum");
      //  Note:  have to deal with retType_ here?? Probably use type id.
      getSD().translate(param.moduleName_, "moduleName");
      symbol_end(param);
#endif
   } SER_CATCH("Symbol");
}

ostream& Dyninst::SymtabAPI::operator<< (ostream &os, const Symbol &s) 
{
    return os << "{"
              << " mangled=" << s.getMangledName()
              << " pretty="  << s.getPrettyName()
              << " module="  << s.module_
        //<< " type="    << (unsigned) s.type_
              << " type="    << s.symbolType2Str(s.type_)
        //<< " linkage=" << (unsigned) s.linkage_
              << " linkage=" << s.symbolLinkage2Str(s.linkage_)
              << " addr=0x"    << hex << s.addr_ << dec
              << " ptr_addr="<< s.ptr_addr_
        //<< " tag="     << (unsigned) s.tag_
              << " tag="     << s.symbolTag2Str(s.tag_)
              << " isAbs="   << s.isAbsolute_
              << (s.isFunction() ? " [FUNC]" : "")
              << (s.isVariable() ? " [VAR]" : "")
              << (s.isInSymtab_ ? " [STA]" : "")
              << (s.isInDynsymtab_ ? " [DYN]" : "")
              << " }" << endl;
}


ostream & Dyninst::SymtabAPI::operator<< (ostream &s, const relocationEntry &r) 
{
	s << "target_addr=" << r.target_addr_ 
		<< "rel_addr=" << r.rel_addr_ 
		<< "addend=" << r.addend_ 
		<< "rtype=" << r.rtype_ 
		<< "name=" << r.name_ ;
	return s; 
}
     Offset tryStart_;
	       unsigned trySize_;
		         Offset catchStart_;
				       bool hasTry_;

ostream & Dyninst::SymtabAPI::operator<< (ostream &s, const ExceptionBlock &eb) 
{
	s << "tryStart=" << eb.tryStart_ 
		<< "trySize=" << eb.trySize_ 
		<< "catchStart=" << eb.catchStart_ 
		<< "hasTry=" << eb.trySize_ ;
	return s; 
}

#ifdef DEBUG 
ostream &operator<<(ostream &os, relocationEntry &q) {
   return q.operator<<(os);
}
=======
#endif
>>>>>>> b245db83

/**************************************************
 *
 *  Stream based debuggering output - for regreesion testing.
 *  Dump info on state of object *this....
 *
 **************************************************/

SYMTAB_EXPORT unsigned AObject::nsymbols () const 
{ 
    unsigned n = 0;
    for (dyn_hash_map<std::string, std::vector<Symbol *> >::const_iterator i = symbols_.begin();
         i != symbols_.end(); 
         i++) {
        n += i->second.size();
    }
    return n;
}

SYMTAB_EXPORT bool AObject::get_symbols(string & name, 
      std::vector<Symbol *> &symbols ) 
{
   if ( symbols_.find(name) == symbols_.end()) {
      return false;
   }

   symbols = symbols_[name];
   return true;
}

SYMTAB_EXPORT char* AObject::code_ptr () const 
{ 
   return code_ptr_; 
}

SYMTAB_EXPORT Offset AObject::code_off () const 
{ 
   return code_off_; 
}

SYMTAB_EXPORT Offset AObject::code_len () const 
{ 
   return code_len_; 
}

SYMTAB_EXPORT char* AObject::data_ptr () const 
{ 
   return data_ptr_; 
}

SYMTAB_EXPORT Offset AObject::data_off () const 
{ 
   return data_off_; 
}

SYMTAB_EXPORT Offset AObject::data_len () const 
{ 
   return data_len_; 
}

SYMTAB_EXPORT bool AObject::is_aout() const 
{
   return is_aout_;  
}

SYMTAB_EXPORT bool AObject::isDynamic() const 
{
   return is_dynamic_;  
}

SYMTAB_EXPORT unsigned AObject::no_of_sections() const 
{ 
   return no_of_sections_; 
}

SYMTAB_EXPORT unsigned AObject::no_of_symbols() const 
{ 
   return no_of_symbols_;  
}

SYMTAB_EXPORT bool AObject::getAllExceptions(std::vector<ExceptionBlock *>&excpBlocks) const
{
   for (unsigned i=0;i<catch_addrs_.size();i++)
      excpBlocks.push_back(new ExceptionBlock(catch_addrs_[i]));

   return true;
}

SYMTAB_EXPORT std::vector<Region *> AObject::getAllRegions() const
{
   return regions_;	
}

SYMTAB_EXPORT Offset AObject::loader_off() const 
{ 
   return loader_off_; 
}

SYMTAB_EXPORT unsigned AObject::loader_len() const 
{ 
   return loader_len_; 
}


SYMTAB_EXPORT int AObject::getAddressWidth() const 
{ 
   return addressWidth_nbytes; 
}

SYMTAB_EXPORT bool AObject::have_deferred_parsing(void) const
{ 
   return deferredParse;
}

SYMTAB_EXPORT void * AObject::getErrFunc() const 
{
   return (void *) err_func_; 
}

SYMTAB_EXPORT dyn_hash_map< string, std::vector< Symbol *> > *AObject::getAllSymbols() 
{ 
   return &(symbols_);
}

SYMTAB_EXPORT AObject::~AObject() 
{
}

// explicitly protected
SYMTAB_EXPORT AObject::AObject(MappedFile *mf_, MappedFile *mfd, void (*err_func)(const char *)) 
: mf(mf_), mfForDebugInfo(mfd), code_ptr_(0), code_off_(0),
   code_len_(0), data_ptr_(0), data_off_(0), data_len_(0),loader_off_(0),
   loader_len_(0), is_dynamic_(false), deferredParse(false), err_func_(err_func),
   addressWidth_nbytes(4) 
{
}

SYMTAB_EXPORT AObject::AObject(const AObject &obj)
: mf(obj.mf), mfForDebugInfo(obj.mfForDebugInfo), symbols_(obj.symbols_), 
   code_ptr_(obj.code_ptr_), code_off_(obj.code_off_), 
   code_len_(obj.code_len_), data_ptr_(obj.data_ptr_), 
   data_off_(obj.data_off_), data_len_(obj.data_len_), 
   loader_off_(obj.loader_off_), loader_len_(obj.loader_len_), is_dynamic_(obj.is_dynamic_),
   deferredParse(false), err_func_(obj.err_func_), addressWidth_nbytes(4)
{
} 

//  a helper routine that selects a language based on information from the symtab
supportedLanguages AObject::pickLanguage(string &working_module, char *working_options,
      supportedLanguages working_lang)
{
   supportedLanguages lang = lang_Unknown;
   static int sticky_fortran_modifier_flag = 0;
   // (2) -- check suffixes -- try to keep most common suffixes near the top of the checklist
   string::size_type len = working_module.length();
   if((len>2) && (working_module.substr(len-2,2) == string(".c"))) lang = lang_C;
   else if ((len>2) && (working_module.substr(len-2,2) == string(".C"))) lang = lang_CPlusPlus;
   else if ((len>4) && (working_module.substr(len-4,4) == string(".cpp"))) lang = lang_CPlusPlus;
   else if ((len>2) && (working_module.substr(len-2,2) == string(".F"))) lang = lang_Fortran;
   else if ((len>2) && (working_module.substr(len-2,2) == string(".f"))) lang = lang_Fortran;
   else if ((len>3) && (working_module.substr(len-3,3) == string(".cc"))) lang = lang_C;
   else if ((len>2) && (working_module.substr(len-2,2) == string(".a"))) lang = lang_Assembly; // is this right?
   else if ((len>2) && (working_module.substr(len-2,2) == string(".S"))) lang = lang_Assembly;
   else if ((len>2) && (working_module.substr(len-2,2) == string(".s"))) lang = lang_Assembly;
   else
   {
      //(3) -- try to use options string -- if we have 'em
      if (working_options)
      {
         //  NOTE:  a binary is labeled "gcc2_compiled" even if compiled w/g77 -- thus this is
         //  quite inaccurate to make such assumptions
         if (strstr(working_options, "gcc"))
            lang = lang_C;
         else if (strstr(working_options, "g++"))
            lang = lang_CPlusPlus;
      }
   }
   //  This next section tries to determine the version of the debug info generator for a
   //  Sun fortran compiler.  Some leave the underscores on names in the debug info, and some
   //  have the "pretty" names, we need to detect this in order to properly read the debug.
   if (working_lang == lang_Fortran)
   {
      if (sticky_fortran_modifier_flag)
      {
         //cerr << FILE__ << __LINE__ << ": UPDATE: lang_Fortran->lang_Fortran_with_pretty_debug." << endl;
         working_lang = lang_Fortran_with_pretty_debug;
      }
      else if (working_options)
      {
         char *dbg_gen = NULL;
         //cerr << FILE__ << __LINE__ << ":  OPT: " << working_options << endl;			
         if (NULL != (dbg_gen = strstr(working_options, "DBG_GEN=")))
         {
            //cerr << __FILE__ << __LINE__ << ":  OPT: " << dbg_gen << endl;
            // Sun fortran compiler (probably), need to examine version
            char *dbg_gen_ver_maj = dbg_gen + strlen("DBG_GEN=");
            //cerr << __FILE__ << __LINE__ << ":  OPT: " << dbg_gen_ver_maj << endl;
            char *next_dot = strchr(dbg_gen_ver_maj, '.');
            if (NULL != next_dot)
            {
               next_dot = '\0';  //terminate major version number string
               int ver_maj = atoi(dbg_gen_ver_maj);
               //cerr <<"Major Debug Ver. "<<ver_maj<< endl;
               if (ver_maj < 3)
               {
                  working_lang = lang_Fortran_with_pretty_debug;
                  sticky_fortran_modifier_flag = 1;
                  //cerr << __FILE__ << __LINE__ << ": UPDATE: lang_Fortran->lang_Fortran_with_pretty_debug.  " << "Major Debug Ver. "<<ver_maj<<endl;
               }
            }
         }
      }
   }
   return lang;
}

SymbolIter::SymbolIter( Object & obj ) 
: symbols(obj.getAllSymbols()), currentPositionInVector(0) 
{
   symbolIterator = obj.getAllSymbols()->begin();
}

SymbolIter::SymbolIter( const SymbolIter & src ) 
: symbols(src.symbols),currentPositionInVector(0),
   symbolIterator( src.symbolIterator ) 
{
}

SymbolIter::~SymbolIter () 
{
}


void SymbolIter::reset () 
{
   currentPositionInVector = 0;
   symbolIterator = symbols->begin();
}

SymbolIter::operator bool() const
{
   return (symbolIterator!=symbols->end());
}

void SymbolIter::operator++ ( int ) 
{
   if ( currentPositionInVector + 1 < (symbolIterator->second).size())
   {
      currentPositionInVector++;
      return;
   }

   /* Otherwise, we need a new std::vector. */
   currentPositionInVector = 0;			
   symbolIterator++;
}

const string & SymbolIter::currkey() const 
{
   return symbolIterator->first;
}

/* If it's important that this be const, we could try to initialize
   currentVector to '& symbolIterator.currval()' in the constructor. */

Symbol *SymbolIter::currval() 
{
   return ((symbolIterator->second)[ currentPositionInVector ]);
}

const std::string AObject::findModuleForSym(Symbol *sym) {
    return symsToModules_[sym];
}

void AObject::clearSymsToMods() {
    symsToModules_.clear();
}
<|MERGE_RESOLUTION|>--- conflicted
+++ resolved
@@ -544,456 +544,7 @@
 #endif
    return *this;
 }
-
-<<<<<<< HEAD
-SYMTAB_EXPORT const string& Symbol::getMangledName() const 
-{
-    return mangledName_;
-}
-
-SYMTAB_EXPORT const string& Symbol::getPrettyName() const 
-{
-    return prettyName_;
-}
-
-SYMTAB_EXPORT const string& Symbol::getTypedName() const 
-{
-    return typedName_;
-}
-
-SYMTAB_EXPORT const string& Symbol::getModuleName() const 
-{
-    if (module_)
-        return module_->fullName();
-    else
-        return moduleName_;
-}
-
-SYMTAB_EXPORT Module* Symbol::getModule() const 
-{
-    return module_;
-}
-
-SYMTAB_EXPORT bool Symbol::setModule(Module *mod) 
-{
-    module_ = mod; 
-    return true;
-}
-
-SYMTAB_EXPORT Symbol::SymbolType Symbol::getType() const 
-{
-    return type_;
-}
-
-SYMTAB_EXPORT Symbol::SymbolLinkage Symbol::getLinkage() const 
-{
-    return linkage_;
-}
-
-SYMTAB_EXPORT Symbol::SymbolVisibility Symbol::getVisibility() const 
-{
-    return visibility_;
-}
-
-SYMTAB_EXPORT Offset Symbol::getAddr() const 
-{
-    return addr_;
-}
-
-SYMTAB_EXPORT Offset Symbol::getPtrAddr() const
-{
-    return ptr_addr_;
-}
-
-SYMTAB_EXPORT Region *Symbol::getSec() const 
-{
-    return sec_;
-}
-
-SYMTAB_EXPORT bool Symbol::isInDynSymtab() const 
-{
-    return isInDynsymtab_;
-}
-
-SYMTAB_EXPORT bool Symbol::isInSymtab() const 
-{
-    return isInSymtab_;
-}
-
-SYMTAB_EXPORT bool Symbol::isAbsolute() const
-{
-    return isAbsolute_;
-}
-
-SYMTAB_EXPORT bool Symbol::isFunction() const
-{
-    return (getFunction() != NULL);
-}
-
-SYMTAB_EXPORT bool Symbol::setFunction(Function *func)
-{
-    aggregate_ = func;
-    return true;
-}
-
-SYMTAB_EXPORT Function * Symbol::getFunction() const
-{
-    return dynamic_cast<Function *>(aggregate_);
-}
-
-SYMTAB_EXPORT bool Symbol::isVariable() const 
-{
-    return (getVariable() != NULL);
-}
-
-SYMTAB_EXPORT bool Symbol::setVariable(Variable *var) 
-{
-    aggregate_ = var;
-    return true;
-}
-
-SYMTAB_EXPORT Variable * Symbol::getVariable() const
-{
-    return dynamic_cast<Variable *>(aggregate_);
-}
-
-SYMTAB_EXPORT unsigned Symbol::getSize() const 
-{
-    return size_;
-}
-
-SYMTAB_EXPORT bool	Symbol::setSize(unsigned ns)
-{
-	size_ = ns;
-	return true;
-}
-
-SYMTAB_EXPORT Symbol::SymbolTag Symbol::tag() const 
-{
-    return tag_;
-}
-
-SYMTAB_EXPORT bool Symbol::setModuleName(string module)
-{
-    moduleName_ = module;
-    return true;
-}
-
-SYMTAB_EXPORT bool Symbol::setAddr (Offset newAddr) 
-{
-    addr_ = newAddr;
-    return true;
-}
-
-SYMTAB_EXPORT bool Symbol::setPtrAddr (Offset newAddr)
-{
-    ptr_addr_ = newAddr;
-    return true;
-}
-
-SYMTAB_EXPORT bool Symbol::setDynSymtab() 
-{
-    isInDynsymtab_= true;
-    return true;
-}
-
-SYMTAB_EXPORT bool Symbol::clearDynSymtab() 
-{
-    isInDynsymtab_ = false;
-    return true;
-}
-
-SYMTAB_EXPORT bool Symbol::setIsInSymtab() 
-{
-    isInSymtab_= true;
-    return true;
-}
-
-SYMTAB_EXPORT bool Symbol::clearIsInSymtab() 
-{
-    isInSymtab_= false;
-    return true;
-}
-
-SYMTAB_EXPORT bool Symbol::setIsAbsolute()
-{
-    isAbsolute_= true;
-    return true;
-}
-
-SYMTAB_EXPORT bool Symbol::clearIsAbsolute()
-{
-    isAbsolute_= false;
-    return true;
-}
-
-SYMTAB_EXPORT Symbol::Symbol()
-   : //name_("*bad-symbol*"), module_("*bad-module*"),
-    module_(NULL), type_(ST_UNKNOWN), linkage_(SL_UNKNOWN), addr_(0), ptr_addr_(0), sec_(NULL), size_(0),
-    isInDynsymtab_(false), isInSymtab_(true), isAbsolute_(false), 
-    aggregate_(NULL),
-    tag_(TAG_UNKNOWN),
-    framePtrRegNum_(-1), retType_(NULL), moduleName_("")
-{
-   // note: this ctor is called surprisingly often (when we have
-   // vectors of Symbols and/or dictionaries of Symbols).  So, make it fast.
-}
-
-SYMTAB_EXPORT Symbol::Symbol(const string iname, const string imodule,
-    SymbolType itype, SymbolLinkage ilinkage, SymbolVisibility ivisibility, Offset iaddr,
-    Region *isec, unsigned size,  bool isInDynSymtab, bool isInSymtab,
-    bool isAbsolute)
-    : type_(itype), linkage_(ilinkage), visibility_(ivisibility),
-    addr_(iaddr), ptr_addr_(0), sec_(isec), size_(size), isInDynsymtab_(isInDynSymtab),
-    isInSymtab_(isInSymtab), isAbsolute_(isAbsolute), tag_(TAG_UNKNOWN), framePtrRegNum_(-1),
-    retType_(NULL)
-{
-        module_ = NULL;
-    	moduleName_ = imodule;
-        mangledName_ = iname;
-        aggregate_ = NULL;
-}
-
-SYMTAB_EXPORT Symbol::Symbol(const string iname, Module *mod,
-    SymbolType itype, SymbolLinkage ilinkage, SymbolVisibility ivisibility, Offset iaddr,
-    Region *isec, unsigned size,  bool isInDynSymtab, bool isInSymtab,
-    bool isAbsolute)
-    : module_(mod), type_(itype), linkage_(ilinkage), visibility_(ivisibility),
-    addr_(iaddr), ptr_addr_(0), sec_(isec), size_(size),  isInDynsymtab_(isInDynSymtab), 
-    isInSymtab_(isInSymtab), isAbsolute_(isAbsolute), tag_(TAG_UNKNOWN), framePtrRegNum_(-1),
-    retType_(NULL)
-{
-    mangledName_ = iname;
-    aggregate_ = NULL;
-}
-
-
-SYMTAB_EXPORT bool Symbol::setSymbolType(SymbolType sType)
-{
-    if ((sType != ST_UNKNOWN)&&
-        (sType != ST_FUNCTION)&&
-        (sType != ST_OBJECT)&&
-        (sType != ST_MODULE)&&
-        (sType != ST_NOTYPE))
-        return false;
-    
-    SymbolType oldType = type_;	
-    type_ = sType;
-    if (module_ && module_->exec())
-        module_->exec()->changeType(this, oldType);
-
-    // TODO: update aggregate with information
-
-    return true;
-}
-
-SYMTAB_EXPORT bool Symbol::setVersionFileName(std::string &fileName)
-{
-   std::string *fn_p = NULL;
-   if (getAnnotation(fn_p, SymbolFileNameAnno)) 
-   {
-      if (!fn_p) 
-      {
-         fprintf(stderr, "%s[%d]:  inconsistency here\n", FILE__, __LINE__);
-      }
-      else
-      {
-         fprintf(stderr, "%s[%d]:  WARNING, already have filename set for symbol %s\n", 
-                 FILE__, __LINE__, getMangledName().c_str());
-      }
-      return false;
-   }
-   else
-   {
-      //  not sure if we need to copy here or not, so let's do it...
-      std::string *fn = new std::string(fileName);
-      if (!addAnnotation(fn, SymbolFileNameAnno)) 
-      {
-         fprintf(stderr, "%s[%d]:  failed to add anno here\n", FILE__, __LINE__);
-         return false;
-      }
-      return true;
-   }
-
-   return false;
-}
-
-SYMTAB_EXPORT bool Symbol::setVersions(std::vector<std::string> &vers)
-{
-   std::vector<std::string> *vn_p = NULL;
-   if (getAnnotation(vn_p, SymbolVersionNamesAnno)) 
-   {
-      if (!vn_p) 
-      {
-         fprintf(stderr, "%s[%d]:  inconsistency here\n", FILE__, __LINE__);
-      }
-      else
-         fprintf(stderr, "%s[%d]:  WARNING, already have versions set for symbol %s\n", FILE__, __LINE__, getMangledName().c_str());
-      return false;
-   }
-   else
-   {
-      if (!addAnnotation(&vers, SymbolVersionNamesAnno)) 
-      {
-         fprintf(stderr, "%s[%d]:  failed to add anno here\n", FILE__, __LINE__);
-      }
-   }
-
-   return true;
-}
-
-SYMTAB_EXPORT bool Symbol::getVersionFileName(std::string &fileName)
-{
-   std::string *fn_p = NULL;
-
-   if (getAnnotation(fn_p, SymbolFileNameAnno)) 
-   {
-      if (!fn_p) 
-      {
-         fprintf(stderr, "%s[%d]:  inconsistency here\n", FILE__, __LINE__);
-      }
-      else
-         fileName = *fn_p;
-
-      return true;
-   }
-
-   return false;
-
-#if 0
-   Annotatable<std::string, symbol_file_name_a> &fn = *this;
-   if (!fn.size()) {
-      return false;
-   }
-   fileName = fn[0];
-   return true;
 #endif
-}
-
-SYMTAB_EXPORT bool Symbol::getVersions(std::vector<std::string> *&vers)
-{
-   std::vector<std::string> *vn_p = NULL;
-
-   if (getAnnotation(vn_p, SymbolVersionNamesAnno)) 
-   {
-      if (!vn_p) 
-      {
-         fprintf(stderr, "%s[%d]:  inconsistency here\n", FILE__, __LINE__);
-      }
-      else
-      {
-         vers = vn_p;
-         return true;
-      } 
-   }
-
-   return false;
-
-#if 0
-   Annotatable<std::vector<std::string>, symbol_version_names_a> &sv = *this;
-   if (!sv.size()) {
-      return false;
-   }
-   vers = &(sv[0]);
-   return true;
-#endif
-}
-
-void Symbol::serialize(SerializerBase *s, const char *tag) 
-{
-   try {
-      ifxml_start_element(s, tag);
-      gtranslate(s, type_, symbolType2Str, "type");
-      gtranslate(s, linkage_, symbolLinkage2Str, "linkage");
-      gtranslate(s, tag_, symbolTag2Str, "tag");
-      gtranslate(s, visibility_, symbolVisibility2Str, "visibility");
-      gtranslate(s, addr_, "addr");
-      gtranslate(s, ptr_addr_, "ptr_addr");
-      gtranslate(s, size_, "size");
-      gtranslate(s, isInDynsymtab_, "isInDynsymtab");
-      gtranslate(s, isInSymtab_, "isInSymtab");
-      gtranslate(s, isAbsolute_, "isAbsolute");
-      gtranslate(s, prettyName_, "prettyName", "prettyName");
-      gtranslate(s, mangledName_, "mangledName", "mangledName");
-      gtranslate(s, typedName_, "typedName", "typedName");
-      gtranslate(s, framePtrRegNum_, "framePtrRegNum");
-      //  Note:  have to deal with retType_ here?? Probably use type id.
-      gtranslate(s, moduleName_, "moduleName");
-      ifxml_end_element(s, "Symbol");
-#if 0
-      symbol_start(param);
-      translate(param.type_, "type");
-      translate(param.linkage_, "linkage");
-      translate(param.tag_, "tag");
-      getSD().translate(param.addr_, "addr");
-      getSD().translate(param.ptr_addr_, "ptr_addr");
-      getSD().translate(param.size_, "size");
-      getSD().translate(param.isInDynsymtab_, "isInDynsymtab");
-      getSD().translate(param.isInSymtab_, "isInSymtab");
-      getSD().translate(param.prettyName_, "prettyName", "prettyName");
-      getSD().translate(param.mangledName_, "mangledName", "mangledName");
-      getSD().translate(param.typedName_, "typedName", "typedName");
-      getSD().translate(param.framePtrRegNum_, "framePtrRegNum");
-      //  Note:  have to deal with retType_ here?? Probably use type id.
-      getSD().translate(param.moduleName_, "moduleName");
-      symbol_end(param);
-#endif
-   } SER_CATCH("Symbol");
-}
-
-ostream& Dyninst::SymtabAPI::operator<< (ostream &os, const Symbol &s) 
-{
-    return os << "{"
-              << " mangled=" << s.getMangledName()
-              << " pretty="  << s.getPrettyName()
-              << " module="  << s.module_
-        //<< " type="    << (unsigned) s.type_
-              << " type="    << s.symbolType2Str(s.type_)
-        //<< " linkage=" << (unsigned) s.linkage_
-              << " linkage=" << s.symbolLinkage2Str(s.linkage_)
-              << " addr=0x"    << hex << s.addr_ << dec
-              << " ptr_addr="<< s.ptr_addr_
-        //<< " tag="     << (unsigned) s.tag_
-              << " tag="     << s.symbolTag2Str(s.tag_)
-              << " isAbs="   << s.isAbsolute_
-              << (s.isFunction() ? " [FUNC]" : "")
-              << (s.isVariable() ? " [VAR]" : "")
-              << (s.isInSymtab_ ? " [STA]" : "")
-              << (s.isInDynsymtab_ ? " [DYN]" : "")
-              << " }" << endl;
-}
-
-
-ostream & Dyninst::SymtabAPI::operator<< (ostream &s, const relocationEntry &r) 
-{
-	s << "target_addr=" << r.target_addr_ 
-		<< "rel_addr=" << r.rel_addr_ 
-		<< "addend=" << r.addend_ 
-		<< "rtype=" << r.rtype_ 
-		<< "name=" << r.name_ ;
-	return s; 
-}
-     Offset tryStart_;
-	       unsigned trySize_;
-		         Offset catchStart_;
-				       bool hasTry_;
-
-ostream & Dyninst::SymtabAPI::operator<< (ostream &s, const ExceptionBlock &eb) 
-{
-	s << "tryStart=" << eb.tryStart_ 
-		<< "trySize=" << eb.trySize_ 
-		<< "catchStart=" << eb.catchStart_ 
-		<< "hasTry=" << eb.trySize_ ;
-	return s; 
-}
-
-#ifdef DEBUG 
-ostream &operator<<(ostream &os, relocationEntry &q) {
-   return q.operator<<(os);
-}
-=======
-#endif
->>>>>>> b245db83
 
 /**************************************************
  *
