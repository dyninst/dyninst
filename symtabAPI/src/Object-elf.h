--- conflicted
+++ resolved
@@ -438,7 +438,6 @@
     Offset getDynsymSize() const {return dynsym_size_;}
     Offset getElfHashAddr() const {return elf_hash_addr_;}
     Offset getGnuHashAddr() const {return gnu_hash_addr_;}
-<<<<<<< HEAD
     Offset getRelPLTAddr() const { return rel_plt_addr_; }
     Offset getRelPLTSize() const { return rel_plt_size_; }
     Offset getRelDynAddr() const { return rel_addr_; }
@@ -446,10 +445,9 @@
 
     std::vector<relocationEntry> &getPLTRelocs() { return fbt_; }
     std::vector<relocationEntry> &getDynRelocs() { return relocation_table_; }
-=======
+
     Offset getInitAddr() const {return init_addr_; }
     Offset getFiniAddr() const { return fini_addr_; }
->>>>>>> ce143cd6
 
   private:
   static void log_elferror (void (*)(const char *), const char *);
