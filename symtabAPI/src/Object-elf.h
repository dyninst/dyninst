/*
 * Copyright (c) 1996-2009 Barton P. Miller
 * 
 * We provide the Paradyn Parallel Performance Tools (below
 * described as "Paradyn") on an AS IS basis, and do not warrant its
 * validity or performance.  We reserve the right to update, modify,
 * or discontinue this software at any time.  We shall have no
 * obligation to supply such updates or modifications or any other
 * form of support to you.
 * 
 * By your use of Paradyn, you understand and agree that we (or any
 * other person or entity with proprietary rights in Paradyn) are
 * under no obligation to provide either maintenance services,
 * update services, notices of latent defects, or correction of
 * defects for Paradyn.
 * 
 * This library is free software; you can redistribute it and/or
 * modify it under the terms of the GNU Lesser General Public
 * License as published by the Free Software Foundation; either
 * version 2.1 of the License, or (at your option) any later version.
 * 
 * This library is distributed in the hope that it will be useful,
 * but WITHOUT ANY WARRANTY; without even the implied warranty of
 * MERCHANTABILITY or FITNESS FOR A PARTICULAR PURPOSE.  See the GNU
 * Lesser General Public License for more details.
 * 
 * You should have received a copy of the GNU Lesser General Public
 * License along with this library; if not, write to the Free Software
 * Foundation, Inc., 51 Franklin Street, Fifth Floor, Boston, MA 02110-1301 USA
 */

/************************************************************************
 * $Id: Object-elf.h,v 1.21 2008/06/23 18:45:42 legendre Exp $
 * Object-elf.h: Object class for ELF file format
************************************************************************/


#if !defined(_Object_elf_h_)
#define _Object_elf_h_

#if defined(USES_DWARF_DEBUG)
//#include "dwarf.h"
#include "libdwarf.h"
#endif

#include<vector>
#include "common/h/headers.h"
#include "common/h/Types.h"
#include "common/h/MappedFile.h"
#include "common/h/IntervalTree.h"

#if 0
#include "symtabAPI/h/Symbol.h"
#include "symtabAPI/h/Symtab.h"
#endif


#include <elf.h>
#include <libelf.h>
#include <string>

#include "common/h/Elf_X.h"

#include <fcntl.h>
#include <stdlib.h>
#include <unistd.h>
#include <set>
#include <sys/types.h>
#include <sys/mman.h>
#include <sys/stat.h>

class DwarfSW;

namespace Dyninst{
namespace SymtabAPI{
/*
 * The standard symbol table in an elf file is the .symtab section. This section does
 * not have information to find the module to which a global symbol belongs, so we must
 * also read the .stab section to get this info.
 */

// Declarations for the .stab section.
// These are not declared in any system header files, so we must provide our own
// declarations. The declarations below were taken from:
//       SPARCWorks 3.0.x Debugger Interface, July 1994
// 
struct stab32 {
    unsigned int name;  // stabstr table index for this symbol
    unsigned char type; // type of this symbol
    unsigned char other;
    unsigned short desc;
    unsigned int val;   // value of this symbol -- usually zero. The real value must
			// be obtained from the symtab section
};
struct stab64 {
    // XXX ELF stabs are currently not implementing actual 64-bit support
    //     on AMD-64, for which this separation was introduced. Until we
    //     start seeing stab records with fields of the appropriate length,
    //     we should assume the smaller records.
    //unsigned long name; // stabstr table index for this symbol
    unsigned int name; // stabstr table index for this symbol
    unsigned char type; // type of this symbol
    unsigned char other;
    unsigned short desc;
    //unsigned long val;
    unsigned int val;  // value of this symbol -- usually zero. The real value must
			// be obtained from the symtab section
};

// 
// Extended to a class for 32/64-bit stab entries at runtime. - Ray
// 
class stab_entry {
  public:
    stab_entry(void *_stabptr = 0, const char *_stabstr = 0, long _nsyms = 0)
	: stabptr(_stabptr), stabstr(_stabstr), nsyms(_nsyms) { }
    virtual ~stab_entry() {};

    virtual const char *name(int i) = 0;
    virtual unsigned long nameIdx(int i) = 0;
    virtual unsigned char type(int i) = 0;
    virtual unsigned char other(int i) = 0;
    virtual unsigned short desc(int i) = 0;
    virtual unsigned long val(int i) = 0;

    unsigned long count() { return nsyms; }
    void setStringBase(const char *ptr) { stabstr = const_cast<char *>(ptr); }
    const char *getStringBase() { return stabstr; }

  protected:
    void *stabptr;
    const char *stabstr;
    long nsyms;
};

class stab_entry_32 : public stab_entry {
  public:
    stab_entry_32(void *_stabptr = 0, const char *_stabstr = 0, long _nsyms = 0)
	: stab_entry(_stabptr, _stabstr, _nsyms) { }
    virtual ~stab_entry_32() {};

    const char *name(int i = 0) { 
       if (!stabptr) {
          fprintf(stderr, "%s[%d]:  warning, accessing uninitialized stab_entry\n",
                FILE__, __LINE__);
          return "bad_name";
       }
       return stabstr + ((stab32 *)stabptr)[i].name; 
    }
    unsigned long nameIdx(int i = 0) {
       if (!stabptr) {
          fprintf(stderr, "%s[%d]:  warning, accessing uninitialized stab_entry\n",
                FILE__, __LINE__);
          return 0L;
       }
       return ((stab32 *)stabptr)[i].name; 
    }
    unsigned char type(int i = 0) {
       if (!stabptr) {
          fprintf(stderr, "%s[%d]:  warning, accessing uninitialized stab_entry\n",
                FILE__, __LINE__);
          return 0;
       }
       return ((stab32 *)stabptr)[i].type; 
    }
    unsigned char other(int i = 0) {
       if (!stabptr) {
          fprintf(stderr, "%s[%d]:  warning, accessing uninitialized stab_entry\n",
                FILE__, __LINE__);
          return 0;
       }
       return ((stab32 *)stabptr)[i].other; 
    }
    unsigned short desc(int i = 0) { 
       if (!stabptr) {
          fprintf(stderr, "%s[%d]:  warning, accessing uninitialized stab_entry\n",
                FILE__, __LINE__);
          return 0;
       }
       return ((stab32 *)stabptr)[i].desc; 
    }
    unsigned long val(int i = 0) { 
       if (!stabptr) {
          fprintf(stderr, "%s[%d]:  warning, accessing uninitialized stab_entry\n",
                FILE__, __LINE__);
          return 0L;
       }
       return ((stab32 *)stabptr)[i].val; 
    }
};

class stab_entry_64 : public stab_entry {
  public:
    stab_entry_64(void *_stabptr = 0, const char *_stabstr = 0, long _nsyms = 0)
	: stab_entry(_stabptr, _stabstr, _nsyms) { }
    virtual ~stab_entry_64() {};

    const char *name(int i = 0) { 
       if (!stabptr) {
          fprintf(stderr, "%s[%d]:  warning, accessing uninitialized stab_entry\n",
                FILE__, __LINE__);
          return "bad_name";
       }
       return stabstr + ((stab64 *)stabptr)[i].name; 
    }
    unsigned long nameIdx(int i = 0) {
       if (!stabptr) {
          fprintf(stderr, "%s[%d]:  warning, accessing uninitialized stab_entry\n",
                FILE__, __LINE__);
          return 0L;
       }
       return ((stab64 *)stabptr)[i].name; 
    }
    unsigned char type(int i = 0) {
       if (!stabptr) {
          fprintf(stderr, "%s[%d]:  warning, accessing uninitialized stab_entry\n",
                FILE__, __LINE__);
          return 0;
       }
       return ((stab64 *)stabptr)[i].type; 
    }
    unsigned char other(int i = 0) { 
       if (!stabptr) {
          fprintf(stderr, "%s[%d]:  warning, accessing uninitialized stab_entry\n",
                FILE__, __LINE__);
          return 0;
       }
       return ((stab64 *)stabptr)[i].other; 
    }
    unsigned short desc(int i = 0) { 
       if (!stabptr) {
          fprintf(stderr, "%s[%d]:  warning, accessing uninitialized stab_entry\n",
                FILE__, __LINE__);
          return 0;
       }
       return ((stab64 *)stabptr)[i].desc; 
    }
    unsigned long val(int i = 0) { 
       if (!stabptr) {
          fprintf(stderr, "%s[%d]:  warning, accessing uninitialized stab_entry\n",
                FILE__, __LINE__);
          return 0L;
       }
       return ((stab64 *)stabptr)[i].val; 
    }
};

// Types 
#define N_UNDF  0x00 /* start of object file */
#define N_GSYM  0x20 /* global symbol */
#define N_FUN   0x24 /* function or procedure */
#define N_STSYM 0x26 /* initialized static symbol */
#define N_LCSYM 0x28 /* unitialized static symbol */
#define N_ROSYM 0x2c /* read-only static symbol */
#define N_OPT   0x3c /* compiler options */
#define N_ENDM  0x62 /* end module */
#define N_SO    0x64 /* source directory and file */
#define N_ENTRY 0xa4 /* fortran alternate subroutine entry point */
#define N_BCOMM 0xe2 /* start fortran named common block */
#define N_ECOMM 0xe4 /* start fortran named common block */

// Language code -- the desc field in a N_SO entry is a language code
#define N_SO_AS      1 /* assembler source */
#define N_SO_C       2 /* K & R C source */
#define N_SO_ANSI_C  3 /* ANSI C source */
#define N_SO_CC      4 /* C++ source */
#define N_SO_FORTRAN 5 /* fortran source */
#define N_SO_PASCAL  6 /* Pascal source */
#define N_SO_F90     7 /* Fortran90 source */

//line information data
#define N_SLINE  0x44 /* line number in text segment */
#define N_SOL    0x84 /* name of the include file*/

// Symbol descriptors
// The format of a name is "<name>:<symbol descriptor><rest of name>
// The following are the descriptors of interest
#define SD_GLOBAL_FUN 'F' /* global function or procedure */
#define SD_PROTOTYPE  'P'  /* function prototypes */
#define SD_GLOBAL_VAR 'G' /* global variable */

// end of stab declarations

class pdElfShdr;

class Symtab;
class Region;
class Object;

class DwarfHandle {
   friend class Object;
 private:
   DwarfSW *sw;
   Object *obj;
   typedef enum {
      dwarf_status_uninitialized,
      dwarf_status_error,
      dwarf_status_ok
   } dwarf_status_t;
   dwarf_status_t init_dwarf_status;
   Dwarf_Debug dbg_data;
 public:
  DwarfHandle(Object *obj_);
  ~DwarfHandle();

  Dwarf_Debug *dbg();
};

class Object : public AObject {
  friend class DwarfHandle;
 public:
  Object() : dwarf(this) {}
  Object(MappedFile *, MappedFile *, void (*)(const char *) = log_msg, bool alloc_syms = true);
  Object(MappedFile *, MappedFile *, dyn_hash_map<std::string, LineInformation> &, std::vector<Region *> &, void (*)(const char *) = log_msg);
  Object(MappedFile *, MappedFile *, std::string &member_name, Offset offset,	
          void (*)(const char *) = log_msg, void *base = NULL, bool alloc_syms = true);
  Object(const Object &);
  virtual ~Object();
  //const Object& operator=(const Object &);

  bool emitDriver(Symtab *obj, std::string fName, std::vector<Symbol *>&allSymbols, unsigned flag);  
  
  const char *elf_vaddr_to_ptr(Offset vaddr) const;
  bool hasStabInfo() const { return ! ( !stab_off_ || !stab_size_ || !stabstr_off_ ); }
  bool hasDwarfInfo() const { return dwarvenDebugInfo; }
  stab_entry * get_stab_info() const;
  const char * getFileName() const { return mf->filename().c_str(); }
  void getModuleLanguageInfo(dyn_hash_map<std::string, supportedLanguages> *mod_langs);
  void parseFileLineInfo(Symtab *obj, dyn_hash_map<std::string, LineInformation> &li);
  void parseTypeInfo(Symtab *obj);

  bool needs_function_binding() const { return (plt_addr_ > 0); } 
  bool get_func_binding_table(std::vector<relocationEntry> &fbt) const;
  bool get_func_binding_table_ptr(const std::vector<relocationEntry> *&fbt) const;
  void getDependencies(std::vector<std::string> &deps);

  bool addRelocationEntry(relocationEntry &re);

  //getLoadAddress may return 0 on shared objects
  Offset getLoadAddress() const { return loadAddress_; }

  Offset getEntryAddress() const { return entryAddress_; }
  // To be changed later - Giri
  Offset getBaseAddress() const { return 0; }
  static bool truncateLineFilenames;

  void insertPrereqLibrary(std::string libname);
  void insertDynamicEntry(long name, long value);
 
  virtual char *mem_image() const 
  {
     assert(mf);
     return (char *)mf->base_addr();
  }

  SYMTAB_EXPORT ObjectType objType() const;
  const char *interpreter_name() const;


//TODO Later - change this #ifdef later.. make getTOCoffset available for all platforms  

#if defined(os_linux) && defined(arch_power) && defined(arch_64bit)
  // 64-bit PowerPC ELF ABI Supplement, Version 1.9, 2004-10-23:
  //   The TOC section contains a conventional ELF GOT, and may optionally
  //   contain a small data area.
  //   The TOC base is typically the first address in the TOC plus 0x8000.
  // I don't understand why I can find a ".got" within binaries, but I can't
  // find a ".toc".  ssuen  August 7, 2007
  Offset getTOCoffset() const { return got_addr_ + 0x8000; }
#else
  Offset getTOCoffset() const { return 0; }
#endif

  const std::ostream &dump_state_info(std::ostream &s);
  bool isEEL() { return EEL; }

	//to determine if a mutation falls in the text section of
	// a shared library
	bool isinText(Offset addr, Offset baseaddr) const { 
		//printf(" baseaddr %x TESTING %x %x \n", baseaddr, text_addr_ + baseaddr  , text_addr_ + baseaddr + text_size_ );
		if(addr > text_addr_ + baseaddr     &&
		   addr < text_addr_ + baseaddr + text_size_ ) {
			return true;
		}
		return false;
	} 
	// to determine where in the .plt this function is listed 
	// returns an offset from the base address of the object
	// so the entry can easily be located in memory
	Offset getPltSlot(std::string funcName) const ;
	Offset textAddress(){ return text_addr_;}
	bool isText( Offset addr ) const
	{
	    if( addr >= text_addr_ && addr <= text_addr_ + text_size_ )
		return true;
	    return false;
	}

   Dyninst::Architecture getArch();

	bool is_offset_in_plt(Offset offset) const;
    Elf_X_Shdr *getRegionHdrByAddr(Offset addr);
    int getRegionHdrIndexByAddr(Offset addr);
    Elf_X_Shdr *getRegionHdrByIndex(unsigned index);
    bool isRegionPresent(Offset segmentStart, Offset segmentSize, unsigned newPerms);

    bool getRegValueAtFrame(Address pc, 
                            Dyninst::MachRegister reg, 
                            Dyninst::MachRegisterVal &reg_result,
                            MemRegReader *reader);
    bool hasFrameDebugInfo();
    
    bool convertDebugOffset(Offset off, Offset &new_off);

    std::vector< std::vector<Offset> > getMoveSecAddrRange() const {return moveSecAddrRange;};
    dyn_hash_map<int, Region*> getTagRegionMapping() const { return secTagRegionMapping;}

    bool hasReldyn() const {return hasReldyn_;}
    bool hasReladyn() const {return hasReladyn_;}
    bool hasRelplt() const {return hasRelplt_;}
    bool hasRelaplt() const {return hasRelaplt_;}
<<<<<<< HEAD
    bool isBlueGene() const {return isBlueGene_;}
    bool hasNoteSection() const {return hasNoteSection_;}
=======
    Region::RegionType getRelType() const { return relType_; }
>>>>>>> 8110dd6d

    Offset getTextAddr() const {return text_addr_;}
    Offset getSymtabAddr() const {return symtab_addr_;}
    Offset getStrtabAddr() const {return strtab_addr_;}
    Offset getDynamicAddr() const {return dynamic_addr_;}
    Offset getDynsymSize() const {return dynsym_size_;}
    Offset getElfHashAddr() const {return elf_hash_addr_;}
    Offset getGnuHashAddr() const {return gnu_hash_addr_;}
    Offset getRelPLTAddr() const { return rel_plt_addr_; }
    Offset getRelPLTSize() const { return rel_plt_size_; }
    Offset getRelDynAddr() const { return rel_addr_; }
    Offset getRelDynSize() const { return rel_size_; }

    std::vector<relocationEntry> &getPLTRelocs() { return fbt_; }
    std::vector<relocationEntry> &getDynRelocs() { return relocation_table_; }

    Offset getInitAddr() const {return init_addr_; }
    Offset getFiniAddr() const { return fini_addr_; }

    virtual void setTruncateLinePaths(bool value);
    virtual bool getTruncateLinePaths();

  private:
  static void log_elferror (void (*)(const char *), const char *);
    
  Elf_X    elfHdr;

  Elf_X    elfHdrForDebugInfo;
 
  std::vector< std::vector<Offset> > moveSecAddrRange;
  dyn_hash_map<Offset, int> secAddrTagMapping;
  dyn_hash_map<int, unsigned long> secTagSizeMapping;
  dyn_hash_map<int, Region*> secTagRegionMapping;

  bool hasReldyn_;
  bool hasReladyn_;
  bool hasRelplt_;
  bool hasRelaplt_;
  Region::RegionType relType_;

  bool isBlueGene_;
  bool hasNoteSection_;

  Offset   elf_hash_addr_; 	 //.hash section 
  Offset   gnu_hash_addr_; 	 //.gnu.hash section 

  Offset   dynamic_offset_;
  size_t   dynamic_size_;
  size_t   dynsym_size_;
  Offset   init_addr_;
  Offset   fini_addr_;
  Offset   text_addr_; 	 //.text section 
  Offset   text_size_; 	 //.text section size
  Offset   symtab_addr_;
  Offset   strtab_addr_;
  Offset   dynamic_addr_;	 //.dynamic section
  Offset   dynsym_addr_;        // .dynsym section
  Offset   dynstr_addr_;        // .dynstr section
  Offset   opd_addr_;
  unsigned opd_size_;
  Offset   got_addr_;           // global offset table
  unsigned got_size_;           // global offset table
  Offset   plt_addr_;           // procedure linkage table
  unsigned plt_size_;           // procedure linkage table
  unsigned plt_entry_size_;     // procedure linkage table
  Offset   rel_plt_addr_;       // .rel[a].plt section
  unsigned rel_plt_size_;       // .rel[a].plt section
  unsigned rel_plt_entry_size_; // .rel[a].plt section
  Offset    rel_addr_;
  unsigned  rel_size_;       // DT_REL/DT_RELA in dynamic section
  unsigned  rel_entry_size_; // DT_REL/DT_RELA in dynamic section

  Offset   stab_off_;           // .stab section
  unsigned stab_size_;          // .stab section
  Offset   stabstr_off_;        // .stabstr section

  Offset   stab_indx_off_;	 // .stab.index section
  unsigned  stab_indx_size_;	 // .stab.index section
  Offset   stabstr_indx_off_;	 // .stabstr.index section

  bool      dwarvenDebugInfo;    // is DWARF debug info present?
  Offset   loadAddress_;      // The object may specify a load address
                               //   Set to 0 if it may load anywhere
  Offset entryAddress_;
  char *interpreter_name_;
  bool  isStripped;
  bool usesDebugFile;

  DwarfHandle dwarf;

  bool      EEL;                 // true if EEL rewritten
  bool 	    did_open;		// true if the file has been mmapped
  ObjectType obj_type_;

  // for sparc-solaris this is a table of PLT entry addr, function_name
  // for x86-solaris this is a table of GOT entry addr, function_name
  // on sparc-solaris the runtime linker modifies the PLT entry when it
  // binds a function, on X86 the PLT entry is not modified, but it uses
  // an indirect jump to a GOT entry that is modified when the function 
  // is bound....is this correct???? or should it be <PLTentry_addr, name> 
  // for both?
  std::vector<relocationEntry> relocation_table_;
  std::vector<relocationEntry> fbt_;

  // all section headers, sorted by address
  // we use these to do a better job of finding the end of symbols
  std::vector<Elf_X_Shdr*> allRegionHdrs;
  std::vector<Elf_X_Shdr*> allRegionHdrsByShndx;

  // Symbol version mappings. used to store symbol version names.
  dyn_hash_map<unsigned, std::vector<std::string> >versionMapping;
  dyn_hash_map<unsigned, std::string> versionFileNameMapping;

  std::vector<std::string> deps_;

  bool loaded_elf( Offset &, Offset &,
  		    Elf_X_Shdr* &,
		    Elf_X_Shdr* &, Elf_X_Shdr* &, 
		    Elf_X_Shdr* &, Elf_X_Shdr* &, 
		    Elf_X_Shdr* &, Elf_X_Shdr* &, 
		    Elf_X_Shdr*& rel_plt_scnp, Elf_X_Shdr*& plt_scnp, 
		    Elf_X_Shdr*& opd_scnp, Elf_X_Shdr*& got_scnp, Elf_X_Shdr*& dynsym_scnp,
		    Elf_X_Shdr*& dynstr_scnp, Elf_X_Shdr*& dynamic_scnp, Elf_X_Shdr*& eh_frame,
		    Elf_X_Shdr*& gcc_except, Elf_X_Shdr *& interp_scnp,
          bool a_out=false);
  
  void parseStabFileLineInfo(Symtab *, dyn_hash_map<std::string, LineInformation> &li);
  void parseDwarfFileLineInfo(dyn_hash_map<std::string, LineInformation> &li);

  void parseDwarfTypes(Symtab *obj);
  void parseStabTypes(Symtab *obj);

  void load_object(bool);
  void load_shared_object(bool);

  // initialize relocation_table_ from .rel[a].plt section entries 
  bool get_relocation_entries(Elf_X_Shdr *&rel_plt_scnp,
			      Elf_X_Shdr *&dynsym_scnp, 
			      Elf_X_Shdr *&dynstr_scnp);

  bool get_relocationDyn_entries( unsigned rel_index,
                     Elf_X_Shdr *&dynsym_scnp,
                     Elf_X_Shdr *&dynstr_scnp );

  // Parses sections with relocations and links these relocations to
  // existing symbols
  bool parse_all_relocations(Elf_X &, Elf_X_Shdr *, Elf_X_Shdr *,
          Elf_X_Shdr *, Elf_X_Shdr *);
  
  void parseDynamic(Elf_X_Shdr *& dyn_scnp, Elf_X_Shdr *&dynsym_scnp, 
                    Elf_X_Shdr *&dynstr_scnp);
  
  bool parse_symbols(Elf_X_Data &symdata, Elf_X_Data &strdata,
                     Elf_X_Shdr* bssscnp,
                     Elf_X_Shdr* symscnp,
		     Elf_X_Shdr* opdscnp,
                     bool shared_library,
                     std::string module);
  
  void parse_dynamicSymbols( Elf_X_Shdr *& dyn_scnp, Elf_X_Data &symdata,
                             Elf_X_Data &strdata, Elf_X_Shdr* opdscnp,
                             bool shared_library, std::string module);

  void find_code_and_data(Elf_X &elf,
       Offset txtaddr, Offset dataddr);
  //void insert_symbols_static(std::vector<Symbol *> &allsymbols);
  bool fix_global_symbol_modules_static_stab(Elf_X_Shdr *stabscnp,
					     Elf_X_Shdr *stabstrscnp);
  bool fix_global_symbol_modules_static_dwarf();

  void get_valid_memory_areas(Elf_X &elf);

  MappedFile *findMappedFileForDebugInfo();
  bool find_catch_blocks(Elf_X_Shdr *eh_frame, Elf_X_Shdr *except_scn,
                         Address textaddr, Address dataaddr,
                         std::vector<ExceptionBlock> &catch_addrs);

#if defined(USES_DWARF_DEBUG)
  std::string find_symbol(std::string name); 
  bool fixSymbolsInModule(Dwarf_Debug dbg, std::string & moduleName, Dwarf_Die dieEntry);
  unsigned fixSymbolsInModuleByRange(IntervalTree<Dwarf_Addr, std::string> &module_ranges);
#endif

 public:
  struct DbgAddrConversion_t {
     DbgAddrConversion_t() : dbg_offset(0x0), dbg_size(0x0), orig_offset(0x0) {}
     std::string name;
     Offset dbg_offset;
     unsigned dbg_size;
     Offset orig_offset;
  };
 private:
  bool DbgSectionMapSorted;
  std::vector<DbgAddrConversion_t> DebugSectionMap;

 public:  
  std::set<std::string> prereq_libs;
  std::vector<std::pair<long, long> > new_dynamic_entries;
};

//const char *pdelf_get_shnames(Elf *elfp, bool is64);

}//namespace SymtabAPI
}//namespace Dyninst

#endif /* !defined(_Object_elf_h_) */<|MERGE_RESOLUTION|>--- conflicted
+++ resolved
@@ -419,12 +419,9 @@
     bool hasReladyn() const {return hasReladyn_;}
     bool hasRelplt() const {return hasRelplt_;}
     bool hasRelaplt() const {return hasRelaplt_;}
-<<<<<<< HEAD
     bool isBlueGene() const {return isBlueGene_;}
     bool hasNoteSection() const {return hasNoteSection_;}
-=======
     Region::RegionType getRelType() const { return relType_; }
->>>>>>> 8110dd6d
 
     Offset getTextAddr() const {return text_addr_;}
     Offset getSymtabAddr() const {return symtab_addr_;}
