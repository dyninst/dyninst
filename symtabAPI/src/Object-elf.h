--- conflicted
+++ resolved
@@ -291,40 +291,12 @@
 class Symtab;
 class Region;
 class Object;
-
-<<<<<<< HEAD
-class DwarfHandle {
-   friend class Object;
- private:
-   Dwarf::DwarfFrameParserPtr sw;
-   Object *obj;
-   typedef enum {
-      dwarf_status_uninitialized,
-      dwarf_status_error,
-      dwarf_status_ok
-   } dwarf_status_t;
-   dwarf_status_t init_dwarf_status;
-   Dwarf_Debug dbg_data;
- public:
-  DwarfHandle(Object *obj_);
-  ~DwarfHandle();
-
-  Dwarf_Debug *dbg();
-  Dwarf::DwarfFrameParserPtr frameParser() { return sw; } 
-};
-
 class emitElf;
 class emitElf64;
 
 class Object : public AObject {
-  friend class DwarfHandle;
   friend class emitElf;
   friend class emitElf64;
-
-
-=======
-class Object : public AObject {
->>>>>>> efea1f1c
  public:
   Object() {}
   Object(MappedFile *, bool, void (*)(const char *) = log_msg, bool alloc_syms = true);
