--- conflicted
+++ resolved
@@ -303,11 +303,7 @@
 }
 
 
-<<<<<<< HEAD
-SYMTABEXPORT bool Function::addMangledName(string name, bool isPrimary) 
-=======
 SYMTAB_EXPORT bool Function::addMangledName(string name, bool isPrimary) 
->>>>>>> 5eecdfe3
 {
     // Check to see if we're duplicating
     for (unsigned i = 0; i < mangledNames_.size(); i++) {
@@ -332,11 +328,7 @@
     return true;
 }																	
 
-<<<<<<< HEAD
-SYMTABEXPORT bool Function::addPrettyName(string name, bool isPrimary) 
-=======
 SYMTAB_EXPORT bool Function::addPrettyName(string name, bool isPrimary) 
->>>>>>> 5eecdfe3
 {
     // Check to see if we're duplicating
     for (unsigned i = 0; i < prettyNames_.size(); i++) {
@@ -360,11 +352,7 @@
     return true;
 }																	
 
-<<<<<<< HEAD
-SYMTABEXPORT bool Function::addTypedName(string name, bool isPrimary) 
-=======
 SYMTAB_EXPORT bool Function::addTypedName(string name, bool isPrimary) 
->>>>>>> 5eecdfe3
 {
     // Check to see if we're duplicating
     for (unsigned i = 0; i < typedNames_.size(); i++) {
