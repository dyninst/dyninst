/*
 * Copyright (c) 1996-2009 Barton P. Miller
 * 
 * We provide the Paradyn Parallel Performance Tools (below
 * described as "Paradyn") on an AS IS basis, and do not warrant its
 * validity or performance.  We reserve the right to update, modify,
 * or discontinue this software at any time.  We shall have no
 * obligation to supply such updates or modifications or any other
 * form of support to you.
 * 
 * By your use of Paradyn, you understand and agree that we (or any
 * other person or entity with proprietary rights in Paradyn) are
 * under no obligation to provide either maintenance services,
 * update services, notices of latent defects, or correction of
 * defects for Paradyn.
 * 
 * This library is free software; you can redistribute it and/or
 * modify it under the terms of the GNU Lesser General Public
 * License as published by the Free Software Foundation; either
 * version 2.1 of the License, or (at your option) any later version.
 * 
 * This library is distributed in the hope that it will be useful,
 * but WITHOUT ANY WARRANTY; without even the implied warranty of
 * MERCHANTABILITY or FITNESS FOR A PARTICULAR PURPOSE.  See the GNU
 * Lesser General Public License for more details.
 * 
 * You should have received a copy of the GNU Lesser General Public
 * License along with this library; if not, write to the Free Software
 * Foundation, Inc., 51 Franklin Street, Fifth Floor, Boston, MA 02110-1301 USA
 */

// $Id: Object.C,v 1.31 2008/11/03 15:19:25 jaw Exp $

#include "Annotatable.h"
#include "common/h/serialize.h"

#include "Symtab.h"
#include "symutil.h"
#include "Module.h"
#include "Collections.h"
#include "Function.h"

#include "symtabAPI/src/Object.h"

#include "annotations.h"

#include <iostream>

using namespace std;
using namespace Dyninst;
using namespace Dyninst::SymtabAPI;

Function::Function(Symbol *sym)
    : Aggregate(sym),
      retType_(NULL), 
      framePtrRegNum_(-1),
      locs_(NULL),
      functionSize_(0)
{}

Function::Function()
    : Aggregate(),
      retType_(NULL), 
      framePtrRegNum_(-1),
      locs_(NULL),
      functionSize_(0)
{}

Type * Function::getReturnType() const
{
    return retType_;
}

bool Function::setReturnType(Type *newType)
{
    retType_ = newType;
    return true;
}

int Function::getFramePtrRegnum() const
{
    return framePtrRegNum_;
}

bool Function::setFramePtrRegnum(int regnum)
{
    framePtrRegNum_ = regnum;
    return true;
}

Offset Function::getPtrOffset() const
{
    Offset retval = 0;
    for (unsigned i = 0; i < symbols_.size(); ++i) {
        Offset tmp_off = symbols_[i]->getPtrOffset();
        if (tmp_off) {
           if (retval == 0) retval = tmp_off;
           assert(retval == tmp_off);
        }
    }
    return retval;
}

Offset Function::getTOCOffset() const
{
    Offset retval = 0;
    for (unsigned i = 0; i < symbols_.size(); ++i) {
        Offset tmp_toc = symbols_[i]->getLocalTOC();
        if (tmp_toc) {
            if (retval == 0) retval = tmp_toc;
            assert(retval == tmp_toc);
        }
    }
    return retval;
}

static std::vector<Dyninst::SymtabAPI::VariableLocation> emptyLocVec;
std::vector<Dyninst::SymtabAPI::VariableLocation> &Function::getFramePtr() 
{
	if (locs_) return *locs_;
	return emptyLocVec;
}

#if 0
bool Function::addLocation(VariableLocation &loc)
{
	locs_.push_back(loc);
    return true;
}
#endif
#if 1 
bool Function::setFramePtr(vector<VariableLocation> *locs) 
{
    if (locs_) 
        return false;
    
    locs_ = locs;
    return true;
}
#endif


bool Function::findLocalVariable(std::vector<localVar *> &vars, std::string name)
{
   module_->exec()->parseTypesNow();	

   localVarCollection *lvs = NULL, *lps = NULL;
   bool res1 = false, res2 = false;
   res1 = getAnnotation(lvs, FunctionLocalVariablesAnno);
   res2 = getAnnotation(lps, FunctionParametersAnno);

   if (!res1 && !res2)
      return false;

   unsigned origSize = vars.size();	

   if (lvs)
   {
      localVar *var = lvs->findLocalVar(name);
      if (var) 
         vars.push_back(var);
   }

   if (lps)
   {
      localVar *var = lps->findLocalVar(name);
      if (var) 
         vars.push_back(var);
   }

   if (vars.size() > origSize)
      return true;

   return false;
}

bool Function::getLocalVariables(std::vector<localVar *> &vars)
{
   module_->exec()->parseTypesNow();	

   localVarCollection *lvs = NULL;
   if (!getAnnotation(lvs, FunctionLocalVariablesAnno))
   {
      return false;
   }
   if (!lvs)
   {
      fprintf(stderr, "%s[%d]:  FIXME:  NULL ptr for annotation\n", FILE__, __LINE__);
      return false;
   }

#if 0 
   fprintf(stderr, "%s[%d]:  FIXME here: localVarCollection = %p\n", FILE__, __LINE__, lvs);
   std::vector<localVar *> * v  = new std::vector<localVar *>();
   vars = *v;
   return true;
#else
   vars = *(lvs->getAllVars());

   if (vars.size())
      return true;
#endif

   fprintf(stderr, "%s[%d]:  NO LOCAL VARS\n", FILE__, __LINE__);
   return false;
}

bool Function::getParams(std::vector<localVar *> &params)
{
   module_->exec()->parseTypesNow();	

   localVarCollection *lvs = NULL;
   if (!getAnnotation(lvs, FunctionParametersAnno))
   {
      if (!setupParams())
      {
         return false;
      }

      if (!getAnnotation(lvs, FunctionParametersAnno))
      {
         return false;
      }
   }

   if (!lvs)
   {
      fprintf(stderr, "%s[%d]:  FIXME:  NULL ptr for annotation\n", FILE__, __LINE__);
      return false;
   }

   params = *(lvs->getAllVars());
<<<<<<< HEAD
//david temporary fix:
/*
   if (params.size())
      return true;
   return false;
*/
//david switch back to false
=======

>>>>>>> a029338e
   return true;
}

bool Function::addLocalVar(localVar *locVar)
{
   localVarCollection *lvs = NULL;

   if (!getAnnotation(lvs, FunctionLocalVariablesAnno))
   {
      lvs = new localVarCollection();

      if (!addAnnotation(lvs, FunctionLocalVariablesAnno))
      {
         fprintf(stderr, "%s[%d]:  failed to add local var collecton anno\n", 
               FILE__, __LINE__);
         return false;
      }
   }

   lvs->addLocalVar(locVar);
   return true;
}

bool Function::addParam(localVar *param)
{
	localVarCollection *ps = NULL;

	if (!getAnnotation(ps, FunctionParametersAnno))
	{
                if (!setupParams())
                {
                        return false;
                }

                if (!getAnnotation(ps, FunctionParametersAnno))
                {
			fprintf(stderr, "%s[%d]:  failed to get local var collecton anno\n", 
					FILE__, __LINE__);
			return false;
                }
	}

	ps->addLocalVar(param);

	return true;
}

bool Function::setupParams()
{
	localVarCollection *ps = NULL;

	if (!getAnnotation(ps, FunctionParametersAnno))
	{
		ps = new localVarCollection();

		if (!addAnnotation(ps, FunctionParametersAnno))
		{
			fprintf(stderr, "%s[%d]:  failed to add local var collecton anno\n", 
					FILE__, __LINE__);
			return false;
		}
	}
        
        return true;
}

Function::~Function()
{
   localVarCollection *lvs = NULL;
   if (getAnnotation(lvs, FunctionLocalVariablesAnno) && (NULL != lvs))
   {
	   if (!removeAnnotation(FunctionLocalVariablesAnno))
	   {
		   fprintf(stderr, "%s[%d]:  ERROR removing local vars\n", FILE__, __LINE__);
	   }
	   delete lvs;
   }

   localVarCollection *lps = NULL;
   if (getAnnotation(lps, FunctionParametersAnno) && (NULL != lps))
   {
	   if (!removeAnnotation(FunctionParametersAnno))
	   {
		   fprintf(stderr, "%s[%d]:  ERROR removing params\n", FILE__, __LINE__);
	   }
	   delete lps;
   }

}

Serializable *Function::serialize_impl(SerializerBase *sb, const char *tag) THROW_SPEC (SerializerError)
{
	if (!sb) SER_ERR("bad paramater sb");



	//  Use typeID as unique identifier
	unsigned int t_id = retType_ ? retType_->getID() : (unsigned int) 0xdeadbeef;

		ifxml_start_element(sb, tag);
		gtranslate(sb, t_id, "typeID");
		gtranslate(sb, framePtrRegNum_, "framePointerRegister");
#if 0
		gtranslate(sb, locs_, "framePointerLocationList");
#endif
		Aggregate::serialize_aggregate(sb);
		ifxml_end_element(sb, tag);
		if (sb->isInput())
		{
			if (t_id == 0xdeadbeef)
				retType_ = NULL;
			else
				restore_type_by_id(sb, retType_, t_id);
#if 0
			for (unsigned long i = 0; i < symbols_.size(); ++i)
			{
				symbols_[i]->setFunction(this);
				assert(symbols_[i]->isFunction());
			}
#endif
		}

	serialize_printf("%s[%d]:  Function(%p--%s)::%s\n", FILE__, __LINE__, this,
			getAllPrettyNames().size() ? getAllPrettyNames()[0].c_str() : "UNNAMED_FUNCTION",
			sb->isInput() ? "deserialize" : "serialize");
	return NULL;
}

bool Function::removeSymbol(Symbol *sym) 
{
	removeSymbolInt(sym);
	if (symbols_.empty()) {
		module_->exec()->deleteFunction(this);
	}
	return true;
}

std::ostream &operator<<(std::ostream &os, const Dyninst::SymtabAPI::VariableLocation &l)
{
	const char *stc = storageClass2Str(l.stClass);
	const char *strc = storageRefClass2Str(l.refClass);
	os << "{"
		<< "storageClass=" << stc
		<< " storageRefClass=" << strc
		<< " reg=" << l.reg
		<< " frameOffset=" << l.frameOffset
		<< " lowPC=" << l.lowPC
		<< " hiPC=" << l.hiPC
		<< "}";
	return os;
}

std::ostream &operator<<(std::ostream &os, const Dyninst::SymtabAPI::Function &f)
{
	Type *retType = (const_cast<Function &>(f)).getReturnType();

	std::string tname(retType ? retType->getName() : "no_type");
	const Aggregate *ag = dynamic_cast<const Aggregate *>(&f);
	assert(ag);

	os  << "Function{"
		<< " type=" << tname
            << " framePtrRegNum_=" << f.getFramePtrRegnum()
		<< " FramePtrLocationList=[";
#if 0
	for (unsigned int i = 0; i < f.locs_.size(); ++i)
	{
		os << f.locs_[i]; 
		if ( (i + 1) < f.locs_.size())
			os << ", ";
	}
#endif
	os  << "] ";
	os  <<  *ag;
	os  <<  "}";
	return os;

}

bool Function::operator==(const Function &f)
{
	if (retType_ && !f.retType_)
		return false;
	if (!retType_ && f.retType_)
		return false;
	if (retType_)
		if (retType_->getID() != f.retType_->getID())
		{
			return false;
		}

	if (framePtrRegNum_ != f.framePtrRegNum_)
		return false;

#if 0
	if (locs_.size() != f.locs_.size())
		return false;

	for (unsigned int i = 0; i < locs_.size(); ++i)
	{
		if (locs_[i] == locs_[i])
			return false;
	}
#endif

	return ((Aggregate &)(*this)) == ((Aggregate &)f);
}
<|MERGE_RESOLUTION|>--- conflicted
+++ resolved
@@ -207,7 +207,7 @@
 
 bool Function::getParams(std::vector<localVar *> &params)
 {
-   module_->exec()->parseTypesNow();	
+   module_->exec()->parseTypesNow();
 
    localVarCollection *lvs = NULL;
    if (!getAnnotation(lvs, FunctionParametersAnno))
@@ -230,17 +230,7 @@
    }
 
    params = *(lvs->getAllVars());
-<<<<<<< HEAD
-//david temporary fix:
-/*
-   if (params.size())
-      return true;
-   return false;
-*/
-//david switch back to false
-=======
-
->>>>>>> a029338e
+   
    return true;
 }
 
