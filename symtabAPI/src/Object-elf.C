/*
 * See the dyninst/COPYRIGHT file for copyright information.
 * 
 * We provide the Paradyn Tools (below described as "Paradyn")
 * on an AS IS basis, and do not warrant its validity or performance.
 * We reserve the right to update, modify, or discontinue this
 * software at any time.  We shall have no obligation to supply such
 * updates or modifications or any other form of support to you.
 * 
 * By your use of Paradyn, you understand and agree that we (or any
 * other person or entity with proprietary rights in Paradyn) are
 * under no obligation to provide either maintenance services,
 * update services, notices of latent defects, or correction of
 * defects for Paradyn.
 * 
 * This library is free software; you can redistribute it and/or
 * modify it under the terms of the GNU Lesser General Public
 * License as published by the Free Software Foundation; either
 * version 2.1 of the License, or (at your option) any later version.
 * 
 * This library is distributed in the hope that it will be useful,
 * but WITHOUT ANY WARRANTY; without even the implied warranty of
 * MERCHANTABILITY or FITNESS FOR A PARTICULAR PURPOSE.  See the GNU
 * Lesser General Public License for more details.
 * 
 * You should have received a copy of the GNU Lesser General Public
 * License along with this library; if not, write to the Free Software
 * Foundation, Inc., 51 Franklin Street, Fifth Floor, Boston, MA 02110-1301 USA
 */

/************************************************************************
 * $Id: Object-elf.C,v 1.54 2008/11/03 15:19:25 jaw Exp $
 * Object-elf.C: Object class for ELF file format
 ************************************************************************/

#include "Type.h"
#include "Variable.h"
#include "Object.h"

#include "Function.h"

#include "debug.h"

#include "emitElf.h"

#include "dwarfWalker.h"

using namespace Dyninst;
using namespace Dyninst::SymtabAPI;
using namespace Dyninst::DwarfDyninst;
using namespace std;

#if !defined(_Object_elf_h_)
#error "Object-elf.h not #included"
#endif

#if defined(cap_dwarf)
#include "dwarf.h"

#endif

//#include "symutil.h"
#include "common/src/pathName.h"
#include "Collections.h"
#if defined(TIMED_PARSE)
#include <sys/time.h>
#endif

#include <iomanip>

#include <fstream>

#include <boost/assign/list_of.hpp>
#include <boost/assign/std/set.hpp>

#include "SymReader.h"

using namespace boost::assign;

// add some space to avoid looking for functions in data regions
#define EXTRA_SPACE 8

bool Object::truncateLineFilenames = false;

string symt_current_func_name;
string symt_current_mangled_func_name;
Symbol *symt_current_func = NULL;

std::vector<Symbol *> opdsymbols_;

extern void print_symbols( std::vector< Symbol *>& allsymbols );
extern void print_symbol_map( dyn_hash_map< std::string, std::vector< Symbol *> > *symbols);

void (*dwarf_err_func)(const char *);   // error callback for dwarf errors

static bool pdelf_check_ehdr(Elf_X &elf)
{
    // Elf header integrity check

    // This implies a valid header is a header for an executable, a shared object
    // or a relocatable file (e.g .o) and it either has section headers or program headers

    return ( (elf.e_type() == ET_EXEC || elf.e_type() == ET_DYN || elf.e_type() == ET_REL ) &&
             (   ((elf.e_shoff() != 0) && (elf.e_shnum() != 0))
                 || ((elf.e_phoff() != 0) && (elf.e_phnum() != 0))
             )
    );
}

const char *pdelf_get_shnames(Elf_X *elf)
{
    const char *result = NULL;
    size_t shstrndx = elf->e_shstrndx();

    Elf_X_Shdr &shstrscn = elf->get_shdr(shstrndx);
    if (shstrscn.isValid()) {
        Elf_X_Data shstrdata = shstrscn.get_data();
        if (shstrdata.isValid())
            result = shstrdata.get_string();
    }
    return result;
}

//
// SectionHeaderSortFunction
//
// Compare function for use with the Vector<T> sort method.
//
struct  SectionHeaderSortFunction: public binary_function<Elf_X_Shdr *, Elf_X_Shdr *, bool>
{
    bool operator()(Elf_X_Shdr *hdr1, Elf_X_Shdr *hdr2) {
        return (hdr1->sh_addr() < hdr2->sh_addr());
    }
};

Region::perm_t getSegmentPerms(unsigned long flags){
    if(flags == 7)
        return Region::RP_RWX;
    else if(flags == 6)
        return Region::RP_RW;
    else if(flags == 5)
        return Region::RP_RX;
    else
        return Region::RP_R;
}

Region::RegionType getSegmentType(unsigned long type, unsigned long flags)
{
    if(type == PT_DYNAMIC)
        return Region::RT_DYNAMIC;
    if(flags == 7)
        return Region::RT_TEXTDATA;
    if(flags == 5)
        return Region::RT_TEXT;
    if(flags == 6)
        return Region::RT_DATA;
    return Region::RT_OTHER;
}

/* binary search to find the section starting at a particular address */
Elf_X_Shdr *Object::getRegionHdrByAddr(Offset addr)
{
    unsigned end = allRegionHdrs.size() - 1, start = 0;
    unsigned mid = 0;
    while(start < end) {
        mid = start + (end-start)/2;
        if(allRegionHdrs[mid]->sh_addr() == addr)
            return allRegionHdrs[mid];
        else if(allRegionHdrs[mid]->sh_addr() < addr)
            start = mid + 1;
        else
            end = mid;
    }
    if(allRegionHdrs[start]->sh_addr() == addr)
        return allRegionHdrs[start];
    return NULL;
}

/* binary search to find the index into the RegionHdrs vector
   of the section starting at a partidular address*/
int Object::getRegionHdrIndexByAddr(Offset addr)
{
    int end = allRegionHdrs.size() - 1, start = 0;
    int mid = 0;
    while(start < end) {
        mid = start + (end-start)/2;
        if(allRegionHdrs[mid]->sh_addr() == addr)
            return mid;
        else if(allRegionHdrs[mid]->sh_addr() < addr)
            start = mid + 1;
        else
            end = mid;
    }
    if(allRegionHdrs[start]->sh_addr() == addr)
        return start;
    return -1;
}

Elf_X_Shdr *Object::getRegionHdrByIndex(unsigned index)
{
    if (index >= allRegionHdrs.size())
        return NULL;
    return allRegionHdrs[index];
}

/* Check if there is a section which belongs to the segment and update permissions of that section.
 * Return value indicates whether the segment has to be added to the list of regions*/
bool Object::isRegionPresent(Offset segmentStart, Offset segmentSize, unsigned segPerms){
    bool present = false;
    for(unsigned i = 0; i < regions_.size() ;i++){
        if((regions_[i]->getDiskOffset() >= segmentStart) &&
           ((regions_[i]->getDiskOffset()+regions_[i]->getDiskSize()) <= (segmentStart+segmentSize))){
            present = true;
            regions_[i]->setRegionPermissions(getSegmentPerms(segPerms));
        }

    }
    return present;
}

Region::perm_t getRegionPerms(unsigned long flags){
    if((flags & SHF_WRITE) && !(flags & SHF_EXECINSTR))
        return Region::RP_RW;
    else if(!(flags & SHF_WRITE) && (flags & SHF_EXECINSTR))
        return Region::RP_RX;
    else if((flags & SHF_WRITE) && (flags & SHF_EXECINSTR))
        return Region::RP_RWX;
    else
        return Region::RP_R;
}

Region::RegionType getRegionType(unsigned long type, unsigned long flags, const char *reg_name){
    switch(type){
        case SHT_SYMTAB:
        case SHT_DYNSYM:
            return Region::RT_SYMTAB;
        case SHT_STRTAB:
            return Region::RT_STRTAB;
        case SHT_REL:
            return Region::RT_REL;
        case SHT_RELA:
            return Region::RT_RELA;
        case SHT_NOBITS:
            //Darn it, Linux/PPC has the PLT as a NOBITS.  Can't just default
            // call this bss
            if (strcmp(reg_name, ".plt") == 0)
                return Region::RT_OTHER;
            else
                return Region::RT_BSS;
        case SHT_PROGBITS:
            if((flags & SHF_EXECINSTR) && (flags & SHF_WRITE))
                return Region::RT_TEXTDATA;
            else if(flags & SHF_EXECINSTR)
                return Region::RT_TEXT;
            else
                return Region::RT_DATA;
        case SHT_DYNAMIC:
            return Region::RT_DYNAMIC;
        case SHT_HASH:
            return Region::RT_HASH;
        case SHT_GNU_versym:
            return Region::RT_SYMVERSIONS;
        case SHT_GNU_verdef:
            return Region::RT_SYMVERDEF;
        case SHT_GNU_verneed:
            return Region::RT_SYMVERNEEDED;
        default:
            return Region::RT_OTHER;
    }
}

static Region::RegionType getRelTypeByElfMachine(Elf_X *localHdr) {
    Region::RegionType ret;
    switch(localHdr->e_machine()) {
        case EM_SPARC:
        case EM_SPARC32PLUS:
        case EM_SPARCV9:
        case EM_PPC:
        case EM_PPC64:
        case EM_X86_64:
        case EM_IA_64:
            ret = Region::RT_RELA;
            break;
        default:
            ret = Region::RT_REL;
            break;
    }
    return ret;
}

const char* EDITED_TEXT_NAME = ".edited.text";
// const char* INIT_NAME        = ".init";
const char *INTERP_NAME      = ".interp";
const char* FINI_NAME        = ".fini";
const char* TEXT_NAME        = ".text";
const char* BSS_NAME         = ".bss";
const char* SYMTAB_NAME      = ".symtab";
const char* STRTAB_NAME      = ".strtab";
const char* STAB_NAME        = ".stab";
const char* STABSTR_NAME     = ".stabstr";
const char* STAB_INDX_NAME   = ".stab.index";
const char* STABSTR_INDX_NAME= ".stab.indexstr";
const char* COMMENT_NAME= ".comment";
const char* OPD_NAME         = ".opd"; // PPC64 Official Procedure Descriptors
// sections from dynamic executables and shared objects
const char* PLT_NAME         = ".plt";
#if defined(os_vxworks)
const char* REL_PLT_NAME     = ".rela.text";
#else
const char* REL_PLT_NAME     = ".rela.plt"; // sparc-solaris
#endif
const char* REL_PLT_NAME2    = ".rel.plt";  // x86-solaris
const char* GOT_NAME         = ".got";
const char* DYNSYM_NAME      = ".dynsym";
const char* DYNSTR_NAME      = ".dynstr";
const char* DATA_NAME        = ".data";
const char* RO_DATA_NAME     = ".ro_data";  // mips
const char* DYNAMIC_NAME     = ".dynamic";
const char* EH_FRAME_NAME    = ".eh_frame";
const char* EXCEPT_NAME      = ".gcc_except_table";
const char* EXCEPT_NAME_ALT  = ".except_table";


extern template
class Dyninst::SymtabAPI::emitElf<ElfTypes32>;

extern template
class Dyninst::SymtabAPI::emitElf<ElfTypes64>;

set<string> debugInfoSections = list_of(string(SYMTAB_NAME))
        (string(STRTAB_NAME));

// loaded_elf(): populate elf section pointers
// for EEL rewritten code, also populate "code_*_" members
bool Object::loaded_elf(Offset& txtaddr, Offset& dataddr,
                        Elf_X_Shdr* &bssscnp,
                        Elf_X_Shdr*& symscnp, Elf_X_Shdr*& strscnp,
                        Elf_X_Shdr*& stabscnp, Elf_X_Shdr*& stabstrscnp,
                        Elf_X_Shdr*& stabs_indxcnp, Elf_X_Shdr*& stabstrs_indxcnp,
                        Elf_X_Shdr*& rel_plt_scnp, Elf_X_Shdr*& plt_scnp,
                        Elf_X_Shdr*& got_scnp, Elf_X_Shdr*& dynsym_scnp,
                        Elf_X_Shdr*& dynstr_scnp, Elf_X_Shdr* &dynamic_scnp,
                        Elf_X_Shdr*& eh_frame, Elf_X_Shdr*& gcc_except,
                        Elf_X_Shdr *& interp_scnp, Elf_X_Shdr *& opd_scnp,
                        bool)
{
    std::map<std::string, int> secnNameMap;
    dwarf_err_func  = err_func_;
    entryAddress_ = elfHdr->e_entry();

    no_of_sections_ = elfHdr->e_shnum();

    // ".shstrtab" section: string table for section header names
    const char *shnames = pdelf_get_shnames(elfHdr);
    if (shnames == NULL) {
        log_elferror(err_func_, ".shstrtab section");
        //return false;
    }

    // initialize Object members

    text_addr_ = 0; //ccw 23 jan 2002
    text_size_ = 0; //for determining if a mutation
    //falls within the text section
    //of a shared library

    elf_hash_addr_ = 0;
    gnu_hash_addr_ = 0;

    dynamic_offset_ = 0;
    dynamic_addr_ = 0;
    dynsym_addr_ = 0;
    dynsym_size_ = 0;
    dynstr_addr_ = 0;
    init_addr_ = 0;
    fini_addr_ = 0;
    got_addr_ = 0;
    got_size_ = 0;
    plt_addr_ = 0;
    plt_size_ = 0;
    symtab_addr_ = 0;
    strtab_addr_ = 0;
#if defined (ppc32_linux) || defined(ppc32_bgp)
    plt_entry_size_ = 8;
  rel_plt_entry_size_ = 8;
#else
    plt_entry_size_ = 0;
    rel_plt_entry_size_ = 0;
#endif
    rel_plt_addr_ = 0;
    rel_plt_size_ = 0;
    rel_addr_ = 0;
    rel_size_ = 0;
    rel_entry_size_ = 0;
    stab_off_ = 0;
    stab_size_ = 0;
    stabstr_off_ = 0;
    stab_indx_off_ = 0;
    stab_indx_size_ = 0;
    stabstr_indx_off_ = 0;
    dwarvenDebugInfo = false;

    txtaddr = 0;

    set<string> sectionsInOriginalBinary;

#if defined(TIMED_PARSE)
    struct timeval starttime;
  gettimeofday(&starttime, NULL);
#endif

    // Find pointer to dynamic section and interpreter section
    bool foundInterp = false;
    unsigned phdr_max_count = elfHdr->e_phnum();

    for (unsigned i = 0; i < phdr_max_count; i++) {
        Elf_X_Phdr &elfPhdr = elfHdr->get_phdr(i);
        if(elfPhdr.p_type() == PT_DYNAMIC){
            dynamic_offset_ = elfPhdr.p_offset();
            dynamic_size_ = elfPhdr.p_memsz();
        } else if (elfPhdr.p_type() == PT_INTERP) {
            foundInterp = true;
        }
    }

    if (elfHdr->e_type() == ET_DYN || foundInterp || elfHdr->e_type() == ET_REL) {
        is_static_binary_ = false;
    } else {
        is_static_binary_ = true;
    }

    bool foundDynamicSection = false;
    int dynamic_section_index = -1;
    unsigned int dynamic_section_type = 0;
    size_t dynamic_section_size = 0;
    for (int i = 0; i < elfHdr->e_shnum();++i) {
        Elf_X_Shdr &scn = elfHdr->get_shdr(i);
        if (! scn.isValid()) {  // section is malformed
            continue;
        }
        if ((dynamic_offset_ !=0) && (scn.sh_offset() == dynamic_offset_)) {
            if (!foundDynamicSection) {
                dynamic_section_index = i;
                dynamic_section_size = scn.sh_size();
                dynamic_section_type = scn.sh_type();
                foundDynamicSection = true;
            } else {
                // If there are two or more sections with the same offset as the dynamic_offset,
                // use other fields to chose which one the the dynamic section
                if (dynamic_section_size == dynamic_size_ && dynamic_section_type == SHT_DYNAMIC) {
                    // We already have the right section
                } else if ((scn.sh_size() == dynamic_size_ && scn.sh_type() == SHT_DYNAMIC) ||
                           (scn.sh_size() == dynamic_size_)) {
                    // This section is a better match to be the dynamic section
                    // than the previous one!
                    dynamic_section_index = i;
                    dynamic_section_size = scn.sh_size();
                    dynamic_section_type = scn.sh_type();
                }
            }
        }
    }

    if (dynamic_section_index != -1) {
        Elf_X_Shdr &scn = elfHdr->get_shdr(dynamic_section_index);
        Elf_X_Data data = scn.get_data();
        Elf_X_Dyn dynsecData = data.get_dyn();
        // Ubuntu 12.04 - we have debug files with NOBITS dynamic sections.
        if (dynsecData.isValid()) {
            for (unsigned j = 0; j < dynsecData.count(); ++j) {
                switch (dynsecData.d_tag(j)) {
                    case DT_REL:
                        hasReldyn_ = true;
                        secAddrTagMapping[dynsecData.d_ptr(j)] = dynsecData.d_tag(j);
                        break;
                    case DT_RELA:
                        hasReladyn_ = true;
                        secAddrTagMapping[dynsecData.d_ptr(j)] = dynsecData.d_tag(j);
                        break;
                    case DT_JMPREL:
                        secAddrTagMapping[dynsecData.d_ptr(j)] = dynsecData.d_tag(j);
                        break;
                    case DT_SYMTAB:
                    case DT_STRTAB:
                    case DT_VERSYM:
                    case DT_VERNEED:
                        secAddrTagMapping[dynsecData.d_ptr(j)] = dynsecData.d_tag(j);
                        break;
                    case DT_HASH:
                        secAddrTagMapping[dynsecData.d_ptr(j)] = dynsecData.d_tag(j);
                        elf_hash_addr_ = dynsecData.d_ptr(j);
                        break;
                    case  0x6ffffef5: //DT_GNU_HASH (not defined on all platforms)
                        secAddrTagMapping[dynsecData.d_ptr(j)] = dynsecData.d_tag(j);
                        gnu_hash_addr_ = dynsecData.d_ptr(j);
                        break;
                    case DT_PLTGOT:
                        secAddrTagMapping[dynsecData.d_ptr(j)] = dynsecData.d_tag(j);
                        break;
                    case DT_RELSZ:
                        secTagSizeMapping[DT_REL] = dynsecData.d_val(j);
                        break;
                    case DT_RELASZ:
                        secTagSizeMapping[DT_RELA] = dynsecData.d_val(j);
                        break;
                    case DT_PLTRELSZ:
                        secTagSizeMapping[DT_JMPREL] = dynsecData.d_val(j);
                        break;
                    case DT_STRSZ:
                        secTagSizeMapping[DT_STRTAB] = dynsecData.d_val(j);
                        break;
                    case DT_PLTREL:
                        if (dynsecData.d_val(j) == DT_REL)
                            hasRelplt_ = true;
                        else if (dynsecData.d_val(j) == DT_RELA)
                            hasRelaplt_ = true;
                        break;

                }
            }
        }
        dyn_hash_map<Offset, int>::iterator it = secAddrTagMapping.begin();
        while (it != secAddrTagMapping.end()) {
            int tag = it->second;
            switch (tag) {
                // Only sections with these tags are moved in the new rewritten binary
                case DT_REL:
                case DT_RELA:
                case DT_JMPREL:
                case DT_SYMTAB:
                case DT_STRTAB:
                case DT_VERSYM:
                case DT_VERNEED:
                case DT_HASH:
                case  0x6ffffef5: // DT_GNU_HASH (not defined on all platforms)

                    if (secTagSizeMapping.find(tag) != secTagSizeMapping.end()) {
                        vector<Offset> row;
                        row.push_back(it->first);
                        row.push_back(it->first+ secTagSizeMapping[tag]);
                        moveSecAddrRange.push_back(row);
                    } else {
                        vector<Offset> row;
                        row.push_back(it->first);
                        row.push_back(it->first);
                        moveSecAddrRange.push_back(row);
                    }
                    break;
            }
            it++;
        }
    }

    isBlueGeneP_ = false;
    isBlueGeneQ_ = false;

    hasNoteSection_ = false;

    const char *shnamesForDebugInfo = NULL;
    unsigned int elfHdrDbg_numSections = 0;
    unsigned int elfHdr_numSections = elfHdr->e_shnum();
    Elf_X *elfHdrDbg = dwarf->debugLinkFile();
    if (elfHdrDbg) {
        shnamesForDebugInfo = pdelf_get_shnames(elfHdrDbg);
        if (shnamesForDebugInfo == NULL) {
            log_elferror(err_func_, ".shstrtab section");
        }
        elfHdrDbg_numSections = elfHdrDbg->e_shnum();
    }

    for (unsigned int i = 0; i < elfHdr_numSections + elfHdrDbg_numSections; i++) {
        const char *name;

        bool isFromDebugFile = (i >= elfHdr_numSections);
        Elf_X_Shdr &scn = (!isFromDebugFile) ? elfHdr->get_shdr(i) :
                          elfHdrDbg->get_shdr(i - elfHdr_numSections);
        if (! scn.isValid()) { // section is malformed
            continue;
        }
        Elf_X_Shdr *scnp = &scn;

        if (!isFromDebugFile) {
            name = &shnames[scn.sh_name()];
            sectionsInOriginalBinary.insert(string(name));

            if(scn.sh_flags() & SHF_ALLOC) {
                DbgAddrConversion_t orig;
                orig.name = std::string(name);
                orig.orig_offset = scn.sh_addr();
                secnNameMap[orig.name] = DebugSectionMap.size();
                DebugSectionMap.push_back(orig);
            }
        }
        else {
            if (!shnamesForDebugInfo)
                break;
            name = &shnamesForDebugInfo[scn.sh_name()];

            std::string sname(name);
            std::map<std::string, int>::iterator s = secnNameMap.find(sname);
            if (s != secnNameMap.end()) {
                int i = (*s).second;
                DebugSectionMap[i].dbg_offset = scn.sh_addr();
                DebugSectionMap[i].dbg_size = scn.sh_size();
            }
            scn.setDebugFile(true);

            if (scn.sh_type() == SHT_NOBITS) {
                continue;
            }
        }

        if(scn.sh_type() == SHT_NOTE) {
            hasNoteSection_ = true;
        }


        //If the section appears in the memory image of a process address is given by
        // sh_addr()
        //otherwise this is zero and sh_offset() gives the offset to the first byte
        // in section.
        if (!scn.isFromDebugFile()) {
            allRegionHdrs.push_back(&scn);
            Elf_X_Data data = scn.get_data();
	    if (elfHdr->e_machine() == EM_PPC || elfHdr->e_machine() == EM_PPC64) {
	        if(strcmp(name, OPD_NAME) == 0 || strcmp(name, GOT_NAME) == 0) {
		    data.d_type(ELF_T_XWORD);
		    data.xlatetom(elfHdr->e_endian() ? ELFDATA2MSB : ELFDATA2LSB);
		}
		if(strcmp(name, TEXT_NAME) == 0 || strcmp(name, ".rodata") == 0) {
		    data.d_type(ELF_T_WORD);
		    data.xlatetom(elfHdr->e_endian() ? ELFDATA2MSB : ELFDATA2LSB);
		}
	    }

            if(scn.sh_flags() & SHF_ALLOC) {
                // .bss, etc. have a disk size of 0
                unsigned long diskSize  = (scn.sh_type() == SHT_NOBITS) ? 0 : scn.sh_size();

                Region *reg = new Region(i, name, scn.sh_addr(), diskSize,
                                         scn.sh_addr(), scn.sh_size(),
                                         ((char*)data.d_buf()),
                                         getRegionPerms(scn.sh_flags()),
                                         getRegionType(scn.sh_type(),
                                                       scn.sh_flags(),
                                                       name),
                                         true, ((scn.sh_flags() & SHF_TLS) != 0),
                                         scn.sh_addralign());
                reg->setFileOffset(scn.sh_offset());
                regions_.push_back(reg);
            }
            else {
                Region *reg = new Region(i, name, scn.sh_addr(), scn.sh_size(), 0, 0,
                                         ((char*)data.d_buf()),
                                         getRegionPerms(scn.sh_flags()),
                                         getRegionType(scn.sh_type(),
                                                       scn.sh_flags(),
                                                       name),
                                         false, ((scn.sh_flags() & SHF_TLS) != 0),
                                         scn.sh_addralign());

                reg->setFileOffset(scn.sh_offset());
                regions_.push_back(reg);
            }
        }

        // section-specific processing
        if (P_strcmp(name, EDITED_TEXT_NAME) == 0) {
            // EEL rewritten executable
            EEL = true;
            if (txtaddr == 0)
                txtaddr = scn.sh_addr();
            char *file_ptr = (char *)mf->base_addr();
            code_ptr_ = (char *)(void*)&file_ptr[scn.sh_offset() - EXTRA_SPACE];
            code_off_ = scn.sh_addr() - EXTRA_SPACE;
            code_len_ = scn.sh_size() + EXTRA_SPACE;
        }

        if (strcmp(name, TEXT_NAME) == 0) {
            text_addr_ = scn.sh_addr();
            text_size_ = scn.sh_size();

            if (txtaddr == 0)
                txtaddr = scn.sh_addr();

            // .o's don't have program headers, so these members need
            // to be populated here
            if( !elfHdr->e_phnum() && !code_len_) {
                // Populate code members
                code_ptr_ = reinterpret_cast<char *>(scn.get_data().d_buf());
                code_off_ = scn.sh_offset();
                code_len_ = scn.sh_size();
            }
        }
            /* The following sections help us find the PH entry that
       encompasses the data region. */
        else if (strcmp(name, DATA_NAME) == 0) {
            dataddr = scn.sh_addr();

            // .o's don't have program headers, so these members need
            // to be populated here
            if( !elfHdr->e_phnum() && !data_len_) {
                // Populate data members
                data_ptr_ = reinterpret_cast<char *>(scn.get_data().d_buf());
                data_off_ = scn.sh_offset();
                data_len_ = scn.sh_size();
            }
        }
        else if (strcmp(name, RO_DATA_NAME) == 0) {
            if (!dataddr) dataddr = scn.sh_addr();
        }
        else if (strcmp(name, GOT_NAME) == 0) {
            got_scnp = scnp;
            got_addr_ = scn.sh_addr();
            got_size_ = scn.sh_size();
            if (!dataddr) dataddr = scn.sh_addr();
        }
        else if (strcmp(name, BSS_NAME) == 0) {
            bssscnp = scnp;
            if (!dataddr) dataddr = scn.sh_addr();
        }
            /* End data region search */
            /*else if (strcmp( name, FINI_NAME) == 0) {
      fini_addr_ = scn.sh_addr();
      }*/
        else if (strcmp(name, SYMTAB_NAME) == 0) {
            if (!symscnp) {
                symscnp = scnp;
                symtab_addr_ = scn.sh_addr();
            }
        }
        else if (strcmp(name, STRTAB_NAME) == 0) {
            if (!strscnp) {
                strscnp = scnp;
                strtab_addr_ = scn.sh_addr();
            }
        } else if (strcmp(name, STAB_INDX_NAME) == 0) {
            stabs_indxcnp = scnp;
            stab_indx_off_ = scn.sh_offset();
            stab_indx_size_ = scn.sh_size();
        } else if (strcmp(name, STABSTR_INDX_NAME) == 0) {
            stabstrs_indxcnp = scnp;
            stabstr_indx_off_ = scn.sh_offset();
        } else if (strcmp(name, STAB_NAME) == 0) {
            stabscnp = scnp;
            stab_off_ = scn.sh_offset();
            stab_size_ = scn.sh_size();
        } else if (strcmp(name, STABSTR_NAME) == 0) {
            stabstrscnp = scnp;
            stabstr_off_ = scn.sh_offset();
        }
#if defined(os_vxworks)
            else if ((strcmp(name, REL_PLT_NAME) == 0) ||
	     (strcmp(name, REL_PLT_NAME2) == 0)) {
      rel_plt_scnp = scnp;
      rel_plt_addr_ = scn.sh_addr();
      rel_plt_size_ = scn.sh_size();
      rel_plt_entry_size_ = scn.sh_entsize();
    }
#else
        else if ((secAddrTagMapping.find(scn.sh_addr()) != secAddrTagMapping.end() ) &&
                 secAddrTagMapping[scn.sh_addr()] == DT_JMPREL ) {
            rel_plt_scnp = scnp;
            rel_plt_addr_ = scn.sh_addr();
            rel_plt_size_ = scn.sh_size();
            rel_plt_entry_size_ = scn.sh_entsize();
        }
#endif
        else if (strcmp(name, OPD_NAME) == 0) {
            opd_scnp = scnp;
            opd_addr_ = scn.sh_addr();
            opd_size_ = scn.sh_size();
        }
        else if (strcmp(name, PLT_NAME) == 0) {
            plt_scnp = scnp;
            plt_addr_ = scn.sh_addr();
            plt_size_ = scn.sh_size();
            if(getArch() == Dyninst::Arch_x86 || getArch() == Dyninst::Arch_x86_64) {
                //
                // On x86, the GNU linker purposefully sets the PLT
                // table entry size to an incorrect value to be
                // compatible with the UnixWare linker.  (See the comment
                // in the elf_i386_finish_dynamic_sections function of
                // the BFD library.)  The GNU linker sets this value to 4,
                // when it should be 16.
                //
                // I see no good way to determine this value from the
                // ELF section header information.  We can either (a) hard-code
                // the value that is used in the BFD library, or (b) compute
                // it by dividing the size of the PLT by the number of entries
                // we think should be in the PLT.  I'm not certain, but I
                // believe the PLT and the .rel.plt section should have the
                // same number of "real" entries (the x86 PLT has one extra entry
                // at the beginning).
                //
                // This code is applicable to any x86 system that uses the
                // GNU linker.  We currently only support Linux on x86 - if
                // we start supporting some other x86 OS that uses the GNU
                // linker in the future, it should be enabled for that platform as well.
                // Note that this problem does not affect the non-x86 platforms
                // that might use the GNU linker.  For example, programs linked
                // with gld on SPARC Solaris have the correct PLT entry size.
                //
                // Another potential headache in the future is if we support
                // some other x86 platform that has both the GNU linker and
                // some other linker.  (Does BSD fall into this category?)
                // If the two linkers set the entry size differently, we may
                // need to re-evaluate this code.
                //
                //plt_entry_size_ = plt_size_ / ((rel_plt_size_ / rel_plt_entry_size_) + 1);
                plt_entry_size_ = 16;
            }
            else
            {
                plt_entry_size_ = scn.sh_entsize();
                if(getArch() == Dyninst::Arch_ppc32)
                {
                    if (scn.sh_flags() & SHF_EXECINSTR) {
                        // Old style executable PLT
                        if (!plt_entry_size_)
                            plt_entry_size_ = 8;
                        else {
                            if (plt_entry_size_ != 8)
                                create_printf("%s[%d]:  weird plt_entry_size_ is %d, not 8\n",
                                              FILE__, __LINE__, plt_entry_size_);
                        }

                    } else {
                        // New style secure PLT
                        plt_entry_size_ = 16;
                    }
                }
            }
        } else if (strcmp(name, COMMENT_NAME) == 0) {
            /* comment section is a sequence of NULL-terminated strings.
	 We want to concatenate them and search for BGP to determine
	 if the binary is built for BGP compute nodes */

            Elf_X_Data data = scn.get_data();

            unsigned int index = 0;
            size_t size = data.d_size();
            char *buf = (char *) data.d_buf();
            while (buf && (index < size))
            {
                string comment = buf+index;
                size_t pos_p = comment.find("BGP");
                size_t pos_q = comment.find("BGQ");
                if (pos_p !=string::npos) {
                    isBlueGeneP_ = true;
                    break;
                } else if (pos_q !=string::npos) {
                    isBlueGeneQ_ = true;
                    break;
                }
                index += comment.size();
                if (comment.size() == 0) { // Skip NULL characters in the comment section
                    index ++;
                }
            }
        }

        else if ((secAddrTagMapping.find(scn.sh_addr()) != secAddrTagMapping.end() ) &&
                 secAddrTagMapping[scn.sh_addr()] == DT_SYMTAB ) {
            is_dynamic_ = true;
            dynsym_scnp = scnp;
            dynsym_addr_ = scn.sh_addr();
            dynsym_size_ = scn.sh_size()/scn.sh_entsize();
        }
        else if ((secAddrTagMapping.find(scn.sh_addr()) != secAddrTagMapping.end() ) &&
                 secAddrTagMapping[scn.sh_addr()] == DT_STRTAB ) {
            dynstr_scnp = scnp;
            dynstr_addr_ = scn.sh_addr();
        }
        else if (strcmp(name, ".debug_info") == 0) {
            dwarvenDebugInfo = true;
        }
        else if (strcmp(name, EH_FRAME_NAME) == 0) {
            eh_frame = scnp;
        }
        else if ((strcmp(name, EXCEPT_NAME) == 0) ||
                 (strcmp(name, EXCEPT_NAME_ALT) == 0)) {
            gcc_except = scnp;
        }
        else if (strcmp(name, INTERP_NAME) == 0) {
            interp_scnp = scnp;
        }
        else if ((int) i == dynamic_section_index) {
            dynamic_scnp = scnp;
            dynamic_addr_ = scn.sh_addr();
        }
    }

    if(!symscnp || !strscnp) {
        isStripped = true;
        if(dynsym_scnp && dynstr_scnp){
            symscnp = dynsym_scnp;
            strscnp = dynstr_scnp;
        }
    }

    loadAddress_ = 0x0;
#if defined(os_linux) || defined(os_freebsd)
    /**
   * If the virtual address of the first PT_LOAD element in the
   * program table is 0, Linux loads the shared object into any
   * free spot into the address space.  If the virtual address is
   * non-zero, it gets loaded only at that address.
   **/
    for (unsigned i = 0; i < elfHdr->e_phnum() && !loadAddress_; ++i) {
        Elf_X_Phdr &phdr = elfHdr->get_phdr(i);

        if (phdr.p_type() == PT_LOAD) {
            loadAddress_ = phdr.p_vaddr();
            break;
        }
    }
#endif

    // save a copy of region headers, maintaining order in section header table
    allRegionHdrsByShndx = allRegionHdrs;

    // sort the section headers by base address
    sort(allRegionHdrs.begin(), allRegionHdrs.end(), SectionHeaderSortFunction());

    for (unsigned j = 0 ; j < regions_.size() ; j++) {
        if (secAddrTagMapping.find(regions_[j]->getDiskOffset()) != secAddrTagMapping.end()) {
            secTagRegionMapping[secAddrTagMapping[regions_[j]->getDiskOffset()]] = regions_[j];
        }
    }

#if defined(TIMED_PARSE)
    struct timeval endtime;
  gettimeofday(&endtime, NULL);
  unsigned long lstarttime = starttime.tv_sec * 1000 * 1000 + starttime.tv_usec;
  unsigned long lendtime = endtime.tv_sec * 1000 * 1000 + endtime.tv_usec;
  unsigned long difftime = lendtime - lstarttime;
  double dursecs = difftime/(1000 );
  cout << "main loop of loaded elf took "<<dursecs <<" msecs" << endl;
#endif

    if (!dataddr || !symscnp || !strscnp) {
        //log_elferror(err_func_, "no text/bss/symbol/string section");
    }
    //if (addressWidth_nbytes == 8) bperr( ">>> 64-bit loaded_elf() successful\n");
    return true;
}

bool Object::is_offset_in_plt(Offset offset) const
{
    return (offset > plt_addr_ && offset < plt_addr_ + plt_size_);
}

void Object::parseDynamic(Elf_X_Shdr *&dyn_scnp, Elf_X_Shdr *&dynsym_scnp,
                          Elf_X_Shdr *&dynstr_scnp)
{
    Elf_X_Data data = dyn_scnp->get_data();
    Elf_X_Dyn dyns = data.get_dyn();
    int rel_scnp_index = -1;

    for (unsigned i = 0; i < dyns.count(); ++i) {
        switch(dyns.d_tag(i)) {
            case DT_REL:
            case DT_RELA:
                /*found Relocation section*/
                rel_addr_ = (Offset) dyns.d_ptr(i);
                rel_scnp_index = getRegionHdrIndexByAddr(dyns.d_ptr(i));
                break;
            case DT_JMPREL:
                rel_plt_addr_ = (Offset) dyns.d_ptr(i);
                break;
            case DT_PLTRELSZ:
                rel_plt_size_ = dyns.d_val(i) ;
                break;
            case DT_RELSZ:
            case DT_RELASZ:
                rel_size_ = dyns.d_val(i) ;
                break;
            case DT_RELENT:
            case DT_RELAENT:
                rel_entry_size_ = dyns.d_val(i);
                /* Maybe */
                //rel_plt_entry_size_ = dyns.d_val(i);
                break;
            case DT_INIT:
                init_addr_ = dyns.d_val(i);
                break;
            case DT_FINI:
                fini_addr_ = dyns.d_val(i);
                break;
            default:
                break;
        }
    }
    if (rel_scnp_index  != -1)
        get_relocationDyn_entries(rel_scnp_index, dynsym_scnp, dynstr_scnp);
}

/* parse relocations for the sections represented by DT_REL/DT_RELA in
 * the dynamic section. This section is the one we would want to emit
 */
bool Object::get_relocationDyn_entries( unsigned rel_scnp_index,
                                        Elf_X_Shdr *&dynsym_scnp,
                                        Elf_X_Shdr *&dynstr_scnp )
{
    Elf_X_Data symdata = dynsym_scnp->get_data();
    Elf_X_Data strdata = dynstr_scnp->get_data();
    Elf_X_Shdr* rel_scnp = NULL;
    if( !symdata.isValid() || !strdata.isValid())
        return false;
    const char *strs = strdata.get_string();
    Elf_X_Sym sym = symdata.get_sym();

    unsigned num_rel_entries_found = 0;
    unsigned num_rel_entries = rel_size_/rel_entry_size_;

    if (rel_addr_ + rel_size_ > rel_plt_addr_){
        // REL/RELA section overlaps with REL PLT section
        num_rel_entries = (rel_plt_addr_-rel_addr_)/rel_entry_size_;
    }
    while (num_rel_entries_found != num_rel_entries) {
        rel_scnp = getRegionHdrByIndex(rel_scnp_index++);
        Elf_X_Data reldata = rel_scnp->get_data();

        if( ! reldata.isValid()) return false;
        Elf_X_Rel rel = reldata.get_rel();
        Elf_X_Rela rela = reldata.get_rela();

        if (sym.isValid() && (rel.isValid() || rela.isValid()) && strs) {
            /* Iterate over the entries. */
            for( u_int i = 0; i < (reldata.d_size()/rel_entry_size_); ++i ) {
                num_rel_entries_found++;
                long offset;
                long addend;
                long index;
                unsigned long type;
                Region::RegionType rtype = Region::RT_REL;

                switch (reldata.d_type()) {
                    case ELF_T_REL:
                        offset = rel.r_offset(i);
                        addend = 0;
                        index = rel.R_SYM(i);
                        type = rel.R_TYPE(i);
                        break;

                    case ELF_T_RELA:
                        offset = rela.r_offset(i);
                        addend = rela.r_addend(i);
                        index = rela.R_SYM(i);
                        type = rela.R_TYPE(i);
                        rtype = Region::RT_RELA;
                        break;

                    default:
                        // We should never reach this case.
                        return false;
                };
                relocationEntry re( offset, string( &strs[ sym.st_name(index) ] ), NULL, type );
                re.setAddend(addend);
                re.setRegionType(rtype);
                if(symbols_.find(&strs[ sym.st_name(index)]) != symbols_.end()){
                    vector<Symbol *> &syms = symbols_[&strs[ sym.st_name(index)]];
                    for (vector<Symbol *>::iterator i = syms.begin(); i != syms.end(); i++) {
                        if (!(*i)->isInDynSymtab())
                            continue;
                        re.addDynSym(*i);
                        break;
                    }
                }

                relocation_table_.push_back(re);
            }
        } else {
            return false;
        }

    }
    return true;
}

bool Object::get_relocation_entries( Elf_X_Shdr *&rel_plt_scnp,
                                     Elf_X_Shdr *&dynsym_scnp,
                                     Elf_X_Shdr *&dynstr_scnp )
{
    if (rel_plt_size_ && rel_plt_addr_) {
        Elf_X_Data reldata = rel_plt_scnp->get_data();
        Elf_X_Data symdata = dynsym_scnp->get_data();
        Elf_X_Data strdata = dynstr_scnp->get_data();

        if( reldata.isValid() && symdata.isValid() && strdata.isValid() ) {
            Offset next_plt_entry_addr = plt_addr_;
        if(getArch() == Dyninst::Arch_x86 || getArch() == Dyninst::Arch_x86_64)
        {
            next_plt_entry_addr += plt_entry_size_;  // 1st PLT entry is special
        }
        else if(getArch()==Dyninst::Arch_ppc32)
        {
            bool extraStubs = false;

            // Sanity check.
            if (!plt_entry_size_) {
                create_printf("%s[%d]:  FIXME:  plt_entry_size not established\n", FILE__, __LINE__);
                plt_entry_size_ = 8;
            }

            if (plt_entry_size_ == 8) {
                // Old style executable PLT section
                next_plt_entry_addr += 9*plt_entry_size_;  // 1st 9 PLT entries are special

            } else if (plt_entry_size_ == 16) {
                // New style secure PLT
                Region *plt = NULL, *dynamic = NULL,
                        *got = NULL, *glink = NULL;
                unsigned int glink_addr = 0;
                unsigned int stub_addr = 0;

                // Find the GLINK section.  See ppc_elf_get_synthetic_symtab() in
                // bfd/elf32-ppc.c of GNU's binutils for more information.

                for (unsigned iter = 0; iter < regions_.size(); ++iter) {
                    std::string name = regions_[iter]->getRegionName();
                    if (name == PLT_NAME) plt = regions_[iter];
                    // else if (name == REL_PLT_NAME) relplt = regions_[iter];
                    else if (name == DYNAMIC_NAME) dynamic = regions_[iter];
                    else if (name == GOT_NAME) got = regions_[iter];
                }

                // Rely on .dynamic section for prelinked binaries.
                if (dynamic != NULL) {
                    Elf32_Dyn *dyn = (Elf32_Dyn *)dynamic->getPtrToRawData();
                    unsigned int count = dynamic->getMemSize() / sizeof(Elf32_Dyn);

                    for (unsigned int i = 0; i < count; ++i) {
                        // Use DT_LOPROC instead of DT_PPC_GOT to circumvent problems
                        // caused by early versions of libelf where DT_PPC_GOT has
                        // yet to be defined.
                        if (dyn[i].d_tag == DT_LOPROC) {
                            unsigned int g_o_t = dyn[i].d_un.d_val;
                            if (got != NULL) {
                                unsigned char *data =
                                        (unsigned char *)got->getPtrToRawData();
                                glink_addr = *(unsigned int *)
                                        (data + (g_o_t - got->getMemOffset() + 4));
                                break;
                            }
                        }
                    }
                }

                // Otherwise, first entry in .plt section holds the glink address
                if (glink_addr == 0) {
                    unsigned char *data = (unsigned char *)plt->getPtrToRawData();
                    glink_addr = *(unsigned int *)(data);
                }

                // Search for region that contains glink address
                for (unsigned iter = 0; iter < regions_.size(); ++iter) {
                    unsigned int start = regions_[iter]->getMemOffset();
                    unsigned int end = start + regions_[iter]->getMemSize();
                    if (start <= glink_addr && glink_addr < end) {
                        glink = regions_[iter];
                        break;
                    }
                }

                if (!glink) {
                    return false;
                }

                // Find PLT function stubs.  They preceed the glink section.
                stub_addr = glink_addr - (rel_plt_size_/rel_plt_entry_size_) * 16;

                const unsigned int LWZ_11_30   = 0x817e0000;
                const unsigned int ADDIS_11_30 = 0x3d7e0000;
                const unsigned int LWZ_11_11   = 0x816b0000;
                const unsigned int MTCTR_11    = 0x7d6903a6;
                const unsigned int BCTR        = 0x4e800420;

                unsigned char *sec_data = (unsigned char *)glink->getPtrToRawData();
                unsigned int *insn = (unsigned int *)
                        (sec_data + (stub_addr - glink->getMemOffset()));

                // Keep moving pointer back if more -fPIC stubs are found.
                while (sec_data < (unsigned char *)insn) {
                    unsigned int *back = insn - 4;

                    if ((  (back[0] & 0xffff0000) == LWZ_11_30
                           && back[1] == MTCTR_11
                           && back[2] == BCTR)

                        || (   (back[0] & 0xffff0000) == ADDIS_11_30
                               && (back[1] & 0xffff0000) == LWZ_11_11
                               &&  back[2] == MTCTR_11
                               &&  back[3] == BCTR))
                    {
                        extraStubs = true;
                        stub_addr -= 16;
                        insn = back;
                    } else {
                        break;
                    }
                }

                // Okay, this is where things get hairy.  If we have a one to one
                // relationship between the glink stubs and plt entries (meaning
                // extraStubs == false), then we can generate our relocationEntry
                // objects normally below.

                // However, if we have extra glink stubs, then we must generate
                // relocations with unknown destinations for *all* stubs.  Then,
                // we use the loop below to store additional information about
                // the data plt entry keyed by plt entry address.

                // Finally, if a symbol with any of the following forms:
                //     [hex_addr].got2.plt_pic32.[sym_name]
                //     [hex_addr].plt_pic32.[sym_name]
                //
                // matches the glink stub address, then stub symbols exist and we
                // can rely on these tell us where the stub will eventually go.

                if (extraStubs == true) {
                    std::string name;
                    relocationEntry re;

                    while (stub_addr < glink_addr) {
                        if (symsByOffset_.find(stub_addr) != symsByOffset_.end()) {
                            name = (symsByOffset_[stub_addr])[0]->getMangledName();
                            name = name.substr( name.rfind("plt_pic32.") + 10 );
                        }

                        if (!name.empty()) {
                            re = relocationEntry( stub_addr, 0, name, NULL, 0 );
                        } else {
                            re = relocationEntry( stub_addr, 0, "@plt", NULL, 0 );
                        }
                        fbt_.push_back(re);
                        stub_addr += 16;
                    }

                    // Now prepare to iterate over plt below.
                    next_plt_entry_addr = plt_addr_;
                    plt_entry_size_ = 4;

                } else {
                    next_plt_entry_addr = stub_addr;
                }

            } else {
                create_printf("ERROR: Can't handle %d PLT entry size\n",
                              plt_entry_size_);
                return false;
            }

            //  actually this is just fudged to make the offset value 72, which is what binutils uses
            //  Note that binutils makes the distinction between PLT_SLOT_SIZE (8),
            //  and PLT_ENTRY_SIZE (12).  PLT_SLOT_SIZE seems to be what we want, even though we also
            //  have PLT_INITIAL_ENTRY_SIZE (72)
            //  see binutils/bfd/elf32-ppc.c/h if more info is needed
            //next_plt_entry_addr += 72;  // 1st 6 PLT entries art special


        } else if(getArch() == Dyninst::Arch_ppc64)
        {
            // Unlike PPC32 Linux, we don't have a deterministic way of finding
            // PPC64 Linux linker stubs.  So, we'll wait until the CFG is built
            // inside Dyninst, and code read at that point.  To find them at this
            // point would require a scan of the entire .text section.
            //
            // If we're lucky, symbols may exist for these linker stubs.  They will
            // come in the following forms:
            //     [hex_addr].plt_call.[sym_name]
            //     [hex_addr].plt_branch.[sym_name]
            //     [hex_addr].long_branch.[sym_name]
            //     [hex_addr].plt_branch_r2off.[sym_name]
            //     [hex_addr].long_branch_r2off.[sym_name]
            //
            // Again unlike PPC32 above, we have no glink stub address to compare
            // against, so we must search through all symbols to find these names.
            //

            // First, build a map of the .rela.plt symbol name -> .rela.plt offset:
            dyn_hash_map<std::string, Offset> plt_rel_map;

            // I'm not a fan of code duplication, but merging this into the
            // loop below would be ugly and difficult to maintain.
            Elf_X_Sym  _sym  = symdata.get_sym();
            Elf_X_Rel  _rel  = reldata.get_rel();
            Elf_X_Rela _rela = reldata.get_rela();
            const char *_strs = strdata.get_string();

            for( u_int i = 0; i < (rel_plt_size_/rel_plt_entry_size_); ++i ) {
                long _offset;
                long _index;

                switch (reldata.d_type()) {
                    case ELF_T_REL:
                        _offset = _rel.r_offset(i);
                        _index  = _rel.R_SYM(i);
                        break;

                    case ELF_T_RELA:
                        _offset = _rela.r_offset(i);
                        _index  = _rela.R_SYM(i);
                        break;

                    default:
                        // We should never reach this case.
                        return false;
                };

                std::string _name = &_strs[ _sym.st_name(_index) ];
                // I'm interested to see if this assert will ever fail.
                if(!_name.length())
                {
                    create_printf("Empty name for REL/RELA entry found, ignoring\n");
                    continue;
                }

                plt_rel_map[_name] = _offset;
            }
            // End code duplication.

            dyn_hash_map<std::string, std::vector<Symbol *> >::iterator iter;
            for (iter = symbols_.begin(); iter != symbols_.end(); ++iter) {
                std::string name = iter->first;
                if (name.length() > 8) {
                    if (name.substr(8, 10) == ".plt_call.")
                        name = name.substr(8 + 10);
                    else if (name.substr(8, 12) == ".plt_branch.")
                        name = name.substr(8 + 12);
                    else if (name.substr(8, 13) == ".long_branch.")
                        name = name.substr(8 + 13);
                    else if (name.substr(8, 18) == ".plt_branch_r2off.")
                        name = name.substr(8 + 18);
                    else if (name.substr(8, 19) == ".long_branch_r2off.")
                        name = name.substr(8 + 19);
                    else
                        continue;

                    // Remove possible trailing addend value.
                    std::string::size_type pos = name.rfind('+');
                    if (pos != std::string::npos) name.erase(pos);

                    // Remove possible version number.
                    pos = name.find('@');
                    if (pos != std::string::npos) name.erase(pos);

                    // Find the dynamic symbol this linker stub branches to.
                    Symbol *targ_sym = NULL;
                    if (symbols_.find(name) != symbols_.end())
                        for (unsigned i = 0; i < symbols_[name].size(); ++i)
                            if ( (symbols_[name])[i]->isInDynSymtab())
                                targ_sym = (symbols_[name])[i];

                    // If a corresponding target symbol cannot be found for a
                    // named linker stub, then ignore it.  We'll find it during
                    // parsing.
                    if (!targ_sym) continue;

                    if (iter->second.size() != 1)
                        continue;
                    dyn_hash_map<string, Offset>::iterator pltrel_iter = plt_rel_map.find(name);
                    if (pltrel_iter == plt_rel_map.end())
                        continue;

                    Symbol *stub_sym = iter->second[0];
                    relocationEntry re(stub_sym->getOffset(),
                                       pltrel_iter->second,
                                       name,
                                       targ_sym);
                    fbt_.push_back(re);
                }
            }

            // 1st plt entry is special.
            next_plt_entry_addr += plt_entry_size_;

        } else if (getArch() == Dyninst::Arch_aarch64)
        {
            next_plt_entry_addr += 2 * plt_entry_size_;
        } else {
            next_plt_entry_addr += 4*(plt_entry_size_); //1st 4 entries are special
        }


        Elf_X_Sym sym = symdata.get_sym();
        Elf_X_Rel rel = reldata.get_rel();
        Elf_X_Rela rela = reldata.get_rela();
        const char *strs = strdata.get_string();

        if (sym.isValid() && (rel.isValid() || rela.isValid()) && strs) {

            // Sometimes, PPC32 Linux may use this loop to update fbt entries.
            // Should stay -1 for all other platforms.  See notes above.
            int fbt_iter = -1;
            if (fbt_.size() > 0 && !fbt_[0].rel_addr() && fbt_[0].name() != "@plt")
                fbt_iter = 0;

            for( u_int i = 0; i < (rel_plt_size_/rel_plt_entry_size_); ++i ) {
                long offset;
                long addend;
                long index;
                unsigned long type;
                Region::RegionType rtype;

                switch (reldata.d_type()) {
                    case ELF_T_REL:
                        offset = rel.r_offset(i);
                        addend = 0;
                        index = rel.R_SYM(i);
                        type = rel.R_TYPE(i);
                        rtype = Region::RT_REL;
                        break;

                    case ELF_T_RELA:
                        offset = rela.r_offset(i);
                        addend = rela.r_addend(i);
                        index = rela.R_SYM(i);
                        type = rela.R_TYPE(i);
                        rtype = Region::RT_RELA;
                        break;

                    default:
                        // We should never reach this case.
                        return false;
                };

                std::string targ_name = &strs[ sym.st_name(index) ];
                vector<Symbol *> dynsym_list;
                if (symbols_.find(targ_name) != symbols_.end())
                {
                    vector<Symbol *> &syms = symbols_[&strs[ sym.st_name(index)]];
                    for (vector<Symbol *>::iterator i = syms.begin(); i != syms.end(); i++) {
                        if (!(*i)->isInDynSymtab())
                            continue;
                        dynsym_list.push_back(*i);
                    }
                }
                else {
                    dynsym_list.clear();
                }

#if defined(os_vxworks)
                    // VxWorks Kernel Images don't use PLT's, but we'll use the fbt to
          // note all function call relocations, and we'll fix these up later
          // in Symtab::fixup_RegionAddr()
          next_plt_entry_addr = sym.st_value(index);
#endif

                    if (fbt_iter == -1) { // Create new relocation entry.
                        relocationEntry re( next_plt_entry_addr, offset, targ_name,
                                            NULL, type );
                        re.setAddend(addend);
                        re.setRegionType(rtype);
                        if (dynsym_list.size() > 0)
                            re.addDynSym(dynsym_list[0]);
                        fbt_.push_back(re);

                    } else { // Update existing relocation entry.
                        while ((unsigned)fbt_iter < fbt_.size() &&
                               fbt_[fbt_iter].name() == targ_name) {

                            fbt_[fbt_iter].setRelAddr(offset);
                            fbt_[fbt_iter].setAddend(addend);
                            fbt_[fbt_iter].setRegionType(rtype);
                            if (dynsym_list.size() > 0)
                                fbt_[fbt_iter].addDynSym(dynsym_list[0]);

                            ++fbt_iter;
                        }
                    }

#if defined(os_vxworks)
                    // Nothing to increment here.
#else
                    next_plt_entry_addr += plt_entry_size_;
#endif
                }
                return true;
            }
        }
    }
    return false;
}

void Object::load_object(bool alloc_syms)
{
    Elf_X_Shdr *bssscnp = 0;
    Elf_X_Shdr *symscnp = 0;
    Elf_X_Shdr *strscnp = 0;
    Elf_X_Shdr *stabscnp = 0;
    Elf_X_Shdr *stabstrscnp = 0;
    Elf_X_Shdr *stabs_indxcnp = 0;
    Elf_X_Shdr *stabstrs_indxcnp = 0;
    Offset txtaddr = 0;
    Offset dataddr = 0;
    Elf_X_Shdr *rel_plt_scnp = 0;
    Elf_X_Shdr *plt_scnp = 0;
    Elf_X_Shdr *got_scnp = 0;
    Elf_X_Shdr *dynsym_scnp = 0;
    Elf_X_Shdr *dynstr_scnp = 0;
    Elf_X_Shdr *dynamic_scnp = 0;
    Elf_X_Shdr *eh_frame_scnp = 0;
    Elf_X_Shdr *gcc_except = 0;
    Elf_X_Shdr *interp_scnp = 0;
    Elf_X_Shdr *opd_scnp = NULL;

    { // binding contour (for "goto cleanup")

        // initialize object (for failure detection)
        code_ptr_ = 0;
        code_off_ = 0;
        code_len_ = 0;
        data_ptr_ = 0;
        data_off_ = 0;
        data_len_ = 0;

        // initialize "valid" regions of code and data segments
        code_vldS_ = (Offset) -1;
        code_vldE_ = 0;
        data_vldS_ = (Offset) -1;
        data_vldE_ = 0;

        // And attempt to parse the ELF data structures in the file....
        // EEL, added one more parameter

        if (!loaded_elf(txtaddr, dataddr, bssscnp, symscnp, strscnp,
                        stabscnp, stabstrscnp, stabs_indxcnp, stabstrs_indxcnp,
                        rel_plt_scnp, plt_scnp, got_scnp, dynsym_scnp, dynstr_scnp,
                        dynamic_scnp, eh_frame_scnp,gcc_except, interp_scnp,
                        opd_scnp, true))
        {
            goto cleanup;
        }

        addressWidth_nbytes = elfHdr->wordSize();

        // find code and data segments....
        find_code_and_data(*elfHdr, txtaddr, dataddr);

        if (elfHdr->e_type() != ET_REL)
        {
            if (!code_ptr_ || !code_len_)
            {
                //bpfatal( "no text segment\n");
                goto cleanup;
            }
        }
        get_valid_memory_areas(*elfHdr);

#if (defined(os_linux) || defined(os_freebsd))
//        if(getArch() == Dyninst::Arch_x86 || getArch() == Dyninst::Arch_x86_64)
//        {
            if (eh_frame_scnp != 0 && gcc_except != 0)
            {
                find_catch_blocks(eh_frame_scnp, gcc_except,
                                  txtaddr, dataddr, catch_addrs_);
            }
//        }
#endif
        if (interp_scnp) {
            interpreter_name_ = (char *) interp_scnp->get_data().d_buf();
        }

        // global symbols are put in global_symbols. Later we read the
        // stab section to find the module to where they belong.
        // Experiment : lets try to be a bit more intelligent about
        // how we initially size the global_symbols table.
        // dictionary_lite takes an initial # of bins (2nd param),
        // a max bin load (3rd param), and a grow factor (4th param).
        // Leaving aside the grow factor, lets allocate an initial #
        // of bins = nsyms / max bin load.

#if defined(TIMED_PARSE)
        struct timeval starttime;
    gettimeofday(&starttime, NULL);
#endif
        if (alloc_syms)
        {
            // find symbol and string data
#if defined(os_vxworks)
            // Avoid assigning symbols to DEFAULT_MODULE on VxWorks
      string module = mf->pathname();
#else
            string module = "DEFAULT_MODULE";
#endif
            string name   = "DEFAULT_NAME";
            Elf_X_Data symdata, strdata;

            if (symscnp && strscnp)
            {
                symdata = symscnp->get_data();
                strdata = strscnp->get_data();
                parse_symbols(symdata, strdata, bssscnp, symscnp, false, module);
            }

            no_of_symbols_ = nsymbols();

            // try to resolve the module names of global symbols
            // Sun compiler stab.index section
            fix_global_symbol_modules_static_stab(stabs_indxcnp, stabstrs_indxcnp);

            // STABS format (.stab section)
            fix_global_symbol_modules_static_stab(stabscnp, stabstrscnp);

            // DWARF format (.debug_info section)
            fix_global_symbol_modules_static_dwarf();

            if (dynamic_addr_ && dynsym_scnp && dynstr_scnp)
            {
                symdata = dynsym_scnp->get_data();
                strdata = dynstr_scnp->get_data();
                parse_dynamicSymbols(dynamic_scnp, symdata, strdata, false, module);
            }

            //TODO
            //Have a hash on the symbol table. Iterate over dynamic symbol table to check if it exists
            //If yes set dynamic for the symbol ( How to distinguish between symbols only in symtab,
            //         symbols only in dynsymtab & symbols present in both).
            // Else add dynamic symbol to dictionary
            // (or) Have two sepearate dictionaries. Makes life easy!
            // Think about it today!!

            //allsymbols = merge(allsymbols, alldynSymbols);

#if defined(TIMED_PARSE)
            struct timeval endtime;
      gettimeofday(&endtime, NULL);
      unsigned long lstarttime = starttime.tv_sec * 1000 * 1000 + starttime.tv_usec;
      unsigned long lendtime = endtime.tv_sec * 1000 * 1000 + endtime.tv_usec;
      unsigned long difftime = lendtime - lstarttime;
      double dursecs = difftime/(1000);
      cout << "parsing/fixing/overriding elf took "<<dursecs <<" msecs" << endl;
#endif

            if (dynamic_addr_ && dynsym_scnp && dynstr_scnp)
            {
                parseDynamic(dynamic_scnp, dynsym_scnp, dynstr_scnp);
            }

#if defined(os_vxworks)
            // Load relocations like they are PLT entries.
      // Use the non-dynamic symbol tables.
      if (rel_plt_scnp && symscnp && strscnp) {
	if (!get_relocation_entries(rel_plt_scnp, symscnp, strscnp))
	  goto cleanup;
      }
#endif

            // populate "fbt_"
            if (rel_plt_scnp && dynsym_scnp && dynstr_scnp)
            {
                if (!get_relocation_entries(rel_plt_scnp,dynsym_scnp,dynstr_scnp))
                {
                    goto cleanup;
                }
            }
            parse_all_relocations(*elfHdr, dynsym_scnp, dynstr_scnp,
                                  symscnp, strscnp);

            handle_opd_relocations();
        }

        //Set object type
        int e_type = elfHdr->e_type();

        if (e_type == ET_DYN) {
            obj_type_ = obj_SharedLib;
        }else if (e_type == ET_EXEC) {
            obj_type_ = obj_Executable;
        }else if (e_type == ET_REL) {
            obj_type_ = obj_RelocatableFile;
        }

        // Set rel type based on the ELF machine type
        relType_ = getRelTypeByElfMachine(elfHdr);

        if (opd_scnp) {
            parse_opd(opd_scnp);
        } else if (got_scnp) {
	    // Add a single global TOC value...
	}

        return;
    } // end binding contour (for "goto cleanup2")

    cleanup:
    {
        /* NOTE: The file should NOT be munmap()ed.  The mapped file is
       used for function parsing (see dyninstAPI/src/symtab.C) */

        create_printf("%s[%d]:  failed to load elf object\n", FILE__, __LINE__);
    }
}

void Object::load_shared_object(bool alloc_syms)
{
    Elf_X_Shdr *bssscnp = 0;
    Elf_X_Shdr *symscnp = 0;
    Elf_X_Shdr *strscnp = 0;
    Elf_X_Shdr *stabscnp = 0;
    Elf_X_Shdr *stabstrscnp = 0;
    Elf_X_Shdr *stabs_indxcnp = 0;
    Elf_X_Shdr *stabstrs_indxcnp = 0;
    Offset txtaddr = 0;
    Offset dataddr = 0;
    Elf_X_Shdr *rel_plt_scnp = 0;
    Elf_X_Shdr *plt_scnp = 0;
    Elf_X_Shdr *got_scnp = 0;
    Elf_X_Shdr *dynsym_scnp = 0;
    Elf_X_Shdr *dynstr_scnp = 0;
    Elf_X_Shdr *dynamic_scnp = 0;
    Elf_X_Shdr *eh_frame_scnp = 0;
    Elf_X_Shdr *gcc_except = 0;
    Elf_X_Shdr *interp_scnp = 0;
    Elf_X_Shdr *opd_scnp = NULL;

    { // binding contour (for "goto cleanup2")

        // initialize "valid" regions of code and data segments
        code_vldS_ = (Offset) -1;
        code_vldE_ = 0;
        data_vldS_ = (Offset) -1;
        data_vldE_ = 0;

        if (!loaded_elf(txtaddr, dataddr, bssscnp, symscnp, strscnp,
                        stabscnp, stabstrscnp, stabs_indxcnp, stabstrs_indxcnp,
                        rel_plt_scnp, plt_scnp, got_scnp, dynsym_scnp, dynstr_scnp,
                        dynamic_scnp, eh_frame_scnp, gcc_except, interp_scnp, opd_scnp))
            goto cleanup2;

        if (interp_scnp)
            interpreter_name_ = (char *) interp_scnp->get_data().d_buf();

        addressWidth_nbytes = elfHdr->wordSize();

        // find code and data segments....
        find_code_and_data(*elfHdr, txtaddr, dataddr);

        get_valid_memory_areas(*elfHdr);

#if (defined(os_linux) || defined(os_freebsd))
//        if(getArch() == Dyninst::Arch_x86 || getArch() == Dyninst::Arch_x86_64) {
            if (eh_frame_scnp != 0 && gcc_except != 0) {
                find_catch_blocks(eh_frame_scnp, gcc_except,
                                  txtaddr, dataddr, catch_addrs_);
            }
//        }
#endif

#if defined(TIMED_PARSE)
        struct timeval starttime;
    gettimeofday(&starttime, NULL);
#endif

        if (alloc_syms) {
            // build symbol dictionary
            string module = mf->pathname();
            string name   = "DEFAULT_NAME";

            Elf_X_Data symdata, strdata;
            if (symscnp && strscnp)
            {
                symdata = symscnp->get_data();
                strdata = strscnp->get_data();
                if (!symdata.isValid() || !strdata.isValid()) {
                    log_elferror(err_func_, "locating symbol/string data");
                    goto cleanup2;
                }
                bool result = parse_symbols(symdata, strdata, bssscnp, symscnp, false, module);
                if (!result) {
                    log_elferror(err_func_, "locating symbol/string data");
                    goto cleanup2;
                }
            }

            no_of_symbols_ = nsymbols();
            // try to resolve the module names of global symbols
            // Sun compiler stab.index section
            fix_global_symbol_modules_static_stab(stabs_indxcnp, stabstrs_indxcnp);

            // STABS format (.stab section)
            fix_global_symbol_modules_static_stab(stabscnp, stabstrscnp);

            // DWARF format (.debug_info section)
            fix_global_symbol_modules_static_dwarf();

            if (dynamic_addr_ && dynsym_scnp && dynstr_scnp)
            {
                symdata = dynsym_scnp->get_data();
                strdata = dynstr_scnp->get_data();
                parse_dynamicSymbols(dynamic_scnp, symdata, strdata, false, module);
            }

#if defined(TIMED_PARSE)
            struct timeval endtime;
      gettimeofday(&endtime, NULL);
      unsigned long lstarttime = starttime.tv_sec * 1000 * 1000 + starttime.tv_usec;
      unsigned long lendtime = endtime.tv_sec * 1000 * 1000 + endtime.tv_usec;
      unsigned long difftime = lendtime - lstarttime;
      double dursecs = difftime/(1000 * 1000);
      cout << "*INSERT SYMBOLS* elf took "<<dursecs <<" msecs" << endl;
      //cout << "parsing/fixing/overriding/insertion elf took "<<dursecs <<" msecs" << endl;
#endif
            if(dynamic_addr_ && dynsym_scnp && dynstr_scnp) {
                parseDynamic(dynamic_scnp, dynsym_scnp, dynstr_scnp);
            }

#if defined(os_vxworks)
            // Load relocations like they are PLT entries.
      // Use the non-dynamic symbol tables.
      if (rel_plt_scnp && symscnp && strscnp) {
	if (!get_relocation_entries(rel_plt_scnp, symscnp, strscnp))
	  goto cleanup2;
      }
#endif

            if (rel_plt_scnp && dynsym_scnp && dynstr_scnp) {
                if (!get_relocation_entries(rel_plt_scnp,dynsym_scnp,dynstr_scnp)) {
                    goto cleanup2;
                }
            }

            parse_all_relocations(*elfHdr, dynsym_scnp, dynstr_scnp,
                                  symscnp, strscnp);
            // Apply relocations to opd
            handle_opd_relocations();
        }

        //Set object type
        int e_type = elfHdr->e_type();
        if (e_type == ET_DYN) {
            obj_type_ = obj_SharedLib;
        }
        else if (e_type == ET_EXEC) {
            obj_type_ = obj_Executable;
        }else if( e_type == ET_REL ) {
            obj_type_ = obj_RelocatableFile;
        }


        if (opd_scnp) {
            parse_opd(opd_scnp);
        }

        // Set rel type based on the ELF machine type
        relType_ = getRelTypeByElfMachine(elfHdr);

    } // end binding contour (for "goto cleanup2")

    cleanup2:
    {
    }
}

static Symbol::SymbolType pdelf_type(int elf_type)
{
    switch (elf_type) {
        case STT_FILE:   return Symbol::ST_MODULE;
        case STT_SECTION:return Symbol::ST_SECTION;
        case STT_OBJECT: return Symbol::ST_OBJECT;
        case STT_TLS:    return Symbol::ST_TLS;
        case STT_FUNC:   return Symbol::ST_FUNCTION;
        case STT_NOTYPE: return Symbol::ST_NOTYPE;
#if defined(STT_GNU_IFUNC)
        case STT_GNU_IFUNC: return Symbol::ST_INDIRECT;
#endif
        default: return Symbol::ST_UNKNOWN;
    }
}

static Symbol::SymbolLinkage pdelf_linkage(int elf_binding)
{
    switch (elf_binding) {
        case STB_LOCAL:  return Symbol::SL_LOCAL;
        case STB_WEAK:   return Symbol::SL_WEAK;
        case STB_GLOBAL: return Symbol::SL_GLOBAL;
#if defined(STB_GNU_UNIQUE)        
        case STB_GNU_UNIQUE: return Symbol::SL_UNIQUE;
#endif
    }
    return Symbol::SL_UNKNOWN;
}

static Symbol::SymbolVisibility pdelf_visibility(int elf_visibility)
{
    switch (elf_visibility) {
        case STV_DEFAULT:    return Symbol::SV_DEFAULT;
        case STV_INTERNAL:   return Symbol::SV_INTERNAL;
        case STV_HIDDEN:     return Symbol::SV_HIDDEN;
        case STV_PROTECTED:  return Symbol::SV_PROTECTED;
    }
    return Symbol::SV_UNKNOWN;
}

//============================================================================

//#include "dyninstAPI/src/arch.h"
//#include "dyninstAPI/src/inst.h"
//#include "dyninstAPI/src/instPoint.h" // includes instPoint-x86.h
//#include "dyninstAPI/src/instP.h" // class returnInstance
//#include "dyninstAPI/src/rpcMgr.h"

//linear search
bool lookUpSymbol( std::vector< Symbol *>& allsymbols, Offset& addr )
{
    for( unsigned i = 0; i < allsymbols.size(); i++ )
    {
        if( allsymbols[ i ]->getOffset() == addr )
        {
            return true;
        }
    }
    return false;
}

bool lookUpAddress( std::vector< Offset >& jumpTargets, Offset& addr )
{
    for( unsigned i = 0; i < jumpTargets.size(); i++ )
    {
        if( jumpTargets[ i ] == addr )
        {
            return true;
        }
    }
    return false;
}

//utitility function to print std::vector of symbols
void printSyms( std::vector< Symbol *>& allsymbols )
{
    for( unsigned i = 0; i < allsymbols.size(); i++ )
    {
        if( allsymbols[ i ]->getType() != Symbol::ST_FUNCTION )
        {
            continue;
        }
        cout << allsymbols[ i ] << endl;
    }
}

// Official Procedure Descriptor handler
//
// Some platforms (PPC64 Linux libc v2.1) only produce function
// symbols which point into the .opd section.  Find the actual
// function address in .text, and fix the symbol.
//
// Additionally, large binaries may contain multiple TOC values.
// Use the .opd section to determine the correct per-function TOC.
// See binutils' bfd/elf64-ppc.c for all the gory details.
//
// Symbol altering routines should be minimized to prevent problems
// in the rewrite case.  Instead, return a new symbol the encapsulates
// the correct information.

// In statically linked binaries, there are relocations against
// .opd section. We need to apply the relocations before using
// opd symbols.

void Object::parse_opd(Elf_X_Shdr *opd_hdr) {
    // If the OPD is filled in, parse it and fill in our TOC table
    if(!opd_hdr) return;

    Elf_X_Data data = opd_hdr->get_data();
    if(!(data.isValid())) return;

    // Let's read this puppy
    unsigned long *buf = (unsigned long *)data.d_buf();
    // In some cases, the OPD is a set of 3-tuples: <func offset, TOC, environment ptr>.
    // In others, it's a set of 2-tuples. Since we can't tell the difference, we
    // instead look for function offsets.
    // Heck, it can even change within the opd!

    // In almost all cases, the TOC is the same. So let's store it at the
    // special location 0 and only record differences.
    Offset baseTOC = buf[1];
    TOC_table_[0] = baseTOC;
    create_printf("Set base TOC to %p\n", baseTOC);

    // Note the lack of 32/64 here: okay because the only platform with an OPD
    // is 64-bit elf.
    unsigned i = 0;
    while (i < (data.d_size() / sizeof(unsigned long))) {
        Offset func = buf[i];
        Offset toc = buf[i+1];

        if (func == 0 && i != 0) break;

        if (symsByOffset_.find(func) == symsByOffset_.end()) {
            i++;
            continue;
        }

        if (toc != baseTOC) {
            TOC_table_[func] = toc;
	    create_printf("Set TOC for %p to %p\n", func, toc);
        }
        i += 2;
    }
}

void Object::handle_opd_relocations(){

    unsigned int i = 0, opdregion = 0;
    while (i < regions_.size()) {
        if(regions_[i]->getRegionName().compare(".opd") == 0){
            opdregion = i;
            break;
        }
        i++;
    }

    vector<relocationEntry> region_rels = (regions_[opdregion])->getRelocations();
    vector<relocationEntry>::iterator rel_it;
    vector<Symbol *>::iterator sym_it;
    for(sym_it = opdsymbols_.begin(); sym_it != opdsymbols_.end(); ++sym_it) {
        for(rel_it = region_rels.begin(); rel_it != region_rels.end(); ++rel_it) {
            if((*sym_it)->getPtrOffset() == (*rel_it).rel_addr()) {
                i = 0;
                while (i < regions_.size()) {
                    if(regions_[i]->getRegionName().compare((*rel_it).getDynSym()->getMangledName()) == 0){
                        Region *targetRegion = regions_[i];
                        Offset regionOffset = targetRegion->getDiskOffset()+(*rel_it).addend();
                        (*sym_it)->setRegion(targetRegion);
                        (*sym_it)->setOffset(regionOffset);   // Store code address for the function.
                        break;
                    }
                    ++i;
                }
            }
        }
    }
    opdsymbols_.clear();
}

Symbol *Object::handle_opd_symbol(Region *opd, Symbol *sym)
{
    if (!sym) return NULL;

    Offset soffset = sym->getOffset();
    if(!opd->isOffsetInRegion(soffset)) return NULL;  // Symbol must be in .opd section.

    Offset* opd_entry = (Offset*)opd->getPtrToRawData();
    opd_entry += (soffset - opd->getDiskOffset()) / sizeof(Offset); // table of offsets;
    Symbol *retval = new Symbol(*sym); // Copy the .opd symbol.
    retval->setOffset(opd_entry[0]);   // Store code address for the function.
    retval->setLocalTOC(opd_entry[1]); // Store TOC address for this function.
    retval->setPtrOffset(soffset);     // Original address is the ptr address.

    // Find the appropriate region for the new symbol.
    unsigned int i = 0;
    while (i < regions_.size()) {
        if (regions_[i]->isOffsetInRegion(opd_entry[0])) {
            retval->setRegion(regions_[i]);
            break;
        }
        ++i;
    }
    retval->setSymbolType(Symbol::ST_FUNCTION);
#if 0
    retval->tag_ = Symbol::TAG_INTERNAL;  // Not sure if this is an appropriate
                                        // use of the tag field, but we need
                                        // to mark this symbol somehow as a
                                        // fake.
#endif
    return retval;
}

// parse_symbols(): populate "allsymbols"
bool Object::parse_symbols(Elf_X_Data &symdata, Elf_X_Data &strdata,
                           Elf_X_Shdr* bssscnp,
                           Elf_X_Shdr* symscnp,
                           bool /*shared*/, string smodule)
{
#if defined(TIMED_PARSE)
    struct timeval starttime;
  gettimeofday(&starttime, NULL);
#endif

    if (!symdata.isValid() || !strdata.isValid()) {
        return false;
    }

    Elf_X_Sym syms = symdata.get_sym();
    const char *strs = strdata.get_string();
    if(syms.isValid()){
        for (unsigned i = 0; i < syms.count(); i++) {
            //If it is not a dynamic executable then we need undefined symbols
            //in symtab section so that we can resolve symbol references. So
            //we parse & store undefined symbols only if there is no dynamic
            //symbol table
            //1/09: not so anymore--we want to preserve all symbols,
            //regardless of file type

            int etype = syms.ST_TYPE(i);
            int ebinding = syms.ST_BIND(i);
            int evisibility = syms.ST_VISIBILITY(i);

            // resolve symbol elements
            string sname = &strs[ syms.st_name(i) ];
            Symbol::SymbolType stype = pdelf_type(etype);
            Symbol::SymbolLinkage slinkage = pdelf_linkage(ebinding);
            Symbol::SymbolVisibility svisibility = pdelf_visibility(evisibility);
            unsigned ssize = syms.st_size(i);
            unsigned secNumber = syms.st_shndx(i);

            Offset soffset;
            if (symscnp->isFromDebugFile()) {
                Offset soffset_dbg = syms.st_value(i);
                soffset = soffset_dbg;
                if (soffset_dbg) {
                    bool result = convertDebugOffset(soffset_dbg, soffset);
                    if (!result) {
                        //Symbol does not match any section, can't convert
                        continue;
                    }
                }
            }
            else {
                soffset = syms.st_value(i);
            }

            /* icc BUG: Variables in BSS are categorized as ST_NOTYPE instead of
	 ST_OBJECT.  To fix this, we check if the symbol is in BSS and has
	 size > 0. If so, we can almost always say it is a variable and hence,
	 change the type from ST_NOTYPE to ST_OBJECT.
      */
            if (bssscnp) {
                Offset bssStart = Offset(bssscnp->sh_addr());
                Offset bssEnd = Offset (bssStart + bssscnp->sh_size()) ;

                if(( bssStart <= soffset) && ( soffset < bssEnd ) && (ssize > 0) &&
                   (stype == Symbol::ST_NOTYPE))
                {
                    stype = Symbol::ST_OBJECT;
                }
            }

            // discard "dummy" symbol at beginning of file
            if (i==0 && sname == "" && soffset == (Offset)0)
                continue;


            Region *sec;
            if(secNumber >= 1 && secNumber < regions_.size()) {
                sec = regions_[secNumber];
            } else {
                sec = NULL;
            }
            int ind = int (i);
            int strindex = syms.st_name(i);

            if(stype == Symbol::ST_SECTION && sec != NULL) {
                sname = sec->getRegionName();
                soffset = sec->getDiskOffset();
            }

            if (stype == Symbol::ST_MODULE) {
                smodule = sname;
            }
            Symbol *newsym = new Symbol(sname,
                                        stype,
                                        slinkage,
                                        svisibility,
                                        soffset,
                                        NULL,
                                        sec,
                                        ssize,
                                        false,
                                        (secNumber == SHN_ABS),
                                        ind,
                                        strindex,
                                        (secNumber == SHN_COMMON));

            if (stype == Symbol::ST_UNKNOWN)
                newsym->setInternalType(etype);

            if (sec && sec->getRegionName() == OPD_NAME && stype == Symbol::ST_FUNCTION ) {
                newsym = handle_opd_symbol(sec, newsym);

                opdsymbols_.push_back(newsym);
                symbols_[sname].push_back(newsym);
                symsByOffset_[newsym->getOffset()].push_back(newsym);
                symsToModules_[newsym] = smodule;
            } else {
                symbols_[sname].push_back(newsym);
                symsByOffset_[newsym->getOffset()].push_back(newsym);
                symsToModules_[newsym] = smodule;
            }

        }
    } // syms.isValid()
#if defined(TIMED_PARSE)
    struct timeval endtime;
  gettimeofday(&endtime, NULL);
  unsigned long lstarttime = starttime.tv_sec * 1000 * 1000 + starttime.tv_usec;
  unsigned long lendtime = endtime.tv_sec * 1000 * 1000 + endtime.tv_usec;
  unsigned long difftime = lendtime - lstarttime;
  double dursecs = difftime/(1000 * 1000);
  cout << "parsing elf took "<<dursecs <<" secs" << endl;
#endif
    return true;
}

// parse_symbols(): populate "allsymbols"
// Lazy parsing of dynamic symbol  & string tables
// Parsing the dynamic symbols lazily would certainly
// not increase the overhead of the entire parse
void Object::parse_dynamicSymbols (Elf_X_Shdr *&
dyn_scnp
        , Elf_X_Data &symdata,
                                   Elf_X_Data &strdata,
                                   bool /*shared*/,
                                   std::string smodule)
{
#if defined(TIMED_PARSE)
    struct timeval starttime;
  gettimeofday(&starttime, NULL);
#endif

    Elf_X_Sym syms = symdata.get_sym();
    const char *strs = strdata.get_string();
    Elf_X_Shdr *versymSec = NULL, *verneedSec = NULL, *verdefSec = NULL;
    Elf_X_Data data = dyn_scnp->get_data();
    Elf_X_Dyn dyns = data.get_dyn();
    unsigned verneednum = 0, verdefnum = 0;
    Elf_X_Versym symVersions;
    Elf_X_Verdef *symVersionDefs = NULL;
    Elf_X_Verneed *symVersionNeeds = NULL;
    for (unsigned i = 0; i < dyns.count(); ++i) {
        switch(dyns.d_tag(i)) {
            case DT_NEEDED:
                deps_.push_back(&strs[dyns.d_ptr(i)]);
                break;
            case DT_VERSYM:
                versymSec = getRegionHdrByAddr(dyns.d_ptr(i));
                break;
            case DT_VERNEED:
                verneedSec = getRegionHdrByAddr(dyns.d_ptr(i));
                break;
            case DT_VERDEF:
                verdefSec = getRegionHdrByAddr(dyns.d_ptr(i));
                break;
            case DT_VERNEEDNUM:
                verneednum = dyns.d_ptr(i);
                break;
            case DT_VERDEFNUM:
                verdefnum = dyns.d_ptr(i);
                break;
            case DT_SONAME:
                soname_ = &strs[dyns.d_ptr(i)];
            default:
                break;
        }
    }
    if(versymSec)
        symVersions = versymSec->get_data().get_versyms();
    if(verdefSec)
        symVersionDefs = verdefSec->get_data().get_verDefSym();
    if(verneedSec)
        symVersionNeeds = verneedSec->get_data().get_verNeedSym();

    for(unsigned i = 0; i < verdefnum ;i++) {
        Elf_X_Verdaux *aux = symVersionDefs->get_aux();
        for(unsigned j=0; j< symVersionDefs->vd_cnt(); j++){
            versionMapping[symVersionDefs->vd_ndx()].push_back(&strs[aux->vda_name()]);
            Elf_X_Verdaux *auxnext = aux->get_next();
            delete aux;
            aux = auxnext;
        }
        Elf_X_Verdef *symVersionDefsnext = symVersionDefs->get_next();
        delete symVersionDefs;
        symVersionDefs = symVersionDefsnext;
    }

    for(unsigned i = 0; i < verneednum; i++){
        Elf_X_Vernaux *aux = symVersionNeeds->get_aux();
        for(unsigned j=0; j< symVersionNeeds->vn_cnt(); j++){
            versionMapping[aux->vna_other()].push_back(&strs[aux->vna_name()]);
            versionFileNameMapping[aux->vna_other()] = &strs[symVersionNeeds->vn_file()];
            Elf_X_Vernaux *auxnext = aux->get_next();
            delete aux;
            aux = auxnext;
        }
        Elf_X_Verneed *symVersionNeedsnext = symVersionNeeds->get_next();
        delete symVersionNeeds;
        symVersionNeeds = symVersionNeedsnext;
    }

    if(syms.isValid()) {
        for (unsigned i = 0; i < syms.count(); i++) {
            int etype = syms.ST_TYPE(i);
            int ebinding = syms.ST_BIND(i);
            int evisibility = syms.ST_VISIBILITY(i);

            // resolve symbol elements
            string sname = &strs[ syms.st_name(i) ];
            Symbol::SymbolType stype = pdelf_type(etype);
            Symbol::SymbolLinkage slinkage = pdelf_linkage(ebinding);
            Symbol::SymbolVisibility svisibility = pdelf_visibility(evisibility);
            unsigned ssize = syms.st_size(i);
            Offset soffset = syms.st_value(i);
            unsigned secNumber = syms.st_shndx(i);

            // discard "dummy" symbol at beginning of file
            if (i==0 && sname == "" && soffset == 0)
                continue;

            Region *sec;
            if(secNumber >= 1 && secNumber < regions_.size()) {
                sec = regions_[secNumber];
            } else {
                sec = NULL;
            }

            int ind = int (i);
            int strindex = syms.st_name(i);

            if (stype == Symbol::ST_MODULE) {
                smodule = sname;
            }

            Symbol *newsym = new Symbol(sname,
                                        stype,
                                        slinkage,
                                        svisibility,
                                        soffset,
                                        NULL,
                                        sec,
                                        ssize,
                                        true,  // is dynamic
                                        (secNumber == SHN_ABS),
                                        ind,
                                        strindex,
                                        (secNumber == SHN_COMMON));

            if (stype == Symbol::ST_UNKNOWN)
                newsym->setInternalType(etype);

            if(versymSec) {
                unsigned short raw = symVersions.get(i);
                bool hidden = raw >> 15;
                int index = raw & 0x7fff;
                if(versionFileNameMapping.find(index) != versionFileNameMapping.end()) {
                    //printf("version filename for %s: %s\n", sname.c_str(),
                    //versionFileNameMapping[index].c_str());
                    newsym->setVersionFileName(versionFileNameMapping[index]);
                }
                if(versionMapping.find(index) != versionMapping.end()) {
                    //printf("versions for %s: ", sname.c_str());
                    //for (unsigned k=0; k < versionMapping[index].size(); k++)
                    //printf(" %s", versionMapping[index][k].c_str());
                    newsym->setVersions(versionMapping[index]);
                    //printf("\n");
                }
                if (hidden) {
                    newsym->setVersionHidden();
                }
            }
            // register symbol in dictionary

            if (sec && sec->getRegionName() == OPD_NAME && stype == Symbol::ST_FUNCTION ) {
                newsym = handle_opd_symbol(sec, newsym);
                opdsymbols_.push_back(newsym);

                symbols_[sname].push_back(newsym);
                symsByOffset_[newsym->getOffset()].push_back(newsym);
                symsToModules_[newsym] = smodule;
            } else {
                symbols_[sname].push_back(newsym);
                symsByOffset_[newsym->getOffset()].push_back(newsym);
                symsToModules_[newsym] = smodule;
            }
        }
    }

#if defined(TIMED_PARSE)
    struct timeval endtime;
  gettimeofday(&endtime, NULL);
  unsigned long lstarttime = starttime.tv_sec * 1000 * 1000 + starttime.tv_usec;
  unsigned long lendtime = endtime.tv_sec * 1000 * 1000 + endtime.tv_usec;
  unsigned long difftime = lendtime - lstarttime;
  double dursecs = difftime/(1000 * 1000);
  cout << "parsing elf took "<<dursecs <<" secs" << endl;
#endif
}

#if defined(cap_dwarf)

string Object::find_symbol(string name)
{
    string name2;

    // pass #1: unmodified
    name2 = name;
    if (symbols_.find(name2)!=symbols_.end()) return name2;

    // pass #2: leading underscore (C)
    name2 = "_" + name;
    if (symbols_.find(name2)!=symbols_.end()) return name2;

    // pass #3: trailing underscore (Fortran)
    name2 = name + "_";
    if (symbols_.find(name2)!=symbols_.end())
        return name2;

    return "";
}

#endif


/********************************************************
 *
 * For object files only....
 *   read the .debug_info section to find the module of global symbols
 *   see documents...
 *   - "DWARF Debugging Information Format"
 *   - "A Consumer Libary Interface to DWARF"
 *
 ********************************************************/

#if defined(cap_dwarf)

void pd_dwarf_handler()
{
    const char *dwarf_msg = dwarf_errmsg(0);
    
    if (dwarf_msg == NULL)
        return;

    string str = string("DWARF Error: ") + dwarf_msg;
    dwarf_err_func(str.c_str());

    //bperr( "DWARF error: %s\n", dwarf_msg);
}

Dwarf_Sword declFileNo = 0;
char ** declFileNoToName = NULL;

bool Object::dwarf_parse_aranges(Dwarf * dbg, std::set<Dwarf_Off>& dies_seen)
{
    Dwarf_Aranges* ranges;
    size_t num_ranges;
    int status = dwarf_getaranges(dbg, &ranges, &num_ranges);
    if(status != 0) return false;
//    cout << "Processing " << num_ranges << "DWARF ranges" << endl;
    for(size_t i = 0; i < num_ranges; i++)
    {
        Dwarf_Arange * range = dwarf_onearange(ranges, i);
        if(!range) continue;

        Dwarf_Addr start;
        Dwarf_Word len;
        Dwarf_Off some_offset;
        status = dwarf_getarangeinfo(range, &start, &len, &some_offset);
        assert(status == 0);
        if(len == 0) continue;

        Dwarf_Die cu_die, *cu_die_off_p;
        cu_die_off_p = dwarf_addrdie(dbg, start, &cu_die); 
        assert(cu_die_off_p != NULL);
        auto off_die = dwarf_dieoffset(&cu_die);
        if(dies_seen.find(off_die) != dies_seen.end()) continue;

        std::string modname;
        if(!DwarfWalker::findDieName(dbg, cu_die, modname))
        {
            modname = associated_symtab->file(); // default module
        }

        Offset actual_start, actual_end;
        convertDebugOffset(start, actual_start);
        convertDebugOffset(start + len, actual_end);
        Module* m = associated_symtab->getOrCreateModule(modname, actual_start);
        m->addRange(actual_start, actual_end);
        m->addDebugInfo(cu_die);
        DwarfWalker::buildSrcFiles(dbg, cu_die, m->getStrings());
        dies_seen.insert(off_die);
    }
    return true;
}

bool Object::fix_global_symbol_modules_static_dwarf()
{
    /* Initialize libdwarf. */
    Dwarf **dbg_ptr = dwarf->type_dbg();
    if (!dbg_ptr)
        return false;
    Dwarf *dbg = *dbg_ptr;
    std::set<Dwarf_Off> dies_seen;
    dwarf_parse_aranges(dbg, dies_seen);

    /* Iterate over the compilation-unit headers. */
    size_t cu_header_size;
    for(Dwarf_Off cu_off = 0, next_cu_off;
        dwarf_nextcu(dbg, cu_off, &next_cu_off, &cu_header_size,
            NULL, NULL, NULL) == 0;
        cu_off = next_cu_off)
    {
        Dwarf_Off cu_die_off = cu_off + cu_header_size;
        Dwarf_Die cu_die, *cu_die_p; 
        cu_die_p = dwarf_offdie(dbg, cu_die_off, &cu_die);

        if(cu_die_p == NULL) continue;
        //if(dies_seen.find(cu_die_off) != dies_seen.end()) continue;
        
        std::string modname;
        if(!DwarfWalker::findDieName(dbg, cu_die, modname))
        {
            modname = associated_symtab->file(); // default module
        }
        //cerr << "Processing CU DIE for " << modname << " offset: " << next_cu_off << endl;
        Address tempModLow;
        Address modLow = 0;
        if (DwarfWalker::findConstant(DW_AT_low_pc, tempModLow, cu_die, dbg)) {
            convertDebugOffset(tempModLow, modLow);
        }
        std::vector<AddressRange> mod_ranges = DwarfWalker::getDieRanges(dbg, cu_die, modLow);
        Module* m = associated_symtab->getOrCreateModule(modname, modLow);
        for(auto r = mod_ranges.begin();
            r != mod_ranges.end(); ++r)
        {
            m->addRange(r->first, r->second);
        }
        if(!m->hasRanges())
        {
//            cout << "No ranges for module " << modname << ", need to extract from statements\n";
            Dwarf_Lines* lines;
            size_t num_lines;
            if(dwarf_getsrclines(&cu_die, &lines, &num_lines) == 0)
            {
                Dwarf_Addr low;
                for(size_t i = 0; i < num_lines; ++i)
                {
                    Dwarf_Line *line = dwarf_onesrcline(lines, i);
                    if((dwarf_lineaddr(line, &low) == 0) && low)
                    {
                        bool is_end = false;
                        Dwarf_Addr high = low;
                        int result = 0;
                        for(; (i < num_lines) &&
                                      (is_end == false) &&
                                      (result == 0); ++i)
                        {
<<<<<<< HEAD
                            Dwarf_Addr high = low;
                            int result = DW_DLV_OK;
                            for(; (i < num_lines) &&
                                  (result == DW_DLV_OK); ++i)
                            {
                                Dwarf_Bool is_end = false;
                                result = dwarf_lineendsequence(lines[i], &is_end, NULL);
                                if(result == DW_DLV_OK && is_end) {
                                    result = dwarf_lineaddr(lines[i], &high, NULL);
				    break;
                                }
=======
                            line = dwarf_onesrcline(lines, i);
                            if(!line) continue;
>>>>>>> e45835ab

                            result = dwarf_lineendsequence(line, &is_end);
                            if(result == 0 && is_end) {
                                result = dwarf_lineaddr(line, &high);
                            }

                        }
//                        cout << "Adding range [" << hex << low << ", " << high << ") to " << dec <<
//                             m->fileName() << " based on statements" << endl;
                        m->addRange(low, high);
                    }
                }
            }
        }
        m->addDebugInfo(cu_die);
        DwarfWalker::buildSrcFiles(dbg, cu_die, m->getStrings());
        dies_seen.insert(cu_die_off);
    }

    return true;
}

#else

// dummy definition for non-DWARF platforms
bool Object::fix_global_symbol_modules_static_dwarf()
{ return false; }

#endif // cap_dwarf

/********************************************************
 *
 * For object files only....
 *  read the .stab section to find the module of global symbols
 *
 ********************************************************/

bool Object::fix_global_symbol_modules_static_stab(Elf_X_Shdr* stabscnp, Elf_X_Shdr* stabstrscnp)
{
    // Read the stab section to find the module of global symbols.
    // The symbols appear in the stab section by module. A module begins
    // with a symbol of type N_UNDF and ends with a symbol of type N_ENDM.
    // All the symbols in between those two symbols belong to the module.

    if (!stabscnp || !stabstrscnp) return false;

    Elf_X_Data stabdata = stabscnp->get_data();
    Elf_X_Data stabstrdata = stabstrscnp->get_data();
    stab_entry *stabptr = NULL;

    if (!stabdata.isValid() || !stabstrdata.isValid()) return false;

    switch (addressWidth_nbytes)
    {
        case 4:
            stabptr = new stab_entry_32(stabdata.d_buf(),
                                        stabstrdata.get_string(),
                                        stabscnp->sh_size() / sizeof(stab32));
            break;

        case 8:
            stabptr = new stab_entry_64(stabdata.d_buf(),
                                        stabstrdata.get_string(),
                                        stabscnp->sh_size() / sizeof(stab64));
            break;
    };

    const char *next_stabstr = stabptr->getStringBase();
    string module = "DEFAULT_MODULE";

    // the stabstr contains one string table for each module.
    // stabstr_offset gives the offset from the begining of stabstr of the
    // string table for the current module.

    bool is_fortran = false;  // is the current module fortran code?

    for (unsigned i = 0; i < stabptr->count(); i++)
    {
        switch(stabptr->type(i))
        {
            case N_UNDF: /* start of object file */
                stabptr->setStringBase(next_stabstr);
                next_stabstr = stabptr->getStringBase() + stabptr->val(i);
                break;

            case N_ENDM: /* end of object file */
                is_fortran = false;
                module = "DEFAULT_MODULE";
                break;

            case N_SO: /* compilation source or file name */
                if ((stabptr->desc(i) == N_SO_FORTRAN) || (stabptr->desc(i) == N_SO_F90))
                    is_fortran = true;

                module = string(stabptr->name(i));
                break;

            case N_ENTRY: /* fortran alternate subroutine entry point */
            case N_GSYM: /* global symbol */
                // the name string of a function or object appears in the stab
                // string table as <symbol name>:<symbol descriptor><other stuff>
                // where <symbol descriptor> is a one char code.
                // we must extract the name and descriptor from the string
            {
                const char *p = stabptr->name(i);
                // bperr("got %d type, str = %s\n", stabptr->type(i), p);
                // if (stabptr->type(i) == N_FUN && strlen(p) == 0) {

                if (strlen(p) == 0)
                {
                    // GNU CC 2.8 and higher associate a null-named function
                    // entry with the end of a function.  Just skip it.
                    break;
                }

                const char *q = strchr(p,':');
                unsigned len;

                if (q)
                {
                    len = q - p;
                }
                else
                {
                    len = strlen(p);
                }

                if (len == 0)
                {
                    // symbol name is empty.Skip it.- 02/12/07 -Giri
                    break;
                }

                char *sname = new char[len+1];
                strncpy(sname, p, len);
                sname[len] = 0;

                string SymName = string(sname);

                // q points to the ':' in the name string, so
                // q[1] is the symbol descriptor. We must check the symbol descriptor
                // here to skip things we are not interested in, such as prototypes.

                bool res = (symbols_.find(SymName)!=symbols_.end());

                if (!res && is_fortran)
                {
                    // Fortran symbols usually appear with an '_' appended in .symtab,
                    // but not on .stab
                    SymName += "_";
                    res = (symbols_.find(SymName)!=symbols_.end());
                }

                if (res && (q == 0 || q[1] != SD_PROTOTYPE))
                {
                    unsigned int count = 0;
                    std::vector< Symbol *> & syms = symbols_[SymName];

                    /* If there's only one, apply regardless. */
                    if ( syms.size() == 1 )
                    {
                        // TODO: set module
                        //		    symbols_[SymName][0]->setModuleName(module);
                    }
                    else
                    {
                        for ( unsigned int i = 0; i < syms.size(); i++ )
                        {
                            if ( syms[i]->getLinkage() == Symbol::SL_GLOBAL )
                            {
                                // TODO: set module
                                //			    symbols_[SymName][i]->setModuleName(module);
                                count++;
                            }
                        }
                    }
                }
                break;
            }
            case N_FUN:
                /* function */
            {
                const char *p = stabptr->name(i);

                if (strlen(p) == 0)
                {
                    // Rumours are that GNU CC 2.8 and higher associate a
                    // null-named function entry with the end of a
                    // function. Just skip it.
                    break;
                }

                const char *q = strchr(p,':');

                if (q == 0)
                {
                    // bperr( "Unrecognized stab format: %s\n", p);
                    // Happens with the Solaris native compiler (.xstabs entries?)
                    break;
                }

                if (q[1] == SD_PROTOTYPE)
                {
                    // We see a prototype, skip it
                    break;
                }

                unsigned long entryAddr = stabptr->val(i);

                if (entryAddr == 0)
                {
                    // The function stab doesn't contain a function address
                    // (happens with the Solaris native compiler). We have to
                    // look up the symbol by its name. That's unfortunate, since
                    // names may not be unique and we may end up assigning a wrong
                    // module name to the symbol.
                    unsigned len = q - p;
                    if (len == 0)
                    {
                        // symbol name is empty.Skip it.- 02/12/07 -Giri
                        break;
                    }

                    char *sname = new char[len+1];
                    strncpy(sname, p, len);
                    sname[len] = 0;
                    string nameFromStab = string(sname);
                    delete[] sname;

                    for (unsigned i = 0; i < symbols_[nameFromStab].size(); i++) {
                        symsToModules_[symbols_[nameFromStab][i]] = module;
                    }
                }
                else
                {
                    if (symsByOffset_.find(entryAddr)==symsByOffset_.end()) {
                        //bperr( "fix_global_symbol_modules_static_stab "
                        //	   "can't find address 0x%lx of STABS entry %s\n", entryAddr, p);
                        break;
                    }
                    for (unsigned i = 0; i < symsByOffset_[entryAddr].size(); i++) {
                        symsToModules_[symsByOffset_[entryAddr][i]] = module;
                    }
                }
                break;
            }

            default:
                /* ignore other entries */
                break;
        }
    }

    delete stabptr;

    return true;
}


// find_code_and_data(): populates the following members:
//   code_ptr_, code_off_, code_len_
//   data_ptr_, data_off_, data_len_
void Object::find_code_and_data(Elf_X &elf,
                                Offset txtaddr,
                                Offset dataddr)
{
    /* Note:
   * .o's don't have program headers, so these fields are populated earlier
   * when the sections are processed -> see loaded_elf()
   */

    for (int i = 0; i < elf.e_phnum(); ++i) {
        Elf_X_Phdr &phdr = elf.get_phdr(i);

        char *file_ptr = (char *)mf->base_addr();
        /*
      if(!isRegionPresent(phdr.p_paddr(), phdr.p_filesz(), phdr.p_flags())) {
      Region *reg = new Region(i, "", phdr.p_paddr(), phdr.p_filesz(),
      phdr.p_vaddr(), phdr.p_memsz(),
      &file_ptr[phdr.p_offset()],
      getSegmentPerms(phdr.p_flags()),
      getSegmentType(phdr.p_type(), phdr.p_flags()));
      reg->setFileOffset(phdr.p_offset());
      regions_.push_back(reg);
      }
    */
        // The code pointer, offset, & length should be set even if
        // txtaddr=0, so in this case we set these values by
        // identifying the segment that contains the entryAddress
        if (((phdr.p_vaddr() <= txtaddr) &&
             (phdr.p_vaddr() + phdr.p_filesz() >= txtaddr)) ||
            (!txtaddr && ((phdr.p_vaddr() <= entryAddress_) &&
                          (phdr.p_vaddr() + phdr.p_filesz() >= entryAddress_)))) {

            if (code_ptr_ == 0 && code_off_ == 0 && code_len_ == 0) {
                code_ptr_ = (char *)(void*)&file_ptr[phdr.p_offset()];
                code_off_ = (Offset)phdr.p_vaddr();
                code_len_ = (unsigned)phdr.p_filesz();
            }

        } else if (((phdr.p_vaddr() <= dataddr) &&
                    (phdr.p_vaddr() + phdr.p_filesz() >= dataddr)) ||
                   (!dataddr && (phdr.p_type() == PT_LOAD))) {
            if (data_ptr_ == 0 && data_off_ == 0 && data_len_ == 0) {
                data_ptr_ = (char *)(void *)&file_ptr[phdr.p_offset()];
                data_off_ = (Offset)phdr.p_vaddr();
                data_len_ = (unsigned)phdr.p_filesz();
            }
        }
    }
    //if (addressWidth_nbytes == 8) bperr( ">>> 64-bit find_code_and_data() successful\n");
}

const char *Object::elf_vaddr_to_ptr(Offset vaddr) const
{
    const char *ret = NULL;
    unsigned code_size_ = code_len_;
    unsigned data_size_ = data_len_;

    if (vaddr >= code_off_ && vaddr < code_off_ + code_size_) {
        ret = ((char *)code_ptr_) + (vaddr - code_off_);
    } else if (vaddr >= data_off_ && vaddr < data_off_ + data_size_) {
        ret = ((char *)data_ptr_) + (vaddr - data_off_);
    }

    return ret;
}

stab_entry *Object::get_stab_info() const
{
    char *file_ptr = (char *)mf->base_addr();

    // check that file has .stab info
    if (stab_off_ && stab_size_ && stabstr_off_) {
        switch (addressWidth_nbytes) {
            case 4: // 32-bit object
                return new stab_entry_32(file_ptr + stab_off_,
                                         file_ptr + stabstr_off_,
                                         stab_size_ / sizeof(stab32));
                break;
            case 8: // 64-bit object
                return new stab_entry_64(file_ptr + stab_off_,
                                         file_ptr + stabstr_off_,
                                         stab_size_ / sizeof(stab64));
                break;
        };
    }

    return new stab_entry_64();
}

Object::Object(MappedFile *mf_, bool, void (*err_func)(const char *),
               bool alloc_syms, Symtab* st) :
        AObject(mf_, err_func, st),
        elfHdr(NULL),
        hasReldyn_(false),
        hasReladyn_(false),
        hasRelplt_(false),
        hasRelaplt_(false),
        relType_(Region::RT_REL),
        isBlueGeneP_(false), isBlueGeneQ_(false),
        hasNoteSection_(false),
        elf_hash_addr_(0), gnu_hash_addr_(0),
        dynamic_offset_(0), dynamic_size_(0), dynsym_size_(0),
        init_addr_(0), fini_addr_(0),
        text_addr_(0), text_size_(0),
        symtab_addr_(0), strtab_addr_(0),
        dynamic_addr_(0), dynsym_addr_(0), dynstr_addr_(0),
        got_addr_(0), got_size_(0),
        plt_addr_(0), plt_size_(0), plt_entry_size_(0),
        rel_plt_addr_(0), rel_plt_size_(0), rel_plt_entry_size_(0),
        rel_addr_(0), rel_size_(0), rel_entry_size_(0),
        opd_addr_(0), opd_size_(0),
        stab_off_(0), stab_size_(0), stabstr_off_(0),
        stab_indx_off_(0), stab_indx_size_(0), stabstr_indx_off_(0),
        dwarvenDebugInfo(false),
        loadAddress_(0), entryAddress_(0),
        interpreter_name_(NULL),
        isStripped(false),
        dwarf(NULL),
        EEL(false), did_open(false),
        obj_type_(obj_Unknown),
        DbgSectionMapSorted(false),
        soname_(NULL)
{

#if defined(TIMED_PARSE)
    struct timeval starttime;
  gettimeofday(&starttime, NULL);
#endif
    is_aout_ = false;

    if(mf->getFD() != -1) {
        elfHdr = Elf_X::newElf_X(mf->getFD(), ELF_C_READ, NULL, mf_->pathname());
    }
    else {
        elfHdr = Elf_X::newElf_X((char *)mf->base_addr(), mf->size(), mf_->pathname());
    }

    // ELF header: sanity check
    //if (!elfHdr->isValid()|| !pdelf_check_ehdr(elfHdr))
    if (!elfHdr->isValid())  {
        log_elferror(err_func_, "ELF header");
        has_error = true;
        return;
    }
    else if (!pdelf_check_ehdr(*elfHdr)) {
        log_elferror(err_func_, "ELF header failed integrity check");
        has_error = true;
        return;
    }

    dwarf = DwarfHandle::createDwarfHandle(mf_->pathname(), elfHdr);
    if( elfHdr->e_type() == ET_DYN ) {
//        load_shared_object(alloc_syms);
            load_object(alloc_syms);
    }
    else if( elfHdr->e_type() == ET_REL || elfHdr->e_type() == ET_EXEC ) {
        // Differentiate between an executable and an object file
        if( elfHdr->e_phnum() ) is_aout_ = true;
        else is_aout_ = false;

        load_object(alloc_syms);
    }
    else {
        log_perror(err_func_,"Invalid filetype in Elf header");
        has_error = true;
        return;
    }

#ifdef BINEDIT_DEBUG
    print_symbol_map(&symbols_);
#endif
#if defined(TIMED_PARSE)
    struct timeval endtime;
  gettimeofday(&endtime, NULL);
  unsigned long lstarttime = starttime.tv_sec * 1000 * 1000 + starttime.tv_usec;
  unsigned long lendtime = endtime.tv_sec * 1000 * 1000 + endtime.tv_usec;
  unsigned long difftime = lendtime - lstarttime;
  double dursecs = difftime/(1000 );
  cout << "obj parsing in Object-elf took "<<dursecs <<" msecs" << endl;
#endif
}

Object::~Object()
{
    relocation_table_.clear();
    fbt_.clear();
    allRegionHdrs.clear();
    versionMapping.clear();
    versionFileNameMapping.clear();
    deps_.clear();
}

void Object::log_elferror(void (*err_func)(const char *), const char* msg)
{
    const char* err = elf_errmsg(elf_errno());
    err = err ? err: "(bad elf error)";
    string str = string(err)+string(msg);
    err_func(str.c_str());
}

bool Object::get_func_binding_table(std::vector<relocationEntry> &fbt) const
{
#if !defined(os_vxworks)
    if(!plt_addr_ || (!fbt_.size())) return false;
#endif
    fbt = fbt_;
    return true;
}

bool Object::get_func_binding_table_ptr(const std::vector<relocationEntry> *&fbt) const
{
    if(!plt_addr_ || (!fbt_.size())) return false;
    fbt = &fbt_;
    return true;
}

void Object::getDependencies(std::vector<std::string> &deps){
    deps = deps_;
}

bool Object::addRelocationEntry(relocationEntry &re)
{
    relocation_table_.push_back(re);
    return true;
}

#ifdef DEBUG

// stream-based debug output
const ostream &Object::dump_state_info(ostream &s)
{
  s << "Debugging Information for Object (address) : " << this << endl;

  s << " <<begin debugging info for base object>>" << endl;
  AObject::dump_state_info(s);
  s << " <<end debuggingo info for base object>>" << endl;

  s << " dynsym_addr_ = " << dynsym_addr_ << endl;
  s << " dynstr_addr_ = " << dynstr_addr_ << endl;
  s << " got_addr_ = " << got_addr_ << endl;
  s << " plt_addr_ = " << plt_addr_ << endl;
  s << " plt_size_ = " << plt_size_ << endl;
  s << " plt_entry_size_ = " << plt_entry_size_ << endl;
  s << " rel_plt_addr_ = " << rel_plt_addr_ << endl;
  s << " rel_plt_size_ = " << rel_plt_size_ << endl;
  s << " rel_plt_entry_size_ = " << rel_plt_entry_size_ << endl;
  s << " rel_size_ = " << rel_size_ << endl;
  s << " rel_entry_size_ = " << rel_entry_size_ << endl;
  s << " stab_off_ = " << stab_off_ << endl;
  s << " stab_size_ = " << stab_size_ << endl;
  s << " stabstr_off_ = " << stabstr_off_ << endl;
  s << " dwarvenDebugInfo = " << dwarvenDebugInfo << endl;

  // and dump the relocation table....
  s << " fbt_ = (field seperator :: )" << endl;
  for (unsigned i=0; i < fbt_.size(); i++) {
    s << fbt_[i] << " :: ";
  }
  s << endl;

  return s;
}

#endif


Offset Object::getPltSlot(string funcName) const
{
    relocationEntry re;
    Offset offset=0;

    for ( unsigned int i = 0; i < fbt_.size(); i++ ){
        if (funcName == fbt_[i].name() ){
            offset =  fbt_[i].rel_addr();
        }
    }

    return offset;
}

//
// get_valid_memory_areas - get ranges of code/data segments that have
//                       sections mapped to them
//

void Object::get_valid_memory_areas(Elf_X &elf)
{
    for (unsigned i = 0; i < elf.e_shnum(); ++i) {
        Elf_X_Shdr &shdr = elf.get_shdr(i);
        if ( !shdr.isValid()) {
            break;
        }
        if (shdr.sh_flags() & SHF_ALLOC) { // This section is in memory
            if (code_off_ <= shdr.sh_addr() &&
                shdr.sh_addr() <= code_off_ + code_len_) {
                if (shdr.sh_addr() < code_vldS_)
                    code_vldS_ = shdr.sh_addr();
                if (shdr.sh_addr() + shdr.sh_size() > code_vldE_)
                    code_vldE_ = shdr.sh_addr() + shdr.sh_size();

            } else if (data_off_ <= shdr.sh_addr() &&
                       shdr.sh_addr() <= data_off_ + data_len_) {
                if (shdr.sh_addr() < data_vldS_)
                    data_vldS_ = shdr.sh_addr();
                if (shdr.sh_addr() + shdr.sh_size() > data_vldE_)
                    data_vldE_ = shdr.sh_addr() + shdr.sh_size();
            }
        }
    }
}

//
// parseCompilerType - parse for compiler that was used to generate object
//
//
//
#if defined(os_linux)
// Differentiating between g++ and pgCC by stabs info (as in the solaris/
// aix case, below) will not work; the gcc-compiled object files that
// get included at link time will fill in the N_OPT stabs line. Instead,
// look for "pgCC_compiled." symbols.
bool parseCompilerType(Object *objPtr)
{
    dyn_hash_map<string, std::vector<Symbol *> >*syms = objPtr->getAllSymbols();
    if(syms->find("pgCC_compiled.") != syms->end())
        return true;
    return false;
}
#else
bool parseCompilerType(Object *objPtr)
{
  stab_entry *stabptr = objPtr->get_stab_info();
  const char *next_stabstr = stabptr->getStringBase();

  for (unsigned int i=0; i < stabptr->count(); ++i) {
    // if (stabstrs) bperr("parsing #%d, %s\n", stabptr->type(i), stabptr->name(i));
    switch (stabptr->type(i)) {

    case N_UNDF: /* start of object file */
      /* value contains offset of the next string table for next module */
      // assert(stabptr.nameIdx(i) == 1);
      stabptr->setStringBase(next_stabstr);
      next_stabstr = stabptr->getStringBase() + stabptr->val(i);
      break;

    case N_OPT: /* Compiler options */
      delete stabptr;
      return false;
    }
  }
  delete stabptr;
  return false; // Shouldn't happen - maybe N_OPT stripped
}
#endif


#if (defined(os_linux) || defined(os_freebsd))

static unsigned long read_uleb128(const unsigned char *data, unsigned *bytes_read)
{
    unsigned long result = 0;
    unsigned shift = 0;
    *bytes_read = 0;
    while (1)
    {
        result |= (data[*bytes_read] & 0x7f) << shift;
        if ((data[(*bytes_read)++] & 0x80) == 0)
            break;
        shift += 7;
    }
    return result;
}

static signed long read_sleb128(const unsigned char *data, unsigned *bytes_read)
{
    unsigned long result = 0;
    unsigned shift = 0;
    *bytes_read = 0;
    while (1)
    {
        result |= (data[*bytes_read] & 0x7f) << shift;
        shift += 7;
        if ((data[*bytes_read] & 0x80) == 0)
            break;
        (*bytes_read)++;
    }
    if (shift < sizeof(int) && (data[*bytes_read] & 0x40))
        result |= -(1 << shift);
    (*bytes_read)++;

    return result;
}

#define DW_EH_PE_absptr      0x00
#define DW_EH_PE_uleb128     0x01
#define DW_EH_PE_udata2      0x02
#define DW_EH_PE_udata4      0x03
#define DW_EH_PE_udata8      0x04
#define DW_EH_PE_sleb128     0x09
#define DW_EH_PE_sdata2      0x0A
#define DW_EH_PE_sdata4      0x0B
#define DW_EH_PE_sdata8      0x0C
#define DW_EH_PE_pcrel       0x10
#define DW_EH_PE_textrel     0x20
#define DW_EH_PE_datarel     0x30
#define DW_EH_PE_funcrel     0x40
#define DW_EH_PE_aligned     0x50
#define DW_EH_PE_indirect    0x80
#define DW_EH_PE_omit        0xff

typedef struct {
    int word_size;
    unsigned long pc;
    unsigned long text;
    unsigned long data;
    unsigned long func;
} mach_relative_info;

static int read_val_of_type(int type, unsigned long *value, const unsigned char *addr,
                            const mach_relative_info &mi)
{
    unsigned size = 0;
    if (type == DW_EH_PE_omit)
        return 0;

    unsigned long base = 0x0;
    /**
   * LSB Standard says that the upper four bits (0xf0) encode the base.
   * Except that none of these values should their upper bits set,
   * and I'm finding the upper bit seems to sometimes contain garbage.
   * gcc uses the 0x70 bits in its exception parsing, so that's what we'll do.
   **/
    switch (type & 0x70)
    {
        case DW_EH_PE_pcrel:
            base = mi.pc;
            break;
        case DW_EH_PE_textrel:
            base = mi.text;
            break;
        case DW_EH_PE_datarel:
            base = mi.data;
            break;
        case DW_EH_PE_funcrel:
            base = mi.func;
            break;
    }

    if ((type & 0x70) == DW_EH_PE_aligned)
    {
        if (mi.word_size == 4) {
            addr = (const unsigned char*)(((unsigned long)addr + 3) & (~0x3l));
        }
        else if (mi.word_size == 8) {
            addr = (const unsigned char*)(((unsigned long)addr + 7) & (~0x7l));
        }
    }


    switch (type & 0x0f)
    {
        case DW_EH_PE_absptr:
            if (mi.word_size == 4) {
                *value = (unsigned long) *((const uint32_t *) addr);
                size = 4;
            }
            else if (mi.word_size == 8) {
                *value = (unsigned long) *((const uint64_t *) addr);
                size = 8;
            }
            break;
        case DW_EH_PE_uleb128:
            *value = read_uleb128(addr, &size);
            break;
        case DW_EH_PE_sleb128:
            *value = read_sleb128(addr, &size);
            break;
        case DW_EH_PE_udata2:
            *value = *((const uint16_t *) addr);
            size = 2;
            break;
        case DW_EH_PE_sdata2:
            *value = *((const int16_t *) addr);
            size = 2;
            break;
        case DW_EH_PE_udata4:
            *value = *((const uint32_t *) addr);
            size = 4;
            break;
        case DW_EH_PE_sdata4:
            *value = *((const int32_t *) addr);
            size = 4;
            break;
        case DW_EH_PE_udata8:
            *value = *((const uint64_t *) addr);
            size = 8;
            break;
        case DW_EH_PE_sdata8:
            *value = *((const int64_t *) addr);
            size = 8;
            break;
        default:
            fprintf(stderr, "Unhandled type %d\n", type & 0x0f);
            return -1;
    }

    if (*value) {
        *value += base;
        if (type & DW_EH_PE_indirect) {
            // When there is a indirect catch block,
            // it is often the case that the indirect pointer would point
            // to a dynamic section, not resolvable at static time.
            // We currently ignore this dynamic catch block.
            *value = 0;
        }
    }
    return size;
}


int section_id(Elf * elf)
{
    char *identp = elf_getident(elf, NULL);
    bool is64 = (identp && identp[EI_CLASS] == ELFCLASS64);

    auto shstrtab_idx = !is64 ? elf32_getehdr(elf)->e_shstrndx : elf64_getehdr(elf)->e_shstrndx;
    Elf_Scn *scn= elf_getscn(elf, shstrtab_idx); 
    Elf_Data *data = elf_getdata(scn, NULL); 
    const char *shnames = (const char *)data->d_buf;

    unsigned short num_sections = !is64 ? elf32_getehdr(elf)->e_shnum : elf64_getehdr(elf)->e_shnum;
    for (unsigned i = 0; i < num_sections; i++) {
        Elf_Scn *scn = elf_getscn(elf, i); 
        unsigned long name_idx = !is64 ? elf32_getshdr(scn)->sh_name : elf64_getshdr(scn)->sh_name;
        if (strcmp(".eh_frame", shnames + name_idx) == 0) {
            return i;
        }
    }
    return -1;
}

/**
 * On GCC 3.x/x86 we find catch blocks as follows:
 *   1. We start with a list of FDE entries in the .eh_frame
 *      table.
 *   2. Each FDE entry has a pointer to a  CIE entry.  The CIE
 *      tells us whether the FDE has any 'Augmentations', and
 *      the types of those augmentations.  The FDE also
 *      contains a pointer to a function.
 *   3. If one of the FDE augmentations is a 'Language Specific Data Area'
 *      then we have a pointer to one or more entires in the gcc_except_table.
 *   4. The gcc_except_table contains entries that point
 *      to try and catch blocks, all encoded as offsets
 *      from the function start (it doesn't tell you which
 *      function, however).
 *   5. We can add the function offsets from the gcc_except_table
 *      to the function pointer from the FDE to get all of
 *      the try/catch blocks.
 **/
#define SHORT_FDE_HLEN 4
#define LONG_FDE_HLEN 12
static
int read_except_table_gcc3(
        Dwarf* dbg, mach_relative_info &mi,
        Elf_X_Shdr *eh_frame, Elf_X_Shdr *except_scn,
        std::vector<ExceptionBlock> &addresses)
{
    Dwarf_Addr low_pc = 0;
    Dwarf_Off fde_offset, cie_offset;
    int result, ptr_size;
    const char *augmentor;
    unsigned char lpstart_format, ttype_format, table_format;
    unsigned long value, table_end, region_start, region_size, landingpad_base;
    unsigned long catch_block, action, augmentor_len;

    Elf * elf = dwarf_getelf(dbg);
    Dwarf_CFI * cfi = dwarf_getcfi_elf(elf);
    std::vector<Dwarf_CFI_Entry> cfi_entries;
    if (!cfi) 
    {
        return false;
    }

    Dwarf_Off offset = 0, next_offset, saved_cur_offset;
    int res = 0;

    auto e_ident = reinterpret_cast<const unsigned char*>(elf_getident(elf, NULL));
    int i = section_id(elf);
    assert(i!=-1);
    auto elf_data = elf_getdata(elf_getscn(elf, i), NULL);

    Dwarf_CFI_Entry *last_cie = NULL; 

    //For each CFI entry 
    do
    {
        Dwarf_CFI_Entry entry;
        res = dwarf_next_cfi(e_ident, elf_data, true, offset, &next_offset, &entry);
        saved_cur_offset = offset; //saved in case needed later 
        offset = next_offset;
        
        // If no more CFI entries left in the section 
        if(res==1 && next_offset==(Dwarf_Off)-1) break;
        
        // On error, skip to the next CFI entry 
        if(res==-1) continue;

        if(dwarf_cfi_cie_p(&entry))
        {
            last_cie = &entry;
            cie_offset = saved_cur_offset;
            continue;
        }
        
        assert(last_cie!=NULL);

        unsigned int j;
        unsigned char lsda_encoding = 0xff, personality_encoding = 0xff, range_encoding = 0xff;
        unsigned char *lsda_ptr = NULL;
        unsigned char *cur_augdata;
        unsigned long except_off;
        unsigned long fde_addr, cie_addr;
        unsigned char *fde_bytes, *cie_bytes;

        //After this set of computations we should have:
        // low_pc = mi.func = the address of the function that contains this FDE
        // (low_pc not being gotten here because it depends on augmentation string)
        // fde_bytes = the start of the FDE in our memory space
        // cie_bytes = the start of the CIE in our memory space
        fde_offset = saved_cur_offset;
        fde_bytes = (unsigned char *) eh_frame->get_data().d_buf() + fde_offset;

        //The LSB strays from the DWARF here, when parsing the except_eh section
        // the cie_offset is relative to the FDE rather than the start of the
        // except_eh section.
        cie_bytes = (unsigned char *)eh_frame->get_data().d_buf() + cie_offset;

        //Get the Augmentation string for the CIE
        augmentor = last_cie->cie.augmentation;  

        //Check that the string pointed to by augmentor has a 'L',
        // meaning we have a LSDA
        augmentor_len = (augmentor == NULL) ? 0 : strlen(augmentor);
        for (j = 0; j < augmentor_len; j++) {
            if (augmentor[j] == 'L') {
                break;
            }
        }
        if (j == augmentor_len)
            //If we don't have a language specific data area, then
            // we don't care about this FDE.
            continue;

        //Some ptr encodings may be of type DW_EH_PE_pcrel, which means
        // that they're relative to their own location in the binary.
        // We'll figure out where the FDE and CIE original load addresses
        // were and use those in pcrel computations.
        fde_addr = eh_frame->sh_addr() + fde_offset;
        cie_addr = eh_frame->sh_addr() + cie_offset;

        //Extract encoding information from the CIE.
        // The CIE may have augmentation data, specified in the
        // Linux Standard Base. The augmentation string tells us how
        // which augmentation data is present.  We only care about one
        // field, a byte telling how the LSDA pointer is encoded.
        cur_augdata = const_cast<unsigned char *>(last_cie->cie.augmentation_data);
        lsda_encoding = DW_EH_PE_omit;
        for (j=0; j<augmentor_len; j++)
        {
            if (augmentor[j] == 'L')
            {
                lsda_encoding = *cur_augdata;
                cur_augdata++;
            }
            else if (augmentor[j] == 'P')
            {
                //We don't actually need the personality info, but we extract it
                // anyways to make sure we properly extract the LSDA.
                personality_encoding = *cur_augdata;
                cur_augdata++;
                unsigned long personality_val;
                mi.pc = cie_addr + (unsigned long) (cur_augdata - cie_bytes);
                cur_augdata += read_val_of_type(personality_encoding,
                                                &personality_val, cur_augdata, mi);
            }
            else if (augmentor[j] == 'R')
            {
                range_encoding = *cur_augdata;
                cur_augdata++;
            }
            else if (augmentor[j] == 'z' )
            {
                //Do nothing, these don't affect the CIE encoding.
            }
            else
            {
                //Fruit, Someone needs to check the Linux Standard Base,
                // section 11.6 (as of v3.1), to see what new encodings
                // exist and how we should decode them in the CIE.
                dwarf_printf("WARNING: Unhandled augmentation %c\n", augmentor[j]);
                break;
            }
        }
        if (lsda_encoding == DW_EH_PE_omit)
            continue;


        //Read the LSDA pointer out of the FDE.
        // The FDE has an augmentation area, similar to the above one in the CIE.
        // Where-as the CIE augmentation tends to contain things like bytes describing
        // pointer encodings, the FDE contains the actual pointers.
        //TODO should use mi.word_size to calculate the 13? Wait for libdw
        /* Skip 13 bytes for CIE Pointer, Length, PC Begin, PC Range, and iugmentation Length*/ 
        cur_augdata = fde_bytes + 13 + 
            (*(uint32_t*)fde_bytes == 0xffffffff ? LONG_FDE_HLEN : SHORT_FDE_HLEN); 
                
        for (j=0; j<augmentor_len; j++)
        {
            if (augmentor[j] == 'L')
            {
                unsigned long lsda_val;
                mi.pc = fde_addr + (unsigned long) (cur_augdata - fde_bytes);
                ptr_size = read_val_of_type(lsda_encoding, &lsda_val, cur_augdata, mi);
                if (ptr_size == -1)
                    break;
                lsda_ptr = (unsigned char *) lsda_val;
                cur_augdata += ptr_size;
            }
            else if (augmentor[j] == 'P' ||
                     augmentor[j] == 'z')
            {
                //These don't affect the FDE augmentation data, do nothing
            }
            else if (augmentor[j] == 'R')
            {
                auto range_begin = reinterpret_cast<const unsigned char*>(entry.fde.start); 
                unsigned long low_pc_val;
                mi.pc = fde_addr + (unsigned long) (range_begin - fde_bytes);
                read_val_of_type(range_encoding, &low_pc_val, range_begin, mi);
                low_pc = low_pc_val;
            }
            else
            {
                //See the comment for the 'else' case in the above CIE parsing
                break;
            }
        }
        if (!lsda_ptr)
            //Many FDE's have an LSDA area, but then have a NULL LSDA ptr.
            // Just means there's no exception info here.
            continue;

        // Get the exception data from the section.
        Elf_X_Data data = except_scn->get_data();
        if (!data.isValid()) {
            return false;
        }

        const unsigned char *datap = (const unsigned char *) data.get_string();
        unsigned long int except_size = data.d_size();

        except_off = (unsigned long) (lsda_ptr - except_scn->sh_addr());
        if (except_off >= except_size) {
            continue;
        }

        // Read the landing pad base address.
        // If it is omitted, the base address should be
        // the entry address of the function involved
        // in the exception handling
        lpstart_format = datap[except_off++];
        if (lpstart_format != DW_EH_PE_omit) {
            except_off += read_val_of_type(DW_EH_PE_uleb128, &landingpad_base, datap + except_off, mi);
        } else {
            landingpad_base = low_pc;
        }
        ttype_format = datap[except_off++];
        if (ttype_format != DW_EH_PE_omit)
            except_off += read_val_of_type(DW_EH_PE_uleb128, &value, datap + except_off, mi);

        // This 'type' byte describes the data format of the entries in the
        // table and the format of the table_size field.
        table_format = datap[except_off++];
        mi.pc = except_scn->sh_addr() + except_off;

//  This assertion would fail:
//  assert(table_format == DW_EH_PE_uleb128);
//  result = read_val_of_type(table_format, &table_end, datap + except_off, mi);
//  This read should always be a ULEB128 read
        result = read_val_of_type(DW_EH_PE_uleb128, &table_end, datap + except_off, mi);
        if (result == -1) {
            continue;
        }
        except_off += result;
        table_end += except_off;

        while (except_off < table_end && except_off < except_size) {
            Offset tryStart;
            Offset tryEnd;
            Offset catchStart;

            //The entries in the gcc_except_table are the following format:
            //   <type>   region start
            //   <type>   region length
            //   <type>   landing pad
            //  uleb128   action
            //The 'region' is the try block, the 'landing pad' is the catch.
            mi.pc = except_scn->sh_addr() + except_off;
            tryStart = except_off;
            //cerr << "Reading tryStart at " <<  except_off;

            except_off += read_val_of_type(table_format, &region_start,
                                           datap + except_off, mi);
            mi.pc = except_scn->sh_addr() + except_off;
            tryEnd = except_off;
            //cerr << "Reading tryEnd at " << except_off;
            except_off += read_val_of_type(table_format, &region_size,
                                           datap + except_off, mi);
            mi.pc = except_scn->sh_addr() + except_off;
            catchStart = except_off;
            //cerr << "Reading catchStart at " <<  except_off;
            except_off += read_val_of_type(table_format, &catch_block,
                                           datap + except_off, mi);
            //cerr << "Reading action (uleb128) at " << except_off;
            except_off += read_val_of_type(DW_EH_PE_uleb128, &action,
                                           datap + except_off, mi);

            if (catch_block == 0)
                continue;
            ExceptionBlock eb(region_start + landingpad_base, (unsigned) region_size,
                              catch_block + landingpad_base);
            eb.setTryStart(tryStart);
            eb.setTryEnd(tryEnd);
            eb.setCatchStart(catchStart);

            addresses.push_back(eb);
        }
    } while(true);
    
    return true;
}

#if 0 // TODO
/**
 * Things were much simpler in the old days.  On gcc 2.x
 * the gcc_except_table looks like:
 *   <long> try_start
 *   <long> try_end
 *   <long> catch_start
 * Where everything is an absolute address, even when compiled
 * with PIC.  All we got to do is read the catch_start entries
 * out of it.
 **/
static bool read_except_table_gcc2(Elf_X_Shdr *except_table,
                                   std::vector<ExceptionBlock> &addresses,
                                   const mach_relative_info &mi)
{
    Offset try_start = (Offset) -1;
    Offset try_end = (Offset) -1;
    Offset catch_start = 0;

    Elf_X_Data data = except_table->get_data();
    const unsigned char *datap = (const unsigned char *)data.get_string();
    unsigned long except_size = data.d_size();

    unsigned i = 0;
    while (i < except_size) {
        ExceptionBlock eb;
        if (mi.word_size == 4) {
            i += read_val_of_type(DW_EH_PE_udata4, &try_start, datap + i, mi);
            i += read_val_of_type(DW_EH_PE_udata4, &try_end, datap + i, mi);
            i += read_val_of_type(DW_EH_PE_udata4, &catch_start, datap + i, mi);
        }
        else if (mi.word_size == 8) {
            i += read_val_of_type(DW_EH_PE_udata8, &try_start, datap + i, mi);
            i += read_val_of_type(DW_EH_PE_udata8, &try_end, datap + i, mi);
            i += read_val_of_type(DW_EH_PE_udata8, &catch_start, datap + i, mi);
        }

        if (try_start != (Offset) -1 && try_end != (Offset) -1) {
            ExceptionBlock eb(try_start, (unsigned) (try_end - try_start), catch_start);
            addresses.push_back(eb);
        }
    }
    return true;
}
#endif // TODO

struct  exception_compare: public binary_function<const ExceptionBlock &, const ExceptionBlock &, bool>
{
    bool operator()(const ExceptionBlock &e1, const ExceptionBlock &e2) {
        if (e1.tryStart() < e2.tryStart())
            return true;
        return false;
    }
};



/**
 * Finds the addresses of catch blocks in a g++ generated elf file.
 *  'except_scn' should point to the .gcc_except_table section
 *  'eh_frame' should point to the .eh_frame section
 *  the addresses will be pushed into 'addresses'
 **/
bool Object::find_catch_blocks(Elf_X_Shdr * eh_frame,
                               Elf_X_Shdr * except_scn,
                               Address txtaddr, Address dataaddr,
                               std::vector<ExceptionBlock> & catch_addrs)
{
    //Dwarf_CIE *cie_data;
    //Dwarf_FDE *fde_data;
    //Dwarf_Sword cie_count, fde_count;
    //Dwarf_Error err = (Dwarf_Error) NULL;
    //unsigned long long bytes_in_cie;
    //char *augmentor;
    //int status, gcc_ver = 3;
    //unsigned i;
    bool result = false;

    if (except_scn == NULL) {
        //likely to happen if we're not using gcc
        return true;
    }

    Dwarf ** dbg_ptr = dwarf->frame_dbg();
    if (!dbg_ptr) 
    {
        pd_dwarf_handler();
        return false;
    }
    Dwarf * dbg = *dbg_ptr;
    if(!dbg) return false;

    //Read the FDE and CIE information
    //status = dwarf_get_fde_list_eh(dbg, &cie_data, &cie_count,
    //                               &fde_data, &fde_count, &err);
    //if (status != 0) {
    //    //No actual stackwalk info in this object
    //    return false;
    //}

    mach_relative_info mi;
    mi.text = txtaddr;
    mi.data = dataaddr;
    mi.pc = 0x0;
    mi.func = 0x0;
    mi.word_size = eh_frame->wordSize();


    //GCC 2.x has "eh" as its augmentor string in the CIEs
    //for (i = 0; i < cie_count; i++) {
    //    status = dwarf_get_cie_info(cie_data[i], &bytes_in_cie, NULL,
    //                                &augmentor, NULL, NULL, NULL, NULL, NULL, &err);
    //    if (status != DW_DLV_OK) {
    //        pd_dwarf_handler();
    //        goto cleanup;
    //    }
    //    if (augmentor[0] == 'e' && augmentor[1] == 'h') {
    //        gcc_ver = 2;
    //    }
    //}

    //Parse the gcc_except_table
    //if (gcc_ver == 2) {
    //    result = read_except_table_gcc2(except_scn, catch_addrs, mi);

    //} else if (gcc_ver == 3) {
        result = read_except_table_gcc3(dbg, mi, eh_frame, except_scn,
                                        catch_addrs);
    //}
    sort(catch_addrs.begin(),catch_addrs.end(),exception_compare());
    //VECTOR_SORT(catch_addrs, exception_compare);

    //cleanup:
    ////Unallocate fde and cie information
    //for (i = 0; i < cie_count; i++)
    //    dwarf_dealloc(dbg, cie_data[i], DW_DLA_CIE);
    //for (i = 0; i < fde_count; i++)
    //    dwarf_dealloc(dbg, fde_data[i], DW_DLA_FDE);
    //dwarf_dealloc(dbg, cie_data, DW_DLA_LIST);
    //dwarf_dealloc(dbg, fde_data, DW_DLA_LIST);

    return result;
}

#endif

ObjectType Object::objType() const
{
    return obj_type_;
}

void Object::getModuleLanguageInfo(dyn_hash_map<string, supportedLanguages> *mod_langs)
{
    string working_module;
    const char *ptr;
    // check .stabs section to get language info for modules:
    //   int stab_nsyms;
    //   char *stabstr_nextoffset;
    //   const char *stabstrs = 0;

    string mod_string;

    // This ugly flag is set when certain (sun) fortran compilers are detected.
    // If it is set at any point during the following iteration, this routine
    // ends with "backtrack mode" and reiterates through all chosen languages, changing
    // lang_Fortran to lang_Fortran_with_pretty_debug.
    //
    // This may be ugly, but it is set up this way since the information that is used
    // to determine whether this flag is set comes from the N_OPT field, which
    // seems to come only once per image.  The kludge is that we assume that all
    // fortran sources in the module have this property (they probably do, but
    // could conceivably be mixed (???)).
    int fortran_kludge_flag = 0;

    // "state variables" we use to accumulate potentially useful information
    //  A final module<->language decision is not made until we have arrived at the
    //  next module entry, at which point we use any and all info we have to
    //  make the most sensible guess
    supportedLanguages working_lang = lang_Unknown;
    char *working_options = NULL;
    const char *working_name = NULL;

    stab_entry *stabptr = NULL;
    const char *next_stabstr = NULL;
#if defined(TIMED_PARSE)
    struct timeval starttime;
  gettimeofday(&starttime, NULL);
#endif

    //Using the Object to get the pointers to the .stab and .stabstr
    // XXX - Elf32 specific needs to be in seperate file -- jkh 3/18/99
    stabptr = get_stab_info();
    next_stabstr = stabptr->getStringBase();

    for( unsigned int i = 0; i < stabptr->count(); i++ )
    {
        if (stabptr->type(i) == N_UNDF)
        {/* start of object file */
            /* value contains offset of the next string table for next module */
            // assert(stabptr->nameIdx(i) == 1);
            stabptr->setStringBase(next_stabstr);
            next_stabstr = stabptr->getStringBase() + stabptr->val(i);
        }
        else if (stabptr->type(i) == N_OPT)
        {
            //  We can use the compiler option string (in a pinch) to guess at the source file language
            //  There is possibly more useful information encoded somewhere around here, but I lack
            //  an immediate reference....
            if (working_name)
                working_options = const_cast<char *>(stabptr->name(i));
        }
        else if ((stabptr->type(i) == N_SO)  || (stabptr->type(i) == N_ENDM))
        { /* compilation source or file name */
            // We have arrived at the next source file, finish up with the last one and reset state
            // before starting next


            //   XXXXXXXXXXX  This block is mirrored near the end of routine, if you edit it,
            //   XXXXXXXXXXX  change it there too.
            if  (working_name)
            {
                working_lang = pickLanguage(working_module, working_options, working_lang);
                if (working_lang == lang_Fortran_with_pretty_debug)
                    fortran_kludge_flag = 1;
                (*mod_langs)[working_module] = working_lang;

            }
            //   XXXXXXXXXXX

            // reset "state" here
            working_lang = lang_Unknown;
            working_options = NULL;

            //  Now:  out with the old, in with the new

            if (stabptr->type(i) == N_ENDM)
            {
                // special case:
                // which is most likely both broken (and ignorable ???)
                working_name = "DEFAULT_MODULE";
            }
            else
            {
                working_name = stabptr->name(i);
                ptr = strrchr(working_name, '/');
                if (ptr)
                {
                    ptr++;
                    working_name = ptr;
                }
            }
            working_module = string(working_name);

            if ((mod_langs->find(working_module) != mod_langs->end()) && (*mod_langs)[working_module] != lang_Unknown)
            {
                //  we already have a module with this name in the map.  If it has been given
                //  a language assignment (not lang_Unknown), we can just skip ahead
                working_name = NULL;
                working_options = NULL;
                continue;
            }
            else
            {
                //cerr << __FILE__ << __LINE__ << ":  Module: " <<working_module<< " has language "<< stabptr->desc(i) << endl;
                switch (stabptr->desc(i))
                {
                    case N_SO_FORTRAN:
                        working_lang = lang_Fortran;
                        break;
                    case N_SO_F90:
                        working_lang = lang_Fortran;  // not sure if this should be different from N_SO_FORTRAN
                        break;
                    case N_SO_AS:
                        working_lang = lang_Assembly;
                        break;
                    case N_SO_ANSI_C:
                    case N_SO_C:
                        working_lang = lang_C;
                        break;
                    case N_SO_CC:
                        working_lang = lang_CPlusPlus;
                        break;
                    default:
                        //  currently uncovered options are lang_CMFortran, and lang_GnuCPlusPlus
                        //  do we need to make this kind of distinction here?
                        working_lang = lang_Unknown;
                        break;
                }

            }
        } // end N_SO section
    } // for loop

    //  Need to make sure we finish up with the module we were last collecting information
    //  about

    //   XXXXXXXXXXX  see note above (find the X's)
    if  (working_name)
    {
        working_lang = pickLanguage(working_module, working_options, working_lang);
        if (working_lang == lang_Fortran_with_pretty_debug)
            fortran_kludge_flag = 1;
        (*mod_langs)[working_module] = working_lang;
    }
    //   XXXXXXXXXXX

    if (fortran_kludge_flag)
    {
        //  XXX  This code does not appear to be used anymore??
        // go through map and change all lang_Fortran to lang_Fortran_with_pretty_symtab
        dyn_hash_map<string, supportedLanguages>::iterator iter = (*mod_langs).begin();
        string aname;
        supportedLanguages alang;
        for(;iter!=(*mod_langs).end();iter++)
        {
            aname = iter->first;
            alang = iter->second;
            if(lang_Fortran == alang)
            {
                (*mod_langs)[aname] = lang_Fortran_with_pretty_debug;
            }
        }
    }
#if defined(TIMED_PARSE)
    struct timeval endtime;
  gettimeofday(&endtime, NULL);
  unsigned long lstarttime = starttime.tv_sec * 1000 * 1000 + starttime.tv_usec;
  unsigned long lendtime = endtime.tv_sec * 1000 * 1000 + endtime.tv_usec;
  unsigned long difftime = lendtime - lstarttime;
  double dursecs = difftime/(1000 );
  cout << __FILE__ << ":" << __LINE__ <<": getModuleLanguageInfo took "<<dursecs <<" msecs" << endl;
#endif
    delete stabptr;

#if defined(cap_dwarf)
    if (hasDwarfInfo())
    {
        Dwarf **dbg_ptr = dwarf->type_dbg();
        if (!dbg_ptr) return;
        Dwarf * &dbg = *dbg_ptr;

        Dwarf_Die moduleDIE;
        Dwarf_Attribute languageAttribute;

        /* Only .debug_info for now, not .debug_types */
        size_t cu_header_size;
        for(Dwarf_Off cu_off = 0, next_cu_off;
            dwarf_nextcu(dbg, cu_off, &next_cu_off, &cu_header_size,
                NULL, NULL, NULL) == 0;
            cu_off = next_cu_off)
        {
            Dwarf_Off cu_die_off = cu_off + cu_header_size;
            Dwarf_Die *cu_die_p; 
            cu_die_p = dwarf_offdie(dbg, cu_die_off, &moduleDIE);
            if(cu_die_p == NULL) break;

            Dwarf_Half moduleTag = dwarf_tag(&moduleDIE);
            if (moduleTag != DW_TAG_compile_unit) {
                break;
            }

            /* Extract the name of this module. */
            auto moduleName = dwarf_diename(&moduleDIE); 
            if (!moduleName) {
                break;
            }
            ptr = strrchr(moduleName, '/');
            if (ptr)
                ptr++;
            else
                ptr = moduleName;

            working_module = string(ptr);
            auto attr_p = dwarf_attr(&moduleDIE, DW_AT_language, &languageAttribute);
            if (attr_p == NULL) {
                break;
            }

            Dwarf_Word languageConstant;
            int status = dwarf_formudata(&languageAttribute, &languageConstant);
            if (status != 0) {
                break;
            }

            switch( languageConstant )
            {
                case DW_LANG_C:
                case DW_LANG_C89:
                case DW_LANG_C99:
#ifdef DW_LANG_C11
                    case DW_LANG_C11:
#endif
                    (*mod_langs)[working_module] = lang_C;
                    break;
                case DW_LANG_C_plus_plus:
#ifdef DW_LANG_C_plus_plus_03
                    case DW_LANG_C_plus_plus_03:
#endif
#ifdef DW_LANG_C_plus_plus_11
                    case DW_LANG_C_plus_plus_11:
#endif
                    (*mod_langs)[working_module] = lang_CPlusPlus;
                    break;
                case DW_LANG_Fortran77:
                case DW_LANG_Fortran90:
                case DW_LANG_Fortran95:
                    (*mod_langs)[working_module] = lang_Fortran;
                    break;
                default:
                    /* We know what the language is but don't care. */
                    break;
            } /* end languageConstant switch */
        }
    }
#endif 
}

bool AObject::getSegments(vector<Segment> &segs) const
{
    unsigned i;
    for(i=0;i<regions_.size();i++)
    {
        if((regions_[i]->getRegionName() == ".text") || (regions_[i]->getRegionName() == ".init") || (regions_[i]->getRegionName() == ".fini") ||
           (regions_[i]->getRegionName() == ".rodata") || (regions_[i]->getRegionName() == ".plt") || (regions_[i]->getRegionName() == ".data"))
        {
            Segment seg;
            seg.data = regions_[i]->getPtrToRawData();
            seg.loadaddr = regions_[i]->getDiskOffset();
            seg.size = regions_[i]->getDiskSize();
            seg.name = regions_[i]->getRegionName();
            //            seg.segFlags = regions_[i]->getFlags();
            segs.push_back(seg);
        }
    }
    return true;
}


bool Object::emitDriver(string fName, std::set<Symbol *> &allSymbols, unsigned)
{
#ifdef BINEDIT_DEBUG
    printf("emitting...\n");
  //print_symbol_map(&symbols_);
  print_symbols(allSymbols);
  printf("%d total symbol(s)\n", allSymbols.size());
#endif
    if (elfHdr->e_ident()[EI_CLASS] == ELFCLASS32)
    {
        Dyninst::SymtabAPI::emitElf<Dyninst::SymtabAPI::ElfTypes32> *em =
                new Dyninst::SymtabAPI::emitElf<Dyninst::SymtabAPI::ElfTypes32>(elfHdr, isStripped, this, err_func_, associated_symtab);
        bool ok = em->createSymbolTables(allSymbols);
        if(ok)
        {
            ok = em->driver(fName);
        }
        delete em;
        return ok;
    }
    else if (elfHdr->e_ident()[EI_CLASS] == ELFCLASS64)
    {
        Dyninst::SymtabAPI::emitElf<Dyninst::SymtabAPI::ElfTypes64> *em =
                new Dyninst::SymtabAPI::emitElf<Dyninst::SymtabAPI::ElfTypes64>(elfHdr, isStripped, this, err_func_, associated_symtab);
        bool ok = em->createSymbolTables(allSymbols);
        if(ok)
        {
            ok = em->driver(fName);
        }
        delete em;
        return ok;
    }
    return false;
}

const char *Object::interpreter_name() const
{
    return interpreter_name_;
}

/* Parse everything in the file on disk, and cache that we've done so,
   because our modules may not bear any relation to the name source files. */
void Object::parseStabFileLineInfo()
{
    static dyn_hash_map< string, bool > haveParsedFileMap;

    /* We haven't parsed this file already, so iterate over its stab entries. */

    stab_entry * stabEntry = get_stab_info();
    if( stabEntry == NULL ) return;
    const char * nextStabString = stabEntry->getStringBase();

    const char * currentSourceFile = NULL;
    const char * moduleName = NULL;
    Function *currentFunction = NULL;
    Offset currentAddress = 0;
    unsigned currentLineBase = 0;
    unsigned functionLineToPossiblyAdd = 0;

    //Offset baseAddress = getBaseAddress();
    LineInformation* li_for_module = NULL;

    for ( unsigned int i = 0; i < stabEntry->count(); i++ )
    {
        switch (stabEntry->type( i ))
        {
            case N_UNDF: /* start of an object file */
            {
                stabEntry->setStringBase( nextStabString );
                nextStabString = stabEntry->getStringBase() + stabEntry->val( i );

                currentSourceFile = NULL;
            }
                break;

            case N_SO: /* compilation source or file name */
            {
                const char * sourceFile = stabEntry->name( i );
                currentSourceFile = strrchr( sourceFile, '/' );

                if ( currentSourceFile == NULL )
                {
                    currentSourceFile = sourceFile;
                }
                else
                {
                    ++currentSourceFile;
                }
                Module* mod;

                moduleName = currentSourceFile;
                if(!associated_symtab->findModuleByName(mod, moduleName)) {
                    mod = associated_symtab->getDefaultModule();
                }
                li_for_module = mod->getLineInformation();
                if(!li_for_module)
                {
                    li_for_module = new LineInformation;
                    mod->setLineInfo(li_for_module);
                }

            }
                break;

            case N_SOL: /* file name (possibly an include file) */
            {
                const char * sourceFile = stabEntry->name( i );
                currentSourceFile = strrchr( sourceFile, '/' );
                if ( currentSourceFile == NULL )
                {
                    currentSourceFile = sourceFile;
                }
                else
                {
                    ++currentSourceFile;
                }

            }
                break;

            case N_FUN: /* a function */
            {
                if ( *stabEntry->name( i ) == 0 )
                {
                    currentFunction = NULL;
                    currentLineBase = 0;
                    break;
                } /* end if the N_FUN is an end-of-function-marker. */

                std::vector<Function *> funcs;
                char stringbuf[2048];
                const char *stabstr = stabEntry->name(i);
                unsigned iter = 0;

                while (iter < 2048)
                {
                    char c = stabstr[iter];

                    if ( (c == ':')  || (c == '\0'))
                    {
                        //stabstrs use ':' as delimiter
                        stringbuf[iter] = '\0';
                        break;
                    }

                    stringbuf[iter] = c;

                    iter++;
                }

                if (iter >= 2047)
                {
                    create_printf("%s[%d]:  something went horribly awry\n", FILE__, __LINE__);
                    continue;
                }
                else
                {
                    switch (stabstr[iter+1])
                    {
                        case 'F':
                        case 'f':
                            //  A "good" function
                            break;
                        case 'P':
                        case 'p':
                            //  A prototype function? need to discard
                            continue;
                            break;
                        default:
                            continue;
                            break;
                    };
                }

                if (! associated_symtab->findFunctionsByName(funcs, std::string(stringbuf))
                    || !funcs.size())
                {
                    continue;
                }

                currentFunction = funcs[0];
                currentLineBase = stabEntry->desc(i);
                functionLineToPossiblyAdd = currentLineBase;

                if(!currentFunction) continue;
                currentAddress = currentFunction->getOffset();

            }
                break;

            case N_SLINE:
            {
                unsigned current_col = 0;

                if (!currentLineBase)
                {
                    continue;
                }

                unsigned newLineSpec = stabEntry->desc(i);

                //  Addresses specified in SLINEs are relative to the beginning of the fn
                Offset newLineAddress = stabEntry->val(i) + currentFunction->getOffset();

                if (newLineAddress <= currentAddress)
                {
                    continue;
                }

                //  If we just got our first N_SLINE after a function definition
                //  its possible that the line number specified in the function
                //  definition was less than the line number that we are currently on
                //  If so, add an additional line number entry that encompasses
                //  the line number of the original function definition in addition
                //  to this SLINE ( use the same address range)

                if (functionLineToPossiblyAdd)
                {
                    if (functionLineToPossiblyAdd < newLineSpec)
                    {
                        if(li_for_module)
                            li_for_module->addLine(currentSourceFile,
                                                   functionLineToPossiblyAdd,
                                                   current_col, currentAddress,
                                                   newLineAddress );
                    }

                    functionLineToPossiblyAdd = 0;
                }

                if(li_for_module)
                    li_for_module->addLine(currentSourceFile, newLineSpec,
                                           current_col, currentAddress,
                                           newLineAddress );

                currentAddress = newLineAddress;
                currentLineBase = newLineSpec + 1;

            }
                break;

        } /* end switch on the ith stab entry's type */

    } /* end iteration over stab entries. */

    //  haveParsedFileMap[ key ] = true;
} /* end parseStabFileLineInfo() */

struct open_statement {
    Dwarf_Word string_table_index;
    Dwarf_Addr start_addr;
    Dwarf_Addr end_addr;
    int line_number;
    int column_number;
};


void Object::parseLineInfoForCU(Dwarf_Die cuDIE, LineInformation* li_for_module)
{
    std::vector<open_statement> open_statements;
    
    /* Acquire this CU's source lines. */
    Dwarf_Lines * lineBuffer;
    size_t lineCount;
    int status = dwarf_getsrclines(&cuDIE, &lineBuffer, &lineCount);

    /* It's OK for a CU not to have line information. */
    if(status != 0)
    {
        return;
    }
    StringTablePtr strings(li_for_module->getStrings());
    Dwarf_Files * files;
    size_t offset = strings->size();
    size_t filecount;
    status = dwarf_getsrcfiles(&cuDIE, &files, &filecount);
    if (status != 0 ) 
    {
        // It could happen the line table is present,
	// but there is no line in the table
        return;
    }
    // dwarf_line_srcfileno == 0 means unknown; 1...n means files[0...n-1]
    // so we ensure that we're adding a block of unknown, 1...n to the string table
    // and that offset + dwarf_line_srcfileno points to the correct string
    strings->push_back("<Unknown file>");
    for(size_t i = 0; i < filecount; i++)
    {
        auto filename = dwarf_filesrc(files, i, nullptr, nullptr);
        auto tmp = strrchr(filename, '/');
        if(truncateLineFilenames && tmp)
        {
            strings->push_back(tmp);
        }
        else
        {
            strings->push_back(filename);
        }
    }
    li_for_module->setStrings(strings);
    /* The 'lines' returned are actually interval markers; the code
     generated from lineNo runs from lineAddr up to but not including
     the lineAddr of the next line. */

    Offset baseAddr = getBaseAddress();

    Dwarf_Addr cu_high_pc = 0;
    dwarf_highpc(&cuDIE, &cu_high_pc);

    /* Iterate over this CU's source lines. */
    open_statement current_statement;
    for(size_t i = 0; i < lineCount; i++ )
    {
        auto line = dwarf_onesrcline(lineBuffer, i); 

        /* Acquire the line number, address, source, and end of sequence flag. */
        status = dwarf_lineno(line, &current_statement.line_number);
        if ( status != 0 ) {
            cout << "dwarf_lineno failed" << endl;
            continue;
        }

        status = dwarf_linecol(line, &current_statement.column_number);
        if ( status != 0 ) { current_statement.column_number = 0; }

        status = dwarf_lineaddr(line, &current_statement.start_addr);
        if ( status != 0 )
        {
            cout << "dwarf_lineaddr failed" << endl;
            continue;
        }

        current_statement.start_addr += baseAddr;

        if (dwarf->debugLinkFile()) {
            Offset new_lineAddr;
            bool result = convertDebugOffset(current_statement.start_addr, new_lineAddr);
            if (result)
                current_statement.start_addr = new_lineAddr;
        }
        
        //status = dwarf_line_srcfileno(line, &current_statement.string_table_index);
        const char * file_name = dwarf_linesrc(line, NULL, NULL);
        if ( !file_name ) {
            cout << "dwarf_line_srcfileno failed" << endl;
            continue;
        }
        std::string file_name_str(file_name);
        int index = -1;
        for(size_t idx = offset; idx < strings->size(); ++idx)
        {
            if((*strings)[idx].str==file_name_str) 
            {  
                index = idx; 
                break;
            }
        }
        if( index == -1 ) {
            cout << "dwarf_line_srcfileno failed" << endl;
            continue;
        }
        current_statement.string_table_index = index;

        bool isEndOfSequence;
        status = dwarf_lineendsequence(line, &isEndOfSequence);
        if ( status != 0 ) {
            cout << "dwarf_lineendsequence failed" << endl;
            continue;
        }
        if(i == lineCount - 1) {
            isEndOfSequence = true;
        }
        bool isStatement;
        status = dwarf_linebeginstatement(line, &isStatement);
        if(status != 0) {
            cout << "dwarf_linebeginstatement failed" << endl;
            continue;
        }
        std::vector<open_statement> tmp;
        for(auto stmt = open_statements.begin();
                stmt != open_statements.end();
                ++stmt)
        {
            stmt->end_addr = current_statement.start_addr;
            if(stmt->string_table_index != current_statement.string_table_index ||
                    stmt->line_number != current_statement.line_number ||
                    isEndOfSequence)
            {
                li_for_module->addLine((unsigned int)(stmt->string_table_index),
                                       (unsigned int)(stmt->line_number),
                                       (unsigned int)(stmt->column_number),
                                       stmt->start_addr,
                                       stmt->end_addr);
            }
            else
            {
                tmp.push_back(*stmt);
            }
        }
        open_statements.swap(tmp);
        if(isEndOfSequence) {
            open_statements.clear();
        } else
        if(isStatement) {
            open_statements.push_back(current_statement);
        }
    } /* end iteration over source line entries. */

/* Free this CU's source lines. */
    //dwarf_srclines_dealloc(dbg, lineBuffer, lineCount);
}



void Object::parseLineInfoForAddr(Offset addr_to_find)
{
    Dwarf **dbg_ptr = dwarf->line_dbg();
    if (!dbg_ptr)
        return;
    std::set<Module*> mod_for_offset;
    associated_symtab->findModuleByOffset(mod_for_offset, addr_to_find);
    for(auto mod = mod_for_offset.begin();
            mod != mod_for_offset.end();
            ++mod)
    {
        (*mod)->parseLineInformation();
    }
    // no mod for offset means no line info for sure if we've parsed all ranges...
}




// Dwarf Debug Format parsing
void Object::parseDwarfFileLineInfo()
{
    vector<Module*> mods;
    associated_symtab->getAllModules(mods);
    for(auto mod = mods.begin();
            mod != mods.end();
            ++mod)
    {
        (*mod)->parseLineInformation();
    }
} /* end parseDwarfFileLineInfo() */

void Object::parseFileLineInfo()
{
    if(parsedAllLineInfo) return;

    parseStabFileLineInfo();
    parseDwarfFileLineInfo();
    parsedAllLineInfo = true;

}

void Object::parseTypeInfo()
{
#if defined(TIMED_PARSE)
    struct timeval starttime;
  gettimeofday(&starttime, NULL);
#endif

    parseStabTypes();
    Dwarf ** typeInfo = dwarf->type_dbg();
    if(!typeInfo) return;
    DwarfWalker walker(associated_symtab, *typeInfo);
    walker.parse();
#if defined(TIMED_PARSE)
    struct timeval endtime;
  gettimeofday(&endtime, NULL);
  unsigned long lstarttime = starttime.tv_sec * 1000 * 1000 + starttime.tv_usec;
  unsigned long lendtime = endtime.tv_sec * 1000 * 1000 + endtime.tv_usec;
  unsigned long difftime = lendtime - lstarttime;
  double dursecs = difftime/(1000 );
  cout << __FILE__ << ":" << __LINE__ <<": parseTypes("<< obj->file()
       <<") took "<< dursecs <<" msecs" << endl;
#endif
}

void Object::parseStabTypes()
{
    types_printf("Entry to parseStabTypes for %s\n", associated_symtab->name().c_str());
    stab_entry *stabptr = NULL;
    const char *next_stabstr = NULL;

    unsigned i;
    char *modName = NULL;
    string temp;
    char *ptr = NULL, *ptr2 = NULL, *ptr3 = NULL;
    bool parseActive = false;

    std::string *currentFunctionName = NULL;
    Symbol *commonBlockVar = NULL;
    string *commonBlockName = NULL;
    typeCommon *commonBlock = NULL;
    int mostRecentLinenum = 0;

    Module *mod;
    typeCollection *tc = NULL;

#if defined(TIMED_PARSE)
    struct timeval starttime;
  gettimeofday(&starttime, NULL);
  unsigned int pss_count = 0;
  double pss_dur = 0;
  unsigned int src_count = 0;
  double src_dur = 0;
  unsigned int fun_count = 0;
  double fun_dur = 0;
  struct timeval t1, t2;
#endif


    stabptr = get_stab_info();
    if (!stabptr) {
        types_printf("\tWarning: no stab ptr, returning immediately\n");
        return;
    }

    //Using the Object to get the pointers to the .stab and .stabstr
    // XXX - Elf32 specific needs to be in seperate file -- jkh 3/18/99
    next_stabstr = stabptr->getStringBase();
    types_printf("\t Parsing %d stab entries\n", stabptr->count());
    for (i=0; i<stabptr->count(); i++) {
        switch(stabptr->type(i)){
            case N_UNDF: /* start of object file */
                /* value contains offset of the next string table for next module */
                // assert(stabptr->nameIdx(i) == 1);
                stabptr->setStringBase(next_stabstr);
                next_stabstr = stabptr->getStringBase() + stabptr->val(i);

                //N_UNDF is the start of object file. It is time to
                //clean source file name at this moment.
                /*
	if(currentSourceFile){
	delete currentSourceFile;
	currentSourceFile = NULL;
	delete absoluteDirectory;
	absoluteDirectory = NULL;
	delete currentFunctionName;
	currentFunctionName = NULL;
	currentFileInfo = NULL;
	currentFuncInfo = NULL;
	}
      */
                break;

            case N_ENDM: /* end of object file */
                break;

            case N_SO: /* compilation source or file name */
                /* bperr("Resetting CURRENT FUNCTION NAME FOR NEXT OBJECT FILE\n");*/
#ifdef TIMED_PARSE
                src_count++;
      gettimeofday(&t1, NULL);
#endif
                symt_current_func_name = ""; // reset for next object file
                symt_current_mangled_func_name = ""; // reset for next object file
                symt_current_func = NULL;

                modName = const_cast<char*>(stabptr->name(i));
                // cerr << "checkpoint B" << endl;
                ptr = strrchr(modName, '/');
                //  cerr << "checkpoint C" << endl;
                if (ptr) {
                    ptr++;
                    modName = ptr;
                }
                if (associated_symtab->findModuleByName(mod, modName)) {
                    tc = typeCollection::getModTypeCollection(mod);
                    parseActive = true;
                    if (!mod) {
                        create_printf("%s[%d]:  FIXME\n", FILE__, __LINE__);
                    }
                    else if (!tc)
                    {
                        create_printf("%s[%d]:  FIXME\n", FILE__, __LINE__);
                    }
                    else
                        tc->clearNumberedTypes();
                }
                else {
                    //parseActive = false;
                    mod = associated_symtab->getDefaultModule();
                    tc = typeCollection::getModTypeCollection(mod);
                    types_printf("\t Warning: failed to find module name matching %s, using %s\n", modName, mod->fileName().c_str());
                }

#ifdef TIMED_PARSE
            gettimeofday(&t2, NULL);
      src_dur += (t2.tv_sec - t1.tv_sec)*1000.0 + (t2.tv_usec - t1.tv_usec)/1000.0;
      //src_dur += (t2.tv_sec/1000 + t2.tv_usec*1000) - (t1.tv_sec/1000 + t1.tv_usec*1000) ;
#endif
                break;
            case N_SLINE:
                mostRecentLinenum = stabptr->desc(i);
                break;
            default:
                break;
        }
        if(parseActive || !is_aout()) {
            std::vector<Symbol *> bpfv;
            switch(stabptr->type(i)){
                case N_FUN:
#ifdef TIMED_PARSE
                    fun_count++;
	gettimeofday(&t1, NULL);
#endif
                    //all we have to do with function stabs at this point is to assure that we have
                    //properly set the var currentFunctionName for the later case of (parseActive)
                    symt_current_func = NULL;
                    int currentEntry = i;
                    int funlen = strlen(stabptr->name(currentEntry));
                    ptr = new char[funlen+1];
                    strcpy(ptr, stabptr->name(currentEntry));
                    while(strlen(ptr) != 0 && ptr[strlen(ptr)-1] == '\\'){
                        ptr[strlen(ptr)-1] = '\0';
                        currentEntry++;
                        strcat(ptr,stabptr->name(currentEntry));
                    }
                    char* colonPtr = NULL;
                    if(currentFunctionName) delete currentFunctionName;
                    if(!ptr || !(colonPtr = strchr(ptr,':')))
                        currentFunctionName = NULL;
                    else {
                        char* tmp = new char[colonPtr-ptr+1];
                        strncpy(tmp,ptr,colonPtr-ptr);
                        tmp[colonPtr-ptr] = '\0';
                        currentFunctionName = new string(tmp);
                        // Shouldn't this be a function name lookup?
                        std::vector<Symbol *>syms;
                        if(!associated_symtab->findSymbol(syms,
                                            *currentFunctionName,
                                            Symbol::ST_FUNCTION,
                                            mangledName)) {
                            if(!associated_symtab->findSymbol(syms,
                                                "_"+*currentFunctionName,
                                                Symbol::ST_FUNCTION,
                                                mangledName)) {
                                string fortranName = *currentFunctionName + string("_");
                                if (associated_symtab->findSymbol(syms,
                                                    fortranName,
                                                    Symbol::ST_FUNCTION,
                                                    mangledName)) {
                                    delete currentFunctionName;
                                    currentFunctionName = new string(fortranName);
                                }
                            }
                        }
                        syms.clear();
                        delete[] tmp;
                    }
                    delete[] ptr;
#ifdef TIMED_PARSE
                gettimeofday(&t2, NULL);
	fun_dur += (t2.tv_sec - t1.tv_sec)*1000.0 + (t2.tv_usec - t1.tv_usec)/1000.0;
	//fun_dur += (t2.tv_sec/1000 + t2.tv_usec*1000) - (t1.tv_sec/1000 + t1.tv_usec*1000);
#endif
                    break;
            }
            if (!parseActive) continue;
            switch(stabptr->type(i)){
                case N_BCOMM:     {
                    // begin Fortran named common block
                    string tmp = string(stabptr->name(i));
                    commonBlockName = &tmp;
                    // find the variable for the common block

                    //TODO? change this. findLocalVar will cause an infinite loop
                    std::vector<Symbol *>vars;
                    if(!associated_symtab->findSymbol(vars,
                                        *commonBlockName,
                                        Symbol::ST_OBJECT,
                                        mangledName)) {
                        if(!associated_symtab->findSymbol(vars,
                                            *commonBlockName,
                                            Symbol::ST_OBJECT,
                                            mangledName,
                                            true))
                            commonBlockVar = NULL;
                        else
                            commonBlockVar = vars[0];
                    }
                    else
                        commonBlockVar = vars[0];
                    if (!commonBlockVar) {
                        // //bperr("unable to find variable %s\n", commonBlockName);
                    } else {
                        commonBlock = dynamic_cast<typeCommon *>(tc->findVariableType(*commonBlockName));
                        if (commonBlock == NULL) {
                            // its still the null type, create a new one for it
                            commonBlock = new typeCommon(*commonBlockName);
                            tc->addGlobalVariable(*commonBlockName, commonBlock);
                        }
                        // reset field list
                        commonBlock->beginCommonBlock();
                    }
                    break;
                }
                case N_ECOMM: {
                    //copy this set of fields
                    if(!currentFunctionName) break;
                    if(!associated_symtab->findSymbol(bpfv,
                                        *currentFunctionName,
                                        Symbol::ST_FUNCTION,
                                        mangledName)) {
                        if(!associated_symtab->findSymbol(bpfv,
                                            *currentFunctionName,
                                            Symbol::ST_FUNCTION,
                                            mangledName,
                                            true)){
                            // //bperr("unable to locate current function %s\n", currentFunctionName->c_str());
                        }
                        else{
                            Symbol *func = bpfv[0];
                            commonBlock->endCommonBlock(func, (void *)commonBlockVar->getOffset());
                        }
                    } else {
                        if (bpfv.size() > 1) {
                            // warn if we find more than one function with this name
                            // //bperr("%s[%d]:  WARNING: found %d funcs matching name %s, using the first\n",
                            //                     __FILE__, __LINE__, bpfv.size(), currentFunctionName->c_str());
                        }
                        Symbol *func = bpfv[0];
                        commonBlock->endCommonBlock(func, (void *)commonBlockVar->getOffset());
                    }
                    //TODO?? size for local variables??
                    //       // update size if needed
                    //       if (commonBlockVar)
                    //           commonBlockVar->setSize(commonBlock->getSize());
                    commonBlockVar = NULL;
                    commonBlock = NULL;
                    break;
                }
                    // case C_BINCL: -- what is the elf version of this jkh 8/21/01
                    // case C_EINCL: -- what is the elf version of this jkh 8/21/01
                case 32:    // Global symbols -- N_GYSM
                case 38:    // Global Static -- N_STSYM
                case N_FUN:
                case 128:   // typedefs and variables -- N_LSYM
                case 160:   // parameter variable -- N_PSYM
                case 0xc6:  // position-independant local typedefs -- N_ISYM
                case 0xc8: // position-independant external typedefs -- N_ESYM
#ifdef TIMED_PARSE
                    pss_count++;
	gettimeofday(&t1, NULL);
#endif
                    if (stabptr->type(i) == N_FUN) symt_current_func = NULL;
                    ptr = const_cast<char *>(stabptr->name(i));
                    while (ptr[strlen(ptr)-1] == '\\') {
                        //ptr[strlen(ptr)-1] = '\0';
                        ptr2 =  const_cast<char *>(stabptr->name(i+1));
                        ptr3 = (char *) malloc(strlen(ptr) + strlen(ptr2) + 1);
                        strcpy(ptr3, ptr);
                        ptr3[strlen(ptr)-1] = '\0';
                        strcat(ptr3, ptr2);
                        ptr = ptr3;
                        i++;
                        // XXX - memory leak on multiple cont. lines
                    }
                    // bperr("stab #%d = %s\n", i, ptr);
                    // may be nothing to parse - XXX  jdd 5/13/99

                    if (parseCompilerType(this))
                        temp = parseStabString(mod, mostRecentLinenum, (char *)ptr, stabptr->val(i), commonBlock);
                    else
                        temp = parseStabString(mod, stabptr->desc(i), (char *)ptr, stabptr->val(i), commonBlock);
                    if (temp.length()) {
                        //Error parsing the stabstr, return should be \0
                        // //bperr( "Stab string parsing ERROR!! More to parse: %s\n",
                        //				                  temp.c_str());
                        // //bperr( "  symbol: %s\n", ptr);
                    }
#ifdef TIMED_PARSE
                gettimeofday(&t2, NULL);
	pss_dur += (t2.tv_sec - t1.tv_sec)*1000.0 + (t2.tv_usec - t1.tv_usec)/1000.0;
	//      pss_dur += (t2.tv_sec/1000 + t2.tv_usec*1000) - (t1.tv_sec/1000 + t1.tv_usec*1000);
#endif
                    break;
                default:
                    break;
            }
        }
    }
#if defined(TIMED_PARSE)
    struct timeval endtime;
  gettimeofday(&endtime, NULL);
  unsigned long lstarttime = starttime.tv_sec * 1000 * 1000 + starttime.tv_usec;
  unsigned long lendtime = endtime.tv_sec * 1000 * 1000 + endtime.tv_usec;
  unsigned long difftime = lendtime - lstarttime;
  double dursecs = difftime/(1000 );
  cout << __FILE__ << ":" << __LINE__ <<": parseTypes("<< mod->fileName()
       <<") took "<<dursecs <<" msecs" << endl;
  cout << "Breakdown:" << endl;
  cout << "     Functions: " << fun_count << " took " << fun_dur << "msec" << endl;
  cout << "     Sources: " << src_count << " took " << src_dur << "msec" << endl;
  cout << "     parseStabString: " << pss_count << " took " << pss_dur << "msec" << endl;
  cout << "     Total: " << pss_dur + fun_dur + src_dur
       << " msec" << endl;
#endif
}

bool sort_dbg_map(const Object::DbgAddrConversion_t &a,
                  const Object::DbgAddrConversion_t &b)
{
    return (a.dbg_offset < b.dbg_offset);
}

bool Object::convertDebugOffset(Offset off, Offset &new_off)
{
    if (!DbgSectionMapSorted) {
        std::sort(DebugSectionMap.begin(), DebugSectionMap.end(), sort_dbg_map);
        DbgSectionMapSorted = true;
    }

    int hi = DebugSectionMap.size();
    int low = 0;
    int cur = -1;

    for (;;) {
        int last_cur = cur;
        cur = (low + hi) / 2;
        if (cur == last_cur) {
            new_off = off;
            return true;
        }

        const DbgAddrConversion_t &cur_d = DebugSectionMap[cur];

        if (off >= cur_d.dbg_offset && off < cur_d.dbg_offset+cur_d.dbg_size) {
            new_off = off - cur_d.dbg_offset + cur_d.orig_offset;
            return true;
        }
        else if (off > cur_d.dbg_offset)
        {
            low = cur;
        }
        else if (off < cur_d.dbg_offset)
        {
            hi = cur;
        }
    }

}

void Object::insertPrereqLibrary(std::string libname)
{
    prereq_libs.insert(libname);
}

bool Object::removePrereqLibrary(std::string libname)
{
    rmd_deps.push_back(libname);
    return true;
}

std::vector<std::string> &Object::libsRMd()
{
    return rmd_deps;
}

void Object::insertDynamicEntry(long name, long value)
{
    new_dynamic_entries.push_back(std::pair<long, long>(name, value));
}

// Parses sections with relocations and links these relocations to
// existing symbols
bool Object::parse_all_relocations(Elf_X &elf, Elf_X_Shdr *dynsym_scnp,
                                   Elf_X_Shdr *dynstr_scnp, Elf_X_Shdr *symtab_scnp,
                                   Elf_X_Shdr *strtab_scnp) {

    //const char *shnames = pdelf_get_shnames(*elfHdr);
    // Setup symbol table access
    Offset dynsym_offset = 0;
    Elf_X_Data dynsym_data, dynstr_data;
    Elf_X_Sym dynsym;
    const char *dynstr = NULL;
    if( dynsym_scnp && dynstr_scnp ) {
        dynsym_offset = dynsym_scnp->sh_offset();
        dynsym_data = dynsym_scnp->get_data();
        dynstr_data = dynstr_scnp->get_data();
        if( !(dynsym_data.isValid() && dynstr_data.isValid()) ) {
            return false;
        }
        dynsym = dynsym_data.get_sym();
        dynstr = dynstr_data.get_string();
    }

    Offset symtab_offset = 0;
    Elf_X_Data symtab_data, strtab_data;
    Elf_X_Sym symtab;
    const char *strtab = NULL;
    if( symtab_scnp && strtab_scnp) {
        symtab_offset = symtab_scnp->sh_offset();
        symtab_data = symtab_scnp->get_data();
        strtab_data = strtab_scnp->get_data();
        if( !(symtab_data.isValid() && strtab_data.isValid()) ) {
            return false;
        }
        symtab = symtab_data.get_sym();
        strtab = strtab_data.get_string();
    }

    if( dynstr == NULL && strtab == NULL ) return false;

    // Symbols are only truly uniquely idenfitied by their index in their
    // respective symbol table (this really applies to the symbols associated
    // with sections) So, a map for each symbol table needs to be built so a
    // relocation can be associated with the correct symbol
    dyn_hash_map<int, Symbol *> symtabByIndex;
    dyn_hash_map<int, Symbol *> dynsymByIndex;

    dyn_hash_map<std::string, std::vector<Symbol *> >::iterator symVec_it;
    for(symVec_it = symbols_.begin(); symVec_it != symbols_.end(); ++symVec_it) {
        std::vector<Symbol *>::iterator sym_it;
        for(sym_it = symVec_it->second.begin(); sym_it != symVec_it->second.end(); ++sym_it) {
            // Skip any symbols pointing to the undefined symbol entry
            if( (*sym_it)->getIndex() == STN_UNDEF ) {
                continue;
            }
            if( (*sym_it)->tag() == Symbol::TAG_INTERNAL ) {
                continue;
            }
            if( (*sym_it)->isDebug() ) {
                continue;
            }

            std::pair<dyn_hash_map<int, Symbol *>::iterator, bool> result;
            if( (*sym_it)->isInDynSymtab() ) {
                result = dynsymByIndex.insert(std::make_pair((*sym_it)->getIndex(), (*sym_it)));
            }else{
                result = symtabByIndex.insert(std::make_pair((*sym_it)->getIndex(), (*sym_it)));
            }

            // A symbol should be uniquely identified by its index in the symbol table
            if(!result.second) continue;
        }
    }

    // Build mapping from section headers to Regions
    std::vector<Region *>::iterator reg_it;
    dyn_hash_map<unsigned, Region *> shToRegion;
    for(reg_it = regions_.begin(); reg_it != regions_.end(); ++reg_it) {
        std::pair<dyn_hash_map<unsigned, Region *>::iterator, bool> result;
        result = shToRegion.insert(std::make_pair((*reg_it)->getRegionNumber(), (*reg_it)));
    }

    for(unsigned i = 0; i < elf.e_shnum(); ++i) {
        Elf_X_Shdr *shdr = allRegionHdrsByShndx[i];
        if( shdr->sh_type() != SHT_REL && shdr->sh_type() != SHT_RELA ) continue;

        Elf_X_Data reldata = shdr->get_data();
        Elf_X_Rel rel = reldata.get_rel();
        Elf_X_Rela rela = reldata.get_rela();

        Elf_X_Shdr *curSymHdr = allRegionHdrsByShndx[shdr->sh_link()];

        // Apparently, relocation entries may not have associated symbols.

        for(unsigned j = 0; j < (shdr->sh_size() / shdr->sh_entsize()); ++j) {
            // Relocation entry fields - need to be populated

            Offset relOff, addend = 0;
            std::string name;
            unsigned long relType;
            Region::RegionType regType;

            long symbol_index;
            switch(shdr->sh_type()) {
                case SHT_REL:
                    relType = rel.R_TYPE(j);
                    relOff = rel.r_offset(j);
                    symbol_index = rel.R_SYM(j);
                    regType = Region::RT_REL;
                    break;
                case SHT_RELA:
                    relType = rela.R_TYPE(j);
                    relOff = rela.r_offset(j);
                    symbol_index = rela.R_SYM(j);
                    regType = Region::RT_RELA;
                    addend = rela.r_addend(j);
                    break;
                default:
                    continue;
            }

            // Determine which symbol table to use
            Symbol *sym = NULL;
            // Use dynstr to ensure we've initialized dynsym...
            if( dynstr && curSymHdr->sh_offset() == dynsym_offset ) {
                name = string( &dynstr[dynsym.st_name(symbol_index)] );

                dyn_hash_map<int, Symbol *>::iterator sym_it;
                sym_it = dynsymByIndex.find(symbol_index);
                if( sym_it != dynsymByIndex.end() ) {
                    sym = sym_it->second;
                    if(sym->getType() == Symbol::ST_SECTION) {
                        name = sym->getRegion()->getRegionName().c_str();
                    }
                }
            }else if( strtab && curSymHdr->sh_offset() == symtab_offset ) {
                name = string( &strtab[symtab.st_name(symbol_index)] );
                dyn_hash_map<int, Symbol *>::iterator sym_it;
                sym_it = symtabByIndex.find(symbol_index);
                if( sym_it != symtabByIndex.end() ) {
                    sym = sym_it->second;
                    if(sym->getType() == Symbol::ST_SECTION) {
                        name = sym->getRegion()->getRegionName().c_str();
                    }
                }
            }

            Region *region = NULL;
            dyn_hash_map<unsigned, Region *>::iterator shToReg_it;
            shToReg_it = shToRegion.find(i);
            if( shToReg_it != shToRegion.end() ) {
                region = shToReg_it->second;
            }

            if(region != NULL)
            {
                relocationEntry newrel(0, relOff, addend, name, sym, relType, regType);
                region->addRelocationEntry(newrel);
                // relocations are also stored with their targets
                // Need to find target region
                if (sym) {
                    if (shdr->sh_info() != 0) {
                        Region *targetRegion = NULL;
                        shToReg_it = shToRegion.find(shdr->sh_info());
                        if( shToReg_it != shToRegion.end() ) {
                            targetRegion = shToReg_it->second;
                        }
                        assert(targetRegion != NULL);
                        targetRegion->addRelocationEntry(newrel);
                    }
                }
            }
        }
    }

    return true;
}

bool Region::isStandardCode()
{
    return ((getRegionPermissions() == RP_RX || getRegionPermissions() == RP_RWX) &&
            ((name_ == std::string(".text")) ||
             (name_ == std::string(".init")) ||
             (name_ == std::string(".fini"))));
}

void Object::setTruncateLinePaths(bool value)
{
    truncateLineFilenames = value;
}

bool Object::getTruncateLinePaths()
{
    return truncateLineFilenames;
}

Dyninst::Architecture Object::getArch() const
{
    return elfHdr->getArch();
}

bool Object::getABIVersion(int &major, int &minor) const
{
   if (elfHdr->e_machine() == EM_PPC64 && elfHdr->e_flags() == 0x2) {
      major = elfHdr->e_flags();
      minor = 0;
      return true;
   }
   else {
      return false;
   }
}

bool Object::isBigEndianDataEncoding() const
{
   return (elfHdr->e_endian() != 0);
}

Offset Object::getTOCoffset(Offset off) const {
    if (TOC_table_.empty()) return 0;
    Offset baseTOC = TOC_table_.find(0)->second;
    // We only store exceptions to the base TOC, so if we can't find it
    // return the base

    std::map<Offset, Offset>::const_iterator iter = TOC_table_.find(off);
    if (iter == TOC_table_.end()) {
        return baseTOC;
    }
    return iter->second;
}

void Object::setTOCoffset(Offset off) {
    TOC_table_.clear();
    TOC_table_[0] = off;
}

void Object::getSegmentsSymReader(vector<SymSegment> &segs) {
    for (unsigned i = 0; i < elfHdr->e_phnum(); ++i) {
        Elf_X_Phdr &phdr = elfHdr->get_phdr(i);

        SymSegment seg;
        seg.file_offset = phdr.p_offset();
        seg.mem_addr = phdr.p_vaddr();
        seg.file_size = phdr.p_filesz();
        seg.mem_size = phdr.p_memsz();
        seg.type = phdr.p_type();
        seg.perms = phdr.p_flags() & 0x7;

        segs.push_back(seg);
    }
}

std::string Object::getFileName() const
{
    if(soname_) {
        return soname_;
    }

    return mf->filename();
}
<|MERGE_RESOLUTION|>--- conflicted
+++ resolved
@@ -2537,33 +2537,20 @@
                     Dwarf_Line *line = dwarf_onesrcline(lines, i);
                     if((dwarf_lineaddr(line, &low) == 0) && low)
                     {
-                        bool is_end = false;
                         Dwarf_Addr high = low;
                         int result = 0;
                         for(; (i < num_lines) &&
-                                      (is_end == false) &&
-                                      (result == 0); ++i)
+                              (result == 0); ++i)
                         {
-<<<<<<< HEAD
-                            Dwarf_Addr high = low;
-                            int result = DW_DLV_OK;
-                            for(; (i < num_lines) &&
-                                  (result == DW_DLV_OK); ++i)
-                            {
-                                Dwarf_Bool is_end = false;
-                                result = dwarf_lineendsequence(lines[i], &is_end, NULL);
-                                if(result == DW_DLV_OK && is_end) {
-                                    result = dwarf_lineaddr(lines[i], &high, NULL);
-				    break;
-                                }
-=======
+                            bool is_end = false;
+
                             line = dwarf_onesrcline(lines, i);
                             if(!line) continue;
->>>>>>> e45835ab
 
                             result = dwarf_lineendsequence(line, &is_end);
                             if(result == 0 && is_end) {
                                 result = dwarf_lineaddr(line, &high);
+				break;
                             }
 
                         }
