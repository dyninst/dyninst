/*
 * See the dyninst/COPYRIGHT file for copyright information.
 * 
 * We provide the Paradyn Tools (below described as "Paradyn")
 * on an AS IS basis, and do not warrant its validity or performance.
 * We reserve the right to update, modify, or discontinue this
 * software at any time.  We shall have no obligation to supply such
 * updates or modifications or any other form of support to you.
 * 
 * By your use of Paradyn, you understand and agree that we (or any
 * other person or entity with proprietary rights in Paradyn) are
 * under no obligation to provide either maintenance services,
 * update services, notices of latent defects, or correction of
 * defects for Paradyn.
 * 
 * This library is free software; you can redistribute it and/or
 * modify it under the terms of the GNU Lesser General Public
 * License as published by the Free Software Foundation; either
 * version 2.1 of the License, or (at your option) any later version.
 * 
 * This library is distributed in the hope that it will be useful,
 * but WITHOUT ANY WARRANTY; without even the implied warranty of
 * MERCHANTABILITY or FITNESS FOR A PARTICULAR PURPOSE.  See the GNU
 * Lesser General Public License for more details.
 * 
 * You should have received a copy of the GNU Lesser General Public
 * License along with this library; if not, write to the Free Software
 * Foundation, Inc., 51 Franklin Street, Fifth Floor, Boston, MA 02110-1301 USA
 */

#include <string.h>
#include <common/src/debug_common.h>
#include "debug.h"

#include "Annotatable.h"
#include "Module.h"
#include "Symtab.h"
#include "Collections.h"
#include "Function.h"
#include "Variable.h"
#include "LineInformation.h"
#include "symutil.h"
#include "annotations.h"

#include "common/src/pathName.h"
#include "common/src/serialize.h"
#include "Object.h"
#include <boost/foreach.hpp>

#if defined(cap_dwarf)
#include "dwarfWalker.h"
#include "dwarf.h"
#endif

using namespace Dyninst;
using namespace Dyninst::SymtabAPI;
using namespace std;

static SymtabError serr;

StringTablePtr Statement::getStrings_() const {
    return strings_;
}

void Statement::setStrings_(StringTablePtr strings) {
    Statement::strings_ = strings;
}
const std::string& Statement::getFile() const {
    if(strings_) {
        if(file_index_ < strings_->size()) {
            // can't be ->[] on shared pointer to multi_index container or compiler gets confused
            return (*strings_)[file_index_].str;

        }

    }
    // This string will be pointed to, so it has to persist.
    static std::string emptyStr;
    return emptyStr;
}


string Module::getCompDir()
{
    if(!compDir_.empty()) return compDir_;

#if defined(cap_dwarf)
    if(info_.empty())
    {
        return "";
    }

    auto& cu = info_[0];
    if(!dwarf_hasattr(&cu, DW_AT_comp_dir))
    {
        return "";
    }

    Dwarf_Attribute attr;
    auto comp_dir = dwarf_formstring( dwarf_attr(&cu, DW_AT_comp_dir, &attr) );
    compDir_ = std::string( comp_dir ? comp_dir : "" );
    return compDir_;

#else
    // TODO Implement this for non-dwarf format
    return compDir_;
#endif
}


bool Module::findSymbol(std::vector<Symbol *> &found,
                        const std::string& name,
                        Symbol::SymbolType sType, 
                        NameType nameType,
                        bool isRegex,
                        bool checkCase,
                        bool includeUndefined) {
    unsigned orig_size = found.size();
    std::vector<Symbol *> obj_syms;
    
    if (exec()->findSymbol(obj_syms, name, sType, nameType, isRegex, checkCase, includeUndefined)) {
        return false;
    }
    
    for (unsigned i = 0; i < obj_syms.size(); i++) {
        if (obj_syms[i]->getModule() == this)
            found.push_back(obj_syms[i]);
    }
    
    if (found.size() > orig_size) 
        return true;
    
    return false;        
}

bool Module::getAllSymbols(std::vector<Symbol *> &found) {
    unsigned orig_size = found.size();
    std::vector<Symbol *> obj_syms;
    
    if (!exec()->getAllSymbols(obj_syms)) {
        return false;
    }
    
    for (unsigned i = 0; i < obj_syms.size(); i++) {
        if (obj_syms[i]->getModule() == this)
            found.push_back(obj_syms[i]);
    }
    
    if (found.size() > orig_size) 
        return true;
    
    return false;        
}

const std::string &Module::fileName() const
{
   return fileName_;
}

const std::string &Module::fullName() const
{
   return fullName_;
}

 Symtab *Module::exec() const
{
   return exec_;
}

supportedLanguages Module::language() const
{
   return language_;
}

bool Module::getAddressRanges(std::vector<AddressRange >&ranges,
      std::string lineSource, unsigned int lineNo)
{
   unsigned int originalSize = ranges.size();

   LineInformation *lineInformation = parseLineInformation();
   if (lineInformation)
      lineInformation->getAddressRanges( lineSource.c_str(), lineNo, ranges );

   if ( ranges.size() != originalSize )
      return true;

   return false;
}

bool Module::getSourceLines(std::vector<Statement::Ptr> &lines, Offset addressInRange)
{
   unsigned int originalSize = lines.size();

   LineInformation *lineInformation = parseLineInformation();
   if (lineInformation)
      lineInformation->getSourceLines( addressInRange, lines );

   if ( lines.size() != originalSize )
      return true;

   return false;
}

bool Module::getSourceLines(std::vector<LineNoTuple> &lines, Offset addressInRange)
{
   unsigned int originalSize = lines.size();

    LineInformation *lineInformation = parseLineInformation();

//    cout << "Module " << fileName() << " searching for line info in " << lineInformation << endl;
   if (lineInformation)
      lineInformation->getSourceLines( addressInRange, lines );

   if ( lines.size() != originalSize )
      return true;
   
   return false;
}

LineInformation *Module::parseLineInformation() {
<<<<<<< HEAD
    // Allocate if none
    if (!lineInfo_)
    {
        lineInfo_ = new LineInformation;
        // share our string table
        lineInfo_->setStrings(strings_);
    }
    if (exec()->getObject()->hasDebugInfo()) {
        // Parse any CUs that have been added to our list
        if(!info_.empty()) {
            for(auto cu = info_.begin();
                    cu != info_.end();
                    ++cu)
            {
                exec()->getObject()->parseLineInfoForCU(*cu, lineInfo_);
            }
        }

=======
    if (exec()->getObject()->hasDebugInfo() || !info_.empty()) {
        // Allocate if none
        if (!lineInfo_) {
            lineInfo_ = new LineInformation;
            // share our string table
            lineInfo_->setStrings(strings_);
        }

        // Parse any CUs that have been added to our list
        if(!info_.empty()) {
            for(auto cu = info_.begin();
                    cu != info_.end();
                    ++cu)
            {
                exec()->getObject()->parseLineInfoForCU(*cu, lineInfo_);
            }
        }

>>>>>>> d749c41c
        // Before clearing the CU list (why is it even done anyway?), make sure to
        // call getCompDir so the comp_dir is stored in a static variable.
        getCompDir();

        // Clear list of work to do
        info_.clear();
<<<<<<< HEAD
    } else {
        exec()->getObject()->parseLineInfo(lineInfo_);
=======
    } else if (!lineInfo_) {
        objectLevelLineInfo = true;
        lineInfo_ = exec()->getObject()->parseLineInfoForObject(strings_);
>>>>>>> d749c41c
    }
    return lineInfo_;
}

bool Module::getStatements(std::vector<LineInformation::Statement_t> &statements)
{
	unsigned initial_size = statements.size();
	LineInformation *li = parseLineInformation();
    if(!li) return false;

    std::copy(li->begin(), li->end(), std::back_inserter(statements));

	return (statements.size() > initial_size);
}

vector<Type *> *Module::getAllTypes()
{
	exec_->parseTypesNow();
	if(typeInfo_) return typeInfo_->getAllTypes();
	return NULL;
	
}

vector<pair<string, Type *> > *Module::getAllGlobalVars()
{
	exec_->parseTypesNow();
	if(typeInfo_) return typeInfo_->getAllGlobalVariables();
	return NULL;	
}

typeCollection *Module::getModuleTypes()
{
	exec_->parseTypesNow();
	return getModuleTypesPrivate();
}

typeCollection *Module::getModuleTypesPrivate()
{
  return typeInfo_;
}

bool Module::findType(Type *&type, std::string name)
{
	typeCollection *tc = getModuleTypes();
	if (!tc) return false;

   type = tc->findType(name);

   if (type == NULL)
      return false;

   return true;
}

bool Module::findVariableType(Type *&type, std::string name)
{
	typeCollection *tc = getModuleTypes();
	if (!tc) return false;

	type = tc->findVariableType(name);

   if (type == NULL)
      return false;

   return true;
}


bool Module::setLineInfo(LineInformation *lineInfo)
{
    assert(!lineInfo_);
    //delete lineInfo_;
    lineInfo_ = lineInfo;
    return true;
}

LineInformation *Module::getLineInformation()
{
  return lineInfo_;
}

bool Module::findLocalVariable(std::vector<localVar *>&vars, std::string name)
{
	std::vector<Function *>mod_funcs;

	if (!exec_->getAllFunctions(mod_funcs))
	{
		return false;
	}

	unsigned origSize = vars.size();

	for (unsigned int i = 0; i < mod_funcs.size(); i++)
	{
		mod_funcs[i]->findLocalVariable(vars, name);
	}

	if (vars.size() > origSize)
		return true;

	return false;
}

Module::Module(supportedLanguages lang, Offset adr,
      std::string fullNm, Symtab *img) :
   lineInfo_(NULL),
   typeInfo_(NULL),
   fullName_(fullNm),
   compDir_(""),
   language_(lang),
   addr_(adr),
   exec_(img),
   strings_(new StringTable),
   ranges_finalized(false)
{
   fileName_ = extract_pathname_tail(fullNm);
}

Module::Module() :
   objectLevelLineInfo(false),
   lineInfo_(NULL),
   typeInfo_(NULL),
   fileName_(""),
   fullName_(""),
   compDir_(""),
   language_(lang_Unknown),
   addr_(0),
   exec_(NULL),
   strings_(new StringTable),
    ranges_finalized(false)
{
}

Module::Module(const Module &mod) :
   LookupInterface(),
   objectLevelLineInfo(mod.objectLevelLineInfo),
   lineInfo_(mod.lineInfo_),
   typeInfo_(mod.typeInfo_),
   info_(mod.info_),
   fileName_(mod.fileName_),
   fullName_(mod.fullName_),
   compDir_(mod.compDir_),
   language_(mod.language_),
   addr_(mod.addr_),
   exec_(mod.exec_),
   strings_(mod.strings_),
    ranges_finalized(mod.ranges_finalized)

{
}

Module::~Module()
{
  if (!objectLevelLineInfo)
    delete lineInfo_;
  delete typeInfo_;
  
}

bool Module::isShared() const
{
   return exec_->getObjectType() == obj_SharedLib;
}

bool Module::getAllSymbolsByType(std::vector<Symbol *> &found, Symbol::SymbolType sType)
{
   unsigned orig_size = found.size();
   std::vector<Symbol *> obj_syms;

   if (!exec()->getAllSymbolsByType(obj_syms, sType))
      return false;

   for (unsigned i = 0; i < obj_syms.size(); i++) 
   {
      if (obj_syms[i]->getModule() == this)
         found.push_back(obj_syms[i]);
   }

   if (found.size() > orig_size)
   {
      return true;
   }

   serr = No_Such_Symbol;
   return false;
}

bool Module::getAllFunctions(std::vector<Function *> &ret)
{
    return exec()->getAllFunctions(ret);
}

bool Module::operator==(Module &mod) 
{
   if (exec_ && !mod.exec_) return false;
   if (!exec_ && mod.exec_) return false;
   if (exec_)
   {
	   if (exec_->file() != mod.exec_->file()) return false;
	   if (exec_->name() != mod.exec_->name()) return false;
   }

   return (
         (language_==mod.language_)
         && (addr_==mod.addr_)
         && (fullName_==mod.fullName_)
         && (fileName_==mod.fileName_)
	 && (lineInfo_ == mod.lineInfo_)
         );
}

bool Module::setName(std::string newName)
{
   fullName_ = newName;
   fileName_ = extract_pathname_tail(fullName_);
   return true;
}

void Module::setLanguage(supportedLanguages lang)
{
   language_ = lang;
}

Offset Module::addr() const
{
   return addr_;
}

bool Module::setDefaultNamespacePrefix(string str)
{
    return exec_->setDefaultNamespacePrefix(str);
}

bool Module::findVariablesByName(std::vector<Variable *> &ret, const std::string& name,
				 NameType nameType,
				 bool isRegex,
				 bool checkCase) {
  bool succ = false;
  std::vector<Variable *> tmp;

  if (!exec()->findVariablesByName(tmp, name, nameType, isRegex, checkCase)) {
    return false;
  }
  for (unsigned i = 0; i < tmp.size(); i++) {
    if (tmp[i]->getModule() == this) {
      ret.push_back(tmp[i]);
      succ = true;
    }
  }
  return succ;
}

void Module::addRange(Dyninst::Address low, Dyninst::Address high)
{
    dwarf_printf("Adding range [%lx, %lx) to %s\n", low, high, fileName().c_str());
    std::set<AddressRange>::iterator lb = ranges.lower_bound(AddressRange(low, high));
    if(lb != ranges.end() && lb->first <= low)
    {
        if(lb->second >= high)
        {
            return;
        }
        ranges.insert(AddressRange(lb->first, high));
//        printf("Actual is [%lx, %lx) due to overlap with [%lx, %lx)\n", lb->first, high, lb->first, lb->second);
        ranges.erase(lb);
    }
    else
    {
        ranges.insert(AddressRange(low, high));
    }

//    ranges.push_back(std::make_pair(low, high));
//    exec_->mod_lookup()->insert(new ModRange(low, high, this));
}

void Module::finalizeRanges()
{
    if(ranges.empty()) {
        return;
    }
    auto bit = ranges.begin();
    Address ext_s = bit->first;
    Address ext_e = ext_s;

    for( ; bit != ranges.end(); ++bit) {
        if(bit->first > ext_e) {
            finalizeOneRange(ext_s, ext_e);
            ext_s = bit->first;
        }
        ext_e = bit->second;
    }
    finalizeOneRange(ext_s, ext_e);
    ranges_finalized = true;
    ranges.clear();
}

void Module::finalizeOneRange(Address ext_s, Address ext_e) const {
    ModRange* r = new ModRange(ext_s, ext_e, const_cast<Module*>(this));
    ModRangeLookup* lookup = exec_->mod_lookup();
//    cout << "Inserting range " << std::hex << (*r) << std::dec << endl;
    lookup->insert(r);
}

void Module::addDebugInfo(Module::DebugInfoT info) {
//    cout << "Adding CU DIE to " << fileName() << endl;
    info_.push_back(info);

}

StringTablePtr & Module::getStrings() {
    return strings_;
}
<|MERGE_RESOLUTION|>--- conflicted
+++ resolved
@@ -218,15 +218,14 @@
 }
 
 LineInformation *Module::parseLineInformation() {
-<<<<<<< HEAD
-    // Allocate if none
-    if (!lineInfo_)
-    {
-        lineInfo_ = new LineInformation;
-        // share our string table
-        lineInfo_->setStrings(strings_);
-    }
-    if (exec()->getObject()->hasDebugInfo()) {
+    if (exec()->getObject()->hasDebugInfo() || !info_.empty()) {
+        // Allocate if none
+        if (!lineInfo_) {
+            lineInfo_ = new LineInformation;
+            // share our string table
+            lineInfo_->setStrings(strings_);
+        }
+
         // Parse any CUs that have been added to our list
         if(!info_.empty()) {
             for(auto cu = info_.begin();
@@ -237,40 +236,15 @@
             }
         }
 
-=======
-    if (exec()->getObject()->hasDebugInfo() || !info_.empty()) {
-        // Allocate if none
-        if (!lineInfo_) {
-            lineInfo_ = new LineInformation;
-            // share our string table
-            lineInfo_->setStrings(strings_);
-        }
-
-        // Parse any CUs that have been added to our list
-        if(!info_.empty()) {
-            for(auto cu = info_.begin();
-                    cu != info_.end();
-                    ++cu)
-            {
-                exec()->getObject()->parseLineInfoForCU(*cu, lineInfo_);
-            }
-        }
-
->>>>>>> d749c41c
         // Before clearing the CU list (why is it even done anyway?), make sure to
         // call getCompDir so the comp_dir is stored in a static variable.
         getCompDir();
 
         // Clear list of work to do
         info_.clear();
-<<<<<<< HEAD
-    } else {
-        exec()->getObject()->parseLineInfo(lineInfo_);
-=======
     } else if (!lineInfo_) {
         objectLevelLineInfo = true;
         lineInfo_ = exec()->getObject()->parseLineInfoForObject(strings_);
->>>>>>> d749c41c
     }
     return lineInfo_;
 }
