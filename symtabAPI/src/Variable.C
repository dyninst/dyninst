/*
 * Copyright (c) 1996-2007 Barton P. Miller
 * 
 * We provide the Paradyn Parallel Performance Tools (below
 * described as "Paradyn") on an AS IS basis, and do not warrant its
 * validity or performance.  We reserve the right to update, modify,
 * or discontinue this software at any time.  We shall have no
 * obligation to supply such updates or modifications or any other
 * form of support to you.
 * 
 * By your use of Paradyn, you understand and agree that we (or any
 * other person or entity with proprietary rights in Paradyn) are
 * under no obligation to provide either maintenance services,
 * update services, notices of latent defects, or correction of
 * defects for Paradyn.
 * 
 * This library is free software; you can redistribute it and/or
 * modify it under the terms of the GNU Lesser General Public
 * License as published by the Free Software Foundation; either
 * version 2.1 of the License, or (at your option) any later version.
 * 
 * This library is distributed in the hope that it will be useful,
 * but WITHOUT ANY WARRANTY; without even the implied warranty of
 * MERCHANTABILITY or FITNESS FOR A PARTICULAR PURPOSE.  See the GNU
 * Lesser General Public License for more details.
 * 
 * You should have received a copy of the GNU Lesser General Public
 * License along with this library; if not, write to the Free Software
 * Foundation, Inc., 51 Franklin Street, Fifth Floor, Boston, MA  02110-1301  USA
 */

// $Id: Object.C,v 1.31 2008/11/03 15:19:25 jaw Exp $

#include "Annotatable.h"
#include "common/h/serialize.h"

#include "Symtab.h"
#include "symutil.h"
#include "Module.h"
#include "Collections.h"
#include "Variable.h"

#include "symtabAPI/src/Object.h"

#include <iostream>

using namespace std;
using namespace Dyninst;
using namespace Dyninst::SymtabAPI;



Variable::Variable() {}

Variable *Variable::createVariable(Symbol *sym) {
    Variable *var = new Variable();
    var->addSymbol(sym);
    return var;
<<<<<<< HEAD
}

Offset Variable::getAddress() const {
    return address_;
}

Module *Variable::getModule() const {
    return module_;
}

bool Variable::addSymbol(Symbol *sym) {
    if (address_ == 0) 
        address_ = sym->getAddr();
    else
        assert(address_ == sym->getAddr());

    // We keep a "primary" module, which is defined as "anything not DEFAULT_MODULE".
    if (module_ == NULL) {
        module_ = sym->getModule();
    }
    else if (module_->fileName() == "DEFAULT_MODULE") {
        module_ = sym->getModule();
    }
    // else keep current module.

    symbols_.push_back(sym);

    // We need to add the symbol names (if they aren't there already)
    // We can have multiple identical names - for example, there are
    // often two symbols for main (static and dynamic symbol table)
    
    bool found = false;
    for (unsigned j = 0; j < mangledNames_.size(); j++) {
        if (sym->getMangledName() == mangledNames_[j]) {
            found = true;
            break;
        }
    }
    if (!found) mangledNames_.push_back(sym->getMangledName());

    found = false;

    for (unsigned j = 0; j < prettyNames_.size(); j++) {
        if (sym->getPrettyName() == prettyNames_[j]) {
            found = true;
            break;
        }
    }
    if (!found) prettyNames_.push_back(sym->getPrettyName());

    found = false;
    for (unsigned j = 0; j < typedNames_.size(); j++) {
        if (sym->getTypedName() == typedNames_[j]) {
            found = true;
            break;
        }
    }
    if (!found) typedNames_.push_back(sym->getTypedName());;

    return true;
}

bool Variable::removeSymbol(Symbol *sym) {
    std::vector<Symbol *>::iterator iter;
    for (iter = symbols_.begin(); iter != symbols_.end(); iter++) {
        if (*iter == sym) {
            symbols_.erase(iter);
            return true;
        }
    }
    return false;
}

bool Variable::getAllSymbols(std::vector<Symbol *> &syms) const {
    syms = symbols_;
    return true;
}

Symbol * Variable::getFirstSymbol() const
{
    assert( symbols_.size()>0 );
    return symbols_[0];
}

DLLEXPORT bool Variable::addMangledName(string name, bool isPrimary) 
{
    // Check to see if we're duplicating
    for (unsigned i = 0; i < mangledNames_.size(); i++) {
        if (mangledNames_[i] == name)
            return false;
    }

    if (isPrimary) {
        std::vector<std::string>::iterator iter = mangledNames_.begin();
        mangledNames_.insert(iter, name);
    }
    else
        mangledNames_.push_back(name);

    /*
      // Need to create symbol for this new name
      if (getModule()->exec()) {
      getModule()->exec()->updateIndices(this, name, Symtab::mangledName);
      }
    */
    
    return true;
}																	

DLLEXPORT bool Variable::addPrettyName(string name, bool isPrimary) 
{
    // Check to see if we're duplicating
    for (unsigned i = 0; i < prettyNames_.size(); i++) {
        if (prettyNames_[i] == name)
            return false;
    }

    if (isPrimary) {
        std::vector<std::string>::iterator iter = prettyNames_.begin();
        prettyNames_.insert(iter, name);
    }
    else
        prettyNames_.push_back(name);

    /*
      // Need to create symbol for this new name
    if (getModule()->exec()) {
        getModule()->exec()->updateIndices(this, name, Symtab::prettyName);
    }
    */    
    return true;
}																	

DLLEXPORT bool Variable::addTypedName(string name, bool isPrimary) 
{
    // Check to see if we're duplicating
    for (unsigned i = 0; i < typedNames_.size(); i++) {
        if (typedNames_[i] == name)
            return false;
    }

    if (isPrimary) {
        std::vector<std::string>::iterator iter = typedNames_.begin();
        typedNames_.insert(iter, name);
    }
    else
        typedNames_.push_back(name);
    /*
      // Need to create symbol for this new name
    if (getModule()->exec()) {
        getModule()->exec()->updateIndices(this, name, Symtab::typedName);
    }
    */

    return true;
}																	

DLLEXPORT void Variable::setType(Type *type)
{
   type_ = type;
}

DLLEXPORT Type* Variable::getType()
{
   return type_;
=======
>>>>>>> c46ab46c
}<|MERGE_RESOLUTION|>--- conflicted
+++ resolved
@@ -56,172 +56,15 @@
     Variable *var = new Variable();
     var->addSymbol(sym);
     return var;
-<<<<<<< HEAD
 }
 
-Offset Variable::getAddress() const {
-    return address_;
-}
-
-Module *Variable::getModule() const {
-    return module_;
-}
-
-bool Variable::addSymbol(Symbol *sym) {
-    if (address_ == 0) 
-        address_ = sym->getAddr();
-    else
-        assert(address_ == sym->getAddr());
-
-    // We keep a "primary" module, which is defined as "anything not DEFAULT_MODULE".
-    if (module_ == NULL) {
-        module_ = sym->getModule();
-    }
-    else if (module_->fileName() == "DEFAULT_MODULE") {
-        module_ = sym->getModule();
-    }
-    // else keep current module.
-
-    symbols_.push_back(sym);
-
-    // We need to add the symbol names (if they aren't there already)
-    // We can have multiple identical names - for example, there are
-    // often two symbols for main (static and dynamic symbol table)
-    
-    bool found = false;
-    for (unsigned j = 0; j < mangledNames_.size(); j++) {
-        if (sym->getMangledName() == mangledNames_[j]) {
-            found = true;
-            break;
-        }
-    }
-    if (!found) mangledNames_.push_back(sym->getMangledName());
-
-    found = false;
-
-    for (unsigned j = 0; j < prettyNames_.size(); j++) {
-        if (sym->getPrettyName() == prettyNames_[j]) {
-            found = true;
-            break;
-        }
-    }
-    if (!found) prettyNames_.push_back(sym->getPrettyName());
-
-    found = false;
-    for (unsigned j = 0; j < typedNames_.size(); j++) {
-        if (sym->getTypedName() == typedNames_[j]) {
-            found = true;
-            break;
-        }
-    }
-    if (!found) typedNames_.push_back(sym->getTypedName());;
-
-    return true;
-}
-
-bool Variable::removeSymbol(Symbol *sym) {
-    std::vector<Symbol *>::iterator iter;
-    for (iter = symbols_.begin(); iter != symbols_.end(); iter++) {
-        if (*iter == sym) {
-            symbols_.erase(iter);
-            return true;
-        }
-    }
-    return false;
-}
-
-bool Variable::getAllSymbols(std::vector<Symbol *> &syms) const {
-    syms = symbols_;
-    return true;
-}
-
-Symbol * Variable::getFirstSymbol() const
-{
-    assert( symbols_.size()>0 );
-    return symbols_[0];
-}
-
-DLLEXPORT bool Variable::addMangledName(string name, bool isPrimary) 
-{
-    // Check to see if we're duplicating
-    for (unsigned i = 0; i < mangledNames_.size(); i++) {
-        if (mangledNames_[i] == name)
-            return false;
-    }
-
-    if (isPrimary) {
-        std::vector<std::string>::iterator iter = mangledNames_.begin();
-        mangledNames_.insert(iter, name);
-    }
-    else
-        mangledNames_.push_back(name);
-
-    /*
-      // Need to create symbol for this new name
-      if (getModule()->exec()) {
-      getModule()->exec()->updateIndices(this, name, Symtab::mangledName);
-      }
-    */
-    
-    return true;
-}																	
-
-DLLEXPORT bool Variable::addPrettyName(string name, bool isPrimary) 
-{
-    // Check to see if we're duplicating
-    for (unsigned i = 0; i < prettyNames_.size(); i++) {
-        if (prettyNames_[i] == name)
-            return false;
-    }
-
-    if (isPrimary) {
-        std::vector<std::string>::iterator iter = prettyNames_.begin();
-        prettyNames_.insert(iter, name);
-    }
-    else
-        prettyNames_.push_back(name);
-
-    /*
-      // Need to create symbol for this new name
-    if (getModule()->exec()) {
-        getModule()->exec()->updateIndices(this, name, Symtab::prettyName);
-    }
-    */    
-    return true;
-}																	
-
-DLLEXPORT bool Variable::addTypedName(string name, bool isPrimary) 
-{
-    // Check to see if we're duplicating
-    for (unsigned i = 0; i < typedNames_.size(); i++) {
-        if (typedNames_[i] == name)
-            return false;
-    }
-
-    if (isPrimary) {
-        std::vector<std::string>::iterator iter = typedNames_.begin();
-        typedNames_.insert(iter, name);
-    }
-    else
-        typedNames_.push_back(name);
-    /*
-      // Need to create symbol for this new name
-    if (getModule()->exec()) {
-        getModule()->exec()->updateIndices(this, name, Symtab::typedName);
-    }
-    */
-
-    return true;
-}																	
-
-DLLEXPORT void Variable::setType(Type *type)
+void Variable::setType(Type *type)
 {
    type_ = type;
 }
 
-DLLEXPORT Type* Variable::getType()
+Type* Variable::getType()
 {
+   module_->exec()->parseTypesNow();
    return type_;
-=======
->>>>>>> c46ab46c
 }