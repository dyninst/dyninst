--- conflicted
+++ resolved
@@ -30,10 +30,6 @@
  */
 
 
-<<<<<<< HEAD
-
-=======
->>>>>>> 41da13ce
 #if !defined(_emit_Win_h_)
 #define _emit_Win_h_
 
@@ -66,10 +62,7 @@
     unsigned int NumOfAllowedSecInDosHeader();
     PIMAGE_SECTION_HEADER CreateSecHeader(unsigned int size,PIMAGE_SECTION_HEADER preSecHdr);
     bool AlignSection(PIMAGE_SECTION_HEADER p);
-<<<<<<< HEAD
-=======
     bool writeImpTable(Symtab*);
->>>>>>> 41da13ce
     bool isMoveAhead;//variable indicating whether or not we need to move things ahead to Dos Stub Area
 
 	void (*err_func_)(const char*);
