--- conflicted
+++ resolved
@@ -43,13 +43,6 @@
 #include "debug_common.h"
 #include "Type-mem.h"
 #include <boost/bind.hpp>
-<<<<<<< HEAD
-#include <cilk/cilk.h>
-#include "elfutils/libdw.h"
-#include <atomic>
-=======
-#include "elfutils/libdw.h"
->>>>>>> 401c6673
 #include <elfutils/libdw.h>
 
 using namespace Dyninst;
@@ -143,27 +136,12 @@
             continue;
 
         push();
-//        DwarfWalker mod_walker(*this);
-//        pop();
-<<<<<<< HEAD
-//        bool ret = /*cilk_spawn */mod_walker.parseModule(false, fixUnknownMod);
         bool ret = parseModule(false, fixUnknownMod);
         pop();
-        if(!ret) {
-//            cilk_sync;
-=======
-        bool ret = parseModule(false, fixUnknownMod);
-        pop();
-        if(!ret) {
->>>>>>> 401c6673
-            return false;
-        }
+        if (!ret) return false;
         compile_offset = next_cu_header;
     }
-<<<<<<< HEAD
-//    cilk_sync;
-=======
->>>>>>> 401c6673
+
     /* Iterate over the compilation-unit headers for .debug_info. */
     for(Dwarf_Off cu_off = 0;
             dwarf_nextcu(dbg(), cu_off, &next_cu_header, &cu_header_length,
@@ -174,27 +152,12 @@
             continue;
 
         push();
-//        DwarfWalker mod_walker(*this);
-//        pop();
-<<<<<<< HEAD
-//        bool ret = /*cilk_spawn */ mod_walker.parseModule(true, fixUnknownMod);
         bool ret = parseModule(true, fixUnknownMod);
         pop();
-        if(!ret) {
-//            cilk_sync;
-=======
-        bool ret = parseModule(true, fixUnknownMod);
-        pop();
-        if(!ret) {
->>>>>>> 401c6673
-            return false;
-        }
+        if (!ret) return false;
         compile_offset = next_cu_header;
-    }
-<<<<<<< HEAD
+    }       
 //    cilk_sync;
-=======
->>>>>>> 401c6673
     if (!fixUnknownMod)
         return true;
 
@@ -2528,11 +2491,6 @@
 
 typeId_t DwarfWalker::get_type_id(Dwarf_Off offset, bool is_info)
 {
-<<<<<<< HEAD
-    static std::atomic<typeId_t> next_type_id(0);
-=======
-    static typeId_t next_type_id = 0;
->>>>>>> 401c6673
   auto& type_ids = is_info ? info_type_ids_ : types_type_ids_;
   auto it = type_ids.find(offset);
   if (it != type_ids.end())
