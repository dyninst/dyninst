--- conflicted
+++ resolved
@@ -2723,11 +2723,6 @@
 void DwarfWalker::setFuncReturnType() {
     dwarf_printf("(0x%lx) In setFuncReturnType().\n", id());
    boost::shared_ptr<Type> returnType;
-<<<<<<< HEAD
-   if (!curFunc()->getReturnType(Type::share)) {
-=======
-   boost::unique_lock<dyn_mutex> l(curFunc()->ret_lock);
->>>>>>> d7047e2d
       getReturnType(false, returnType);
       if (returnType)
          curFunc()->setReturnType(returnType);
