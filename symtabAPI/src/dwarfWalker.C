/*
 * See the dyninst/COPYRIGHT file for copyright information.
 * 
 * We provide the Paradyn Tools (below described as "Paradyn")
 * on an AS IS basis, and do not warrant its validity or performance.
 * We reserve the right to update, modify, or discontinue this
 * software at any time.  We shall have no obligation to supply such
 * updates or modifications or any other form of support to you.
 * 
 * By your use of Paradyn, you understand and agree that we (or any
 * other person or entity with proprietary rights in Paradyn) are
 * under no obligation to provide either maintenance services,
 * update services, notices of latent defects, or correction of
 * defects for Paradyn.
 * 
 * This library is free software; you can redistribute it and/or
 * modify it under the terms of the GNU Lesser General Public
 * License as published by the Free Software Foundation; either
 * version 2.1 of the License, or (at your option) any later version.
 * 
 * This library is distributed in the hope that it will be useful,
 * but WITHOUT ANY WARRANTY; without even the implied warranty of
 * MERCHANTABILITY or FITNESS FOR A PARTICULAR PURPOSE.  See the GNU
 * Lesser General Public License for more details.
 * 
 * You should have received a copy of the GNU Lesser General Public
 * License along with this library; if not, write to the Free Software
 * Foundation, Inc., 51 Franklin Street, Fifth Floor, Boston, MA 02110-1301 USA
 */

#include "dwarfWalker.h"
#include "headers.h"
#include "Module.h"
#include "Symtab.h"
#include "Collections.h"
#include "dwarf.h"
#include "Object.h"
#include "Object-elf.h"
#include "Function.h"
#include "debug.h"
#include "dwarfExprParser.h"
#include "pathName.h"
#include "debug_common.h"
#include "Type-mem.h"
#include <boost/bind.hpp>
<<<<<<< HEAD
#include <elfutils/libdw.h>
#include <tbb/parallel_for_each.h>
#include <cilk/cilk.h>
=======
#include "elfutils/libdw.h"
#include <atomic>
#include <elfutils/libdw.h>
#include <tbb/parallel_for_each.h>

#ifdef ENABLE_RACE_DETECTION
#include <cilk/cilk.h>
#endif
>>>>>>> 8ec9fd72

using namespace Dyninst;
using namespace SymtabAPI;
using namespace DwarfDyninst;
using namespace std;

#define DWARF_FAIL_RET_VAL(x, v) {                                      \
      int status = (x);                                                 \
      if (status != 0) {                                                \
         types_printf("[%s:%d]: libdwarf returned %d, ret false\n",     \
                 FILE__, __LINE__, status);                             \
         return (v);                                                    \
      }                                                                 \
   }
#define DWARF_FAIL_RET(x) DWARF_FAIL_RET_VAL(x, false)

#define DWARF_ERROR_RET_VAL(x, v) {                                     \
      int status = (x);                                                 \
      if (status == 1 /*DW_DLV_ERROR*/) {                               \
         types_printf("[%s:%d]: parsing failure, ret false\n",          \
                 FILE__, __LINE__);                                     \
         return (v);                                                    \
      }                                                                 \
   }
#define DWARF_ERROR_RET(x) DWARF_ERROR_RET_VAL(x, false)

#define DWARF_CHECK_RET_VAL(x, v) {                                     \
      if (x) {                                                          \
         types_printf("[%s:%d]: parsing failure, ret false\n",          \
                 FILE__, __LINE__);                                     \
         return (v);                                                    \
      }                                                                 \
   }
#define DWARF_CHECK_RET(x) DWARF_CHECK_RET_VAL(x, false)

DwarfWalker::DwarfWalker(Symtab *symtab, ::Dwarf * dbg) :
   DwarfParseActions(symtab, dbg),
   is_mangled_name_(false),
   modLow(0),
   modHigh(0),
   cu_header_length(0),
   version(0),
   abbrev_offset(0),
   addr_size(0),
   offset_size(0),
   extension_size(0),
   signature(),
   typeoffset(0),
   next_cu_header(0),
   compile_offset(0)
{
}

DwarfWalker::~DwarfWalker() {
}


bool DwarfWalker::parse() {
    dwarf_printf("Parsing DWARF for %s\n",filename().c_str());

    /* Start the dwarven debugging. */
    Module *fixUnknownMod = NULL;
    mod() = NULL;

    /* Prepopulate type signatures for DW_FORM_ref_sig8 */
    findAllSig8Types();

    /* First .debug_types (0), then .debug_info (1).
     * In DWARF4, only .debug_types contains DW_TAG_type_unit,
     * but DWARF5 is considering them for .debug_info too.*/

    /* NB: parseModule used to compute compile_offset as 11 bytes before the
     * first die offset, to account for the header.  This would need 23 bytes
     * instead for 64-bit format DWARF, and even more for type units.
     * (See DWARF4 sections 7.4 & 7.5.1.)
     * But more directly, we know the first CU is just at 0x0, and each
     * following CU is already reported in next_cu_header.
     */
    compile_offset = next_cu_header = 0;

    /* Iterate over the compilation-unit headers for .debug_types. */
    uint64_t type_signaturep;
    std::vector<Dwarf_Die> module_dies;
    for(Dwarf_Off cu_off = 0;
            dwarf_next_unit(dbg(), cu_off, &next_cu_header, &cu_header_length,
                NULL, &abbrev_offset, &addr_size, &offset_size,
                &type_signaturep, NULL) == 0;
            cu_off = next_cu_header)
    {
        if(!dwarf_offdie_types(dbg(), cu_off + cu_header_length, &current_cu_die))
            continue;
<<<<<<< HEAD
=======

#if 0
        push();
        bool ret = parseModule(false, fixUnknownMod);
        pop();
        if(!ret) return false;
#endif
>>>>>>> 8ec9fd72
        module_dies.push_back(current_cu_die);
        compile_offset = next_cu_header;
    }

    /* Iterate over the compilation-unit headers for .debug_info. */
    for(Dwarf_Off cu_off = 0;
            dwarf_nextcu(dbg(), cu_off, &next_cu_header, &cu_header_length,
                &abbrev_offset, &addr_size, &offset_size) == 0;
            cu_off = next_cu_header)
    {
        if(!dwarf_offdie(dbg(), cu_off + cu_header_length, &current_cu_die))
            continue;
<<<<<<< HEAD
=======

#if 0
        push();
        bool ret = parseModule(true, fixUnknownMod);
        pop();
        if(!ret) return false;
#endif
>>>>>>> 8ec9fd72
        module_dies.push_back(current_cu_die);
        compile_offset = next_cu_header;
    }

//    std::for_each(module_dies.begin(), module_dies.end(), [&](Dwarf_Die cur) {
<<<<<<< HEAD
    tbb::parallel_for_each(module_dies, [&](Dwarf_Die cur) {
=======
#ifdef ENABLE_RACE_DETECTION
    cilk_for
#else
#pragma omp parallel for
    for
#endif
      (unsigned int i = 0; i < module_dies.size(); i++) {
	Dwarf_Die cur = module_dies[i];
>>>>>>> 8ec9fd72
        int local_fd = open(symtab()->file().c_str(), O_RDONLY);
        Dwarf* temp_dwarf = dwarf_begin(local_fd, DWARF_C_READ);
        DwarfWalker w(symtab_, temp_dwarf);
        w.push();
        bool ok = w.parseModule(cur, fixUnknownMod);
        w.pop();
        dwarf_end(temp_dwarf);
        close(local_fd);
<<<<<<< HEAD
//        return ok;
    });
=======
    }

>>>>>>> 8ec9fd72
    if (!fixUnknownMod)
        return true;

    dwarf_printf("Fixing types for final module %s\n", fixUnknownMod->fileName().c_str());

   /* Fix type list. */
   typeCollection *moduleTypes = typeCollection::getModTypeCollection(fixUnknownMod);
   if(!moduleTypes) return false;
   auto typeIter =  moduleTypes->typesByID.begin();
   for (;typeIter!=moduleTypes->typesByID.end();typeIter++)
   {
      typeIter->second->fixupUnknowns(fixUnknownMod);
   } /* end iteration over types. */

   /* Fix the types of variables. */
   std::string variableName;
   auto variableIter = moduleTypes->globalVarsByName.begin();
   for (;variableIter!=moduleTypes->globalVarsByName.end();variableIter++)
   {
      if (variableIter->second->getDataClass() == dataUnknownType &&
          moduleTypes->findType( variableIter->second->getID() ) != NULL )
      {
         moduleTypes->globalVarsByName.insert(std::make_pair( variableIter->first ,
             moduleTypes->findType( variableIter->second->getID() )));
      } /* end if data class is unknown but the type exists. */
   } /* end iteration over variables. */

    moduleTypes->setDwarfParsed();
    return true;
}

bool DwarfWalker::parseModule(Dwarf_Die moduleDIE, Module *&fixUnknownMod) {

    /* Make sure we've got the right one. */
    Dwarf_Half moduleTag;
    moduleTag = dwarf_tag(&moduleDIE);

    if (moduleTag != DW_TAG_compile_unit
            && moduleTag != DW_TAG_partial_unit
            && moduleTag != DW_TAG_type_unit)
        return false;

    /* Extract the name of this module. */
    std::string moduleName;
    if (!findDieName(dbg(), moduleDIE, moduleName)) return false;

    if (moduleName.empty() && moduleTag == DW_TAG_type_unit) {
        uint64_t sig8 = * reinterpret_cast<uint64_t*>(&signature);
        char buf[20];
        snprintf(buf, sizeof(buf), "{%016llx}", (long long) sig8);
        moduleName = buf;
    }

    if (moduleName.empty()) {
        moduleName = "{ANONYMOUS}";
    }

    dwarf_printf("Next DWARF module: %s with DIE %p and tag %d\n", moduleName.c_str(), moduleDIE, moduleTag);

    /* Set the language, if any. */
    Dwarf_Attribute languageAttribute;
    //DWARF_ERROR_RET(dwarf_attr( moduleDIE, DW_AT_language, & languageAttribute, NULL ));
    dwarf_attr(&moduleDIE, DW_AT_language, &languageAttribute);

    // Set low and high ranges; this can fail, so don't check return addr.
    setEntry(moduleDIE);

    // These may not be set.
    Address tempModLow, tempModHigh;
    modLow = modHigh = 0;
    if (findConstant(DW_AT_low_pc, tempModLow, entry(), dbg())) {
        modLow = convertDebugOffset(tempModLow);
    }
    if (findConstant(DW_AT_high_pc, tempModHigh, entry(), dbg())) {
        modHigh = convertDebugOffset(tempModHigh);
    }

    setModuleFromName(moduleName);

    //dwarf_printf("Mapped to Symtab module %s\n", mod()->fileName().c_str());

    if (!fixUnknownMod)
        fixUnknownMod = mod();

    if (!parse_int(moduleDIE, true))
        return false;

    return true;

}

void DwarfParseActions::setModuleFromName(std::string moduleName)
{
   if (!symtab()->findModuleByName(mod(), moduleName))
   {
      std::string fName = extract_pathname_tail(moduleName);
      if (!symtab()->findModuleByName(mod(), fName)) {
         moduleName = symtab()->file();
         if (!symtab()->findModuleByName(mod(), moduleName)) {
            mod() = (symtab()->getDefaultModule());
         }
      }
   }
}

bool DwarfWalker::buildSrcFiles(::Dwarf * /*dbg*/, Dwarf_Die entry, StringTablePtr srcFiles) {
    size_t cnt = 0;
    Dwarf_Files * df;
    int ret = dwarf_getsrcfiles(&entry, &df, &cnt);
    if(ret==-1) return true;

    if(!srcFiles->empty()) {
        return true;
    } // already parsed, the module had better be right.
    srcFiles->push_back("Unknown file");

    for (unsigned i = 1; i < cnt; ++i) {
        auto filename = dwarf_filesrc(df, i, NULL, NULL);
        srcFiles->push_back(filename);
    }
    return true;
}


// As mentioned in the header, this is separate from parse()
// so we can have a non-Context-creating parse method that reuses
// the Context from the parent. This allows us to pass in current
// function, etc. without the Context stack exploding
bool DwarfWalker::parse_int(Dwarf_Die e, bool p) {
    dwarf_printf("PARSE_INT entry, context size %d\n", stack_size());
    // We escape the loop by checking parseSibling() after
    // parsing this DIE and its children, if any
    while(1) {
        ContextGuard cg(*this);

        setEntry(e);
        setParseSibling(p);

        if (!findTag())
            return false;
        if (!findOffset())
            return false;
        name_.clear();
        setMangledName(false);

        dwarf_printf("(0x%lx) Parsing entry %p with context size %d, func %p, encl %p\n",
                id(),
                e,
                stack_size(),
                curFunc(),
                //                   (curFunc() && !curFunc()->getAllMangledNames().empty()) ?
                //curFunc()->getAllMangledNames()[0].c_str() : "<null>",
                curEnclosure());

        bool ret = false;

        // BLUEGENE BUG HACK
#if defined(os_bg)
        if (tag() == DW_TAG_base_type ||
                tag() == DW_TAG_const_type ||
                tag() == DW_TAG_pointer_type) {
            // XLC compilers nest a bunch of stuff under an invented function; however,
            // this is broken (they don't close the function properly). If we see a
            // tag like this, close off the previous function immediately
            clearFunc();
        }
#endif

        switch(tag()) {
            case DW_TAG_subprogram:
            case DW_TAG_entry_point:
                ret = parseSubprogram(NormalFunc);
                break;
            case DW_TAG_inlined_subroutine:
                ret = parseSubprogram(InlinedFunc);
                break;
            case DW_TAG_lexical_block:
                ret = parseLexicalBlock();
                break;
            case DW_TAG_common_block:
                ret = parseCommonBlock();
                break;
            case DW_TAG_constant:
                ret = parseConstant();
                break;
            case DW_TAG_variable:
                ret = parseVariable();
                break;
            case DW_TAG_formal_parameter:
                ret = parseFormalParam();
                break;
            case DW_TAG_base_type:
                ret = parseBaseType();
                break;
            case DW_TAG_typedef:
                ret = parseTypedef();
                break;
            case DW_TAG_array_type:
                ret = parseArray();
                break;
            case DW_TAG_subrange_type:
                ret = parseSubrange();
                break;
            case DW_TAG_enumeration_type:
                ret = parseEnum();
                break;
            case DW_TAG_inheritance:
                ret = parseInheritance();
                break;
            case DW_TAG_structure_type:
            case DW_TAG_union_type:
            case DW_TAG_class_type:
                ret = parseStructUnionClass();
                break;
            case DW_TAG_enumerator:
                ret = parseEnumEntry();
                break;
            case DW_TAG_member:
                ret = parseMember();
                break;
            case DW_TAG_const_type:
            case DW_TAG_packed_type:
            case DW_TAG_volatile_type:
                ret = parseConstPackedVolatile();
                break;
            case DW_TAG_subroutine_type:
                /* If the pointer specifies argument types, this DIE has
                   children of those types. */
            case DW_TAG_ptr_to_member_type:
            case DW_TAG_pointer_type:
            case DW_TAG_reference_type:
                ret = parseTypeReferences();
                break;
            case DW_TAG_compile_unit:
                dwarf_printf("(0x%lx) Compilation unit, parsing children\n", id());
                // Parse child
                ret = parseChild();
                break;
            case DW_TAG_partial_unit:
                dwarf_printf("(0x%lx) Partial unit, parsing children\n", id());
                // Parse child
                ret = parseChild();
                break;
            case DW_TAG_type_unit:
                dwarf_printf("(0x%lx) Type unit, parsing children\n", id());
                // Parse child
                ret = parseChild();
                break;
            default:
                dwarf_printf("(0x%lx) Warning: unparsed entry with tag %x\n",
                        id(), tag());
                ret = true;
                break;
        }

        dwarf_printf("Finished parsing 0x%lx, ret %d, parseChild %d, parseSibling %d\n",
                id(), ret, parseChild(), parseSibling());

        if (ret && parseChild() ) {
            // Parse children
            Dwarf_Die childDwarf;
            Dwarf_Die e  = entry();
            int status = dwarf_child( &e, & childDwarf);
            if(status == -1)
                return false;
            if (status == 0) {
                if (!parse_int(childDwarf, true))
                    return false;
            }
        }

        if (!parseSibling()) {
            dwarf_printf("(0x%lx) Skipping sibling parse\n", id());
            break;
        }

        dwarf_printf("(0x%lx) Asking for sibling\n", id());

        Dwarf_Die siblingDwarf;
        int status = dwarf_siblingof(&e, &siblingDwarf);
        DWARF_CHECK_RET(status == -1);

        if (status == 1) {
            break;
        }
        e = siblingDwarf;
    }

    dwarf_printf("PARSE_INT exit, context size %d\n", stack_size());
    return true;
}

bool DwarfWalker::parseCallsite()
{
    int has_line = 0, has_file = 0;
    Dwarf_Die e = entry();
    has_file = dwarf_hasattr(&e, DW_AT_call_file);
    if (!has_file)
        return true;
    has_line = dwarf_hasattr(&e, DW_AT_call_line);
    if (!has_line)
        return true;

    std::string inline_file;
    bool result = findString(DW_AT_call_file, inline_file);
    if (!result)
        return false;

    Dyninst::Offset inline_line;
    result = findConstant(DW_AT_call_line, inline_line, e, dbg());
    if (!result)
        return false;

    InlinedFunction *ifunc = static_cast<InlinedFunction *>(curFunc());
    //    cout << "Found inline call site in func (0x" << hex << id() << ") "
    //         << curFunc()->getName() << " at " << curFunc()->getOffset() << dec
    //         << ", file " << inline_file << ": " << inline_line << endl;
    ifunc->setFile(inline_file);
    ifunc->callsite_line = inline_line;
    return true;
}

bool DwarfWalker::setFunctionFromRange(inline_t func_type)
{
   //Use the lowest range as an entry for symbol matching
   Address lowest = 0x0;
   bool set_lowest = false;
   if (!hasRanges()) {
     dwarf_printf("(0x%lx) setFunctionFromRange has no ranges, returning false\n", id());

      return false;
   }
   for (range_set_t::iterator i = ranges_begin(); i != ranges_end(); i++) {
      if (!set_lowest) {
         lowest = i->first;
         set_lowest = true;
         continue;
      }
      if (lowest > i->first)
         lowest = i->first;
   }
   if (!set_lowest) {
      //No ranges.  Don't panic, this is probably an abstract origin or specification
      // we'll get to it latter if it's really used.
     dwarf_printf("(0x%lx) setFunctionFromRange has ranges, but no lowest, returning false\n", id());
      return false;
   }

   if (func_type == InlinedFunc) {
      return createInlineFunc();
   }

   //Try to associate the function with existing symbols
   setFuncFromLowest(lowest);


   return true;
}

void DwarfWalker::setFuncFromLowest(Address lowest) {
   Function *f = NULL;
   bool result = symtab()->findFuncByEntryOffset(f, lowest);
   if (result) {
      dwarf_printf("(0x%lx) Lookup by offset 0x%lx identifies %p\n",
                   id(), lowest, curFunc());
      setFunc(f);
   } else {
     dwarf_printf("(0x%lx) Lookup by offset 0x%lx failed\n", id(), lowest);
   }
}

bool DwarfWalker::createInlineFunc() {
   FunctionBase *parent = curFunc();
   if (parent) {
         InlinedFunction *ifunc = new InlinedFunction(parent);
         setFunc(ifunc);
//         cout << "Created new inline, parent is " << parent->getName() << endl;
         return true;
      } else {
         //InlinedSubroutine without containing subprogram.  Weird.
         dwarf_printf("(0x%lx) setFunctionFromRange found inline without parent, returning false\n", id());
         return false;
      }
}

void DwarfParseActions::addMangledFuncName(std::string name)
{
   curFunc()->addMangledName(name, true, true);
}
void DwarfParseActions::addPrettyFuncName(std::string name)
{
   curFunc()->addPrettyName(name, true, true);
}

void restore(int old) {
    common_debug_dwarf = old;
}
bool DwarfWalker::parseSubprogram(DwarfWalker::inline_t func_type) {
   bool name_result;
   int old = common_debug_dwarf;
   boost::shared_ptr<void> guard(static_cast<void*>(0), bind(restore, old));
//   common_debug_dwarf = 1;
   dwarf_printf("(0x%lx) parseSubprogram entry\n", id());
    parseRangeTypes(dbg(), entry());
   setFunctionFromRange(func_type);

   // Name first
   FunctionBase *func = curFunc();
   name_result = findFuncName();
//    if(func) cout << hex << "Begin parseSubprogram for (" << id() << ") " << func->getName() << " at " << func->getOffset() << dec << endl;
   if (curEnclosure() && !func) {
      // This is a member function; create the type entry
      // Since curFunc is false, we're not going back to reparse this
      // entry with a function object.
      Type *ftype = NULL;
      getReturnType(false, ftype);
      addFuncToContainer(ftype);
      dwarf_printf("(0x%lx) parseSubprogram not parsing member function's children\n", id());

      setParseChild(false);
   }

   //curFunc will be set if we're parsing a defined object, or
   // if we're recursively parsing a specification or abstract
   // entry under a defined object.  It'll be unset if we're
   // parsing a specification or abstract entry at the top-level
   //This keeps us from parsing abstracts or specifications until
   // we need them.
   if (!func) {
      dwarf_printf("(0x%lx) parseSubprogram not parsing children b/c curFunc() NULL\n", id());
      setParseChild(false);
      return true;
   }

   if (parsedFuncs.find(func) != parsedFuncs.end()) {
      dwarf_printf("(0x%lx) parseSubprogram not parsing children b/c curFunc() not in parsedFuncs\n", id());
      if(name_result) {
	  dwarf_printf("\tname is %s\n", curName().c_str());
      }
      setParseChild(false);
      return true;
   }

   if (name_result && !curName().empty()) {
      dwarf_printf("(0x%lx) Identified function name as %s\n", id(), curName().c_str());
      if (isMangledName()) {
	  func->addMangledName(curName(), true);
      }
      // Only keep pretty names around for inlines, which probably don't have mangled names
      else {
//          printf("(0x%lx) Adding %s as pretty name to inline at 0x%lx\n", id(), curName().c_str(), func->getOffset());
          dwarf_printf("(0x%lx) Adding as pretty name to inline\n", id());
          func->addPrettyName(curName(), true);
      }
   }

   //Collect callsite information for inlined functions.
   if (func_type == InlinedFunc) {
//       cout << "Parsing callsite for (0x" << hex << id() << ") " << curName() << " at " << func->getOffset() << dec << endl;
      parseCallsite();
   }

   // Get the return type
   setFuncReturnType();

   // Get range information
   if (hasRanges()) {
       setRanges(func);
   }
   // Dwarf outlines some function information. You have the base entry, which contains
   // address ranges, frame base information, and optionally a "abstract origin"
   // or "specification" entry that points to more information.
   // We want to skip parsing specification or abstract entries until we have
   // the base entry and can find/create the corresponding function object.


   // Get the frame base if it exists
   if (!getFrameBase())
       return false;

   // Parse parent nodes and their children but not their sibling
   bool hasAbstractOrigin = false;
   if (!handleAbstractOrigin(hasAbstractOrigin))
       return false;
   if (hasAbstractOrigin) {
      dwarf_printf("(0x%lx) Parsing abstract parent\n", id());
      if (!parse_int(abstractEntry(), false))
          return false;
   }
   // An abstract origin will point to a specification if it exists
   // This can actually be three-layered, so backchain again
   bool hasSpecification = false;
   if (!handleSpecification(hasSpecification))
       return false;
   if ( hasSpecification ) {
      dwarf_printf("(0x%lx) Parsing specification entry\n", id());
      if (!parse_int(specEntry(), false))
          return false;
   }

   parsedFuncs.insert(func);
    if (func_type == InlinedFunc) {
//        cout << "End parseSubprogram for inlined func " << curName() << " at " << func->getOffset() << endl;
    }

   return true;
}

void DwarfWalker::setRanges(FunctionBase *func) {
   if(func->ranges.empty()) {
	   Address last_low = 0, last_high = 0;
//       func->ranges.reserve(rangesSize());
	   for (auto i = ranges_begin(); i != ranges_end(); i++) {
//           cerr << "Adding " << rangesSize() << " ranges\n";
	       Address low = i->first;
	       Address high = i->second;
	       if (last_low == low && last_high == high)
		   continue;
	       last_low = low;
	       last_high = high;

           func->ranges.push_back(FuncRange(low, high - low, curFunc()));
	   }
    }
}

pair<AddressRange, bool> DwarfWalker::parseHighPCLowPC(::Dwarf * dbg, Dwarf_Die entry)
{
    Dwarf_Addr low, high;
    int low_result = dwarf_lowpc(&entry, &low);
    int high_result = dwarf_highpc(&entry, &high);
    bool ok = (low_result == 0) &&
            (high_result == 0) &&
            (low != 0) &&
            (high != 0);

    return make_pair(AddressRange(low, high), ok);
//    Dwarf_Attribute hasLow;
//
//    Dwarf_Attribute hasHigh;
//    std::pair<AddressRange, bool> result = make_pair(AddressRange(0,0), false);
//    if(dwarf_attr(&entry, DW_AT_low_pc, &hasLow) == NULL) return result;
//    if(dwarf_attr(&entry, DW_AT_high_pc, &hasHigh) == NULL) return result;
//
//    Address low, high;
//    if (!findConstant(DW_AT_low_pc, low, entry, dbg)) return result;
//    if (!findConstant(DW_AT_high_pc, high, entry, dbg)) return result;
//    Dwarf_Half form = dwarf_whatform(&hasHigh);
//    if(form==0) return result;
//
//    if(form != DW_FORM_addr)
//    {
//        high += low;
//    }
//    // Don't add 0,0; it's not a real range but a sign something went wrong.
//    if(low || high)
//    {
//        dwarf_printf("Lexical block from 0x%lx to 0x%lx\n", low, high);
//        result = make_pair(AddressRange(low, high), true);
//    }
//    return result;
}

bool DwarfWalker::parseRangeTypes(Dwarf * dbg, Dwarf_Die die) {
   dwarf_printf("(0x%lx) Parsing ranges\n", id());

   clearRanges();
    std::vector<AddressRange> newRanges = getDieRanges(dbg, die, modLow);
//    cerr << "parseRangeTypes generating new ranges, size is " << newRanges.size()
//         << ", DIE offset is " << die.addr << endl;
    for(auto r = newRanges.begin();
        r != newRanges.end();
        ++r)
    {
        setRange(*r);
    }
   return !newRanges.empty();
}

vector<AddressRange> DwarfWalker::getDieRanges(Dwarf * dbg, Dwarf_Die die, Offset range_base) {
    std::vector<AddressRange> newRanges;

    Dwarf_Addr base;
    Dwarf_Addr start, end;
    ptrdiff_t offset = 0;
    while(1)
    {
        offset = dwarf_ranges(&die, offset, &base, &start, &end);
        if(offset < 0) return std::vector<AddressRange>();
        if(offset == 0) break;
        dwarf_printf("Lexical block from 0x%lx to 0x%lx\n", start, end);
//        printf("Lexical block from 0x%lx to 0x%lx, offset is %p, %d entries\n", start, end, offset, newRanges.size());
        newRanges.push_back(AddressRange(start, end));
    }
    return newRanges;
}

bool DwarfWalker::parseLexicalBlock() {
   dwarf_printf("(0x%lx) Parsing lexical block\n", id());
   return parseRangeTypes(dbg(), entry());
}

bool DwarfWalker::parseCommonBlock() {
   dwarf_printf("(0x%lx) Parsing common block\n", id());

   std::string commonBlockName;
   if (!findDieName(dbg(), entry(), commonBlockName)) return false;
   Symbol* commonBlockVar = findSymbolForCommonBlock(commonBlockName);
   if(!commonBlockVar)
   {
     return false;
   }


   typeCommon *commonBlockType = getCommonBlockType(commonBlockName);

   setCommon(commonBlockType);

   return true;
}

Symbol *DwarfWalker::findSymbolForCommonBlock(const string &commonBlockName) {
   return findSymbolByName(commonBlockName, Symbol::ST_OBJECT);
}

typeCommon *DwarfWalker::getCommonBlockType(string &commonBlockName) {
   typeCommon *commonBlockType = NULL;

   commonBlockType = dynamic_cast<typeCommon *>(tc()->findVariableType(commonBlockName));
   if (commonBlockType == NULL) {
      commonBlockType = new typeCommon( type_id(), commonBlockName );
      tc()->addGlobalVariable(commonBlockName, commonBlockType );
   }
   return commonBlockType;
}

bool DwarfWalker::parseConstant() {
   // Right now we don't handle these
   dwarf_printf("(0x%lx) Skipping named constant/variable with constant value\n", id());
   return true;
}

bool DwarfWalker::parseVariable() {
   dwarf_printf("(0x%lx) ParseVariable entry\n", id());
   /* Acquire the name, type, and line number. */
   /* A variable may occur inside a function, as either static or local.
      A variable may occur inside a container, as C++ static member.
      A variable may not occur in either, as a global.

      For the first two cases, we need the variable's name, its type,
      its line number, and its offset or address in order to tell
      Dyninst about it.  Dyninst only needs to know the name and type
      of a global.  (Actually, it already knows the names of the globals;
      we're really just telling it the types.)

      Variables may have two entries, the second, with a _specification,
      being the only one with the location. */

   /* If this DIE has a _specification, use that for the rest of our inquiries. */
   bool hasSpecification = false;
   if (!handleSpecification(hasSpecification))
       return false;

   if (!findName(curName()))
       return false;

   removeFortranUnderscore(curName());

   /* We'll start with the location, since that's most likely to
      require the _specification. */

   std::vector<VariableLocation> locs;
   if (!decodeLocationList(DW_AT_location, NULL, locs))
       return false;
   if (locs.empty()) return true;

   for (unsigned i=0; i<locs.size(); i++) {
      //if (locs[i].stClass != storageAddr)
      //continue;
      if (locs[i].lowPC) {
         locs[i].lowPC = convertDebugOffset(locs[i].lowPC);
      }
      if (locs[i].hiPC) {
         locs[i].hiPC = convertDebugOffset(locs[i].hiPC);
      }
   }

   Type *type = NULL;
   if (!findType(type, false))
       return false;
   if(!type)
       return false;

   Dwarf_Word variableLineNo;
   bool hasLineNumber = false;
   std::string fileName;

   if (!curFunc() && !curEnclosure()) {
      createGlobalVariable(locs, type);

   } /* end if this variable is a global */
   else
   {
      if (!getLineInformation(variableLineNo, hasLineNumber, fileName))
          return false;
      if (!nameDefined()) return true;
      if (curFunc()) {
         /* We now have the variable name, type, offset, and line number.
            Tell Dyninst about it. */

         createLocalVariable(locs, type, variableLineNo, fileName);

      } /* end if a local or static variable. */
      else {
         auto ret = addStaticClassVariable(locs, type);
         return ret;
      }
   } /* end if this variable is not global */
   return true;
}

bool DwarfWalker::addStaticClassVariable(const vector<VariableLocation> &locs, Type *type) {
   if( locs[0].stClass != storageRegOffset )
   {
      dwarf_printf("(0x%lx) Adding variable to an enclosure\n", id());
      curEnclosure()->addField(curName(), type, locs[0].frameOffset);
      return true;
   }
   return false;
}

void DwarfWalker::createGlobalVariable(const vector<VariableLocation> &locs, Type *type) {
   /* The typeOffset forms a module-unique type identifier,
         so the Type look-ups by it rather than name. */
   dwarf_printf("(0x%lx) Adding global variable\n", id());

   Offset addr = 0;
   if (locs.size() && locs[0].stClass == storageAddr)
         addr = locs[0].frameOffset;
   Variable *var;
   bool result = symtab()->findVariableByOffset(var, addr);
   if (result) {
         var->setType(type);
      }
   tc()->addGlobalVariable(curName(), type);
}

void DwarfWalker::createLocalVariable(const vector<VariableLocation> &locs, Type *type,
                                      Dwarf_Word variableLineNo,
                                      const string &fileName) {
   localVar * newVariable = new localVar(curName(),
                                         type,
                                         fileName,
                                         (int) variableLineNo,
                                         curFunc());
   dwarf_printf("(0x%lx) localVariable '%s' (%p), currentFunction %p\n",
                   id(), curName().c_str(), newVariable, curFunc());

   for (unsigned int i = 0; i < locs.size(); ++i) {
         dwarf_printf("(0x%lx) (%s) Adding location %d of %d: (0x%lx - 0x%lx): %s, %s, %s, %ld\n",
                      id(), newVariable->getName().c_str(), i + 1, (int) locs.size(), locs[i].lowPC, locs[i].hiPC,
                      storageClass2Str(locs[i].stClass),
                      storageRefClass2Str(locs[i].refClass),
                      locs[i].mr_reg.name().c_str(),
                      locs[i].frameOffset);
         newVariable->addLocation(locs[i]);
      }
   curFunc()->addLocalVar(newVariable);
}

bool DwarfWalker::parseFormalParam() {
   dwarf_printf("(0x%lx) Parsing formal parameter\n", id());

   /* A formal parameter must occur in the context of a function.
      (That is, we can't do anything with a formal parameter to a
      function we don't know about.) */
   /* It's probably worth noting that a formal parameter may have a
      default value.  Since, AFAIK, Dyninst does nothing with this information,
      neither will we. */
   if (!curFunc()) {
     dwarf_printf("(0x%lx) No function defined, returning\n", id());
     return true;
   }

   /* We need the formal parameter's name, its type, its line number,
      and its offset from the frame base in order to tell the
      rest of Dyninst about it.  A single _formal_parameter
      DIE may not have all of this information; if it does not,
      we will ignore it, hoping to catch it when it is later
      referenced as an _abstract_origin from another _formal_parameter
      DIE.  If we never find such a DIE, than there is not enough
      information to introduce it to Dyninst. */

   /* We begin with the location, since this is the attribute
      most likely to require using the _abstract_origin. */

   std::vector<VariableLocation> locs;
   if (!decodeLocationList(DW_AT_location, NULL, locs)) return false;
   if (locs.empty()) {
     dwarf_printf("(0x%lx) No locations associated with formal, returning\n", id());
     return true;
   }

   /* If the DIE has an _abstract_origin, we'll use that for the
      remainder of our inquiries. */
   bool hasAbstractOrigin;
   if (!handleAbstractOrigin(hasAbstractOrigin)) return false;
   if (hasAbstractOrigin) {
      // Clone to spec entry too
      setSpecEntry(abstractEntry());
   }

   if (!findName(curName())) return false;
   /* We can't do anything with anonymous parameters. */
   if (!nameDefined()) {
     dwarf_printf("(0x%lx) No name associated with formal, returning\n", id());
     return true;
   }

   /* Acquire the parameter's type. */
   Type *paramType = NULL;
   if (!findType(paramType, false)) return false;

   Dwarf_Word lineNo = 0;
   bool hasLineNumber = false;
   std::string fileName;
   if (!getLineInformation(lineNo, hasLineNumber, fileName)) return false;
   createParameter(locs, paramType, lineNo, fileName);

   return true;
}

void DwarfWalker::createParameter(const vector<VariableLocation> &locs,
        Type *paramType, Dwarf_Word lineNo, const string &fileName)
{
   localVar * newParameter = new localVar(curName(),
                                          paramType,
                                          fileName, (int) lineNo,
                                          curFunc());
   dwarf_printf("(0x%lx) Creating new formal parameter %s/%p (%s) (%p)\n",
                id(),
                curName().c_str(),
                paramType, paramType->getName().c_str(),
		//                ((curFunc() && !curFunc()->getAllMangledNames().empty()) ?
		//curFunc()->getAllMangledNames()[0].c_str() : ""),
                curFunc());

   for (unsigned int i = 0; i < locs.size(); ++i)
   {
      newParameter->addLocation(locs[i]);
   }

   /* This is just brutally ugly.  Why don't we take care of this invariant automatically? */

   curFunc()->addParam(newParameter);
}

bool DwarfWalker::parseBaseType() {
   if(!tc()) return false;
   dwarf_printf("(0x%lx) parseBaseType entry\n", id());

   if (!findName(curName())) return false;
   if (!nameDefined()) {
      dwarf_printf("(0x%lx) No name for type, returning early\n", id());
      return true;
   }

   unsigned size = 0;
   if (!findSize(size)) return false;

   /* Generate the appropriate built-in type; since there's no
      reliable way to distinguish between a built-in and a scalar,
      we don't bother to try. */
   typeScalar * baseType = new typeScalar( type_id(), (unsigned int) size, curName());

   /* Add the basic type to our collection. */
   typeScalar *debug = baseType;
   baseType = tc()->addOrUpdateType( baseType );
   dwarf_printf("(0x%lx) Created type %p / %s (pre add %p / %s) for id %d, size %d, in TC %p\n", id(),
                baseType, baseType->getName().c_str(),
                debug, debug->getName().c_str(),
                (int) offset(), size,
                tc());

   return true;
}

bool DwarfWalker::parseTypedef() {
   dwarf_printf("(0x%lx) parseTypedef entry\n", id());

   if (!findName(curName())) return false;

   Type *referencedType = NULL;
   if (!findType(referencedType, true)) return false;

   if (!nameDefined()) {
      if (!fixName(curName(), referencedType)) return false;
   }

    if(tc())
    {
        typeTypedef * typedefType = new typeTypedef( type_id(), referencedType, curName());
        typedefType = tc()->addOrUpdateType( typedefType );
    }

   return true;
}

bool DwarfWalker::parseArray() {
   dwarf_printf("(0x%lx) Parsing array\n", id());
   /* Two words about pgf90 arrays.

      Primus: the PGI extensions to DWARF are documented in
      '/p/paradyn/doc/External/manuals/pgf90-dwarf-arrays.txt'.

      Secundus: we ignore DW_AT_PGI_lbase, DW_AT_PGI_loffset, and DW_AT_PGI_lstride,
      even though libdwarf recognizes them, because our type modelling doesn't allow
      us to make use of this information.  Similarly, in virtually every place where
      the Portland Group extends DWARF to allow _form_block attributes encoding location
      lists, we ignore them.  We should, however, recognize these cases and ignore them
      gracefully, that is, without an error. :)
   */

   if (!findName(curName())) return false;

   // curName may get overridden by the subrange parsing code.
   // TODO: make this part of the context stack.
   std::string nameToUse = curName();

   Type *elementType = NULL;
   if (!findType(elementType, false)) return false;
   if (!elementType) return false;

   /* Find the range(s) of the elements. */
   Dwarf_Die firstRange;
    Dwarf_Die e = entry();
   int result = dwarf_child(&e, &firstRange);
    if(result != 0) return false;

//   push();

   typeArray * baseArrayType = parseMultiDimensionalArray(&firstRange,
                                                          elementType);

//   pop();

   if (!baseArrayType) return false;

   /* The baseArrayType is an anonymous type with its own typeID.  Extract
      the information and add an array type for this DIE. */

   dwarf_printf("(0x%lx) Creating array with base type %s, low bound %ld, high bound %ld, named %s\n",
                id(), baseArrayType->getBaseType()->getName().c_str(),
                baseArrayType->getLow(),
                baseArrayType->getHigh(),
                curName().c_str());
   typeArray *arrayType = new typeArray( type_id(),
                                         baseArrayType->getBaseType(),
                                         baseArrayType->getLow(),
                                         baseArrayType->getHigh(),
                                         nameToUse);

   arrayType = tc()->addOrUpdateType( arrayType );

   /* Don't parse the children again. */
   setParseChild(false);

   return true;
}

bool DwarfWalker::parseSubrange() {
   dwarf_printf("(0x%lx) parseSubrange entry\n", id());

   std::string loBound;
   std::string hiBound;
   parseSubrangeAUX(entry(), loBound, hiBound);

  return true;
}

bool DwarfWalker::parseEnum() {
   if(!tc()) return false;
   dwarf_printf("(0x%lx) parseEnum entry\n", id());
   if (!findName(curName())) return false;

   typeEnum* enumerationType = new typeEnum( type_id(), curName());
   enumerationType = dynamic_cast<typeEnum *>(tc()->addOrUpdateType( enumerationType ));

   setEnum(enumerationType);
   return true;
}

bool DwarfWalker::parseInheritance() {
   dwarf_printf("(0x%lx) parseInheritance entry\n", id());

   /* Acquire the super class's type. */
   Type *superClass = NULL;
   if (!findType(superClass, false)) return false;
   if (!superClass) return false;

   dwarf_printf("(0x%lx) Found %p as superclass\n", id(), superClass);

   visibility_t visibility = visUnknown;
   if (!findVisibility(visibility)) return false;

   /* Add a readily-recognizable 'bad' field to represent the superclass.
      Type::getComponents() will Do the Right Thing. */
   std::string fName = "{superclass}";
   curEnclosure()->addField( fName, superClass, -1, visibility );
   dwarf_printf("(0x%lx) Added type %p as %s to %p\n", id(), superClass, fName.c_str(), curEnclosure());
   return true;
}

bool DwarfWalker::parseStructUnionClass() {
   if(!tc()) return false;
   dwarf_printf("(0x%lx) parseStructUnionClass entry\n", id());

   if(tag() != DW_TAG_structure_type &&
          tag() != DW_TAG_union_type &&
          tag() != DW_TAG_class_type)
   {
      dwarf_printf("WARNING: parseStructUnionClass called on non-aggregate tagged entry\n");
      return false;
   }
   if (!findName(curName())) return false;
   if (!nameDefined()) {
      /* anonymous unions, structs and classes are explicitely labelled */
      Dwarf_Word lineNumber;
      bool hasLineNumber = false;
      std::string fileName;  
      if (!getLineInformation(lineNumber, hasLineNumber, fileName)) return false;
      stringstream ss;
      ss << "{anonymous ";
      switch (tag()) {
      case DW_TAG_structure_type:
         ss << "struct";
	 break;
      case DW_TAG_union_type:
         ss << "union";
	 break;
      case DW_TAG_class_type:
         ss << "class";
	 break;
      }
      if (fileName.length() && hasLineNumber)
	     ss << " at " << fileName << ":" << lineNumber;
      ss << "}";
      curName() = ss.str();
   }

   bool isDeclaration = false;
   if (!hasDeclaration(isDeclaration)) return false;

   unsigned size;
   if (!findSize(size)) {
      if (isDeclaration) return true;
      else return false;
   }

   fieldListType * containingType = NULL;

   switch ( tag() ) {
      case DW_TAG_structure_type:
      case DW_TAG_class_type: {
         typeStruct *ts = new typeStruct( type_id(), curName());
         ts->setSize(size);
         containingType = dynamic_cast<fieldListType *>(tc()->addOrUpdateType(ts));
         break;
      }
      case DW_TAG_union_type:
      {
         typeUnion *tu = new typeUnion( type_id(), curName());
         tu->setSize(size);
         containingType = dynamic_cast<fieldListType *>(tc()->addOrUpdateType(tu));
         break;
      }
   }
   setEnclosure(containingType);
   dwarf_printf("(0x%lx) Started class, union, or struct: %p\n",
                id(), containingType);
   return true;
}

bool DwarfWalker::parseEnumEntry() {
   dwarf_printf("(0x%lx) parseEnumEntry entry\n", id());

   if (!findName(curName())) return false;

   long value = 0;
   bool valid;
   if (!findValue(value, valid)) return false;

   curEnum()->addConstant(curName(), value);
   return true;
}

bool DwarfWalker::parseMember() {
   dwarf_printf("(0x%lx) parseMember entry\n", id());
   if (!curEnclosure()) return false;

   if (!findName(curName())) return false;

   Type *memberType = NULL;
   if (!findType(memberType, false)) return false;
   if (!memberType) return false;
   
   long value;
   bool hasValue;
   if (!findValue(value, hasValue)) return false;
   if (hasValue) {
      if(!nameDefined()) return false;
      dwarf_printf("(0x%lx) member is a named constant, forwarding to parseConstant\n", id());
      return parseConstant();
   }

   std::vector<VariableLocation> locs;
   Address initialStackValue = 0;
   if (!decodeLocationList(DW_AT_data_member_location, &initialStackValue, locs)) return false;
   if (locs.empty()) {
	if (curEnclosure()->getUnionType()) {
		/* GCC generates DW_TAG_union_type without DW_AT_data_member_location */
		if (!constructConstantVariableLocation((Address) 0, locs)) return false;
	} else {
		dwarf_printf("(0x%lx) Skipping member as no location is given.\n", id()); 
		return true;
	}
   }

   /* DWARF stores offsets in bytes unless the member is a bit field.
      Correct memberOffset as indicated.  Also, memberSize is in bytes
      from the underlying type, not the # of bits used from it, so
      correct that as necessary as well. */

   long int memberSize = memberType->getSize();

   // This code changes memberSize, which is then discarded. I'm not sure why...
   if (!fixBitFields(locs, memberSize)) return false;

   if(locs.empty()) return false;

   int offset_to_use = locs[0].frameOffset;

   dwarf_printf("(0x%lx) Using offset of 0x%lx\n", id(), offset_to_use);

   if (nameDefined()) {
      curEnclosure()->addField(curName(), memberType, offset_to_use);
   }
   else {
      curEnclosure()->addField("[anonymous union]", memberType, offset_to_use);
   }
   return true;
}

// TODO: this looks a lot like parseTypedef. Collapse?
bool DwarfWalker::parseConstPackedVolatile() {
   dwarf_printf("(0x%lx) parseConstPackedVolatile entry\n", id());

   if (!findName(curName())) return false;


    if(tc())
    {
        Type *type = NULL;
        if (!findType(type, true)) return false;

        if (!nameDefined()) {
            if (!fixName(curName(), type)) return false;
        }
        typeTypedef * modifierType = new typeTypedef(type_id(), type, curName());
        modifierType = tc()->addOrUpdateType( modifierType );

    }
   return true;
}

bool DwarfWalker::parseTypeReferences() {
   dwarf_printf("(0x%lx) parseTypeReferences entry\n", id());
   if (!findName(curName())) return false;


   Type *typePointedTo = NULL;
   if (!findType(typePointedTo, true)) return false;

   Type * indirectType = NULL;
   switch ( tag() ) {
      case DW_TAG_subroutine_type:
         indirectType = new typeFunction(type_id(), typePointedTo, curName());
         indirectType = tc()->addOrUpdateType((typeFunction *) indirectType );
         break;
      case DW_TAG_ptr_to_member_type:
      case DW_TAG_pointer_type:
         indirectType = new typePointer(type_id(), typePointedTo, curName());
         indirectType = tc()->addOrUpdateType((typePointer *) indirectType );
         break;
      case DW_TAG_reference_type:
         indirectType = new typeRef(type_id(), typePointedTo, curName());
         indirectType = tc()->addOrUpdateType((typeRef *) indirectType );
         break;
      default:
         return false;
   }

   return indirectType != NULL;
}

bool DwarfWalker::hasDeclaration(bool &isDecl) {
    Dwarf_Die e = entry();
    isDecl = dwarf_hasattr(&e, DW_AT_declaration);
    return true;
}

bool DwarfWalker::findTag() {
    Dwarf_Die e = entry();
    Dwarf_Half dieTag = dwarf_tag(&e);
    //DWARF_FAIL_RET(dieTag);
    setTag(dieTag);
    return true;
}


bool DwarfWalker::findOffset() {
    Dwarf_Die e = entry();
    Dwarf_Off dieOffset = dwarf_dieoffset(&e);
    //DWARF_FAIL_RET(dieOffset);
    setOffset(dieOffset);
    return true;
}

bool DwarfWalker::handleAbstractOrigin(bool &isAbstract) {
    Dwarf_Die absE, e;
    e = entry();
    dwarf_printf("(0x%lx) Checking for abstract origin\n", id());

    isAbstract = false;
    bool isAbstractOrigin;

    isAbstractOrigin = dwarf_hasattr(&e, DW_AT_abstract_origin);

    if (!isAbstractOrigin) return true;

    isAbstract = true;
    dwarf_printf("(0x%lx) abstract_origin is true, looking up reference\n", id());

    Dwarf_Attribute abstractAttribute, *ret_p;
    ret_p = dwarf_attr(&e, DW_AT_abstract_origin, &abstractAttribute);
    if(ret_p == NULL) return false;

    auto die_p = dwarf_formref_die(&abstractAttribute, &absE);
    if(!die_p) return false;

    setAbstractEntry(absE);

    return true;
}

bool DwarfWalker::handleSpecification(bool &hasSpec) {
    Dwarf_Die specE, e;
    e = entry();
    dwarf_printf("(0x%lx) Checking for separate specification\n", id());
    hasSpec = false;

    bool hasSpecification = dwarf_hasattr(&e, DW_AT_specification);

    if (!hasSpecification) return true;

    hasSpec = true;
    dwarf_printf("(0x%lx) Entry has separate specification, retrieving\n", id());

    Dwarf_Attribute specAttribute, *ret_p;
    ret_p = dwarf_attr(&e, DW_AT_specification, &specAttribute);
    if(ret_p == NULL) return false;

    auto die_p = dwarf_formref_die(&specAttribute, &specE);
    if(!die_p) return false;

    setSpecEntry(specE);

    return true;
}

bool DwarfWalker::findDieName(::Dwarf * /*dbg*/, Dwarf_Die die, std::string &name)
{
    auto cname = dwarf_diename(&die);
    /* Squash errors from unsupported forms, like DW_FORM_GNU_strp_alt. */
    if (cname == 0) {
        name = std::string();
        return true;
    }

    name = cname;
    return true;
}

bool DwarfWalker::findName(std::string &name) {
    if (!findDieName(dbg(), specEntry(), name)) return false;
    dwarf_printf("(0x%lx) Found name %s\n", id(), name.c_str());
    return true;
}


bool DwarfWalker::findFuncName() {
    dwarf_printf("(0x%lx) Checking for function name\n", id());
    /* Prefer linkage names. */

    Dwarf_Attribute linkageNameAttr;
    Dwarf_Die e = entry();
    auto status = dwarf_attr(&e, DW_AT_MIPS_linkage_name, &linkageNameAttr);
    //if (status != 0)
    if (status == 0)
        status = dwarf_attr(&e, DW_AT_linkage_name, &linkageNameAttr);
    if ( status != 0 )  { // previously ==1
        const char *dwarfName = dwarf_formstring(&linkageNameAttr);
        //DWARF_FAIL_RET(dwarfName);
        if(dwarfName==NULL) return false;
        curName() = dwarfName;
        setMangledName(true);
        dwarf_printf("(0x%lx) Found mangled name of %s, using\n", id(), curName().c_str());
        return true;
    }

    if(findDieName(dbg(), entry(), curName())) {
        //        cout << "Found DIE pretty name: " << curName() << endl;
    }
    setMangledName(false);
    return true;
}

std::vector<VariableLocation>& DwarfParseActions::getFramePtrRefForInit()
{
   return curFunc()->getFramePtrRefForInit();
}

bool DwarfWalker::getFrameBase() {
    dwarf_printf("(0x%lx) Checking for frame pointer information\n", id());

    std::vector<VariableLocation> &funlocs = getFramePtrRefForInit();
    if (!funlocs.empty()) {
        DWARF_CHECK_RET(false);
    }

    if (!decodeLocationList(DW_AT_frame_base, NULL, funlocs))
        return false;
    dwarf_printf("(0x%lx) After frame base decode, %d entries\n", id(), (int) funlocs.size());

    return true || !funlocs.empty(); // johnmc added true
}

bool DwarfWalker::getReturnType(bool hasSpecification, Type *&returnType) {
    Dwarf_Attribute typeAttribute;
    Dwarf_Attribute* status = 0;

    bool is_info = true;
    Dwarf_Die e = specEntry();
    if (hasSpecification) {
        //is_info = dwarf_get_die_infotypes_flag(specEntry());
        is_info = !dwarf_hasattr_integrate(&e, DW_TAG_type_unit);
        status = dwarf_attr( &e, DW_AT_type, &typeAttribute);
    }
    if (!hasSpecification || (status == 0)) {
        //is_info = dwarf_get_die_infotypes_flag(entry());
        e = entry();
        is_info = !dwarf_hasattr_integrate(&e, DW_TAG_type_unit);
        status = dwarf_attr(&e, DW_AT_type, &typeAttribute);
    }

    if ( status == 0) {
        dwarf_printf("(0x%lx) Return type is void\n", id());
        return false;
    }

    /* There's a return type attribute. */
    dwarf_printf("(0x%lx) Return type is not void\n", id());

    bool ret = findAnyType( typeAttribute, is_info, returnType );
    return ret;
}

// I'm not sure how the provided fieldListType is different from curEnclosure(),
// but that's the way the code was structured and it was working. 
bool DwarfWalker::addFuncToContainer(Type *returnType) {
   /* Using the mangled name allows us to distinguish between overridden
      functions, but confuses the tests.  Since Type uses vectors
      to hold field names, however, duplicate -- demangled names -- are OK. */

   char * demangledName = P_cplus_demangle( curName().c_str(), isNativeCompiler() );
   std::string toUse;

   if (!demangledName) {
      dwarf_printf("(0x%lx) Unable to demangle %s, using it as mangled\n", id(), curName().c_str());
      toUse = curName();
   }
   else {
      // Strip everything left of the rightmost ':' off to get rid of the class names
      toUse = demangledName;
      // rfind finds the last occurrence of ':'; add 1 to get past it.
      size_t offset = toUse.rfind(':');
      if (offset != toUse.npos) {
         toUse = toUse.substr(offset+1);
      }
   }

   typeFunction *funcType = new typeFunction( type_id(), returnType, toUse);
   curEnclosure()->addField( toUse, funcType);
   free( demangledName );
   return true;
}

bool DwarfWalker::isStaticStructMember(std::vector<VariableLocation> &locs, bool &isStatic) {
   isStatic = false;
   
   // if parsing a struct-member which is not a regular member (i.e. not with an offset)
   if (curEnclosure()->getDataClass() == dataStructure && locs.size() == 0) {
	long value;
	bool hasValue;
	if (!findValue(value, hasValue)) return false;
	
	// and, if it is not a constant, then it must be a static field member
	if (!hasValue) {
		isStatic = true;
		return true;
	}
   }
   
   return true;
}

bool DwarfWalker::findType(Type *&type, bool defaultToVoid) {
    if(!tc()) return false;
    // Do *not* return true unless type is actually usable.

    /* Acquire the parameter's type. */
    Dwarf_Attribute typeAttribute;
    Dwarf_Die e = specEntry();
    auto attr_p = dwarf_attr( &e, DW_AT_type, &typeAttribute);

    if (attr_p == 0) {
        if (defaultToVoid) {
            type = tc()->findType("void");
            return (type != NULL);
        }
        return false;
    }

    bool is_info = !dwarf_hasattr_integrate(&e, DW_TAG_type_unit);

    bool ret = findAnyType( typeAttribute, is_info, type );
    return ret;
}

bool DwarfWalker::findDieOffset(Dwarf_Attribute attr, Dwarf_Off &offset) {
    Dwarf_Half form = dwarf_whatform(&attr);
    switch (form) {
        /* These forms are suitable as direct DIE offsets */
        case DW_FORM_ref1:
        case DW_FORM_ref2:
        case DW_FORM_ref4:
        case DW_FORM_ref8:
        case DW_FORM_ref_udata:
        case DW_FORM_ref_addr:
        case DW_FORM_data4:
        case DW_FORM_data8:
            {
                //TODO debug to compare values of offset
                Dwarf_Die die;
                auto ret_p = dwarf_formref_die(&attr, &die);
                if(!ret_p) return false;
                offset = dwarf_dieoffset(&die);
                return true;
            }
            /* Then there's DW_FORM_sec_offset which refer other sections, or
             * DW_FORM_GNU_ref_alt that refers to a whole different file.  We can't
             * use such forms as a die offset, even if dwarf_global_formref is
             * willing to decode it. */
        default:
            dwarf_printf("(0x%lx) Can't use form 0x%x as a die offset\n", id(), (int) form);
            return false;
    }
}

bool DwarfWalker::findAnyType(Dwarf_Attribute typeAttribute,
        bool is_info, Type *&type)
{
    /* If this is a ref_sig8, look for the type elsewhere. */
    Dwarf_Half form = dwarf_whatform(&typeAttribute);
    if (form == DW_FORM_ref_sig8) {
        Dwarf_Sig8 signature;
        const char * sig = dwarf_formstring(&typeAttribute);
        if(!sig) return false;
        memcpy(signature.signature, sig, 8);
        return findSig8Type(&signature, type);
    }

    Dwarf_Off typeOffset;
    if (!findDieOffset( typeAttribute, typeOffset )) return false;

    /* NB: It's possible for an incomplete type to have a DW_AT_signature
     * reference to a complete definition.  For example, GCC may output just the
     * subprograms for a struct's methods in one CU, with the full struct
     * defined in a type unit.
     *
     * No DW_AT_type has been found referencing an incomplete type this way,
     * but if it did, here's the place to look for that DW_AT_signature and
     * recurse into findAnyType again.
     */

    typeId_t type_id = get_type_id(typeOffset, is_info);

    dwarf_printf("(0x%lx) Returned type offset 0x%x\n", id(), (int) typeOffset);
    /* The typeOffset forms a module-unique type identifier,
       so the Type look-ups by it rather than name. */
    type = tc()->findOrCreateType( type_id );
    dwarf_printf("(0x%lx) Returning type %p / %s for id 0x%x\n",
            id(), type, type->getName().c_str(), type_id);
    return true;
}

bool DwarfWalker::getLineInformation(Dwarf_Word &variableLineNo,
        bool &hasLineNumber,
        std::string &fileName)
{
    Dwarf_Attribute fileDeclAttribute;
    Dwarf_Die specE = specEntry();
    auto status = dwarf_attr(&specE, DW_AT_decl_file, &fileDeclAttribute);

    if (status != 0) {
        StringTablePtr files = srcFiles();
        Dwarf_Word fileNameDeclVal;
        DWARF_FAIL_RET(dwarf_formudata(&fileDeclAttribute, &fileNameDeclVal));
        if (fileNameDeclVal >= files->size() || fileNameDeclVal <= 0) {
            dwarf_printf("Dwarf error reading line index %d from srcFiles of size %lu\n",
                    fileNameDeclVal, files->size());
            return false;
        }
        fileName = ((files->get<0>())[fileNameDeclVal]).str;
    }
    else {
        return true;
    }

    Dwarf_Attribute lineNoAttribute;
    status = dwarf_attr(&specE, DW_AT_decl_line, &lineNoAttribute);
    if (status == 0) return true;

    /* We don't need to tell Dyninst a line number for C++ static variables,
       so it's OK if there isn't one. */
    hasLineNumber = true;
    DWARF_FAIL_RET(dwarf_formudata(&lineNoAttribute, &variableLineNo));

    return true;
}

bool DwarfWalker::decodeLocationList(Dwarf_Half attr,
        Address *initialStackValue,
        std::vector<VariableLocation> &locs)
{
    Dwarf_Die e = entry();
    if (!dwarf_hasattr(&e, attr)) {
        dwarf_printf("(0x%lx): no such attribute\n", id());
        return true;
    }
    locs.clear();

    /* Acquire the location of this formal parameter. */
    Dwarf_Attribute locationAttribute;
    auto ret_p = dwarf_attr(&e, attr, &locationAttribute);
    if(!ret_p)
        return false;

    bool isExpr = false;
    bool isConstant = false;
    Dwarf_Half form;
    if (!checkForConstantOrExpr(attr, locationAttribute, isConstant, isExpr, form))
        return false;
    dwarf_printf("(0x%lx) After checkForConstantOrExpr, form class is 0x%x\n",id(), form);

    if (isConstant) {
        dwarf_printf("(0x%lx) Decoding constant location\n", id());
        if (!decodeConstantLocation(locationAttribute, form, locs))
            return false;
    }
    else if (isExpr) {
        dwarf_printf("(0x%lx) Decoding expression without location list\n", id());
        if (!decodeExpression(locationAttribute, locs))
            return false;
    }
    else {
        dwarf_printf("(0x%lx) Decoding loclist location\n", id());

        Dwarf_Op * exprs = NULL;
        size_t exprlen = 0;
        std::vector<LocDesc> locDescs;
        ptrdiff_t offset = 0;
        Dwarf_Addr basep, start, end;
        do {
            offset = dwarf_getlocations(&locationAttribute, offset, &basep,
                    &start, &end, &exprs, &exprlen);
            if(offset==-1) return false;
            LocDesc ld;
            ld.ld_lopc = start;
            ld.ld_hipc = end;
            ld.dwarfOp = exprs;
            ld.opLen = exprlen;
            locDescs.push_back(ld);
        }while(offset > 0);
        if (locDescs.size() <= 0) {
            dwarf_printf("(0x%lx) Failed loclist decode: %d\n", id());
            return true;
        }

        if(!decodeLocationListForStaticOffsetOrAddress(locDescs, locDescs.size(),
                locs, initialStackValue))
        {
            return false;
        }
    }

    return true;

}

bool DwarfWalker::checkForConstantOrExpr(Dwarf_Half /*attr*/,
        Dwarf_Attribute &locationAttribute,
        bool &constant,
        bool & expr,
        Dwarf_Half &form)
{
    constant = false;
    // Get the form (datatype) for this particular attribute
    form = dwarf_whatform(&locationAttribute);
    constant = dwarf_hasform(&locationAttribute, DW_FORM_data1);
    expr = dwarf_hasform(&locationAttribute, DW_FORM_exprloc);

    return true;
}

bool DwarfWalker::findString(Dwarf_Half attr,
        string &str)
{
    Dwarf_Half form;
    Dwarf_Attribute strattr;

    if (attr == DW_AT_call_file || attr == DW_AT_decl_file) {
        unsigned long line_index;
        bool result = findConstant(attr, line_index, entry(), dbg());
        if (!result)
            return false;
        if (line_index >= mod()->getStrings()->size()) {
            dwarf_printf("Dwarf error reading line index %d from srcFiles of size %lu\n",
                    line_index, mod()->getStrings()->size());
            return false;
        }
        //       cout << "findString found " << (*srcFiles())[line_index].str << " at srcFiles[" << line_index << "] for " << mod()->fileName() << endl;
        str = (*srcFiles())[line_index].str;
        return true;
    }
    Dwarf_Die e = entry();
    auto ret_p = dwarf_attr(&e, attr, &strattr);
    if(!ret_p) return false;
    form = dwarf_whatform(&strattr);
    if (form != 0) {
        return false;
    }

    bool result;
    switch (form) {
        case DW_FORM_string:
            {
                const char *s = dwarf_formstring(&strattr);
                if(!s) return false;
                //          cout << "findString found " << s << " in DW_FORM_string" << endl;
                str  = s;
                result = true;
                break;
            }
        case DW_FORM_block:
        case DW_FORM_block1:
        case DW_FORM_block2:
        case DW_FORM_block4:
            {
                Dwarf_Block *block = NULL;
                DWARF_FAIL_RET(dwarf_formblock(&strattr, block));
                str = (char *) block->data;
                //          cout << "findString found " << str << " in DW_FORM_block" << endl;
                result = !str.empty();
                break;
            }
        default:
            result = false;
            break;
    }
    return result;
}

bool DwarfWalker::findConstant(Dwarf_Half attr, Address &value, Dwarf_Die entry, Dwarf * /*dbg*/) {
    bool has = dwarf_hasattr(&entry, attr);
    if (!has) return false;

    // Get the attribute
    Dwarf_Attribute d_attr;
    auto ret_p = dwarf_attr(&entry, attr, &d_attr);
    if(!ret_p) return false;

    // Get the form (datatype) for this particular attribute
    Dwarf_Half form = dwarf_whatform(&d_attr);

    bool ret = findConstantWithForm(d_attr, form, value);
    return ret;
}

bool DwarfWalker::findConstantWithForm(Dwarf_Attribute &locationAttribute,
        Dwarf_Half form, Address &value)
{
    value = 0;

    switch(form) {
        case DW_FORM_addr:
            Dwarf_Addr addr;
            DWARF_FAIL_RET(dwarf_formaddr(&locationAttribute, &addr));
            value = (Address) addr;
            return true;
        case DW_FORM_sdata:
            Dwarf_Sword s_tmp;
            DWARF_FAIL_RET(dwarf_formsdata(&locationAttribute, &s_tmp));
            value = (Address) s_tmp;
            dwarf_printf("Decoded data of form %x to 0x%lx\n",
                    form, value);
            return true;
        case DW_FORM_data1:
        case DW_FORM_data2:
        case DW_FORM_data4:
        case DW_FORM_data8:
        case DW_FORM_udata:
        case DW_FORM_sec_offset:
            Dwarf_Word u_tmp;
            DWARF_FAIL_RET(dwarf_formudata(&locationAttribute, &u_tmp));
            value = (Address) u_tmp;
            return true;
        default:
            dwarf_printf("Unhandled form 0x%x for constant decode\n", (unsigned) form);
            return false;
    }
}

bool DwarfWalker::decodeConstantLocation(Dwarf_Attribute &attr, Dwarf_Half form,
                                         std::vector<VariableLocation> &locs) {
   Address value;
   if (!findConstantWithForm(attr, form, value)) return false;
   if (!constructConstantVariableLocation(value, locs)) return false;
   return true;
}

bool DwarfWalker::constructConstantVariableLocation(Address value,
                                                    std::vector<VariableLocation> &locs) {

   VariableLocation loc;
   loc.stClass = storageAddr;
   loc.refClass = storageNoRef;
   loc.frameOffset = value;


   if (hasRanges()) {
      for (range_set_t::iterator i = ranges_begin(); i != ranges_end(); i++) {
         pair<Address, Address> range = *i;
         loc.lowPC = range.first;
         loc.hiPC = range.second;
         locs.push_back(loc);
      }
   }
   else {
      loc.lowPC = (Address) 0;
      loc.hiPC = (Address) -1;
      locs.push_back(loc);
   }

   return true;
}

bool DwarfWalker::findSize(unsigned &size) {
    bool hasSize;
    Dwarf_Die e = entry();
    if(!e.addr) return false;
    hasSize = dwarf_hasattr(&e, DW_AT_byte_size);
    if (!hasSize) return false;

    Dwarf_Attribute byteSizeAttr;
    Dwarf_Word byteSize;
    e = specEntry();
    auto ret_p = dwarf_attr(&e, DW_AT_byte_size, &byteSizeAttr);
    if(!ret_p) return false;

    DWARF_FAIL_RET(dwarf_formudata(&byteSizeAttr, &byteSize));

    size = (unsigned) byteSize;
    return true;
}

bool DwarfWalker::findVisibility(visibility_t &visibility) {
    /* Acquire the visibility, if any.  DWARF calls it accessibility
       to distinguish it from symbol table visibility. */
    Dwarf_Attribute visAttr;
    Dwarf_Die e = entry();
    auto status = dwarf_attr(&e, DW_AT_accessibility, &visAttr);
    if (status != 0) {
        visibility = visPrivate;
        return true;
    }

    Dwarf_Word visValue;
    DWARF_FAIL_RET(dwarf_formudata( &visAttr, &visValue));

    switch( visValue ) {
        case DW_ACCESS_public: visibility = visPublic; break;
        case DW_ACCESS_protected: visibility = visProtected; break;
        case DW_ACCESS_private: visibility = visPrivate; break;
        default:
                                //bperr ( "Uknown visibility, ignoring.\n" );
                                break;
    } /* end visibility switch */

    return true;
}

bool DwarfWalker::findValue(long &value, bool &valid) {
    Dwarf_Attribute valueAttr;
    Dwarf_Die e = entry();
    auto status = dwarf_attr(&e, DW_AT_const_value, & valueAttr);

    if (status == 0) {
        valid = false;
        return true;
    }

    Dwarf_Sword enumValue;

    DWARF_FAIL_RET(dwarf_formsdata(&valueAttr, &enumValue));

    value = enumValue;
    valid = true;

    return true;
}

bool DwarfWalker::fixBitFields(std::vector<VariableLocation> &locs,
        long &size) {
    Dwarf_Attribute bitOffset;
    Dwarf_Die e(entry());
    auto status = dwarf_attr( &e, DW_AT_bit_offset, & bitOffset);

    if ( status != 0 && locs.size() )
    {
        Dwarf_Word memberOffset_du = locs[0].frameOffset;

        DWARF_FAIL_RET(dwarf_formudata( &bitOffset, &memberOffset_du));

        Dwarf_Attribute bitSize;
        auto ret_p = dwarf_attr( &e, DW_AT_bit_size, & bitSize);
        if(!ret_p) return false;

        Dwarf_Word memberSize_du = size;
        DWARF_FAIL_RET(dwarf_formudata( &bitSize, &memberSize_du));

        /* If the DW_AT_byte_size field exists, there's some padding.
           FIXME?  We ignore padding for now.  (We also don't seem to handle
           bitfields right in getComponents() anyway...) */
    }
    else
    {
        if (locs.size())
            locs[0].frameOffset *= 8;
        size *= 8;
    } /* end if not a bit field member. */
    return true;
}

bool DwarfWalker::fixName(std::string &name, Type *type) {
   switch(tag()){
      case DW_TAG_const_type:
         name = std::string("const ") + type->getName();
         break;
      case DW_TAG_packed_type:
         name = std::string("packed ") + type->getName();
         break;
      case DW_TAG_volatile_type:
         name = std::string("volatile ") + type->getName();
         break;
      default:
         return false;
   }
   return true;
}

void DwarfWalker::removeFortranUnderscore(std::string &name) {
      /* If we're fortran, get rid of the trailing _ */
   if (!curFunc() && !curEnclosure()) return;

   supportedLanguages lang = mod()->language();
   if ((lang != lang_Fortran) &&
       (lang != lang_CMFortran) &&
       (lang != lang_Fortran_with_pretty_debug)) return;

   if (name[name.length()-1] == '_') {
      name = name.substr(0, name.length()-1);
   }
}

bool DwarfWalker::parseSubrangeAUX(Dwarf_Die entry,
        std::string &loBound,
        std::string &hiBound) {
    dwarf_printf("(0x%lx) Parsing subrange /w/ auxiliary function\n", id());
    loBound = "{unknown or default}";
    hiBound = "{unknown or default}";

    /* Set the default lower bound, if we know it. */
    switch ( mod()->language() ) {
        case lang_Fortran:
        case lang_Fortran_with_pretty_debug:
        case lang_CMFortran:
            loBound = "1";
            break;
        case lang_C:
        case lang_CPlusPlus:
            loBound = "0";
            break;
        default:
            break;
    } /* end default lower bound switch */

    /* Look for the lower bound. */
    Dwarf_Attribute lowerBoundAttribute;
    //bool is_info = dwarf_get_die_infotypes_flag(entry);
    bool is_info = !dwarf_hasattr_integrate(&entry, DW_TAG_type_unit);
    auto status = dwarf_attr( &entry, DW_AT_lower_bound, & lowerBoundAttribute);

    if ( status != 0 ) {
        if (!decipherBound(lowerBoundAttribute, is_info, loBound )) return false;
    } /* end if we found a lower bound. */

    /* Look for the upper bound. */
    Dwarf_Attribute upperBoundAttribute;
    status = dwarf_attr( &entry, DW_AT_upper_bound, & upperBoundAttribute);

    if ( status == 0 ) {
        status = dwarf_attr( &entry, DW_AT_count, & upperBoundAttribute);
    }

    if ( status != 0 ) {
        if (!decipherBound(upperBoundAttribute, is_info, hiBound )) return false;
    } /* end if we found an upper bound or count. */

    /* Construct the range type. */
    if (!findName(curName())) return false;
    if (!nameDefined()) {
        curName() = "{anonymousRange}";
    }

    Dwarf_Off subrangeOffset = dwarf_dieoffset(&entry);
    //DWARF_ERROR_RET(subrangeOffset);
    typeId_t type_id = get_type_id(subrangeOffset, is_info);

    errno = 0;
    unsigned long low_conv = strtoul(loBound.c_str(), NULL, 10);
    if (errno) {
        low_conv = LONG_MIN;
    }

    errno = 0;
    unsigned long hi_conv = strtoul(hiBound.c_str(), NULL, 10);
    if (errno)  {
        hi_conv = LONG_MAX;
    }
    dwarf_printf("(0x%lx) Adding subrange type: id %d, low %ld, high %ld, named %s\n",
            id(), type_id,
            low_conv, hi_conv, curName().c_str());
    typeSubrange * rangeType = new typeSubrange( type_id,
            0, low_conv, hi_conv, curName() );

    rangeType = tc()->addOrUpdateType( rangeType );
    dwarf_printf("(0x%lx) Subrange has pointer %p (tc %p)\n", id(), rangeType, tc());
    return true;
}

typeArray *DwarfWalker::parseMultiDimensionalArray(Dwarf_Die *range,
                                                   Type *elementType)
{
    char buf[32];
    /* Get the (negative) typeID for this range/subarray. */
    //Dwarf_Off dieOffset = dwarf_dieoffset(&range);

    /* Determine the range. */
//    std::string loBound;
//    std::string hiBound;
//    parseSubrangeAUX(range, loBound, hiBound);
    Dwarf_Attribute loAttr, hiAttr;
    if(!dwarf_attr(range, DW_AT_lower_bound, &loAttr)) { return NULL; }
    if(!dwarf_attr(range, DW_AT_upper_bound, &hiAttr)) {return NULL; }



    /* Does the recursion continue? */
    Dwarf_Die nextSibling;
    int status = dwarf_siblingof(range, &nextSibling);
    DWARF_CHECK_RET_VAL(status == -1, NULL);

    snprintf(buf, 31, "__array%d", (int) offset());

    if ( status == 1 ) {
        /* Terminate the recursion by building an array type out of the elemental type.
           Use the negative dieOffset to avoid conflicts with the range type created
           by parseSubRangeDIE(). */
        // N.B.  I'm going to ignore the type id, and just create an anonymous type here
        std::string aName = buf;
        typeArray* innermostType = new typeArray( elementType,
                atoi( (char*)loAttr.valp ),
                atoi( (char*)hiAttr.valp) ,
                aName );
        Type * typ = tc()->addOrUpdateType( innermostType );
        innermostType = dynamic_cast<typeArray *>(typ);
        return innermostType;
    } /* end base-case of recursion. */

    /* If it does, build this array type out of the array type returned from the next recusion. */
    typeArray * innerType = parseMultiDimensionalArray( &nextSibling, elementType);
    if(!innerType) return NULL;
    // same here - type id ignored    jmo
    std::string aName = buf;
    typeArray * outerType = new typeArray( innerType, atoi((char*)loAttr.valp ), atoi((char*)hiAttr.valp) , aName);
    Type *typ = tc()->addOrUpdateType( outerType );
    outerType = static_cast<typeArray *>(typ);

    return outerType;
} /* end parseMultiDimensionalArray() */

bool DwarfWalker::decipherBound(Dwarf_Attribute boundAttribute, bool /*is_info*/,
        std::string &boundString )
{
    Dwarf_Half boundForm = dwarf_whatform(&boundAttribute);
    if(!boundForm) return false;

    switch( boundForm ) {
        case DW_FORM_data1:
        case DW_FORM_data2:
        case DW_FORM_data4:
        case DW_FORM_data8:
        case DW_FORM_udata:
            {
                dwarf_printf("(0x%lx) Decoding form %d with formudata\n",
                        id(), boundForm);

                Dwarf_Word constantBound;
                DWARF_FAIL_RET(dwarf_formudata( &boundAttribute, & constantBound));
                char bString[40];
                sprintf(bString, "%llu", (unsigned long long)constantBound);
                boundString = bString;
                return true;
            } break;

        case DW_FORM_sdata:
            {
                dwarf_printf("(0x%lx) Decoding form %d with formsdata\n",
                        id(), boundForm);

                Dwarf_Sword constantBound;
                DWARF_FAIL_RET(dwarf_formsdata( &boundAttribute, & constantBound));
                char bString[40];
                sprintf(bString, "%lld", (long long)constantBound);
                boundString = bString;
                return true;
            } break;

        case DW_FORM_ref_addr:
        case DW_FORM_ref1:
        case DW_FORM_ref2:
        case DW_FORM_ref4:
        case DW_FORM_ref8:
        case DW_FORM_ref_udata:
            {
                /* Acquire the referenced DIE. */
                //Dwarf_Off boundOffset;
                Dwarf_Die boundEntry;
                auto ret_p = dwarf_formref_die(&boundAttribute, &boundEntry);
                if(!ret_p) return false;

                /* Does it have a name? */
                if (findDieName(dbg(), boundEntry, boundString)
                        && !boundString.empty())
                    return true;

                /* Does it describe a nameless constant? */
                Dwarf_Attribute constBoundAttribute;
                auto status = dwarf_attr(&boundEntry, DW_AT_const_value, &constBoundAttribute);

                if ( status != 0 ) {
                    Dwarf_Word constBoundValue;
                    DWARF_FAIL_RET(dwarf_formudata( &constBoundAttribute, & constBoundValue));

                    char bString[40];
                    sprintf(bString, "%lu", (unsigned long)constBoundValue);
                    boundString = bString;

                    return true;
                }

                return false;
            } break;
        case DW_FORM_block:
        case DW_FORM_block1:
            {
                /* PGI extends DWARF to allow some bounds to be location lists.  Since we can't
                   do anything sane with them, ignore them. */
                // Dwarf_Op* * locationList;
                // Dwarf_Sword listLength;
                // status = dwarf_loclist( boundAttribute, & locationList, & listLength, NULL );
                boundString = "{PGI extension}";
                return false;
            } break;

        default:
            //bperr ( "Invalid bound form 0x%x\n", boundForm );
            boundString = "{invalid bound form}";
            return false;
            break;
    } /* end boundForm switch */
    return true;
}


bool DwarfWalker::decodeExpression(Dwarf_Attribute &locationAttribute,
        std::vector<VariableLocation> &locs)
{
    Dwarf_Op * exprs = NULL;
    size_t exprlen = 0;

    std::vector<LocDesc> locDescs;
    ptrdiff_t offset = 0;
    Dwarf_Addr basep, start, end;
    do {
        offset = dwarf_getlocations(&locationAttribute, offset, &basep,
                &start, &end, &exprs, &exprlen);
        if(offset==-1) return false;
        LocDesc ld;
        ld.ld_lopc = start;
        ld.ld_hipc = end;
        ld.dwarfOp = exprs;
        ld.opLen = exprlen;
        locDescs.push_back(ld);
        //if(start==0 && end==-1) break;
    }while(offset > 0);

    //assert(locDescs.size()!=1);
    bool ret = decodeLocationListForStaticOffsetOrAddress(locDescs, 1, locs);
    return ret;
}


bool DwarfWalker::decodeLocationListForStaticOffsetOrAddress(
        std::vector<LocDesc>& locationList,
        Dwarf_Sword listLength,
        std::vector<VariableLocation>& locs,
        Address * initialStackValue)
{
    locs.clear();

    /* We make a few heroic assumptions about locations in this decoder.

       We assume that all locations are either frame base-relative offsets,
       encoded with DW_OP_fbreg, or are absolute addresses.  We assume these
       locations are invariant with respect to the PC, which implies that all
       location lists have a single entry.  We assume that no location is
       calculated at run-time.

       We make these assumptions to match the assumptions of the rest of
       Dyninst, which makes no provision for pc-variant or run-time calculated
       locations, aside from the frame pointer.  However, it assumes that a frame
       pointer is readily available, which, on IA-64, it is not.  For that reason,
       when we encounter a function with a DW_AT_frame_base (effectively all of them),
       we do NOT use this decoder; we decode the location into an AST, which we
       will use to calculate the frame pointer when asked to do frame-relative operations.
       (These calculations will be invalid until the frame pointer is established,
       which may require some fiddling with the location of the 'entry' instpoint.) */

    /* We now parse the complete location list for variables and parameters within a
     * function. We still ignore the location list defined for DW_AT_frame_base of the
     * function as the frame pointer is readily available on all platforms(except for IA64)
     * May be we would need to parse the location list for IA64 functions to store the
     * register numbers and offsets and use it based on the pc value.
     */

    uint64_t max_addr = (addr_size == 4) ? 0xffffffff : 0xffffffffffffffff;
    Address base = modLow;

    for (unsigned locIndex = 0 ; locIndex < listLength; locIndex++) {

        /* There is only one location. */
        LocDesc * location = &locationList[locIndex];

        VariableLocation loc;
        // Initialize location values.
        loc.stClass = storageAddr;
        loc.refClass = storageNoRef;

        // If location == 0..-1, it's "unset" and we keep the big range unless
        // we're in a lexical block construct.
        //
        dwarf_printf("(0x%lx) Decoding entry %d of %d over range 0x%lx - 0x%lx, mod 0x%lx - 0x%lx, base 0x%lx\n",
                id(), locIndex+1, (int) listLength,
                (long) location->ld_lopc,
                (long) location->ld_hipc,
                modLow, modHigh, base);

        if (location->ld_lopc == max_addr) {
            //This is a base address selection entry, which changes the base address of
            // subsequent entries
            base = location->ld_hipc;
            continue;
        }

        long int *tmp = (long int *)initialStackValue;
        bool result = decodeDwarfExpression(location->dwarfOp, location->opLen, tmp, loc,
                symtab()->getArchitecture());
        if (!result) {
            dwarf_printf("(0x%lx): decodeDwarfExpr failed\n", id());
            continue;
        }

        if (location->ld_lopc == 0 &&
            location->ld_hipc == (Dwarf_Addr) ~0) {
            // Unset low and high. Use the lexical block info if present, otherwise
            // pass through.
            if (hasRanges()) {
                dwarf_printf("(0x%lx) Using lexical range\n", id());
                for (range_set_t::iterator i = ranges_begin(); i != ranges_end(); i++) {
                    pair<Address, Address> range = *i;
                    loc.lowPC = range.first;
                    loc.hiPC = range.second;

                    dwarf_printf("(0x%lx) Variable valid over range 0x%lx to 0x%lx\n",
                            id(), loc.lowPC, loc.hiPC);
                    locs.push_back(loc);
                }
            }
            else {
                dwarf_printf("(0x%lx) Using open location range\n", id());
                loc.lowPC = location->ld_lopc;
                loc.hiPC = location->ld_hipc;

                dwarf_printf("(0x%lx) Variable valid over range 0x%lx to 0x%lx\n",
                        id(), loc.lowPC, loc.hiPC);
                locs.push_back(loc);
            }
        }
        else {
            dwarf_printf("(0x%lx) Using lexical range, shifted by module low\n", id());
            loc.lowPC = location->ld_lopc + base;
            loc.hiPC = location->ld_hipc + base;

            dwarf_printf("(0x%lx) Variable valid over range 0x%lx to 0x%lx\n",
                    id(), loc.lowPC, loc.hiPC);
            locs.push_back(loc);
        }
    }

    /* decode successful */
    return !locs.empty();
} /* end decodeLocationListForStaticOffsetOrAddress() */


void DwarfWalker::deallocateLocationList( Dwarf_Op ** /*locationList*/,
                                          Dwarf_Sword listLength )
{
  for( int i = 0; i < listLength; i++ ) {
     //dwarf_dealloc( dbg(), locationList[i]->ld_s, DW_DLA_LOC_BLOCK );
     //dwarf_dealloc( dbg(), locationList[i], DW_DLA_LOCDESC );
  }
  //dwarf_dealloc( dbg(), locationList, DW_DLA_LIST );
} /* end deallocateLocationList() */

void DwarfWalker::setEntry(Dwarf_Die entry) {
   DwarfParseActions::setEntry(entry);
   DwarfParseActions::setSpecEntry(entry);
   DwarfParseActions::setAbstractEntry(entry);
}
void DwarfParseActions::push() {
   if (c.empty()) {
      c.push(Context());
   }
   else {
      c.push(Context(c.top()));
   }
}

void DwarfParseActions::pop() {
   if(!c.empty())
   {
      c.pop();
   }
}

void DwarfParseActions::setFunc(FunctionBase *f) {
  // Bug workaround; if we're setting a function, ignore
  // any preceding lexical information since we probably
  // nested.
  c.top().func = f;
}

void DwarfParseActions::clearFunc() {
  // We can't edit in the middle of the stack...

  std::stack<Context> repl;
  while (!c.empty()) {
    repl.push(c.top());
    c.pop();
  }

  while (!repl.empty()) {
    c.push(repl.top());
    c.top().func = NULL;
    repl.pop();
  }
}

typeId_t DwarfWalker::get_type_id(Dwarf_Off offset, bool is_info)
{
    static unsigned int next_type_id = 0;
  auto& type_ids = is_info ? info_type_ids_ : types_type_ids_;
  auto it = type_ids.find(offset);
  if (it != type_ids.end())
    return it->second;

  type_ids[offset] = ++next_type_id;
  return next_type_id;
}

typeId_t DwarfWalker::type_id()
{
    Dwarf_Die e(entry());
    bool is_info = !dwarf_hasattr_integrate(&e, DW_TAG_type_unit);
    return get_type_id(offset(), is_info);
}

void DwarfWalker::findAllSig8Types()
{
    /* First .debug_types (0), then .debug_info (1).
     * In DWARF4, only .debug_types contains DW_TAG_type_unit,
     * but DWARF5 is considering them for .debug_info too.*/
    compile_offset = next_cu_header = 0;

    /* Iterate over the compilation-unit headers for .debug_types. */
    uint64_t type_signaturep;
    for(Dwarf_Off cu_off = 0;
            dwarf_next_unit(dbg(), cu_off, &next_cu_header, &cu_header_length,
                NULL, &abbrev_offset, &addr_size, &offset_size,
                &type_signaturep, NULL) == 0;
            cu_off = next_cu_header)
    {
        if(!dwarf_offdie_types(dbg(), cu_off + cu_header_length, &current_cu_die))
            continue;

        parseModuleSig8(false);
        compile_offset = next_cu_header;
    }

    /* Iterate over the compilation-unit headers for .debug_info. */
    for(Dwarf_Off cu_off = 0;
            dwarf_nextcu(dbg(), cu_off, &next_cu_header, &cu_header_length,
                &abbrev_offset, &addr_size, &offset_size) == 0;
            cu_off = next_cu_header)
    {
        if(!dwarf_offdie(dbg(), cu_off + cu_header_length, &current_cu_die))
            continue;

        parseModuleSig8(true);
        compile_offset = next_cu_header;
    }
}

bool DwarfWalker::parseModuleSig8(bool is_info)
{
    /* Obtain the type DIE. */
    Dwarf_Die typeDIE = current_cu_die;

    /* Make sure we've got the right one. */
    Dwarf_Half typeTag = dwarf_tag(&typeDIE);
    DWARF_FAIL_RET(typeTag);

    if (typeTag != DW_TAG_type_unit)
        return false;

    /* typeoffset is relative to the type unit; we want the global offset. */
    //FIXME
    //Dwarf_Off cu_off, cu_length;
    //DWARF_FAIL_RET(dwarf_die_CU_offset_range(typeDIE, &cu_off, &cu_length, NULL ));
    //cerr << "a) " <<  dwarf_dieoffset(&typeDIE) << endl;
    //cerr << "b) " <<  dwarf_cuoffset(&typeDIE) << endl;

    uint64_t sig8 = * reinterpret_cast<uint64_t*>(&signature);
    typeId_t type_id = get_type_id(/*cu_off +*/ typeoffset, is_info);
    sig8_type_ids_[sig8] = type_id;

    dwarf_printf("Mapped Sig8 {%016llx} to type id 0x%x\n", (long long) sig8, type_id);
    return true;
}

bool DwarfWalker::findSig8Type(Dwarf_Sig8 * signature, Type *&returnType)
{
   uint64_t sig8 = * reinterpret_cast<uint64_t*>(signature);
   auto it = sig8_type_ids_.find(sig8);
   if (it != sig8_type_ids_.end()) {
      typeId_t type_id = it->second;
      returnType = tc()->findOrCreateType( type_id );
      dwarf_printf("Found Sig8 {%016llx} as type id 0x%x\n", (long long) sig8, type_id);
      return true;
   }

   dwarf_printf("Couldn't find Sig8 {%016llx}!\n", (long long) sig8);
   return false;
}

Object *DwarfParseActions::obj() const {
   return symtab()->getObject();
}

Offset DwarfParseActions::convertDebugOffset(Offset from) {
   Offset to;
   obj()->convertDebugOffset(from, to);
   return to;
}

void DwarfWalker::setFuncReturnType() {
   Type *returnType = NULL;
   if (!curFunc()->getReturnType()) {
      getReturnType(false, returnType);
      if (returnType)
         curFunc()->setReturnType(returnType);
   }
}
<|MERGE_RESOLUTION|>--- conflicted
+++ resolved
@@ -43,11 +43,6 @@
 #include "debug_common.h"
 #include "Type-mem.h"
 #include <boost/bind.hpp>
-<<<<<<< HEAD
-#include <elfutils/libdw.h>
-#include <tbb/parallel_for_each.h>
-#include <cilk/cilk.h>
-=======
 #include "elfutils/libdw.h"
 #include <atomic>
 #include <elfutils/libdw.h>
@@ -56,7 +51,6 @@
 #ifdef ENABLE_RACE_DETECTION
 #include <cilk/cilk.h>
 #endif
->>>>>>> 8ec9fd72
 
 using namespace Dyninst;
 using namespace SymtabAPI;
@@ -148,8 +142,6 @@
     {
         if(!dwarf_offdie_types(dbg(), cu_off + cu_header_length, &current_cu_die))
             continue;
-<<<<<<< HEAD
-=======
 
 #if 0
         push();
@@ -157,7 +149,6 @@
         pop();
         if(!ret) return false;
 #endif
->>>>>>> 8ec9fd72
         module_dies.push_back(current_cu_die);
         compile_offset = next_cu_header;
     }
@@ -170,8 +161,6 @@
     {
         if(!dwarf_offdie(dbg(), cu_off + cu_header_length, &current_cu_die))
             continue;
-<<<<<<< HEAD
-=======
 
 #if 0
         push();
@@ -179,15 +168,11 @@
         pop();
         if(!ret) return false;
 #endif
->>>>>>> 8ec9fd72
         module_dies.push_back(current_cu_die);
         compile_offset = next_cu_header;
     }
 
 //    std::for_each(module_dies.begin(), module_dies.end(), [&](Dwarf_Die cur) {
-<<<<<<< HEAD
-    tbb::parallel_for_each(module_dies, [&](Dwarf_Die cur) {
-=======
 #ifdef ENABLE_RACE_DETECTION
     cilk_for
 #else
@@ -196,7 +181,6 @@
 #endif
       (unsigned int i = 0; i < module_dies.size(); i++) {
 	Dwarf_Die cur = module_dies[i];
->>>>>>> 8ec9fd72
         int local_fd = open(symtab()->file().c_str(), O_RDONLY);
         Dwarf* temp_dwarf = dwarf_begin(local_fd, DWARF_C_READ);
         DwarfWalker w(symtab_, temp_dwarf);
@@ -205,13 +189,8 @@
         w.pop();
         dwarf_end(temp_dwarf);
         close(local_fd);
-<<<<<<< HEAD
-//        return ok;
-    });
-=======
-    }
-
->>>>>>> 8ec9fd72
+    }
+
     if (!fixUnknownMod)
         return true;
 
