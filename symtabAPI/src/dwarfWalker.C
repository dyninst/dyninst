/*
 * See the dyninst/COPYRIGHT file for copyright information.
 *
 * We provide the Paradyn Tools (below described as "Paradyn")
 * on an AS IS basis, and do not warrant its validity or performance.
 * We reserve the right to update, modify, or discontinue this
 * software at any time.  We shall have no obligation to supply such
 * updates or modifications or any other form of support to you.
 *
 * By your use of Paradyn, you understand and agree that we (or any
 * other person or entity with proprietary rights in Paradyn) are
 * under no obligation to provide either maintenance services,
 * update services, notices of latent defects, or correction of
 * defects for Paradyn.
 *
 * This library is free software; you can redistribute it and/or
 * modify it under the terms of the GNU Lesser General Public
 * License as published by the Free Software Foundation; either
 * version 2.1 of the License, or (at your option) any later version.
 *
 * This library is distributed in the hope that it will be useful,
 * but WITHOUT ANY WARRANTY; without even the implied warranty of
 * MERCHANTABILITY or FITNESS FOR A PARTICULAR PURPOSE.  See the GNU
 * Lesser General Public License for more details.
 *
 * You should have received a copy of the GNU Lesser General Public
 * License along with this library; if not, write to the Free Software
 * Foundation, Inc., 51 Franklin Street, Fifth Floor, Boston, MA 02110-1301 USA
 */

#include "common/src/vgannotations.h"
#include "dwarfWalker.h"
#include "headers.h"
#include "Module.h"
#include "Symtab.h"
#include "Collections.h"
#include "dwarf.h"
#include "Object.h"
#include "Object-elf.h"
#include "Function.h"
#include "debug.h"
#include "dwarfExprParser.h"
#include "pathName.h"
#include "debug_common.h"
#include "Type-mem.h"
#include <boost/bind.hpp>
#include "elfutils/libdw.h"
#include <elfutils/libdw.h>

using namespace Dyninst;
using namespace SymtabAPI;
using namespace DwarfDyninst;
using namespace std;

#define DWARF_FAIL_RET_VAL(x, v) {                                      \
      int status = (x);                                                 \
      if (status != 0) {                                                \
         types_printf("[%s:%d]: libdwarf returned %d, ret false\n",     \
                 FILE__, __LINE__, status);                             \
         return (v);                                                    \
      }                                                                 \
   }
#define DWARF_FAIL_RET(x) DWARF_FAIL_RET_VAL(x, false)

#define DWARF_ERROR_RET_VAL(x, v) {                                     \
      int status = (x);                                                 \
      if (status == 1 /*DW_DLV_ERROR*/) {                               \
         types_printf("[%s:%d]: parsing failure, ret false\n",          \
                 FILE__, __LINE__);                                     \
         return (v);                                                    \
      }                                                                 \
   }
#define DWARF_ERROR_RET(x) DWARF_ERROR_RET_VAL(x, false)

#define DWARF_CHECK_RET_VAL(x, v) {                                     \
      if (x) {                                                          \
         types_printf("[%s:%d]: parsing failure, ret false\n",          \
                 FILE__, __LINE__);                                     \
         return (v);                                                    \
      }                                                                 \
   }
#define DWARF_CHECK_RET(x) DWARF_CHECK_RET_VAL(x, false)

DwarfWalker::DwarfWalker(Symtab *symtab, ::Dwarf * dbg) :
   DwarfParseActions(symtab, dbg),
   is_mangled_name_(false),
   modLow(0),
   modHigh(0),
   cu_header_length(0),
   version(0),
   abbrev_offset(0),
   addr_size(0),
   offset_size(0),
   extension_size(0),
   signature(),
   typeoffset(0),
   next_cu_header(0),
   compile_offset(0)
{
}

DwarfWalker::~DwarfWalker() {
}

static inline void ompc_leftmost(Module* &out, Module* &in) {
    out = out == NULL ? out : in;
}
#pragma omp declare \
    reduction(leftmost : Module* : ompc_leftmost(omp_out, omp_in)) \
    initializer(omp_priv = NULL)

bool DwarfWalker::parse() {
    dwarf_printf("Parsing DWARF for %s\n",filename().c_str());

    /* Start the dwarven debugging. */
    Module *fixUnknownMod = NULL;
    mod() = NULL;

    /* Prepopulate type signatures for DW_FORM_ref_sig8 */
    findAllSig8Types();

    /* First .debug_types (0), then .debug_info (1).
     * In DWARF4, only .debug_types contains DW_TAG_type_unit,
     * but DWARF5 is considering them for .debug_info too.*/

    /* NB: parseModule used to compute compile_offset as 11 bytes before the
     * first die offset, to account for the header.  This would need 23 bytes
     * instead for 64-bit format DWARF, and even more for type units.
     * (See DWARF4 sections 7.4 & 7.5.1.)
     * But more directly, we know the first CU is just at 0x0, and each
     * following CU is already reported in next_cu_header.
     */
    compile_offset = next_cu_header = 0;

    /* Iterate over the compilation-unit headers for .debug_types. */
    uint64_t type_signaturep;
    std::vector<Dwarf_Die> module_dies;
    for(Dwarf_Off cu_off = 0;
            dwarf_next_unit(dbg(), cu_off, &next_cu_header, &cu_header_length,
                NULL, &abbrev_offset, &addr_size, &offset_size,
                &type_signaturep, NULL) == 0;
            cu_off = next_cu_header)
    {
        if(!dwarf_offdie_types(dbg(), cu_off + cu_header_length, &current_cu_die))
            continue;
        module_dies.push_back(current_cu_die);
        compile_offset = next_cu_header;
    }

    /* Iterate over the compilation-unit headers for .debug_info. */
    for(Dwarf_Off cu_off = 0;
            dwarf_nextcu(dbg(), cu_off, &next_cu_header, &cu_header_length,
                &abbrev_offset, &addr_size, &offset_size) == 0;
            cu_off = next_cu_header)
    {
        if(!dwarf_offdie(dbg(), cu_off + cu_header_length, &current_cu_die))
            continue;
        module_dies.push_back(current_cu_die);
        compile_offset = next_cu_header;
    }

#pragma omp parallel
    {
    DwarfWalker w(symtab(), dbg());
#pragma omp for reduction(leftmost:fixUnknownMod) \
        schedule(dynamic) nowait
    for (unsigned int i = 0; i < module_dies.size(); i++) {
        w.push();
        w.parseModule(module_dies[i],fixUnknownMod);
        w.pop();
    }
    }

    if (!fixUnknownMod)
        return true;

    dwarf_printf("Fixing types for final module %s\n", fixUnknownMod->fileName().c_str());

   /* Fix type list. */
   typeCollection *moduleTypes = typeCollection::getModTypeCollection(fixUnknownMod);
   if(!moduleTypes) return false;
   auto typeIter =  moduleTypes->typesByID.begin();
   for (;typeIter!=moduleTypes->typesByID.end();typeIter++)
   {
      typeIter->second->fixupUnknowns(fixUnknownMod);
   } /* end iteration over types. */

   /* Fix the types of variables. */
   std::string variableName;
   auto variableIter = moduleTypes->globalVarsByName.begin();
   for (;variableIter!=moduleTypes->globalVarsByName.end();variableIter++)
   {
      if (variableIter->second->getDataClass() == dataUnknownType &&
          moduleTypes->findType( variableIter->second->getID(), Type::share ) != NULL )
      {
         variableIter->second = moduleTypes->findType(variableIter->second->getID(), Type::share);
      } /* end if data class is unknown but the type exists. */
   } /* end iteration over variables. */

    moduleTypes->setDwarfParsed();
    return true;
}

bool DwarfWalker::parseModule(Dwarf_Die moduleDIE, Module *&fixUnknownMod) {

    /* Make sure we've got the right one. */
    Dwarf_Half moduleTag;
    moduleTag = dwarf_tag(&moduleDIE);

    if (moduleTag != DW_TAG_compile_unit
            && moduleTag != DW_TAG_partial_unit
            && moduleTag != DW_TAG_type_unit)
        return false;

    /* Extract the name of this module. */
    std::string moduleName;
    if (!findDieName(dbg(), moduleDIE, moduleName)) return false;

    if (moduleName.empty() && moduleTag == DW_TAG_type_unit) {
        uint64_t sig8 = * reinterpret_cast<uint64_t*>(&signature);
        char buf[20];
        snprintf(buf, sizeof(buf), "{%016llx}", (long long) sig8);
        moduleName = buf;
    }

    if (moduleName.empty()) {
        moduleName = "{ANONYMOUS}";
    }

    dwarf_printf("Next DWARF module: %s with DIE %p and tag %d\n", moduleName.c_str(), moduleDIE, moduleTag);

    /* Set the language, if any. */
    Dwarf_Attribute languageAttribute;
    //DWARF_ERROR_RET(dwarf_attr( moduleDIE, DW_AT_language, & languageAttribute, NULL ));
    dwarf_attr(&moduleDIE, DW_AT_language, &languageAttribute);

    // Set low and high ranges; this can fail, so don't check return addr.
    setEntry(moduleDIE);

    // These may not be set.
    Address tempModLow, tempModHigh;
    modLow = modHigh = 0;
    Dwarf_Die e;
    bool found_entry = dwarf_offdie(dbg(),offset(), &e);
    if(!found_entry) return false;

    if (findConstant(DW_AT_low_pc, tempModLow, &e, dbg())) {
        modLow = convertDebugOffset(tempModLow);
    }
    if (findConstant(DW_AT_high_pc, tempModHigh, &e, dbg())) {
        modHigh = convertDebugOffset(tempModHigh);
    }
    setModuleFromName(moduleName);
    //dwarf_printf("Mapped to Symtab module %s\n", mod()->fileName().c_str());
    if(!fixUnknownMod){
      fixUnknownMod = mod();
    }

    if (!parse_int(moduleDIE, true))
        return false;

    return true;
}


void DwarfParseActions::setModuleFromName(std::string moduleName)
{
   if (!symtab()->findModuleByName(mod(), moduleName))
   {
      std::string fName = extract_pathname_tail(moduleName);
      if (!symtab()->findModuleByName(mod(), fName)) {
         moduleName = symtab()->file();
         if (!symtab()->findModuleByName(mod(), moduleName)) {
            mod() = (symtab()->getDefaultModule());
         }
      }
   }
}

bool DwarfWalker::buildSrcFiles(::Dwarf * /*dbg*/, Dwarf_Die entry, StringTablePtr srcFiles) {
    size_t cnt = 0;
    Dwarf_Files * df;
    int ret = dwarf_getsrcfiles(&entry, &df, &cnt);
    if(ret==-1) return true;

    boost::unique_lock<dyn_mutex> l(srcFiles->lock);
    if(!srcFiles->empty()) {
        return true;
    } // already parsed, the module had better be right.
    srcFiles->emplace_back("Unknown file","");

    // get comp_dir in case need to make absolute paths
    Dwarf_Attribute attr;
    const char * comp_dir = dwarf_formstring( dwarf_attr(&entry, DW_AT_comp_dir, &attr) );
    std::string comp_dir_str( comp_dir ? comp_dir : "" );

    // store all file sources found by libdw
    for (unsigned i = 1; i < cnt; ++i) {
        auto filename = dwarf_filesrc(df, i, NULL, NULL);
        if(!filename) continue;

        // change to absolute if it's relative
        std::string s_name(filename);
        if(filename[0]!='/')
        {
            s_name = comp_dir_str + "/" + s_name;
        }

        srcFiles->emplace_back(s_name,"");
    }
    return true;
}


// As mentioned in the header, this is separate from parse()
// so we can have a non-Context-creating parse method that reuses
// the Context from the parent. This allows us to pass in current
// function, etc. without the Context stack exploding
bool DwarfWalker::parse_int(Dwarf_Die e, bool p) {
    dwarf_printf("PARSE_INT entry, context size %d\n", stack_size());
    // We escape the loop by checking parseSibling() after
    // parsing this DIE and its children, if any
    while(1) {
        ContextGuard cg(*this);

        setEntry(e);
        setParseSibling(p);

        if (!findTag())
            return false;
        if (!findOffset())
            return false;
        name_.clear();
        setMangledName(false);

        dwarf_printf("(0x%lx) Parsing entry %p with context size %d, func %p, encl %p\n",
                id(),
                e,
                stack_size(),
                curFunc(),
                //                   (curFunc() && !curFunc()->getAllMangledNames().empty()) ?
                //curFunc()->getAllMangledNames()[0].c_str() : "<null>",
                curEnclosure());

        bool ret = false;

        // BLUEGENE BUG HACK
#if defined(os_bg)
        if (tag() == DW_TAG_base_type ||
                tag() == DW_TAG_const_type ||
                tag() == DW_TAG_pointer_type) {
            // XLC compilers nest a bunch of stuff under an invented function; however,
            // this is broken (they don't close the function properly). If we see a
            // tag like this, close off the previous function immediately
            clearFunc();
        }
#endif

        switch(tag()) {
            case DW_TAG_subprogram:
            case DW_TAG_entry_point:
                ret = parseSubprogram(NormalFunc);
                break;
            case DW_TAG_inlined_subroutine:
                ret = parseSubprogram(InlinedFunc);
                break;
            case DW_TAG_lexical_block:
                ret = parseLexicalBlock();
                break;
            case DW_TAG_common_block:
                ret = parseCommonBlock();
                break;
            case DW_TAG_constant:
                ret = parseConstant();
                break;
            case DW_TAG_variable:
                ret = parseVariable();
                break;
            case DW_TAG_formal_parameter:
                ret = parseFormalParam();
                break;
            case DW_TAG_base_type:
                ret = parseBaseType();
                break;
            case DW_TAG_typedef:
                ret = parseTypedef();
                break;
            case DW_TAG_array_type:
                ret = parseArray();
                break;
            case DW_TAG_subrange_type:
                ret = parseSubrange();
                break;
            case DW_TAG_enumeration_type:
                ret = parseEnum();
                break;
            case DW_TAG_inheritance:
                ret = parseInheritance();
                break;
            case DW_TAG_structure_type:
            case DW_TAG_union_type:
            case DW_TAG_class_type:
                ret = parseStructUnionClass();
                break;
            case DW_TAG_enumerator:
                ret = parseEnumEntry();
                break;
            case DW_TAG_member:
                ret = parseMember();
                break;
            case DW_TAG_const_type:
            case DW_TAG_packed_type:
            case DW_TAG_volatile_type:
                ret = parseConstPackedVolatile();
                break;
            case DW_TAG_subroutine_type:
                /* If the pointer specifies argument types, this DIE has
                   children of those types. */
            case DW_TAG_ptr_to_member_type:
            case DW_TAG_pointer_type:
            case DW_TAG_reference_type:
                ret = parseTypeReferences();
                break;
            case DW_TAG_compile_unit:
                dwarf_printf("(0x%lx) Compilation unit, parsing children\n", id());
                // Parse child
                ret = parseChild();
                break;
            case DW_TAG_partial_unit:
                dwarf_printf("(0x%lx) Partial unit, parsing children\n", id());
                // Parse child
                ret = parseChild();
                break;
            case DW_TAG_type_unit:
                dwarf_printf("(0x%lx) Type unit, parsing children\n", id());
                // Parse child
                ret = parseChild();
                break;
            default:
                dwarf_printf("(0x%lx) Warning: unparsed entry with tag %x\n",
                        id(), tag());
                ret = true;
                break;
        }

        dwarf_printf("Finished parsing 0x%lx, ret %d, parseChild %d, parseSibling %d\n",
                id(), ret, parseChild(), parseSibling());

        if (ret && parseChild() ) {
            // Parse children
            Dwarf_Die childDwarf;
            Dwarf_Die e  = entry();
            int status = dwarf_child( &e, & childDwarf);
            if(status == -1)
                return false;
            if (status == 0) {
                if (!parse_int(childDwarf, true))
                    return false;
            }
        }

        if (!parseSibling()) {
            dwarf_printf("(0x%lx) Skipping sibling parse\n", id());
            break;
        }

        dwarf_printf("(0x%lx) Asking for sibling\n", id());

        Dwarf_Die siblingDwarf;
        int status = dwarf_siblingof(&e, &siblingDwarf);
        DWARF_CHECK_RET(status == -1);

        if (status == 1) {
            break;
        }
        e = siblingDwarf;
    }

    dwarf_printf("PARSE_INT exit, context size %d\n", stack_size());
    return true;
}

bool DwarfWalker::parseCallsite()
{
    int has_line = 0, has_file = 0;
    Dwarf_Die e = entry();
    has_file = dwarf_hasattr(&e, DW_AT_call_file);
    if (!has_file)
        return true;
    has_line = dwarf_hasattr(&e, DW_AT_call_line);
    if (!has_line)
        return true;

    std::string inline_file;
    bool result = findString(DW_AT_call_file, inline_file);
    if (!result)
        return false;

    Dyninst::Offset inline_line;
    result = findConstant(DW_AT_call_line, inline_line, &e, dbg());
    if (!result)
        return false;

    InlinedFunction *ifunc = static_cast<InlinedFunction *>(curFunc());
    //    cout << "Found inline call site in func (0x" << hex << id() << ") "
    //         << curFunc()->getName() << " at " << curFunc()->getOffset() << dec
    //         << ", file " << inline_file << ": " << inline_line << endl;
    ifunc->setFile(inline_file);
    ifunc->callsite_line = inline_line;
    return true;
}

bool DwarfWalker::setFunctionFromRange(inline_t func_type)
{
   //Use the lowest range as an entry for symbol matching
   Address lowest = 0x0;
   bool set_lowest = false;
   if (!hasRanges()) {
     dwarf_printf("(0x%lx) setFunctionFromRange has no ranges, returning false\n", id());

      return false;
   }
   for (range_set_t::iterator i = ranges_begin(); i != ranges_end(); i++) {
      if (!set_lowest) {
         lowest = i->first;
         set_lowest = true;
         continue;
      }
      if (lowest > i->first)
         lowest = i->first;
   }
   if (!set_lowest) {
      //No ranges.  Don't panic, this is probably an abstract origin or specification
      // we'll get to it latter if it's really used.
     dwarf_printf("(0x%lx) setFunctionFromRange has ranges, but no lowest, returning false\n", id());
      return false;
   }

   if (func_type == InlinedFunc) {
      return createInlineFunc();
   }

   //Try to associate the function with existing symbols
   setFuncFromLowest(lowest);


   return true;
}

void DwarfWalker::setFuncFromLowest(Address lowest) {
   Function *f = NULL;
   bool result = symtab()->findFuncByEntryOffset(f, lowest);
   if (result) {
      setFunc(f);
      dwarf_printf("(0x%lx) Lookup by offset 0x%lx identifies %p\n",
                   id(), lowest, curFunc());
   } else {
     dwarf_printf("(0x%lx) Lookup by offset 0x%lx failed\n", id(), lowest);
   }
}

bool DwarfWalker::createInlineFunc() {
   FunctionBase *parent = curFunc();
   if (parent) {
         InlinedFunction *ifunc = new InlinedFunction(parent);
         setFunc(ifunc);
//         cout << "Created new inline, parent is " << parent->getName() << endl;
         return true;
      } else {
         //InlinedSubroutine without containing subprogram.  Weird.
         dwarf_printf("(0x%lx) setFunctionFromRange found inline without parent, returning false\n", id());
         return false;
      }
}

void DwarfParseActions::addMangledFuncName(std::string name)
{
   curFunc()->addMangledName(name, true, true);
}
void DwarfParseActions::addPrettyFuncName(std::string name)
{
   curFunc()->addPrettyName(name, true, true);
}

bool DwarfWalker::parseSubprogram(DwarfWalker::inline_t func_type) {
   bool name_result;
   int old = common_debug_dwarf;

   dwarf_printf("(0x%lx) parseSubprogram entry\n", id());
    parseRangeTypes(dbg(), entry());
   setFunctionFromRange(func_type);

   // Name first
   FunctionBase *func = curFunc();
   name_result = findFuncName();
//    if(func) cout << hex << "Begin parseSubprogram for (" << id() << ") " << func->getName() << " at " << func->getOffset() << dec << endl;
   if (curEnclosure() && !func) {
      // This is a member function; create the type entry
      // Since curFunc is false, we're not going back to reparse this
      // entry with a function object.
      boost::shared_ptr<Type> ftype = NULL;
      getReturnType(false, ftype);
      addFuncToContainer(ftype);
      dwarf_printf("(0x%lx) parseSubprogram not parsing member function's children\n", id());

      setParseChild(false);
   }

   //curFunc will be set if we're parsing a defined object, or
   // if we're recursively parsing a specification or abstract
   // entry under a defined object.  It'll be unset if we're
   // parsing a specification or abstract entry at the top-level
   //This keeps us from parsing abstracts or specifications until
   // we need them.
   if (!func) {
      dwarf_printf("(0x%lx) parseSubprogram not parsing children b/c curFunc() NULL\n", id());
      setParseChild(false);
      return true;
   }

   if (parsedFuncs.find(func) != parsedFuncs.end()) {
      dwarf_printf("(0x%lx) parseSubprogram not parsing children b/c curFunc() not in parsedFuncs\n", id());
      if(name_result) {
	  dwarf_printf("\tname is %s\n", curName().c_str());
      }
      setParseChild(false);
      return true;
   }

   if (name_result && !curName().empty()) {
      dwarf_printf("(0x%lx) Identified function name as %s\n", id(), curName().c_str());
      if (isMangledName()) {
	  func->addMangledName(curName(), true);
      }
      // Only keep pretty names around for inlines, which probably don't have mangled names
      else {
//          printf("(0x%lx) Adding %s as pretty name to inline at 0x%lx\n", id(), curName().c_str(), func->getOffset());
          dwarf_printf("(0x%lx) Adding as pretty name to inline\n", id());
          func->addPrettyName(curName(), true);
      }
   }

   //Collect callsite information for inlined functions.
   if (func_type == InlinedFunc) {
//       cout << "Parsing callsite for (0x" << hex << id() << ") " << curName() << " at " << func->getOffset() << dec << endl;
      parseCallsite();
   }

   // Get the return type
   setFuncReturnType();

   // Get range information
   if (hasRanges()) {
       setRanges(func);
   }
   // Dwarf outlines some function information. You have the base entry, which contains
   // address ranges, frame base information, and optionally a "abstract origin"
   // or "specification" entry that points to more information.
   // We want to skip parsing specification or abstract entries until we have
   // the base entry and can find/create the corresponding function object.


   // Get the frame base if it exists
   if (!getFrameBase())
       return false;

   // Parse parent nodes and their children but not their sibling
   bool hasAbstractOrigin = false;
   if (!handleAbstractOrigin(hasAbstractOrigin))
       return false;
   if (hasAbstractOrigin) {
      dwarf_printf("(0x%lx) Parsing abstract parent\n", id());
      if (!parse_int(abstractEntry(), false))
          return false;
   }
   // An abstract origin will point to a specification if it exists
   // This can actually be three-layered, so backchain again
   bool hasSpecification = false;
   if (!handleSpecification(hasSpecification))
       return false;
   if ( hasSpecification ) {
      dwarf_printf("(0x%lx) Parsing specification entry\n", id());
      if (!parse_int(specEntry(), false))
          return false;
   }

   parsedFuncs.insert(func);
    if (func_type == InlinedFunc) {
//        cout << "End parseSubprogram for inlined func " << curName() << " at " << func->getOffset() << endl;
    }

   return true;
}

void DwarfWalker::setRanges(FunctionBase *func) {
   dyn_mutex::unique_lock l(func->ranges_lock);
   if(func->ranges.empty()) {
	   Address last_low = 0, last_high = 0;
//       func->ranges.reserve(rangesSize());
	   for (auto i = ranges_begin(); i != ranges_end(); i++) {
//           cerr << "Adding " << rangesSize() << " ranges\n";
	       Address low = i->first;
	       Address high = i->second;
	       if (last_low == low && last_high == high)
		   continue;
	       last_low = low;
	       last_high = high;

           func->ranges.push_back(FuncRange(low, high - low, curFunc()));
	   }
    }
}

pair<AddressRange, bool> DwarfWalker::parseHighPCLowPC(Dwarf * /*dbg*/, Dwarf_Die entry)
{
    Dwarf_Addr low, high;
    int low_result = dwarf_lowpc(&entry, &low);
    int high_result = dwarf_highpc(&entry, &high);
    bool ok = (low_result == 0) &&
            (high_result == 0) &&
            (low != 0) &&
            (high != 0);

    return make_pair(AddressRange(low, high), ok);
//    Dwarf_Attribute hasLow;
//
//    Dwarf_Attribute hasHigh;
//    std::pair<AddressRange, bool> result = make_pair(AddressRange(0,0), false);
//    if(dwarf_attr(&entry, DW_AT_low_pc, &hasLow) == NULL) return result;
//    if(dwarf_attr(&entry, DW_AT_high_pc, &hasHigh) == NULL) return result;
//
//    Address low, high;
//    if (!findConstant(DW_AT_low_pc, low, entry, dbg)) return result;
//    if (!findConstant(DW_AT_high_pc, high, entry, dbg)) return result;
//    Dwarf_Half form = dwarf_whatform(&hasHigh);
//    if(form==0) return result;
//
//    if(form != DW_FORM_addr)
//    {
//        high += low;
//    }
//    // Don't add 0,0; it's not a real range but a sign something went wrong.
//    if(low || high)
//    {
//        dwarf_printf("Lexical block from 0x%lx to 0x%lx\n", low, high);
//        result = make_pair(AddressRange(low, high), true);
//    }
//    return result;
}

bool DwarfWalker::parseRangeTypes(Dwarf * dbg, Dwarf_Die die) {
   dwarf_printf("(0x%lx) Parsing ranges\n", id());

   clearRanges();
    std::vector<AddressRange> newRanges = getDieRanges(dbg, die, modLow);
//    cerr << "parseRangeTypes generating new ranges, size is " << newRanges.size()
//         << ", DIE offset is " << die.addr << endl;
    for(auto r = newRanges.begin();
        r != newRanges.end();
        ++r)
    {
        setRange(*r);
    }
   return !newRanges.empty();
}

vector<AddressRange> DwarfWalker::getDieRanges(Dwarf * /*dbg*/, Dwarf_Die die, Offset /*range_base*/)
{
    std::vector<AddressRange> newRanges;

    Dwarf_Addr base;
    Dwarf_Addr start, end;
    ptrdiff_t offset = 0;
    while(1)
    {
        offset = dwarf_ranges(&die, offset, &base, &start, &end);
        if(offset < 0) return std::vector<AddressRange>();
        if(offset == 0) break;
        dwarf_printf("Lexical block from 0x%lx to 0x%lx\n", start, end);
//        printf("Lexical block from 0x%lx to 0x%lx, offset is %p, %d entries\n", start, end, offset, newRanges.size());
        newRanges.push_back(AddressRange(start, end));
    }
    return newRanges;
}

bool DwarfWalker::parseLexicalBlock() {
   dwarf_printf("(0x%lx) Parsing lexical block\n", id());
   return parseRangeTypes(dbg(), entry());
}

bool DwarfWalker::parseCommonBlock() {
   dwarf_printf("(0x%lx) Parsing common block\n", id());

   std::string commonBlockName;
   if (!findDieName(dbg(), entry(), commonBlockName)) return false;
   Symbol* commonBlockVar = findSymbolForCommonBlock(commonBlockName);
   if(!commonBlockVar)
   {
     return false;
   }

   setCommon(getCommonBlockType(commonBlockName));

   return true;
}

Symbol *DwarfWalker::findSymbolForCommonBlock(const string &commonBlockName) {
   return findSymbolByName(commonBlockName, Symbol::ST_OBJECT);
}

boost::shared_ptr<Type> DwarfWalker::getCommonBlockType(string &commonBlockName) {
   auto commonBlockType = tc()->findVariableType(commonBlockName, Type::share);
   if(!commonBlockType || !commonBlockType->isCommonType()) {
     commonBlockType = Type::make_shared<typeCommon>( type_id(), commonBlockName );
     tc()->addGlobalVariable(commonBlockName, commonBlockType);
   }
   return commonBlockType;
}

bool DwarfWalker::parseConstant() {
   // Right now we don't handle these
   dwarf_printf("(0x%lx) Skipping named constant/variable with constant value\n", id());
   return true;
}

bool DwarfWalker::parseVariable() {
   dwarf_printf("(0x%lx) ParseVariable entry\n", id());
   /* Acquire the name, type, and line number. */
   /* A variable may occur inside a function, as either static or local.
      A variable may occur inside a container, as C++ static member.
      A variable may not occur in either, as a global.

      For the first two cases, we need the variable's name, its type,
      its line number, and its offset or address in order to tell
      Dyninst about it.  Dyninst only needs to know the name and type
      of a global.  (Actually, it already knows the names of the globals;
      we're really just telling it the types.)

      Variables may have two entries, the second, with a _specification,
      being the only one with the location. */

   /* If this DIE has a _specification, use that for the rest of our inquiries. */
   bool hasSpecification = false;
   if (!handleSpecification(hasSpecification))
       return false;

   if (!findName(curName()))
       return false;

   removeFortranUnderscore(curName());

   /* We'll start with the location, since that's most likely to
      require the _specification. */

   std::vector<VariableLocation> locs;
   if (!decodeLocationList(DW_AT_location, NULL, locs))
       return false;
   if (locs.empty()) return true;

   for (unsigned i=0; i<locs.size(); i++) {
      //if (locs[i].stClass != storageAddr)
      //continue;
      if (locs[i].lowPC) {
         locs[i].lowPC = convertDebugOffset(locs[i].lowPC);
      }
      if (locs[i].hiPC) {
         locs[i].hiPC = convertDebugOffset(locs[i].hiPC);
      }
   }

<<<<<<< HEAD
   boost::shared_ptr<Type> type;
=======
   /* If the DIE has an _abstract_origin, we'll use that for the
            remainder of our inquiries. */
   bool hasAbstractOrigin;
   if (!handleAbstractOrigin(hasAbstractOrigin)) return false;
   if (hasAbstractOrigin) {
          // Clone to spec entry too
          setSpecEntry(abstractEntry());
   }

   Type *type = NULL;
>>>>>>> 0dffe9f6
   if (!findType(type, false))
       return false;
   if(!type)
       return false;

   Dwarf_Word variableLineNo;
   bool hasLineNumber = false;
   std::string fileName;

   if (!curFunc() && !curEnclosure()) {
      createGlobalVariable(locs, type);

   } /* end if this variable is a global */
   else
   {
      if (!getLineInformation(variableLineNo, hasLineNumber, fileName))
          return false;
      if (!nameDefined()) return true;
      if (curFunc()) {
         /* We now have the variable name, type, offset, and line number.
            Tell Dyninst about it. */

         createLocalVariable(locs, type, variableLineNo, fileName);

      } /* end if a local or static variable. */
      else {
         auto ret = addStaticClassVariable(locs, type);
         return ret;
      }
   } /* end if this variable is not global */
   return true;
}

bool DwarfWalker::addStaticClassVariable(const vector<VariableLocation> &locs, boost::shared_ptr<Type> type) {
   if( locs[0].stClass != storageRegOffset )
   {
      dwarf_printf("(0x%lx) Adding variable to an enclosure\n", id());
      curEnclosure()->asFieldListType().addField(curName(), type, locs[0].frameOffset);
      return true;
   }
   return false;
}

void DwarfWalker::createGlobalVariable(const vector<VariableLocation> &locs, boost::shared_ptr<Type> type) {
   /* The typeOffset forms a module-unique type identifier,
         so the Type look-ups by it rather than name. */
   dwarf_printf("(0x%lx) Adding global variable\n", id());

   Offset addr = 0;
   if (locs.size() && locs[0].stClass == storageAddr)
         addr = locs[0].frameOffset;
   Variable *var;
   bool result = symtab()->findVariableByOffset(var, addr);
   if (result) {
         var->setType(type);
      }
   tc()->addGlobalVariable(curName(), type);
}

void DwarfWalker::createLocalVariable(const vector<VariableLocation> &locs, boost::shared_ptr<Type> type,
                                      Dwarf_Word variableLineNo,
                                      const string &fileName) {
   localVar * newVariable = new localVar(curName(),
                                         type,
                                         fileName,
                                         (int) variableLineNo,
                                         curFunc());
   dwarf_printf("(0x%lx) localVariable '%s' (%p), currentFunction %p\n",
                   id(), curName().c_str(), newVariable, curFunc());

   for (unsigned int i = 0; i < locs.size(); ++i) {
         dwarf_printf("(0x%lx) (%s) Adding location %d of %d: (0x%lx - 0x%lx): %s, %s, %s, %ld\n",
                      id(), newVariable->getName().c_str(), i + 1, (int) locs.size(), locs[i].lowPC, locs[i].hiPC,
                      storageClass2Str(locs[i].stClass),
                      storageRefClass2Str(locs[i].refClass),
                      locs[i].mr_reg.name().c_str(),
                      locs[i].frameOffset);
         newVariable->addLocation(locs[i]);
      }
   curFunc()->addLocalVar(newVariable);
}

bool DwarfWalker::parseFormalParam() {
   dwarf_printf("(0x%lx) Parsing formal parameter\n", id());

   /* A formal parameter must occur in the context of a function.
      (That is, we can't do anything with a formal parameter to a
      function we don't know about.) */
   /* It's probably worth noting that a formal parameter may have a
      default value.  Since, AFAIK, Dyninst does nothing with this information,
      neither will we. */
   if (!curFunc()) {
     dwarf_printf("(0x%lx) No function defined, returning\n", id());
     return true;
   }

   /* We need the formal parameter's name, its type, its line number,
      and its offset from the frame base in order to tell the
      rest of Dyninst about it.  A single _formal_parameter
      DIE may not have all of this information; if it does not,
      we will ignore it, hoping to catch it when it is later
      referenced as an _abstract_origin from another _formal_parameter
      DIE.  If we never find such a DIE, than there is not enough
      information to introduce it to Dyninst. */

   /* We begin with the location, since this is the attribute
      most likely to require using the _abstract_origin. */

   std::vector<VariableLocation> locs;
   if (!decodeLocationList(DW_AT_location, NULL, locs)) return false;
   if (locs.empty()) {
     dwarf_printf("(0x%lx) No locations associated with formal, returning\n", id());
     return true;
   }

   /* If the DIE has an _abstract_origin, we'll use that for the
      remainder of our inquiries. */
   bool hasAbstractOrigin;
   if (!handleAbstractOrigin(hasAbstractOrigin)) return false;
   if (hasAbstractOrigin) {
      // Clone to spec entry too
      setSpecEntry(abstractEntry());
   }

   if (!findName(curName())) return false;
   /* We can't do anything with anonymous parameters. */
   if (!nameDefined()) {
     dwarf_printf("(0x%lx) No name associated with formal, returning\n", id());
     return true;
   }

   /* Acquire the parameter's type. */
   boost::shared_ptr<Type> paramType;
   if (!findType(paramType, false)) return false;

   Dwarf_Word lineNo = 0;
   bool hasLineNumber = false;
   std::string fileName;
   if (!getLineInformation(lineNo, hasLineNumber, fileName)) return false;
   createParameter(locs, paramType, lineNo, fileName);

   return true;
}

void DwarfWalker::createParameter(const vector<VariableLocation> &locs,
        boost::shared_ptr<Type> paramType, Dwarf_Word lineNo, const string &fileName)
{
   localVar * newParameter = new localVar(curName(),
                                          paramType,
                                          fileName, (int) lineNo,
                                          curFunc());
   dwarf_printf("(0x%lx) Creating new formal parameter %s/%p (%s) (%p)\n",
                id(),
                curName().c_str(),
                paramType, paramType->getName().c_str(),
		//                ((curFunc() && !curFunc()->getAllMangledNames().empty()) ?
		//curFunc()->getAllMangledNames()[0].c_str() : ""),
                curFunc());

   for (unsigned int i = 0; i < locs.size(); ++i)
   {
      newParameter->addLocation(locs[i]);
   }

   /* This is just brutally ugly.  Why don't we take care of this invariant automatically? */

   curFunc()->addParam(newParameter);
}

bool DwarfWalker::parseBaseType() {
   if(!tc()) return false;
   dwarf_printf("(0x%lx) parseBaseType entry\n", id());

   if (!findName(curName())) return false;
   if (!nameDefined()) {
      dwarf_printf("(0x%lx) No name for type, returning early\n", id());
      return true;
   }

   unsigned size = 0;
   if (!findSize(size)) return false;

   /* Generate the appropriate built-in type; since there's no
      reliable way to distinguish between a built-in and a scalar,
      we don't bother to try. */
   auto baseType = Type::make_shared<typeScalar>( type_id(), (unsigned int) size, curName());

   /* Add the basic type to our collection. */
   typeScalar *debug = baseType.get();
   auto baseTy = tc()->addOrUpdateType( baseType );
   dwarf_printf("(0x%lx) Created type %p / %s (pre add %p / %s) for id %d, size %d, in TC %p\n", id(),
                baseTy, baseTy->getName().c_str(),
                debug, debug->getName().c_str(),
                (int) offset(), size,
                tc());

   return true;
}

bool DwarfWalker::parseTypedef() {
   dwarf_printf("(0x%lx) parseTypedef entry\n", id());

   if (!findName(curName())) return false;

   boost::shared_ptr<Type> referencedType;
   if (!findType(referencedType, true)) return false;

   if (!nameDefined()) {
      if (!fixName(curName(), referencedType)) return false;
   }

    if(tc())
    {
        tc()->addOrUpdateType( Type::make_shared<typeTypedef>( type_id(), referencedType, curName()) );
    }

   return true;
}

bool DwarfWalker::parseArray() {
   dwarf_printf("(0x%lx) Parsing array\n", id());
   /* Two words about pgf90 arrays.

      Primus: the PGI extensions to DWARF are documented in
      '/p/paradyn/doc/External/manuals/pgf90-dwarf-arrays.txt'.

      Secundus: we ignore DW_AT_PGI_lbase, DW_AT_PGI_loffset, and DW_AT_PGI_lstride,
      even though libdwarf recognizes them, because our type modelling doesn't allow
      us to make use of this information.  Similarly, in virtually every place where
      the Portland Group extends DWARF to allow _form_block attributes encoding location
      lists, we ignore them.  We should, however, recognize these cases and ignore them
      gracefully, that is, without an error. :)
   */

   if (!findName(curName())) return false;

   // curName may get overridden by the subrange parsing code.
   // TODO: make this part of the context stack.
   std::string nameToUse = curName();

   boost::shared_ptr<Type> elementType = NULL;
   if (!findType(elementType, false)) return false;
   if (!elementType) return false;

   /* Find the range(s) of the elements. */
   Dwarf_Die firstRange;
    Dwarf_Die e = entry();
   int result = dwarf_child(&e, &firstRange);
    if(result != 0) {
        dwarf_printf("(0x%lx) parseArray return false as dwarf_child returns 0\n", id());
        return false;
    }

//   push();

   boost::shared_ptr<Type> baseType = parseMultiDimensionalArray(&firstRange,
                                                          elementType);

//   pop();

   if (!baseType) {
       dwarf_printf("(0x%lx) parseArray returns false as baseArrayType is NULL\n", id());
       return false;
   }
   auto& baseArrayType = baseType->asArrayType();

   /* The baseArrayType is an anonymous type with its own typeID.  Extract
      the information and add an array type for this DIE. */

   dwarf_printf("(0x%lx) Creating array with base type %s, low bound %ld, high bound %ld, named %s\n",
                id(), baseArrayType.getBaseType(Type::share)->getName().c_str(),
                baseArrayType.getLow(),
                baseArrayType.getHigh(),
                curName().c_str());
   tc()->addOrUpdateType( Type::make_shared<typeArray>( type_id(),
                                         baseArrayType.getBaseType(Type::share),
                                         baseArrayType.getLow(),
                                         baseArrayType.getHigh(),
                                         nameToUse));

   /* Don't parse the children again. */
   setParseChild(false);

   return true;
}

bool DwarfWalker::parseSubrange() {
   dwarf_printf("(0x%lx) parseSubrange entry\n", id());

   std::string loBound;
   std::string hiBound;
   parseSubrangeAUX(entry(), loBound, hiBound);

  return true;
}

bool DwarfWalker::parseEnum() {
   if(!tc()) return false;
   dwarf_printf("(0x%lx) parseEnum entry\n", id());
   if (!findName(curName())) return false;

   setEnum(tc()->addOrUpdateType( Type::make_shared<typeEnum>( type_id(), curName())));
   return true;
}

bool DwarfWalker::parseInheritance() {
   dwarf_printf("(0x%lx) parseInheritance entry\n", id());

   /* Acquire the super class's type. */
   boost::shared_ptr<Type> superClass = NULL;
   if (!findType(superClass, false)) return false;
   if (!superClass) return false;

   dwarf_printf("(0x%lx) Found %p as superclass\n", id(), superClass);

   visibility_t visibility = visUnknown;
   if (!findVisibility(visibility)) return false;

   /* Add a readily-recognizable 'bad' field to represent the superclass.
      Type::getComponents() will Do the Right Thing. */
   std::string fName = "{superclass}";
   curEnclosure()->asFieldListType().addField( fName, superClass, -1, visibility );
   dwarf_printf("(0x%lx) Added type %p as %s to %p\n", id(), superClass, fName.c_str(), curEnclosure());
   return true;
}

bool DwarfWalker::parseStructUnionClass() {
   if(!tc()) return false;
   dwarf_printf("(0x%lx) parseStructUnionClass entry\n", id());

   if(tag() != DW_TAG_structure_type &&
          tag() != DW_TAG_union_type &&
          tag() != DW_TAG_class_type)
   {
      dwarf_printf("WARNING: parseStructUnionClass called on non-aggregate tagged entry\n");
      return false;
   }
   if (!findName(curName())) return false;
   if (!nameDefined()) {
      /* anonymous unions, structs and classes are explicitely labelled */
      Dwarf_Word lineNumber;
      bool hasLineNumber = false;
      std::string fileName;
      if (!getLineInformation(lineNumber, hasLineNumber, fileName)) return false;
      stringstream ss;
      ss << "{anonymous ";
      switch (tag()) {
      case DW_TAG_structure_type:
         ss << "struct";
	 break;
      case DW_TAG_union_type:
         ss << "union";
	 break;
      case DW_TAG_class_type:
         ss << "class";
	 break;
      }
      if (fileName.length() && hasLineNumber)
	     ss << " at " << fileName << ":" << lineNumber;
      ss << "}";
      curName() = ss.str();
   }

   bool isDeclaration = false;
   if (!hasDeclaration(isDeclaration)) return false;

   unsigned size;
   if (!findSize(size)) {
      if (isDeclaration) return true;
      else return false;
   }

   boost::shared_ptr<Type> containingType;

   switch ( tag() ) {
      case DW_TAG_structure_type:
      case DW_TAG_class_type: {
         auto ts = Type::make_shared<typeStruct>( type_id(), curName());
         ts->setSize(size);
         containingType = tc()->addOrUpdateType(ts);
         break;
      }
      case DW_TAG_union_type:
      {
         auto tu = Type::make_shared<typeUnion>( type_id(), curName());
         tu->setSize(size);
         containingType = tc()->addOrUpdateType(tu);
         break;
      }
   }
   setEnclosure(containingType);
   dwarf_printf("(0x%lx) Started class, union, or struct: %p\n",
                id(), containingType);
   return true;
}

bool DwarfWalker::parseEnumEntry() {
   dwarf_printf("(0x%lx) parseEnumEntry entry\n", id());

   if (!findName(curName())) return false;

   long value = 0;
   bool valid;
   if (!findValue(value, valid)) return false;

   curEnum()->asEnumType().addConstant(curName(), value);
   return true;
}

bool DwarfWalker::parseMember() {
   dwarf_printf("(0x%lx) parseMember entry\n", id());
   if (!curEnclosure()) return false;

   if (!findName(curName())) return false;

   boost::shared_ptr<Type> memberType = NULL;
   if (!findType(memberType, false)) return false;
   if (!memberType) return false;

   long value;
   bool hasValue;
   if (!findValue(value, hasValue)) return false;
   if (hasValue) {
      if(!nameDefined()) return false;
      dwarf_printf("(0x%lx) member is a named constant, forwarding to parseConstant\n", id());
      return parseConstant();
   }

   std::vector<VariableLocation> locs;
   Address initialStackValue = 0;
   if (!decodeLocationList(DW_AT_data_member_location, &initialStackValue, locs)) return false;
   if (locs.empty()) {
	if (curEnclosure()->getUnionType()) {
		/* GCC generates DW_TAG_union_type without DW_AT_data_member_location */
		if (!constructConstantVariableLocation((Address) 0, locs)) return false;
	} else {
		dwarf_printf("(0x%lx) Skipping member as no location is given.\n", id());
		return true;
	}
   }

   /* DWARF stores offsets in bytes unless the member is a bit field.
      Correct memberOffset as indicated.  Also, memberSize is in bytes
      from the underlying type, not the # of bits used from it, so
      correct that as necessary as well. */

   long int memberSize = memberType->getSize();

   // This code changes memberSize, which is then discarded. I'm not sure why...
   if (!fixBitFields(locs, memberSize)) return false;

   if(locs.empty()) return false;

   int offset_to_use = locs[0].frameOffset;

   dwarf_printf("(0x%lx) Using offset of 0x%lx\n", id(), offset_to_use);

   if (nameDefined()) {
      curEnclosure()->asFieldListType().addField(curName(), memberType, offset_to_use);
   }
   else {
      curEnclosure()->asFieldListType().addField("[anonymous union]", memberType, offset_to_use);
   }
   return true;
}

// TODO: this looks a lot like parseTypedef. Collapse?
bool DwarfWalker::parseConstPackedVolatile() {
   dwarf_printf("(0x%lx) parseConstPackedVolatile entry\n", id());

   if (!findName(curName())) return false;


    if(tc())
    {
        boost::shared_ptr<Type> type = NULL;
        if (!findType(type, true)) return false;

        if (!nameDefined()) {
            if (!fixName(curName(), type)) return false;
        }
        tc()->addOrUpdateType( Type::make_shared<typeTypedef>(type_id(), type, curName()));

    }
   return true;
}

bool DwarfWalker::parseTypeReferences() {
   dwarf_printf("(0x%lx) parseTypeReferences entry\n", id());
   if (!findName(curName())) return false;


   boost::shared_ptr<Type> typePointedTo = NULL;
   if (!findType(typePointedTo, true)) return false;

   boost::shared_ptr<Type> indirectType;
   switch ( tag() ) {
      case DW_TAG_subroutine_type:
         indirectType = tc()->addOrUpdateType(Type::make_shared<typeFunction>(
                            type_id(), typePointedTo, curName()));
         break;
      case DW_TAG_ptr_to_member_type:
      case DW_TAG_pointer_type:
         indirectType = tc()->addOrUpdateType(Type::make_shared<typePointer>(
                            type_id(), typePointedTo, curName()));
         break;
      case DW_TAG_reference_type:
         indirectType = tc()->addOrUpdateType(Type::make_shared<typeRef>(
                            type_id(), typePointedTo, curName()));
         break;
      default:
         return false;
   }

   return indirectType ? true : false;
}

bool DwarfWalker::hasDeclaration(bool &isDecl) {
    Dwarf_Die e = entry();
    isDecl = dwarf_hasattr(&e, DW_AT_declaration);
    return true;
}

bool DwarfWalker::findTag() {
    Dwarf_Die e = entry();
    Dwarf_Half dieTag = dwarf_tag(&e);
    //DWARF_FAIL_RET(dieTag);
    setTag(dieTag);
    return true;
}


bool DwarfWalker::findOffset() {
    Dwarf_Die e = entry();
    Dwarf_Off dieOffset = dwarf_dieoffset(&e);
    //DWARF_FAIL_RET(dieOffset);
    setOffset(dieOffset);
    return true;
}

bool DwarfWalker::handleAbstractOrigin(bool &isAbstract) {
    Dwarf_Die absE, e;
    e = entry();
    dwarf_printf("(0x%lx) Checking for abstract origin\n", id());

    isAbstract = false;
    bool isAbstractOrigin;

    isAbstractOrigin = dwarf_hasattr(&e, DW_AT_abstract_origin);

    if (!isAbstractOrigin) return true;

    isAbstract = true;
    dwarf_printf("(0x%lx) abstract_origin is true, looking up reference\n", id());

    Dwarf_Attribute abstractAttribute, *ret_p;
    ret_p = dwarf_attr(&e, DW_AT_abstract_origin, &abstractAttribute);
    if(ret_p == NULL) return false;

    auto die_p = dwarf_formref_die(&abstractAttribute, &absE);
    if(!die_p) return false;

    setAbstractEntry(absE);

    return true;
}

bool DwarfWalker::handleSpecification(bool &hasSpec) {
    Dwarf_Die specE, e;
    e = entry();
    dwarf_printf("(0x%lx) Checking for separate specification\n", id());
    hasSpec = false;

    bool hasSpecification = dwarf_hasattr(&e, DW_AT_specification);

    if (!hasSpecification) return true;

    hasSpec = true;
    dwarf_printf("(0x%lx) Entry has separate specification, retrieving\n", id());

    Dwarf_Attribute specAttribute, *ret_p;
    ret_p = dwarf_attr(&e, DW_AT_specification, &specAttribute);
    if(ret_p == NULL) return false;

    auto die_p = dwarf_formref_die(&specAttribute, &specE);
    if(!die_p) return false;

    setSpecEntry(specE);

    return true;
}

bool DwarfWalker::findDieName(::Dwarf * /*dbg*/, Dwarf_Die die, std::string &name)
{
    auto cname = dwarf_diename(&die);
    /* Squash errors from unsupported forms, like DW_FORM_GNU_strp_alt. */
    if (cname == 0) {
        name = std::string();
        return true;
    }

    name = cname;
    return true;
}

bool DwarfWalker::findName(std::string &name) {
    if (!findDieName(dbg(), specEntry(), name)) return false;
    dwarf_printf("(0x%lx) Found name %s\n", id(), name.c_str());
    return true;
}


bool DwarfWalker::findFuncName() {
    dwarf_printf("(0x%lx) Checking for function name\n", id());
    /* Prefer linkage names. */

    Dwarf_Attribute linkageNameAttr;
    Dwarf_Die e = entry();
    auto status = dwarf_attr(&e, DW_AT_MIPS_linkage_name, &linkageNameAttr);
    //if (status != 0)
    if (status == 0)
        status = dwarf_attr(&e, DW_AT_linkage_name, &linkageNameAttr);
    if ( status != 0 )  { // previously ==1
        const char *dwarfName = dwarf_formstring(&linkageNameAttr);
        //DWARF_FAIL_RET(dwarfName);
        if(dwarfName==NULL) return false;
        curName() = dwarfName;
        setMangledName(true);
        dwarf_printf("(0x%lx) Found mangled name of %s, using\n", id(), curName().c_str());
        return true;
    }

    if(findDieName(dbg(), entry(), curName())) {
        //        cout << "Found DIE pretty name: " << curName() << endl;
    }
    setMangledName(false);
    return true;
}

std::vector<VariableLocation>& DwarfParseActions::getFramePtrRefForInit()
{
   return curFunc()->getFramePtrRefForInit();
}

bool DwarfWalker::getFrameBase() {
    dwarf_printf("(0x%lx) Checking for frame pointer information\n", id());

    boost::unique_lock<dyn_mutex> l(curFunc()->getFramePtrLock());
    std::vector<VariableLocation> &funlocs = getFramePtrRefForInit();
    if (!funlocs.empty()) {
        DWARF_CHECK_RET(false);
    }

    if (!decodeLocationList(DW_AT_frame_base, NULL, funlocs))
        return false;
    dwarf_printf("(0x%lx) After frame base decode, %d entries\n", id(), (int) funlocs.size());

    return true || !funlocs.empty(); // johnmc added true
}

bool DwarfWalker::getReturnType(bool hasSpecification, boost::shared_ptr<Type>&returnType) {
    Dwarf_Attribute typeAttribute;
    Dwarf_Attribute* status = 0;

    bool is_info = true;
    Dwarf_Die e = specEntry();
    if (hasSpecification) {
        //is_info = dwarf_get_die_infotypes_flag(specEntry());
        is_info = !dwarf_hasattr_integrate(&e, DW_TAG_type_unit);
        status = dwarf_attr( &e, DW_AT_type, &typeAttribute);
    }
    if (!hasSpecification || (status == 0)) {
        //is_info = dwarf_get_die_infotypes_flag(entry());
        e = entry();
        is_info = !dwarf_hasattr_integrate(&e, DW_TAG_type_unit);
        status = dwarf_attr(&e, DW_AT_type, &typeAttribute);
    }

    if ( status == 0) {
        dwarf_printf("(0x%lx) Return type is void\n", id());
        return false;
    }

    /* There's a return type attribute. */
    dwarf_printf("(0x%lx) Return type is not void\n", id());

    bool ret = findAnyType( typeAttribute, is_info, returnType );
    return ret;
}

// I'm not sure how the provided fieldListType is different from curEnclosure(),
// but that's the way the code was structured and it was working.
bool DwarfWalker::addFuncToContainer(boost::shared_ptr<Type> returnType) {
   /* Using the mangled name allows us to distinguish between overridden
      functions, but confuses the tests.  Since Type uses vectors
      to hold field names, however, duplicate -- demangled names -- are OK. */

   char * demangledName = P_cplus_demangle( curName().c_str(), isNativeCompiler() );
   std::string toUse;

   if (!demangledName) {
      dwarf_printf("(0x%lx) Unable to demangle %s, using it as mangled\n", id(), curName().c_str());
      toUse = curName();
   }
   else {
      // Strip everything left of the rightmost ':' off to get rid of the class names
      toUse = demangledName;
      // rfind finds the last occurrence of ':'; add 1 to get past it.
      size_t offset = toUse.rfind(':');
      if (offset != toUse.npos) {
         toUse = toUse.substr(offset+1);
      }
   }

   curEnclosure()->asFieldListType().addField( toUse, Type::make_shared<typeFunction>(
      type_id(), returnType, toUse));
   free( demangledName );
   return true;
}

bool DwarfWalker::isStaticStructMember(std::vector<VariableLocation> &locs, bool &isStatic) {
   isStatic = false;

   // if parsing a struct-member which is not a regular member (i.e. not with an offset)
   if (curEnclosure()->getDataClass() == dataStructure && locs.size() == 0) {
	long value;
	bool hasValue;
	if (!findValue(value, hasValue)) return false;

	// and, if it is not a constant, then it must be a static field member
	if (!hasValue) {
		isStatic = true;
		return true;
	}
   }

   return true;
}

bool DwarfWalker::findType(boost::shared_ptr<Type>&type, bool defaultToVoid) {
    if(!tc()) return false;
    // Do *not* return true unless type is actually usable.

    /* Acquire the parameter's type. */
    Dwarf_Attribute typeAttribute;
    Dwarf_Die e = specEntry();
    auto attr_p = dwarf_attr( &e, DW_AT_type, &typeAttribute);

    if (attr_p == 0) {
        if (defaultToVoid) {
            type = tc()->findType("void", Type::share);
            return type ? true : false;
        }
        return false;
    }

    bool is_info = !dwarf_hasattr_integrate(&e, DW_TAG_type_unit);

    bool ret = findAnyType( typeAttribute, is_info, type );
    return ret;
}

bool DwarfWalker::findDieOffset(Dwarf_Attribute attr, Dwarf_Off &offset) {
    Dwarf_Half form = dwarf_whatform(&attr);
    switch (form) {
        /* These forms are suitable as direct DIE offsets */
        case DW_FORM_ref1:
        case DW_FORM_ref2:
        case DW_FORM_ref4:
        case DW_FORM_ref8:
        case DW_FORM_ref_udata:
        case DW_FORM_ref_addr:
        case DW_FORM_data4:
        case DW_FORM_data8:
            {
                //TODO debug to compare values of offset
                Dwarf_Die die;
                auto ret_p = dwarf_formref_die(&attr, &die);
                if(!ret_p) return false;
                offset = dwarf_dieoffset(&die);
                return true;
            }
            /* Then there's DW_FORM_sec_offset which refer other sections, or
             * DW_FORM_GNU_ref_alt that refers to a whole different file.  We can't
             * use such forms as a die offset, even if dwarf_global_formref is
             * willing to decode it. */
        default:
            dwarf_printf("(0x%lx) Can't use form 0x%x as a die offset\n", id(), (int) form);
            return false;
    }
}

bool DwarfWalker::findAnyType(Dwarf_Attribute typeAttribute,
        bool is_info, boost::shared_ptr<Type>&type)
{
    /* If this is a ref_sig8, look for the type elsewhere. */
    Dwarf_Half form = dwarf_whatform(&typeAttribute);
    if (form == DW_FORM_ref_sig8) {
        Dwarf_Sig8 signature;
        const char * sig = dwarf_formstring(&typeAttribute);
        if(!sig) return false;
        memcpy(signature.signature, sig, 8);
        return findSig8Type(&signature, type);
    }

    Dwarf_Off typeOffset;
    if (!findDieOffset( typeAttribute, typeOffset )) return false;

    /* NB: It's possible for an incomplete type to have a DW_AT_signature
     * reference to a complete definition.  For example, GCC may output just the
     * subprograms for a struct's methods in one CU, with the full struct
     * defined in a type unit.
     *
     * No DW_AT_type has been found referencing an incomplete type this way,
     * but if it did, here's the place to look for that DW_AT_signature and
     * recurse into findAnyType again.
     */

    typeId_t type_id = get_type_id(typeOffset, is_info);

    dwarf_printf("(0x%lx) Returned type offset 0x%x\n", id(), (int) typeOffset);
    /* The typeOffset forms a module-unique type identifier,
       so the Type look-ups by it rather than name. */
    type = tc()->findOrCreateType( type_id, Type::share );
    dwarf_printf("(0x%lx) Returning type %p / %s for id 0x%x\n",
            id(), type, type->getName().c_str(), type_id);
    return true;
}

bool DwarfWalker::getLineInformation(Dwarf_Word &variableLineNo,
        bool &hasLineNumber,
        std::string &fileName)
{
    Dwarf_Attribute fileDeclAttribute;
    Dwarf_Die specE = specEntry();
    auto status = dwarf_attr(&specE, DW_AT_decl_file, &fileDeclAttribute);

    if (status != 0) {
        StringTablePtr files = srcFiles();
        boost::unique_lock<dyn_mutex> l(files->lock);
        Dwarf_Word fileNameDeclVal;
        DWARF_FAIL_RET(dwarf_formudata(&fileDeclAttribute, &fileNameDeclVal));
        if (fileNameDeclVal >= files->size() || fileNameDeclVal <= 0) {
            dwarf_printf("Dwarf error reading line index %d from srcFiles of size %lu\n",
                    fileNameDeclVal, files->size());
            return false;
        }
        fileName = ((files->get<0>())[fileNameDeclVal]).str;
    }
    else {
        return true;
    }

    Dwarf_Attribute lineNoAttribute;
    status = dwarf_attr(&specE, DW_AT_decl_line, &lineNoAttribute);
    if (status == 0) return true;

    /* We don't need to tell Dyninst a line number for C++ static variables,
       so it's OK if there isn't one. */
    hasLineNumber = true;
    DWARF_FAIL_RET(dwarf_formudata(&lineNoAttribute, &variableLineNo));

    return true;
}

bool DwarfWalker::decodeLocationList(Dwarf_Half attr,
        Address *initialStackValue,
        std::vector<VariableLocation> &locs)
{
    Dwarf_Die e = entry();
    if (!dwarf_hasattr(&e, attr)) {
        dwarf_printf("(0x%lx): no such attribute\n", id());
        return true;
    }
    locs.clear();

    /* Acquire the location of this formal parameter. */
    Dwarf_Attribute locationAttribute;
    auto ret_p = dwarf_attr(&e, attr, &locationAttribute);
    if(!ret_p)
        return false;

    bool isExpr = false;
    bool isConstant = false;
    Dwarf_Half form;
    if (!checkForConstantOrExpr(attr, locationAttribute, isConstant, isExpr, form))
        return false;
    dwarf_printf("(0x%lx) After checkForConstantOrExpr, form class is 0x%x\n",id(), form);

    if (isConstant) {
        dwarf_printf("(0x%lx) Decoding constant location\n", id());
        if (!decodeConstantLocation(locationAttribute, form, locs))
            return false;
    }
    else if (isExpr) {
        dwarf_printf("(0x%lx) Decoding expression without location list\n", id());
        if (!decodeExpression(locationAttribute, locs))
            return false;
    }
    else {
        dwarf_printf("(0x%lx) Decoding loclist location\n", id());

        Dwarf_Op * exprs = NULL;
        size_t exprlen = 0;
        std::vector<LocDesc> locDescs;
        ptrdiff_t offset = 0;
        Dwarf_Addr basep, start, end;
        do {
            offset = dwarf_getlocations(&locationAttribute, offset, &basep,
                    &start, &end, &exprs, &exprlen);
            if(offset==-1) return false;
            LocDesc ld;
            ld.ld_lopc = start;
            ld.ld_hipc = end;
            ld.dwarfOp = exprs;
            ld.opLen = exprlen;
            locDescs.push_back(ld);
        }while(offset > 0);
        if (locDescs.size() <= 0) {
            dwarf_printf("(0x%lx) Failed loclist decode: %d\n", id());
            return true;
        }

        if(!decodeLocationListForStaticOffsetOrAddress(locDescs, locDescs.size(),
                locs, initialStackValue))
        {
            return false;
        }
    }

    return true;

}

bool DwarfWalker::checkForConstantOrExpr(Dwarf_Half /*attr*/,
        Dwarf_Attribute &locationAttribute,
        bool &constant,
        bool & expr,
        Dwarf_Half &form)
{
    constant = false;
    // Get the form (datatype) for this particular attribute
    form = dwarf_whatform(&locationAttribute);
    constant = dwarf_hasform(&locationAttribute, DW_FORM_data1);
    expr = dwarf_hasform(&locationAttribute, DW_FORM_exprloc);

    return true;
}

bool DwarfWalker::findString(Dwarf_Half attr,
        string &str)
{
    Dwarf_Half form;
    Dwarf_Attribute strattr;

    Dwarf_Die e = entry();
    if (attr == DW_AT_call_file || attr == DW_AT_decl_file) {
        unsigned long line_index;
        bool result = findConstant(attr, line_index, &e, dbg());
        if (!result)
            return false;
        StringTablePtr strs = mod()->getStrings();
        boost::unique_lock<dyn_mutex> l(strs->lock);
        if (line_index >= strs->size()) {
            dwarf_printf("Dwarf error reading line index %d from srcFiles of size %lu\n",
                    line_index, strs->size());
            return false;
        }
        //       cout << "findString found " << (*srcFiles())[line_index].str << " at srcFiles[" << line_index << "] for " << mod()->fileName() << endl;
        str = (*srcFiles())[line_index].str;
        return true;
    }
    auto ret_p = dwarf_attr(&e, attr, &strattr);
    if(!ret_p) return false;
    form = dwarf_whatform(&strattr);
    if (form != 0) {
        return false;
    }

    bool result;
    switch (form) {
        case DW_FORM_string:
            {
                const char *s = dwarf_formstring(&strattr);
                if(!s) return false;
                //          cout << "findString found " << s << " in DW_FORM_string" << endl;
                str  = s;
                result = true;
                break;
            }
        case DW_FORM_block:
        case DW_FORM_block1:
        case DW_FORM_block2:
        case DW_FORM_block4:
            {
                Dwarf_Block *block = NULL;
                DWARF_FAIL_RET(dwarf_formblock(&strattr, block));
                str = (char *) block->data;
                //          cout << "findString found " << str << " in DW_FORM_block" << endl;
                result = !str.empty();
                break;
            }
        default:
            result = false;
            break;
    }
    return result;
}

bool DwarfWalker::findConstant(Dwarf_Half attr, Address &value, Dwarf_Die *entry, Dwarf * /*dbg*/) {
    bool has = dwarf_hasattr(entry, attr);
    if (!has) return false;

    // Get the attribute
    Dwarf_Attribute d_attr;
    auto ret_p = dwarf_attr(entry, attr, &d_attr);
    if(!ret_p) return false;

    // Get the form (datatype) for this particular attribute
    Dwarf_Half form = dwarf_whatform(&d_attr);

    bool ret = findConstantWithForm(d_attr, form, value);
    return ret;
}

bool DwarfWalker::findConstantWithForm(Dwarf_Attribute &locationAttribute,
        Dwarf_Half form, Address &value)
{
    value = 0;

    switch(form) {
        case DW_FORM_addr:
            Dwarf_Addr addr;
            DWARF_FAIL_RET(dwarf_formaddr(&locationAttribute, &addr));
            value = (Address) addr;
            return true;
        case DW_FORM_sdata:
            Dwarf_Sword s_tmp;
            DWARF_FAIL_RET(dwarf_formsdata(&locationAttribute, &s_tmp));
            value = (Address) s_tmp;
            dwarf_printf("Decoded data of form %x to 0x%lx\n",
                    form, value);
            return true;
        case DW_FORM_data1:
        case DW_FORM_data2:
        case DW_FORM_data4:
        case DW_FORM_data8:
        case DW_FORM_udata:
        case DW_FORM_sec_offset:
            Dwarf_Word u_tmp;
            DWARF_FAIL_RET(dwarf_formudata(&locationAttribute, &u_tmp));
            value = (Address) u_tmp;
            return true;
        default:
            dwarf_printf("Unhandled form 0x%x for constant decode\n", (unsigned) form);
            return false;
    }
}

bool DwarfWalker::decodeConstantLocation(Dwarf_Attribute &attr, Dwarf_Half form,
                                         std::vector<VariableLocation> &locs) {
   Address value;
   if (!findConstantWithForm(attr, form, value)) return false;
   if (!constructConstantVariableLocation(value, locs)) return false;
   return true;
}

bool DwarfWalker::constructConstantVariableLocation(Address value,
                                                    std::vector<VariableLocation> &locs) {

   VariableLocation loc;
   loc.stClass = storageAddr;
   loc.refClass = storageNoRef;
   loc.frameOffset = value;


   if (hasRanges()) {
      for (range_set_t::iterator i = ranges_begin(); i != ranges_end(); i++) {
         pair<Address, Address> range = *i;
         loc.lowPC = range.first;
         loc.hiPC = range.second;
         locs.push_back(loc);
      }
   }
   else {
      loc.lowPC = (Address) 0;
      loc.hiPC = (Address) -1;
      locs.push_back(loc);
   }

   return true;
}

bool DwarfWalker::findSize(unsigned &size) {
    bool hasSize;
    Dwarf_Die e = entry();
    if(!e.addr) return false;
    hasSize = dwarf_hasattr(&e, DW_AT_byte_size);
    if (!hasSize) return false;

    Dwarf_Attribute byteSizeAttr;
    Dwarf_Word byteSize;
    e = specEntry();
    auto ret_p = dwarf_attr(&e, DW_AT_byte_size, &byteSizeAttr);
    if(!ret_p) return false;

    DWARF_FAIL_RET(dwarf_formudata(&byteSizeAttr, &byteSize));

    size = (unsigned) byteSize;
    return true;
}

bool DwarfWalker::findVisibility(visibility_t &visibility) {
    /* Acquire the visibility, if any.  DWARF calls it accessibility
       to distinguish it from symbol table visibility. */
    Dwarf_Attribute visAttr;
    Dwarf_Die e = entry();
    auto status = dwarf_attr(&e, DW_AT_accessibility, &visAttr);
    if (status != 0) {
        visibility = visPrivate;
        return true;
    }

    Dwarf_Word visValue;
    DWARF_FAIL_RET(dwarf_formudata( &visAttr, &visValue));

    switch( visValue ) {
        case DW_ACCESS_public: visibility = visPublic; break;
        case DW_ACCESS_protected: visibility = visProtected; break;
        case DW_ACCESS_private: visibility = visPrivate; break;
        default:
                                //bperr ( "Uknown visibility, ignoring.\n" );
                                break;
    } /* end visibility switch */

    return true;
}

bool DwarfWalker::findValue(long &value, bool &valid) {
    Dwarf_Attribute valueAttr;
    Dwarf_Die e = entry();
    auto status = dwarf_attr(&e, DW_AT_const_value, & valueAttr);

    if (status == 0) {
        valid = false;
        return true;
    }

    Dwarf_Sword enumValue;

    DWARF_FAIL_RET(dwarf_formsdata(&valueAttr, &enumValue));

    value = enumValue;
    valid = true;

    return true;
}

bool DwarfWalker::fixBitFields(std::vector<VariableLocation> &locs,
        long &size) {
    Dwarf_Attribute bitOffset;
    Dwarf_Die e(entry());
    auto status = dwarf_attr( &e, DW_AT_bit_offset, & bitOffset);

    if ( status != 0 && locs.size() )
    {
        Dwarf_Word memberOffset_du = locs[0].frameOffset;

        DWARF_FAIL_RET(dwarf_formudata( &bitOffset, &memberOffset_du));

        Dwarf_Attribute bitSize;
        auto ret_p = dwarf_attr( &e, DW_AT_bit_size, & bitSize);
        if(!ret_p) return false;

        Dwarf_Word memberSize_du = size;
        DWARF_FAIL_RET(dwarf_formudata( &bitSize, &memberSize_du));

        /* If the DW_AT_byte_size field exists, there's some padding.
           FIXME?  We ignore padding for now.  (We also don't seem to handle
           bitfields right in getComponents() anyway...) */
    }
    else
    {
        if (locs.size())
            locs[0].frameOffset *= 8;
        size *= 8;
    } /* end if not a bit field member. */
    return true;
}

bool DwarfWalker::fixName(std::string &name, boost::shared_ptr<Type> type) {
   switch(tag()){
      case DW_TAG_const_type:
         name = std::string("const ") + type->getName();
         break;
      case DW_TAG_packed_type:
         name = std::string("packed ") + type->getName();
         break;
      case DW_TAG_volatile_type:
         name = std::string("volatile ") + type->getName();
         break;
      default:
         return false;
   }
   return true;
}

void DwarfWalker::removeFortranUnderscore(std::string &name) {
      /* If we're fortran, get rid of the trailing _ */
   if (!curFunc() && !curEnclosure()) return;

   supportedLanguages lang = mod()->language();
   if ((lang != lang_Fortran) &&
       (lang != lang_CMFortran) &&
       (lang != lang_Fortran_with_pretty_debug)) return;

   if (name[name.length()-1] == '_') {
      name = name.substr(0, name.length()-1);
   }
}

bool DwarfWalker::parseSubrangeAUX(Dwarf_Die entry,
        std::string &loBound,
        std::string &hiBound) {
    dwarf_printf("(0x%lx) Parsing subrange /w/ auxiliary function\n", id());
    loBound = "{unknown or default}";
    hiBound = "{unknown or default}";

    /* Set the default lower bound, if we know it. */
    switch ( mod()->language() ) {
        case lang_Fortran:
        case lang_Fortran_with_pretty_debug:
        case lang_CMFortran:
            loBound = "1";
            break;
        case lang_C:
        case lang_CPlusPlus:
            loBound = "0";
            break;
        default:
            break;
    } /* end default lower bound switch */

    /* Look for the lower bound. */
    Dwarf_Attribute lowerBoundAttribute;
    //bool is_info = dwarf_get_die_infotypes_flag(entry);
    bool is_info = !dwarf_hasattr_integrate(&entry, DW_TAG_type_unit);
    auto status = dwarf_attr( &entry, DW_AT_lower_bound, & lowerBoundAttribute);

    if ( status != 0 ) {
        if (!decipherBound(lowerBoundAttribute, is_info, loBound )) return false;
    } /* end if we found a lower bound. */

    /* Look for the upper bound. */
    Dwarf_Attribute upperBoundAttribute;
    status = dwarf_attr( &entry, DW_AT_upper_bound, & upperBoundAttribute);

    if ( status == 0 ) {
        status = dwarf_attr( &entry, DW_AT_count, & upperBoundAttribute);
    }

    if ( status != 0 ) {
        if (!decipherBound(upperBoundAttribute, is_info, hiBound )) return false;
    } /* end if we found an upper bound or count. */

    /* Construct the range type. */
    if (!findName(curName())) {
        dwarf_printf("cannot find subrange name %s\n", curName().c_str());
        return false;
    }
    if (!nameDefined()) {
        curName() = "{anonymousRange}";
    }

    Dwarf_Off subrangeOffset = dwarf_dieoffset(&entry);
    //DWARF_ERROR_RET(subrangeOffset);
    typeId_t type_id = get_type_id(subrangeOffset, is_info);

    errno = 0;
    unsigned long low_conv = strtoul(loBound.c_str(), NULL, 10);
    if (errno) {
        low_conv = LONG_MIN;
    }

    errno = 0;
    unsigned long hi_conv = strtoul(hiBound.c_str(), NULL, 10);
    if (errno)  {
        hi_conv = LONG_MAX;
    }

    dwarf_printf("(0x%lx) Adding subrange type: id %d, low %ld, high %ld, named %s\n",
            id(), type_id,
            low_conv, hi_conv, curName().c_str());
    boost::shared_ptr<Type> rangeType = tc()->addOrUpdateType(
      Type::make_shared<typeSubrange>( type_id, 0, low_conv, hi_conv, curName()));
    dwarf_printf("(0x%lx) Subrange has pointer %p (tc %p)\n", id(), rangeType, tc());
    return true;
}

boost::shared_ptr<Type> DwarfWalker::parseMultiDimensionalArray(Dwarf_Die *range,
                                                   boost::shared_ptr<Type> elementType)
{
    char buf[32];
    /* Get the (negative) typeID for this range/subarray. */
    //Dwarf_Off dieOffset = dwarf_dieoffset(&range);

    /* Determine the range. */
    std::string loBound;
    std::string hiBound;
    if (!parseSubrangeAUX(*range, loBound, hiBound)) {
        dwarf_printf("parseMultiDimensionalArray failed, cannot find array range\n");
        return NULL;
    }



    /* Does the recursion continue? */
    Dwarf_Die nextSibling;
    int status = dwarf_siblingof(range, &nextSibling);
    DWARF_CHECK_RET_VAL(status == -1, NULL);

    snprintf(buf, 31, "__array%d", (int) offset());

    if ( status == 1 ) {
        /* Terminate the recursion by building an array type out of the elemental type.
           Use the negative dieOffset to avoid conflicts with the range type created
           by parseSubRangeDIE(). */
        // N.B.  I'm going to ignore the type id, and just create an anonymous type here
        std::string aName = buf;
        auto innermostType = tc()->addOrUpdateType(
          Type::make_shared<typeArray>( elementType,
                atoi(loBound.c_str()),
                atoi(hiBound.c_str()),
                aName ));
        /* dwarf_printf("\t(0x%lx)parseMultiDimentionalArray status 1, typ %p, innermosttype %p, lower bound %d, upper bound %d\n", id(), typ, innermostType, innermostType->asArrayType().getLow(), innermostType->asArrayType().getHigh()); */
        return innermostType;
    } /* end base-case of recursion. */

    /* If it does, build this array type out of the array type returned from the next recusion. */
    boost::shared_ptr<Type> innerType = parseMultiDimensionalArray( &nextSibling, elementType);
    if(!innerType) {
        dwarf_printf("\tparseMultiDimensionalArray return Null because innerType == NULL\n");
        return NULL;
    }
    // same here - type id ignored    jmo
    std::string aName = buf;
    auto outerType = tc()->addOrUpdateType(
        Type::make_shared<typeArray>( innerType,
          atoi(loBound.c_str()), atoi(hiBound.c_str()), aName));
    dwarf_printf("\t(0x%lx)parseMultiDimentionalArray status 0, lower bound %d, upper bound %d\n",id(), outerType->asArrayType().getLow(), outerType->asArrayType().getHigh());
    return outerType;
} /* end parseMultiDimensionalArray() */

bool DwarfWalker::decipherBound(Dwarf_Attribute boundAttribute, bool /*is_info*/,
        std::string &boundString )
{
    Dwarf_Half boundForm = dwarf_whatform(&boundAttribute);
    if(!boundForm) return false;

    switch( boundForm ) {
        case DW_FORM_data1:
        case DW_FORM_data2:
        case DW_FORM_data4:
        case DW_FORM_data8:
        case DW_FORM_udata:
            {
                dwarf_printf("(0x%lx) Decoding form %d with formudata\n",
                        id(), boundForm);

                Dwarf_Word constantBound;
                DWARF_FAIL_RET(dwarf_formudata( &boundAttribute, & constantBound));
                char bString[40];
                sprintf(bString, "%llu", (unsigned long long)constantBound);
                boundString = bString;
                return true;
            } break;

        case DW_FORM_sdata:
            {
                dwarf_printf("(0x%lx) Decoding form %d with formsdata\n",
                        id(), boundForm);

                Dwarf_Sword constantBound;
                DWARF_FAIL_RET(dwarf_formsdata( &boundAttribute, & constantBound));
                char bString[40];
                sprintf(bString, "%lld", (long long)constantBound);
                boundString = bString;
                return true;
            } break;

        case DW_FORM_ref_addr:
        case DW_FORM_ref1:
        case DW_FORM_ref2:
        case DW_FORM_ref4:
        case DW_FORM_ref8:
        case DW_FORM_ref_udata:
            {
                /* Acquire the referenced DIE. */
                //Dwarf_Off boundOffset;
                Dwarf_Die boundEntry;
                auto ret_p = dwarf_formref_die(&boundAttribute, &boundEntry);
                if(!ret_p) return false;

                /* Does it have a name? */
                if (findDieName(dbg(), boundEntry, boundString)
                        && !boundString.empty())
                    return true;

                /* Does it describe a nameless constant? */
                Dwarf_Attribute constBoundAttribute;
                auto status = dwarf_attr(&boundEntry, DW_AT_const_value, &constBoundAttribute);

                if ( status != 0 ) {
                    Dwarf_Word constBoundValue;
                    DWARF_FAIL_RET(dwarf_formudata( &constBoundAttribute, & constBoundValue));

                    char bString[40];
                    sprintf(bString, "%lu", (unsigned long)constBoundValue);
                    boundString = bString;

                    return true;
                }

                return false;
            } break;
        case DW_FORM_block:
        case DW_FORM_block1:
            {
                /* PGI extends DWARF to allow some bounds to be location lists.  Since we can't
                   do anything sane with them, ignore them. */
                // Dwarf_Op* * locationList;
                // Dwarf_Sword listLength;
                // status = dwarf_loclist( boundAttribute, & locationList, & listLength, NULL );
                boundString = "{PGI extension}";
                return false;
            } break;

        default:
            //bperr ( "Invalid bound form 0x%x\n", boundForm );
            boundString = "{invalid bound form}";
            return false;
            break;
    } /* end boundForm switch */
    return true;
}


bool DwarfWalker::decodeExpression(Dwarf_Attribute &locationAttribute,
        std::vector<VariableLocation> &locs)
{
    Dwarf_Op * exprs = NULL;
    size_t exprlen = 0;

    std::vector<LocDesc> locDescs;
    ptrdiff_t offset = 0;
    Dwarf_Addr basep, start, end;
    do {
        offset = dwarf_getlocations(&locationAttribute, offset, &basep,
                &start, &end, &exprs, &exprlen);
        if(offset==-1) return false;
        LocDesc ld;
        ld.ld_lopc = start;
        ld.ld_hipc = end;
        ld.dwarfOp = exprs;
        ld.opLen = exprlen;
        locDescs.push_back(ld);
        //if(start==0 && end==-1) break;
    }while(offset > 0);

    //assert(locDescs.size()!=1);
    bool ret = decodeLocationListForStaticOffsetOrAddress(locDescs, 1, locs);
    return ret;
}


bool DwarfWalker::decodeLocationListForStaticOffsetOrAddress(
        std::vector<LocDesc>& locationList,
        Dwarf_Sword listLength,
        std::vector<VariableLocation>& locs,
        Address * initialStackValue)
{
    locs.clear();

    /* We make a few heroic assumptions about locations in this decoder.

       We assume that all locations are either frame base-relative offsets,
       encoded with DW_OP_fbreg, or are absolute addresses.  We assume these
       locations are invariant with respect to the PC, which implies that all
       location lists have a single entry.  We assume that no location is
       calculated at run-time.

       We make these assumptions to match the assumptions of the rest of
       Dyninst, which makes no provision for pc-variant or run-time calculated
       locations, aside from the frame pointer.  However, it assumes that a frame
       pointer is readily available, which, on IA-64, it is not.  For that reason,
       when we encounter a function with a DW_AT_frame_base (effectively all of them),
       we do NOT use this decoder; we decode the location into an AST, which we
       will use to calculate the frame pointer when asked to do frame-relative operations.
       (These calculations will be invalid until the frame pointer is established,
       which may require some fiddling with the location of the 'entry' instpoint.) */

    /* We now parse the complete location list for variables and parameters within a
     * function. We still ignore the location list defined for DW_AT_frame_base of the
     * function as the frame pointer is readily available on all platforms(except for IA64)
     * May be we would need to parse the location list for IA64 functions to store the
     * register numbers and offsets and use it based on the pc value.
     */

    uint64_t max_addr = (addr_size == 4) ? 0xffffffff : 0xffffffffffffffff;
    Address base = modLow;

    for (unsigned locIndex = 0 ; locIndex < listLength; locIndex++) {

        /* There is only one location. */
        LocDesc * location = &locationList[locIndex];

        VariableLocation loc;
        // Initialize location values.
        loc.stClass = storageAddr;
        loc.refClass = storageNoRef;

        // If location == 0..-1, it's "unset" and we keep the big range unless
        // we're in a lexical block construct.
        //
        dwarf_printf("(0x%lx) Decoding entry %d of %d over range 0x%lx - 0x%lx, mod 0x%lx - 0x%lx, base 0x%lx\n",
                id(), locIndex+1, (int) listLength,
                (long) location->ld_lopc,
                (long) location->ld_hipc,
                modLow, modHigh, base);

        if (location->ld_lopc == max_addr) {
            //This is a base address selection entry, which changes the base address of
            // subsequent entries
            base = location->ld_hipc;
            continue;
        }

        long int *tmp = (long int *)initialStackValue;
        bool result = decodeDwarfExpression(location->dwarfOp, location->opLen, tmp, loc,
                symtab()->getArchitecture());
        if (!result) {
            dwarf_printf("(0x%lx): decodeDwarfExpr failed\n", id());
            continue;
        }

        if (location->ld_lopc == 0 &&
            location->ld_hipc == (Dwarf_Addr) ~0) {
            // Unset low and high. Use the lexical block info if present, otherwise
            // pass through.
            if (hasRanges()) {
                dwarf_printf("(0x%lx) Using lexical range\n", id());
                for (range_set_t::iterator i = ranges_begin(); i != ranges_end(); i++) {
                    pair<Address, Address> range = *i;
                    loc.lowPC = range.first;
                    loc.hiPC = range.second;

                    dwarf_printf("(0x%lx) Variable valid over range 0x%lx to 0x%lx\n",
                            id(), loc.lowPC, loc.hiPC);
                    locs.push_back(loc);
                }
            }
            else {
                dwarf_printf("(0x%lx) Using open location range\n", id());
                loc.lowPC = location->ld_lopc;
                loc.hiPC = location->ld_hipc;

                dwarf_printf("(0x%lx) Variable valid over range 0x%lx to 0x%lx\n",
                        id(), loc.lowPC, loc.hiPC);
                locs.push_back(loc);
            }
        }
        else {
            dwarf_printf("(0x%lx) Using lexical range, shifted by module low\n", id());
            loc.lowPC = location->ld_lopc + base;
            loc.hiPC = location->ld_hipc + base;

            dwarf_printf("(0x%lx) Variable valid over range 0x%lx to 0x%lx\n",
                    id(), loc.lowPC, loc.hiPC);
            locs.push_back(loc);
        }
    }

    /* decode successful */
    return !locs.empty();
} /* end decodeLocationListForStaticOffsetOrAddress() */


void DwarfWalker::deallocateLocationList( Dwarf_Op ** /*locationList*/,
                                          Dwarf_Sword listLength )
{
  for( int i = 0; i < listLength; i++ ) {
     //dwarf_dealloc( dbg(), locationList[i]->ld_s, DW_DLA_LOC_BLOCK );
     //dwarf_dealloc( dbg(), locationList[i], DW_DLA_LOCDESC );
  }
  //dwarf_dealloc( dbg(), locationList, DW_DLA_LIST );
} /* end deallocateLocationList() */

void DwarfWalker::setEntry(Dwarf_Die entry) {
   DwarfParseActions::setEntry(entry);
   DwarfParseActions::setSpecEntry(entry);
   DwarfParseActions::setAbstractEntry(entry);
}
void DwarfParseActions::push() {
   if (c.empty()) {
      c.push(Context());
   }
   else {
      c.push(Context(c.top()));
   }
}

void DwarfParseActions::pop() {
   if(!c.empty())
   {
      c.pop();
   }
}

void DwarfParseActions::setFunc(FunctionBase *f) {
  // Bug workaround; if we're setting a function, ignore
  // any preceding lexical information since we probably
  // nested.
  c.top().func = f;
}

void DwarfParseActions::clearFunc() {
  // We can't edit in the middle of the stack...

  std::stack<Context> repl;
  while (!c.empty()) {
    repl.push(c.top());
    c.pop();
  }

  while (!repl.empty()) {
    c.push(repl.top());
    c.top().func = NULL;
    repl.pop();
  }
}

unsigned int DwarfWalker::getNextTypeId(){

  static boost::atomic<unsigned int> next_type_id(1);
  unsigned int val = next_type_id.fetch_add(1);
  return val;
}

typeId_t DwarfWalker::get_type_id(Dwarf_Off offset, bool is_info)
{
  auto& type_ids = is_info ? info_type_ids_ : types_type_ids_;
  typeId_t type_id = 0;
  {
    dyn_c_hash_map<Dwarf_Off, typeId_t>::const_accessor a;
    if(type_ids.find(a, offset)) type_id = a->second;
  }
  if(type_id) return type_id;

  unsigned int val = getNextTypeId();
  {
    dyn_c_hash_map<Dwarf_Off, typeId_t>::accessor a;
    type_ids.insert(a, std::make_pair(offset, val));
  }

  return val;
}

typeId_t DwarfWalker::type_id()
{
    Dwarf_Die e(entry());
    bool is_info = !dwarf_hasattr_integrate(&e, DW_TAG_type_unit);
    return get_type_id(offset(), is_info);
}

void DwarfWalker::findAllSig8Types()
{
    /* First .debug_types (0), then .debug_info (1).
     * In DWARF4, only .debug_types contains DW_TAG_type_unit,
     * but DWARF5 is considering them for .debug_info too.*/
    compile_offset = next_cu_header = 0;

    /* Iterate over the compilation-unit headers for .debug_types. */
    uint64_t type_signaturep;
    for(Dwarf_Off cu_off = 0;
            dwarf_next_unit(dbg(), cu_off, &next_cu_header, &cu_header_length,
                NULL, &abbrev_offset, &addr_size, &offset_size,
                &type_signaturep, NULL) == 0;
            cu_off = next_cu_header)
    {
        if(!dwarf_offdie_types(dbg(), cu_off + cu_header_length, &current_cu_die))
            continue;

        parseModuleSig8(false);
        compile_offset = next_cu_header;
    }

    /* Iterate over the compilation-unit headers for .debug_info. */
    for(Dwarf_Off cu_off = 0;
            dwarf_nextcu(dbg(), cu_off, &next_cu_header, &cu_header_length,
                &abbrev_offset, &addr_size, &offset_size) == 0;
            cu_off = next_cu_header)
    {
        if(!dwarf_offdie(dbg(), cu_off + cu_header_length, &current_cu_die))
            continue;

        parseModuleSig8(true);
        compile_offset = next_cu_header;
    }
}

bool DwarfWalker::parseModuleSig8(bool is_info)
{
    /* Obtain the type DIE. */
    Dwarf_Die typeDIE = current_cu_die;

    /* Make sure we've got the right one. */
    Dwarf_Half typeTag = dwarf_tag(&typeDIE);
    DWARF_FAIL_RET(typeTag);

    if (typeTag != DW_TAG_type_unit)
        return false;
    /* typeoffset is relative to the type unit; we want the global offset. */
    //FIXME
    //Dwarf_Off cu_off, cu_length;
    //DWARF_FAIL_RET(dwarf_die_CU_offset_range(typeDIE, &cu_off, &cu_length, NULL ));
    //cerr << "a) " <<  dwarf_dieoffset(&typeDIE) << endl;
    //cerr << "b) " <<  dwarf_cuoffset(&typeDIE) << endl;

    uint64_t sig8 = * reinterpret_cast<uint64_t*>(&signature);
    typeId_t type_id = get_type_id(/*cu_off +*/ typeoffset, is_info);

    {
      dyn_c_hash_map<uint64_t, typeId_t>::accessor a;
      sig8_type_ids_.insert(a, std::make_pair(sig8, type_id));
    }
    dwarf_printf("Mapped Sig8 {%016llx} to type id 0x%x\n", (long long) sig8, type_id);
    return true;
}

bool DwarfWalker::findSig8Type(Dwarf_Sig8 * signature, boost::shared_ptr<Type>&returnType)
{
   uint64_t sig8 = * reinterpret_cast<uint64_t*>(signature);
   typeId_t type_id = 0;
   {
     dyn_c_hash_map<uint64_t, typeId_t>::const_accessor a;
     if(sig8_type_ids_.find(a, sig8)) type_id = a->second;
   }

   if(type_id){
     returnType = tc()->findOrCreateType(type_id, Type::share);
     dwarf_printf("Found Sig8 {%016llx} as type id 0x%x\n", (long long) sig8, type_id);
     return true;
   }

   dwarf_printf("Couldn't find Sig8 {%016llx}!\n", (long long) sig8);
   return false;
}

Object *DwarfParseActions::obj() const {
   return symtab()->getObject();
}

Offset DwarfParseActions::convertDebugOffset(Offset from) {
   Offset to;
   obj()->convertDebugOffset(from, to);
   return to;
}

void DwarfWalker::setFuncReturnType() {
   boost::shared_ptr<Type> returnType;
   boost::unique_lock<dyn_mutex> l(curFunc()->ret_lock);
   if (!curFunc()->getReturnType(Type::share)) {
      getReturnType(false, returnType);
      if (returnType)
         curFunc()->setReturnType(returnType);
   }
}
<|MERGE_RESOLUTION|>--- conflicted
+++ resolved
@@ -868,9 +868,6 @@
       }
    }
 
-<<<<<<< HEAD
-   boost::shared_ptr<Type> type;
-=======
    /* If the DIE has an _abstract_origin, we'll use that for the
             remainder of our inquiries. */
    bool hasAbstractOrigin;
@@ -880,8 +877,7 @@
           setSpecEntry(abstractEntry());
    }
 
-   Type *type = NULL;
->>>>>>> 0dffe9f6
+   boost::shared_ptr<Type> type;
    if (!findType(type, false))
        return false;
    if(!type)
