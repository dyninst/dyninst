--- conflicted
+++ resolved
@@ -2713,12 +2713,7 @@
 void DwarfWalker::setFuncReturnType() {
     dwarf_printf("(0x%lx) In setFuncReturnType().\n", id());
    boost::shared_ptr<Type> returnType;
-<<<<<<< HEAD
-      getReturnType(false, returnType);
-=======
-   boost::unique_lock<dyn_mutex> l(curFunc()->ret_lock);
       getReturnType(returnType);
->>>>>>> 212ccd3b
       if (returnType)
          curFunc()->setReturnType(returnType);
 }
