/*
 * Copyright (c) 1996-2007 Barton P. Miller
 *
 * We provide the Paradyn Parallel Performance Tools (below
 * described as "Paradyn") on an AS IS basis, and do not warrant its
 * validity or performance.  We reserve the right to update, modify,
 * or discontinue this software at any time.  We shall have no
 * obligation to supply such updates or modifications or any other
 * form of support to you.
 *
 * By your use of Paradyn, you understand and agree that we (or any
 * other person or entity with proprietary rights in Paradyn) are
 * under no obligation to provide either maintenance services,
 * update services, notices of latent defects, or correction of
 * defects for Paradyn.
 *
 * This library is free software; you can redistribute it and/or
 * modify it under the terms of the GNU Lesser General Public
 * License as published by the Free Software Foundation; either
 * version 2.1 of the License, or (at your option) any later version.
 *
 * This library is distributed in the hope that it will be useful,
 * but WITHOUT ANY WARRANTY; without even the implied warranty of
 * MERCHANTABILITY or FITNESS FOR A PARTICULAR PURPOSE.  See the GNU
 * Lesser General Public License for more details.
 *
 * You should have received a copy of the GNU Lesser General Public
 * License along with this library; if not, write to the Free Software
 * Foundation, Inc., 51 Franklin Street, Fifth Floor, Boston, MA  02110-1301  USA
 */
#include <map>

#include "elf.h"
#include "libelf.h"
#include "dwarf.h"
#include "libdwarf.h"

#include "Type.h"
#include "Symbol.h"
#include "Function.h"
#include "Module.h"
#include "Symtab.h"
#include "symtabAPI/src/Object.h"
#include "Collections.h"
#include "common/h/pathName.h"
#include "Variable.h"
#include "Type-mem.h"
#include <stdarg.h>

std::map<Dwarf_Off, fieldListType*> enclosureMap;

int dwarf_printf(const char *format, ...);

using namespace Dyninst;
using namespace Dyninst::SymtabAPI;

void setSymtabError(SymtabError new_err);

extern AnnotationClass<localVarCollection> FunctionLocalVariablesAnno;
extern AnnotationClass<localVarCollection> FunctionParametersAnno;
/* For location decode. */
#include <stack>

// on 64-bit x86_64 targets, the DWARF register number does not
// correspond to the machine encoding. See the AMD-64 ABI.


#if defined(arch_x86_64)
// We can only safely map the general purpose registers (0-7 on ia-32,
// 0-15 on amd-64)
#define IA32_MAX_MAP 7
#define AMD64_MAX_MAP 15
static int const amd64_register_map[] =
  {
    0,  // RAX
    2,  // RDX
    1,  // RCX
    3,  // RBX
    6,  // RSI
    7,  // RDI
    5,  // RBP
    4,  // RSP
    8, 9, 10, 11, 12, 13, 14, 15    // gp 8 - 15
    /* This is incomplete. The x86_64 ABI specifies a mapping from
       dwarf numbers (0-66) to ("architecture number"). Without a
       corresponding mapping for the SVR4 dwarf-machine encoding for
       IA-32, however, it is not meaningful to provide this mapping. */
  };

int Register_DWARFtoMachineEnc32(int n)
{
  if (n > IA32_MAX_MAP) {
    dwarf_printf("%s[%d]: unexpected map lookup for DWARF register %d\n",
		 __FILE__,__LINE__,n);
  }
  return n;
}


int Register_DWARFtoMachineEnc64(int n)
{
  if (n <= AMD64_MAX_MAP)
    return amd64_register_map[n];
  else {
    dwarf_printf("%s[%d]: unexpected map lookup for DWARF register %d\n",
		 __FILE__,__LINE__,n);
    return n;
  }
}

#define DWARF_TO_MACHINE_ENC(n, proc)					\
  ((proc->getAddressWidth() == 4) ? Register_DWARFtoMachineEnc32((int) n) : Register_DWARFtoMachineEnc64((int) n))
#else
#define DWARF_TO_MACHINE_ENC(n, proc) (n)
#endif

/*
  #define DWARF_FALSE_IF(condition,...) \
  if ( condition ) { //bpwarn ( __VA_ARGS__ ); return false; }
  #define DWARF_RETURN_IF(condition,...) \
  if ( condition ) { //bpwarn ( __VA_ARGS__ ); return; }
  #define DWARF_NULL_IF(condition,...) \
  if ( condition ) { //bpwarn ( __VA_ARGS__ ); return NULL; }
*/

#define DWARF_FALSE_IF(condition,...)		\
  if ( condition ) { return false; }
#define DWARF_RETURN_IF(condition,...)		\
  if ( condition ) { return; }
#define DWARF_NULL_IF(condition,...)		\
  if ( condition ) { return NULL; }
#define DWARF_NEXT_IF(condition, ...)					\
  if (condition) { if (depth != 1) { return false; } else {walk_error = true; break; } }

std::string convertCharToString(char *ptr)
{
  std::string str;
  if (ptr)
    str = ptr;
  else
    str = "";
  return str;	
}

/* A bound attribute can be either (a constant) or (a reference
   to a DIE which (describes an object containing the bound value) or
   (a constant value itself)). */

bool decipherBound( Dwarf_Debug & dbg, Dwarf_Attribute boundAttribute, std::string &boundString ) {
  Dwarf_Half boundForm;
  int status = dwarf_whatform( boundAttribute, & boundForm, NULL );
  DWARF_FALSE_IF( status != DW_DLV_OK, "%s[%d]: unable to decode form of bounds attribute.\n", __FILE__, __LINE__ );

  switch( boundForm ) {
  case DW_FORM_data1:
  case DW_FORM_data2:
  case DW_FORM_data4:
  case DW_FORM_data8:
  case DW_FORM_sdata:
  case DW_FORM_udata: 
    {
      Dwarf_Unsigned constantBound;
      status = dwarf_formudata( boundAttribute, & constantBound, NULL );
      DWARF_FALSE_IF( status != DW_DLV_OK, "%s[%d]: unable decode unsigned data in bounds attribute.\n", __FILE__, __LINE__ );
      char bString[40];
      sprintf(bString, "%lu", (unsigned long)constantBound);
      boundString = bString;
      return true;
    } break;

  case DW_FORM_ref_addr:
  case DW_FORM_ref1:
  case DW_FORM_ref2:
  case DW_FORM_ref4:
  case DW_FORM_ref8:
  case DW_FORM_ref_udata: 
    {
      /* Acquire the referenced DIE. */
      Dwarf_Off boundOffset;
      status = dwarf_global_formref( boundAttribute, & boundOffset, NULL );
      DWARF_FALSE_IF( status != DW_DLV_OK, "%s[%d]: unable decode reference in bounds attribute.\n", __FILE__, __LINE__ );

      Dwarf_Die boundEntry;
      status = dwarf_offdie( dbg, boundOffset, & boundEntry, NULL );
      DWARF_FALSE_IF( status != DW_DLV_OK, "%s[%d]: unable dereference DWARF pointer in bounds attribute.\n", __FILE__, __LINE__ );

      /* Does it have a name? */
      char * boundName = NULL;
      status = dwarf_diename( boundEntry, & boundName, NULL );
      DWARF_FALSE_IF( status == DW_DLV_ERROR, "%s[%d]: error checking for name of bounds attribute.\n", __FILE__, __LINE__ );

      if ( status == DW_DLV_OK ) {
	boundString = boundName;

	dwarf_dealloc( dbg, boundName, DW_DLA_STRING );
	return true;
      }

      /* Does it describe a nameless constant? */
      Dwarf_Attribute constBoundAttribute;
      status = dwarf_attr( boundEntry, DW_AT_const_value, & constBoundAttribute, NULL );
      DWARF_FALSE_IF( status == DW_DLV_ERROR, "%s[%d]: error checking for constant value of bounds attribute.\n", __FILE__, __LINE__ );

      if ( status == DW_DLV_OK ) {
	Dwarf_Unsigned constBoundValue;
	status = dwarf_formudata( constBoundAttribute, & constBoundValue, NULL );
	DWARF_FALSE_IF( status != DW_DLV_OK, "%s[%d]: error decoding unsigned data of bounds constant value attribute.\n", __FILE__, __LINE__ );

	char bString[40];
	sprintf(bString, "%lu", (unsigned long)constBoundValue);
	boundString = bString;

	dwarf_dealloc( dbg, boundEntry, DW_DLA_DIE );
	dwarf_dealloc( dbg, constBoundAttribute, DW_DLA_ATTR );
	return true;
      }

      return false;
    } break;
  case DW_FORM_block:
  case DW_FORM_block1:
    {
      /* PGI extends DWARF to allow some bounds to be location lists.  Since we can't
	 do anything sane with them, ignore them. */
      // Dwarf_Locdesc * locationList;
      // Dwarf_Signed listLength;
      // status = dwarf_loclist( boundAttribute, & locationList, & listLength, NULL );
      boundString = "{PGI extension}";
      return false;
    } break;

  default:
    //bperr ( "Invalid bound form 0x%x\n", boundForm );
    boundString = "{invalid bound form}";
    return false;
    break;
  } /* end boundForm switch */
} /* end decipherBound() */

/* We don't have a sane way of dealing with DW_TAG_enumeration bounds, so
   just put the name of the enumeration, or {enum} if none, in the string. */
void parseSubRangeDIE( Dwarf_Debug & dbg, Dwarf_Die subrangeDIE, 
		       std::string & loBound, std::string & hiBound, Module * module ) 
{
  loBound = "{unknown or default}";
  hiBound = "{unknown or default}";

  /* Set the default lower bound, if we know it. */
  switch ( module->language() ) {
  case lang_Fortran:
  case lang_Fortran_with_pretty_debug:
  case lang_CMFortran:
    loBound = "1";
    break;
  case lang_C:
  case lang_CPlusPlus:
    loBound = "0";
    break;
  default:
    break;
  } /* end default lower bound switch */

  Dwarf_Half subrangeTag;
  int status = dwarf_tag( subrangeDIE, & subrangeTag, NULL );
  DWARF_RETURN_IF( status != DW_DLV_OK, "%s[%d]: unable to obtain tag of subrange DIE.\n", __FILE__, __LINE__ );

  /* Could be an enumerated range. */
  if ( subrangeTag == DW_TAG_enumeration_type ) {
    /* FIXME? First child of enumeration type is lowest, last is highest. */
    char * enumerationName = NULL;
    status = dwarf_diename( subrangeDIE, & enumerationName, NULL );
    DWARF_RETURN_IF( status == DW_DLV_ERROR, "%s[%d]: error cehcking for name of enumeration.\n", __FILE__, __LINE__ );

    if ( enumerationName != NULL ) {
      loBound = enumerationName;
      hiBound = enumerationName;
    } else {
      loBound = "{nameless enum lo}";
      hiBound = "{nameless enum hi}";
    }
    dwarf_dealloc( dbg, enumerationName, DW_DLA_STRING );
    return;
  } /* end if an enumeration type */

  /* Is a subrange type. */
  DWARF_RETURN_IF( subrangeTag != DW_TAG_subrange_type, "%s[%d]: unknown tag while parsing subrange\n", __FILE__, __LINE__ );

  /* Look for the lower bound. */
  Dwarf_Attribute lowerBoundAttribute;
  status = dwarf_attr( subrangeDIE, DW_AT_lower_bound, & lowerBoundAttribute, NULL );
  DWARF_RETURN_IF( status == DW_DLV_ERROR, "%s[%d]: error while checking for lower bound of subrange\n", __FILE__, __LINE__ );

  if ( status == DW_DLV_OK ) {
    decipherBound( dbg, lowerBoundAttribute, loBound );
    dwarf_dealloc( dbg, lowerBoundAttribute, DW_DLA_ATTR );
  } /* end if we found a lower bound. */

  /* Look for the upper bound. */
  Dwarf_Attribute upperBoundAttribute;
  status = dwarf_attr( subrangeDIE, DW_AT_upper_bound, & upperBoundAttribute, NULL );
  DWARF_RETURN_IF( status == DW_DLV_ERROR, "%s[%d]: error while checking for upper bound of subrange\n", __FILE__, __LINE__ );
  if ( status == DW_DLV_NO_ENTRY ) {
    status = dwarf_attr( subrangeDIE, DW_AT_count, & upperBoundAttribute, NULL );
    DWARF_RETURN_IF( status == DW_DLV_ERROR, "%s[%d]: error while checking for count of subrange\n", __FILE__, __LINE__ );
  }
  if ( status == DW_DLV_OK ) {
    decipherBound( dbg, upperBoundAttribute, hiBound );
    dwarf_dealloc( dbg, upperBoundAttribute, DW_DLA_ATTR );
  } /* end if we found an upper bound or count. */

  /* Construct the range type. */
  static char * subrangeName = NULL;
  if (!subrangeName)
    subrangeName = strdup("{anonymous range}");
  status = dwarf_diename( subrangeDIE, & subrangeName, NULL );
  DWARF_RETURN_IF( status == DW_DLV_ERROR, "%s[%d]: error while checking for name of subrange\n", __FILE__, __LINE__ );
  int dwarvenName = status;

  Dwarf_Off subrangeOffset;
  status = dwarf_dieoffset( subrangeDIE, & subrangeOffset, NULL );
  DWARF_RETURN_IF( status == DW_DLV_ERROR, "%s[%d]: error dereferencing DWARF pointer\n", __FILE__, __LINE__ );

  std::string srName = subrangeName;
  typeSubrange * rangeType = new typeSubrange( (int) subrangeOffset, 0, atoi(loBound.c_str()), atoi(hiBound.c_str()), srName );
  assert( rangeType != NULL );
  rangeType = module->getModuleTypes()->addOrUpdateType( rangeType );
  if ( dwarvenName == DW_DLV_OK ) { dwarf_dealloc( dbg, subrangeName, DW_DLA_STRING ); }	
} /* end parseSubRangeDIE() */

typeArray *parseMultiDimensionalArray( Dwarf_Debug & dbg, Dwarf_Die range, 
				       Type * elementType, Module * module ) 
{
  char buf[32];
  /* Get the (negative) typeID for this range/subarray. */
  Dwarf_Off dieOffset;
  int status = dwarf_dieoffset( range, & dieOffset, NULL );
  DWARF_NULL_IF( status != DW_DLV_OK, "%s[%d]: error while parsing multidimensional array.\n", __FILE__, __LINE__ );

  /* Determine the range. */
  std::string loBound;
  std::string hiBound;
  parseSubRangeDIE( dbg, range, loBound, hiBound, module );

  /* Does the recursion continue? */
  Dwarf_Die nextSibling;
  status = dwarf_siblingof( dbg, range, & nextSibling, NULL );
  DWARF_NULL_IF( status == DW_DLV_ERROR, "%s[%d]: error checking for second dimension in array.\n", __FILE__, __LINE__ );

  snprintf(buf, 31, "__array%d", (int) dieOffset);

  if ( status == DW_DLV_NO_ENTRY ) {
    /* Terminate the recursion by building an array type out of the elemental type.
       Use the negative dieOffset to avoid conflicts with the range type created
       by parseSubRangeDIE(). */
    // N.B.  I'm going to ignore the type id, and just create an anonymous type here
    std::string aName = convertCharToString(buf);
    typeArray* innermostType = new typeArray( elementType, atoi( loBound.c_str() ), atoi( hiBound.c_str() ), aName );
    assert( innermostType != NULL );
    Type * typ = module->getModuleTypes()->addOrUpdateType( innermostType );
    innermostType = dynamic_cast<typeArray *>(typ);
    return innermostType;
  } /* end base-case of recursion. */

  /* If it does, build this array type out of the array type returned from the next recusion. */
  typeArray * innerType = parseMultiDimensionalArray( dbg, nextSibling, elementType, module );
  assert( innerType != NULL );
  // same here - type id ignored    jmo
  std::string aName = convertCharToString(buf);
  typeArray * outerType = new typeArray( innerType, atoi(loBound.c_str()), atoi(hiBound.c_str()), aName);
  assert( outerType != NULL );
  Type *typ = module->getModuleTypes()->addOrUpdateType( outerType );
  outerType = dynamic_cast<typeArray *>(typ);

  dwarf_dealloc( dbg, nextSibling, DW_DLA_DIE );
  return outerType;
} /* end parseMultiDimensionalArray() */

void deallocateLocationList( Dwarf_Debug & dbg, Dwarf_Locdesc * locationList, 
			     Dwarf_Signed listLength ) 
{
  for( int i = 0; i < listLength; i++ ) {
    dwarf_dealloc( dbg, locationList[i].ld_s, DW_DLA_LOC_BLOCK );
  }
  dwarf_dealloc( dbg, locationList, DW_DLA_LOCDESC );
} /* end deallocateLocationList() */

void deallocateLocationList( Dwarf_Debug & dbg, Dwarf_Locdesc ** locationList, 
			     Dwarf_Signed listLength ) 
{
  for( int i = 0; i < listLength; i++ ) {
    dwarf_dealloc( dbg, locationList[i]->ld_s, DW_DLA_LOC_BLOCK );
    dwarf_dealloc( dbg, locationList[i], DW_DLA_LOCDESC );
  }
  dwarf_dealloc( dbg, locationList, DW_DLA_LIST );
} /* end deallocateLocationList() */

/* An investigative function. */
void dumpLocListAddrRanges( Dwarf_Locdesc * locationList, Dwarf_Signed listLength ) 
{
  for( int i = 0; i < listLength; i++ ) {
    Dwarf_Locdesc location = locationList[i];
    fprintf( stderr, "0x%lx to 0x%lx; ", (Offset)location.ld_lopc, (Offset)location.ld_hipc );
  }
  fprintf( stderr, "\n" );
} /* end dumpLocListAddrRanges */

#if defined(arch_x86_64)
int convertFrameBaseToAST( Dwarf_Locdesc * locationList, Dwarf_Signed listLength, 
			   Symtab *proc /* process parameter only needed on x86_64*/) 
#else
  int convertFrameBaseToAST( Dwarf_Locdesc * locationList, Dwarf_Signed listLength, 
			     Symtab * /* process parameter only needed on x86_64*/) 
#endif
{
  /* Until such time as we see more-complicated location lists, assume single entries
     consisting of a register name.  Using an AST for this is massive overkill, but if
     we need to handle more complicated frame base calculations later, the infastructure
     will be in place. */

  /* There is only one location. */
  if (listLength != 1) {
    //bpwarn("%s[%d]: unable to handle location lists of more than one element in frame base.\n", __FILE__, __LINE__);
    return -1 ;
  }

  Dwarf_Locdesc locationDescriptor = locationList[0];

  /* It is defined by a single operation. */
  if (locationDescriptor.ld_cents != 1) {
    //bpwarn("%s[%d]: unable to handle multioperation locations in frame base.\n", __FILE__, __LINE__ );
    return -1;
  }
  Dwarf_Loc location = locationDescriptor.ld_s[0];

  /* That operation is naming a register. */
  int registerNumber = 0;	
  if ( DW_OP_reg0 <= location.lr_atom && location.lr_atom <= DW_OP_reg31 ) {
    registerNumber = DWARF_TO_MACHINE_ENC(location.lr_atom - DW_OP_reg0,
					  proc);
  }
  else if ( DW_OP_breg0 <= location.lr_atom && location.lr_atom <= DW_OP_breg31 ) {
    registerNumber = DWARF_TO_MACHINE_ENC(location.lr_atom - DW_OP_breg0,
					  proc);
    if ( location.lr_number != 0 ) {
      /* Actually, we should be able whip up an AST node for this. */
      return -1;
    }
  }
  else if ( location.lr_atom == DW_OP_regx ) {
    registerNumber = (int) DWARF_TO_MACHINE_ENC(location.lr_number,
						proc);
  }
  else if ( location.lr_atom == DW_OP_bregx ) {
    registerNumber = (int) DWARF_TO_MACHINE_ENC(location.lr_number,
						proc);
    if ( location.lr_number2 != 0 ) {
      /* Actually, we should be able whip up an AST node for this. */
      return -1;
    }
  }
  else {
    return -1;
  }

  return registerNumber;

  /* We have to make sure no arithmetic is actually done to the frame pointer,
     so add zero to it and shove it in some other register. */
  /*	AstNodePtr constantZero = AstNode::operandNode(AstNode::Constant, (void *)0);
    AstNodePtr framePointer = AstNode::operandNode(AstNode::DataReg, (void *)(long unsigned int)registerNumber);
    AstNodePtr moveFPtoDestination = AstNode::operatorNode(plusOp,
    constantZero,
    framePointer);

    return moveFPtoDestination;
  */
} /* end convertFrameBaseToAST(). */


#if defined(arch_x86_64)
bool decodeLocationListForStaticOffsetOrAddress( Dwarf_Locdesc **locationList, 
						 Dwarf_Signed listLength, 
						 Symtab * objFile, 
						 vector<loc_t>& locs, Address lowpc,
						 long int * initialStackValue = NULL)
#else
  bool decodeLocationListForStaticOffsetOrAddress( Dwarf_Locdesc **locationList, 
						   Dwarf_Signed listLength, 
						   Symtab *,
						   vector<loc_t>& locs, Address lowpc, 
						   long int * initialStackValue = NULL)
#endif
{
  /* We make a few heroic assumptions about locations in this decoder.

  We assume that all locations are either frame base-relative offsets,
  encoded with DW_OP_fbreg, or are absolute addresses.  We assume these
  locations are invariant with respect to the PC, which implies that all
  location lists have a single entry.  We assume that no location is
  calculated at run-time.

  We make these assumptions to match the assumptions of the rest of
  Dyninst, which makes no provision for pc-variant or run-time calculated
  locations, aside from the frame pointer.  However, it assumes that a frame
  pointer is readily available, which, on IA-64, it is not.  For that reason,
  when we encounter a function with a DW_AT_frame_base (effectively all of them),
  we do NOT use this decoder; we decode the location into an AST, which we
  will use to calculate the frame pointer when asked to do frame-relative operations.
  (These calculations will be invalid until the frame pointer is established,
  which may require some fiddling with the location of the 'entry' instpoint.) */

  /* We now parse the complete location list for variables and parameters within a
   * function. We still ignore the location list defined for DW_AT_frame_base of the
   * function as the frame pointer is readily available on all platforms(except for IA64)
   * May be we would need to parse the location list for IA64 functions to store the 
   * register numbers and offsets and use it based on the pc value. 
   */
  /*
    DWARF_FALSE_IF( listLength != 1, "%s[%d]: unable to decode location lists of non-unit length.\n", __FILE__, __LINE__ );
    if ( listLength != 1)
    printf("%s[%d]: unable to decode location lists of non-unit length.\n", __FILE__, __LINE__ );
  */
  for(unsigned locIndex = 0 ; locIndex < listLength; locIndex++) {
    bool isLocSet = false;
    loc_t loc;
    // Initialize location values.
    loc.stClass = storageAddr;
    loc.refClass = storageNoRef;
    loc.reg = -1;

    /* Initialize the stack. */
    std::stack< long int > opStack = std::stack<long int>();
    if ( initialStackValue != NULL ) { opStack.push( * initialStackValue ); }

    /* There is only one location. */
    Dwarf_Locdesc *location = locationList[locIndex];
      
    loc.lowPC = (Offset)location->ld_lopc;
    loc.hiPC = (Offset)location->ld_hipc;

    // if range of the variable is the entire address space, do not add lowpc
    if (loc.lowPC != (unsigned long) 0 && loc.hiPC != (unsigned long) ~0) {
      loc.lowPC = (Offset)location->ld_lopc + lowpc;
      loc.hiPC = (Offset)location->ld_hipc + lowpc;
    }
    dwarf_printf( "CU lowpc %lx setting lowPC %lx hiPC %lx \n", lowpc, loc.lowPC, loc.hiPC );

    Dwarf_Loc * locations = location->ld_s;
    for( unsigned int i = 0; i < location->ld_cents; i++ ) {
      /* Handle the literals w/o 32 case statements. */
      if ( DW_OP_lit0 <= locations[i].lr_atom && locations[i].lr_atom <= DW_OP_lit31 ) {
	dwarf_printf( "pushing named constant: %d\n", locations[i].lr_atom - DW_OP_lit0 );
	opStack.push( locations[i].lr_atom - DW_OP_lit0 );
	continue;
      }

      /* Haandle registers w/o 32 case statements. */
      if ( DW_OP_reg0 <= locations[i].lr_atom && locations[i].lr_atom <= DW_OP_reg31 ) {
	/* storageReg is unimplemented, so do an offset of 0 from the named register instead. */
	dwarf_printf( "location is named register %d\n", DWARF_TO_MACHINE_ENC(locations[i].lr_atom - DW_OP_reg0, objFile) );
	//loc->stClass = storageRegOffset;
	loc.stClass = storageReg;
	loc.refClass = storageNoRef;
	loc.frameOffset = 0;
	loc.reg = DWARF_TO_MACHINE_ENC(locations[i].lr_atom - DW_OP_reg0, objFile);
	//loc->frameOffset = 0;
	isLocSet = true;
	break;
      }	

      /* Haandle registers w/o 32 case statements. */
      if ( DW_OP_breg0 <= locations[i].lr_atom && locations[i].lr_atom <= DW_OP_breg31 ) {
	dwarf_printf( "setting storage class to named register, regNum to %d, offset %d\n", DWARF_TO_MACHINE_ENC(locations[i].lr_atom - DW_OP_breg0, objFile), locations[i].lr_number );
	loc.stClass = storageRegOffset;
	loc.refClass = storageNoRef;
	loc.frameOffset = locations[i].lr_number ;
	loc.reg = DWARF_TO_MACHINE_ENC(locations[i].lr_atom - DW_OP_breg0, objFile);
	opStack.push(static_cast<long int>(locations[i].lr_number)); 
	break;
      }

      switch( locations[i].lr_atom ) {
      case DW_OP_addr:
      case DW_OP_const1u:
      case DW_OP_const2u:
      case DW_OP_const4u:
      case DW_OP_const8u:
      case DW_OP_constu:
	dwarf_printf( "pushing unsigned constant %lu\n", (unsigned long)locations[i].lr_number );
	opStack.push(static_cast<long int>(locations[i].lr_number));
	break;

      case DW_OP_const1s:
      case DW_OP_const2s:
      case DW_OP_const4s:
      case DW_OP_const8s:
      case DW_OP_consts:
	dwarf_printf( "pushing signed constant %ld\n", (signed long)(locations[i].lr_number) );
	opStack.push(static_cast<long int>(locations[i].lr_number));
	break;

      case DW_OP_regx:
	/* storageReg is unimplemented, so do an offset of 0 from the named register instead. */
	dwarf_printf( "location is register %d\n", DWARF_TO_MACHINE_ENC(locations[i].lr_number, objFile) );
	//loc->stClass = storageRegOffset;
	loc.stClass = storageReg;
	loc.refClass = storageNoRef;
	loc.reg = (int) DWARF_TO_MACHINE_ENC(locations[i].lr_number, objFile); 
	loc.frameOffset = 0;
	isLocSet = true;
	break;

      case DW_OP_fbreg:
	dwarf_printf( "setting storage class to frame base\n" );
	//if ( storageClass != NULL ) { * storageClass = storageFrameOffset; }
	loc.stClass = storageRegOffset;
	loc.refClass = storageNoRef;
	loc.frameOffset = 0;
	opStack.push(static_cast<long int>(locations[i].lr_number));
	break;

      case DW_OP_bregx:
	dwarf_printf( "setting storage class to register, regNum to %d\n", locations[i].lr_number );
	loc.stClass = storageRegOffset;
	loc.refClass = storageNoRef;
	loc.reg = (int) DWARF_TO_MACHINE_ENC( locations[i].lr_number, objFile );
	loc.frameOffset = 0;
	opStack.push(static_cast<long int>(locations[i].lr_number2));
	break;

      case DW_OP_dup:
	DWARF_FALSE_IF( opStack.size() < 1, "%s[%d]: invalid stack, returning false.\n", __FILE__, __LINE__ );
	opStack.push( opStack.top() );
	break;

      case DW_OP_drop:
	DWARF_FALSE_IF( opStack.size() < 1, "%s[%d]: invalid stack, returning false.\n", __FILE__, __LINE__ );
	opStack.pop();
	break;

      case DW_OP_pick: 
	{
	  /* Duplicate the entry at index locations[i].lr_number. */
	  std::stack< long int > temp = std::stack< long int >();
	  for( unsigned int j = 0; j < locations[i].lr_number; j++ ) {
	    temp.push( opStack.top() ); opStack.pop();
	  }
	  long int dup = opStack.top();
	  for( unsigned int j = 0; j < locations[i].lr_number; j++ ) {
	    opStack.push( temp.top() ); temp.pop();
	  }
	  opStack.push( dup );
	} break;

      case DW_OP_over: 
	{
	  DWARF_FALSE_IF( opStack.size() < 2, "%s[%d]: invalid stack, returning false.\n", __FILE__, __LINE__ );
	  long int first = opStack.top(); opStack.pop();
	  long int second = opStack.top(); opStack.pop();
	  opStack.push( second ); opStack.push( first ); opStack.push( second );
	} break;

      case DW_OP_swap: 
	{
	  DWARF_FALSE_IF( opStack.size() < 2, "%s[%d]: invalid stack, returning false.\n", __FILE__, __LINE__ );
	  long int first = opStack.top(); opStack.pop();
	  long int second = opStack.top(); opStack.pop();
	  opStack.push( first ); opStack.push( second );
	} break;

      case DW_OP_rot: 
	{
	  DWARF_FALSE_IF( opStack.size() < 3, "%s[%d]: invalid stack, returning false.\n", __FILE__, __LINE__ );
	  long int first = opStack.top(); opStack.pop();
	  long int second = opStack.top(); opStack.pop();
	  long int third = opStack.top(); opStack.pop();
	  opStack.push( first ); opStack.push( third ); opStack.push( second );
	} break;

      case DW_OP_abs: 
	{
	  DWARF_FALSE_IF( opStack.size() < 1, "%s[%d]: invalid stack, returning false.\n", __FILE__, __LINE__ );
	  long int top = opStack.top(); opStack.pop();
	  opStack.push( abs( top ) );
	} break;

      case DW_OP_and: 
	{
	  DWARF_FALSE_IF( opStack.size() < 2, "%s[%d]: invalid stack, returning false.\n", __FILE__, __LINE__ );
	  long int first = opStack.top(); opStack.pop();
	  long int second = opStack.top(); opStack.pop();
	  opStack.push( second & first );
	} break;

      case DW_OP_div: 
	{
	  DWARF_FALSE_IF( opStack.size() < 2, "%s[%d]: invalid stack, returning false.\n", __FILE__, __LINE__ );
	  long int first = opStack.top(); opStack.pop();
	  long int second = opStack.top(); opStack.pop();
	  opStack.push( second / first );
	} break;

      case DW_OP_minus: 
	{
	  DWARF_FALSE_IF( opStack.size() < 2, "%s[%d]: invalid stack, returning false.\n", __FILE__, __LINE__ );
	  long int first = opStack.top(); opStack.pop();
	  long int second = opStack.top(); opStack.pop();
	  opStack.push( second - first );
	} break;

      case DW_OP_mod: 
	{
	  DWARF_FALSE_IF( opStack.size() < 2, "%s[%d]: invalid stack, returning false.\n", __FILE__, __LINE__ );
	  long int first = opStack.top(); opStack.pop();
	  long int second = opStack.top(); opStack.pop();
	  opStack.push( second % first );
	} break;

      case DW_OP_mul: 
	{
	  DWARF_FALSE_IF( opStack.size() < 2, "%s[%d]: invalid stack, returning false.\n", __FILE__, __LINE__ );
	  long int first = opStack.top(); opStack.pop();
	  long int second = opStack.top(); opStack.pop();
	  opStack.push( second * first );
	} break;

      case DW_OP_neg: 
	{
	  DWARF_FALSE_IF( opStack.size() < 1, "%s[%d]: invalid stack, returning false.\n", __FILE__, __LINE__ );
	  long int first = opStack.top(); opStack.pop();
	  opStack.push( first * (-1) );
	} break;

      case DW_OP_not: 
	{
	  DWARF_FALSE_IF( opStack.size() < 1, "%s[%d]: invalid stack, returning false.\n", __FILE__, __LINE__ );
	  long int first = opStack.top(); opStack.pop();
	  opStack.push( ~ first );
	} break;

      case DW_OP_or: 
	{
	  DWARF_FALSE_IF( opStack.size() < 2, "%s[%d]: invalid stack, returning false.\n", __FILE__, __LINE__ );
	  long int first = opStack.top(); opStack.pop();
	  long int second = opStack.top(); opStack.pop();
	  opStack.push( second | first );
	} break;

      case DW_OP_plus: 
	{
	  DWARF_FALSE_IF( opStack.size() < 2, "%s[%d]: invalid stack, returning false.\n", __FILE__, __LINE__ );
	  long int first = opStack.top(); opStack.pop();
	  long int second = opStack.top(); opStack.pop();
	  opStack.push( second + first );
	} break;

      case DW_OP_plus_uconst: 
	{
	  DWARF_FALSE_IF( opStack.size() < 1, "%s[%d]: invalid stack, returning false.\n", __FILE__, __LINE__ );
	  long int first = opStack.top(); opStack.pop();
	  opStack.push(static_cast<long int>(first + locations[i].lr_number));
	} break;

      case DW_OP_shl: 
	{
	  DWARF_FALSE_IF( opStack.size() < 2, "%s[%d]: invalid stack, returning false.\n", __FILE__, __LINE__ );
	  long int first = opStack.top(); opStack.pop();
	  long int second = opStack.top(); opStack.pop();
	  opStack.push( second << first );
	} break;

      case DW_OP_shr: 
	{
	  DWARF_FALSE_IF( opStack.size() < 2, "%s[%d]: invalid stack, returning false.\n", __FILE__, __LINE__ );
	  long int first = opStack.top(); opStack.pop();
	  long int second = opStack.top(); opStack.pop();
	  opStack.push( (long int)((unsigned long)second >> (unsigned long)first) );
	} break;

      case DW_OP_shra: 
	{
	  DWARF_FALSE_IF( opStack.size() < 2, "%s[%d]: invalid stack, returning false.\n", __FILE__, __LINE__ );
	  long int first = opStack.top(); opStack.pop();
	  long int second = opStack.top(); opStack.pop();
	  opStack.push( second >> first );
	} break;

      case DW_OP_xor: 
	{
	  DWARF_FALSE_IF( opStack.size() < 2, "%s[%d]: invalid stack, returning false.\n", __FILE__, __LINE__ );
	  long int first = opStack.top(); opStack.pop();
	  long int second = opStack.top(); opStack.pop();
	  opStack.push( second ^ first );
	} break;

      case DW_OP_le: 
	{
	  DWARF_FALSE_IF( opStack.size() < 2, "%s[%d]: invalid stack, returning false.\n", __FILE__, __LINE__ );
	  long int first = opStack.top(); opStack.pop();
	  long int second = opStack.top(); opStack.pop();
	  opStack.push( first <= second ? 1 : 0 );
	} break;

      case DW_OP_ge: 
	{
	  DWARF_FALSE_IF( opStack.size() < 2, "%s[%d]: invalid stack, returning false.\n", __FILE__, __LINE__ );
	  long int first = opStack.top(); opStack.pop();
	  long int second = opStack.top(); opStack.pop();
	  opStack.push( first >= second ? 1 : 0 );
	} break;

      case DW_OP_eq: 
	{
	  DWARF_FALSE_IF( opStack.size() < 2, "%s[%d]: invalid stack, returning false.\n", __FILE__, __LINE__ );
	  long int first = opStack.top(); opStack.pop();
	  long int second = opStack.top(); opStack.pop();
	  opStack.push( first == second ? 1 : 0 );
	} break;

      case DW_OP_lt: 
	{
	  DWARF_FALSE_IF( opStack.size() < 2, "%s[%d]: invalid stack, returning false.\n", __FILE__, __LINE__ );
	  long int first = opStack.top(); opStack.pop();
	  long int second = opStack.top(); opStack.pop();
	  opStack.push( first < second ? 1 : 0 );
	} break;

      case DW_OP_gt: 
	{
	  DWARF_FALSE_IF( opStack.size() < 2, "%s[%d]: invalid stack, returning false.\n", __FILE__, __LINE__ );
	  long int first = opStack.top(); opStack.pop();
	  long int second = opStack.top(); opStack.pop();
	  opStack.push( first > second ? 1 : 0 );
	} break;

      case DW_OP_ne: 
	{
	  DWARF_FALSE_IF( opStack.size() < 2, "%s[%d]: invalid stack, returning false.\n", __FILE__, __LINE__ );
	  long int first = opStack.top(); opStack.pop();
	  long int second = opStack.top(); opStack.pop();
	  opStack.push( first != second ? 1 : 0 );
	} break;

      case DW_OP_bra:
	DWARF_FALSE_IF( opStack.size() < 1, "%s[%d]: invalid stack, returning false.\n", __FILE__, __LINE__ );
	if ( opStack.top() == 0 ) { break; }
	opStack.pop();
      case DW_OP_skip: 
	{
	  int bytes = (int)(Dwarf_Signed)locations[i].lr_number;
	  unsigned int target = (unsigned int) locations[i].lr_offset + bytes;

	  int j = i;
	  if ( bytes < 0 ) {
	    for( j = i - 1; j >= 0; j-- ) {
	      if ( locations[j].lr_offset == target ) { break; }
	    } /* end search backward */
	  } else {
	    for( j = i + 1; j < location->ld_cents; j ++ ) {
	      if ( locations[j].lr_offset == target ) { break; }
	    } /* end search forward */
	  } /* end if positive offset */

	  /* Because i will be incremented the next time around the loop. */
	  i = j - 1;
	} break;

      case DW_OP_piece:
	/* For multi-part variables, which we don't handle. */
	//bperr ( "Warning: dyninst does not handle multi-part variables.\n" );
	break;

      case DW_OP_nop:
	break;

      default:
	dwarf_printf( "Unrecognized or non-static location opcode 0x%x, aborting.\n", locations[i].lr_atom );
	return false;
	break;
      } /* end operand switch */
    } /* end iteration over Dwarf_Loc entries. */

    if (!isLocSet){
      /* The top of the stack is the computed location. */
      if ( opStack.empty() ) {
	dwarf_printf( "ignoring malformed location list (stack empty at end of list).\n" );
	return false;
      }
      else {
	dwarf_printf( "setting offset to %d\n", opStack.top() );
	loc.frameOffset = opStack.top();
	locs.push_back(loc);
      }
    }
    else
      locs.push_back(loc);
  }

  /* decode successful */
  return true;
} /* end decodeLocationListForStaticOffsetOrAddress() */

void convertFileNoToName( Dwarf_Debug & dbg, Dwarf_Signed fileNo, 
			  char ** returnFileName, char ** newFileNames = NULL, Dwarf_Signed newFileNamesCount = 0 ) 
{
  static char ** fileNames = NULL;
  static Dwarf_Signed fileNamesCount = 0;

  /* Initialize? */
  if ( returnFileName == NULL && newFileNames != NULL ) {
    /* FIXME?  Did we want to normalize these filenames? */
    fileNames = newFileNames;
    fileNamesCount = newFileNamesCount;
    return;
  } /* end initialization. */

  /* Destroy? */
  if ( returnFileName == NULL && newFileNames == NULL ) {
    for( int i = 0; i < fileNamesCount; i++ ) {
      dwarf_dealloc( dbg, fileNames[i], DW_DLA_STRING );
    } /* end deallocation loop */
    dwarf_dealloc( dbg, fileNames, DW_DLA_LIST );
    fileNamesCount = 0;
    return;
  } /* end destruction. */

  /* Do lookup. */
  if ( fileNo <= fileNamesCount ) { * returnFileName = fileNames[fileNo - 1]; }
  else { * returnFileName = NULL; }
} /* end convertFileNoToName() */

/* Utility function. */
unsigned long tvDifference( struct timeval lhs, struct timeval rhs ) 
{
  unsigned long seconds = lhs.tv_sec - rhs.tv_sec;
  if ( seconds == 0 ) { return lhs.tv_usec - rhs.tv_usec; }
  else {
    seconds *= 1000000;
    seconds += lhs.tv_usec - rhs.tv_usec;
  }
  return seconds;
} /* end tvDifference() */

/* For debugging. */
void dumpAttributeList( Dwarf_Die dieEntry, Dwarf_Debug & dbg ) 
{
  char * entryName = NULL;
  int status = dwarf_diename( dieEntry, & entryName, NULL );
  DWARF_RETURN_IF( status == DW_DLV_ERROR, "%s[%d]: error dumping attribute list.\n", __FILE__, __LINE__ );

  Dwarf_Attribute * attributeList;
  Dwarf_Signed attributeCount;
  status = dwarf_attrlist( dieEntry, & attributeList, & attributeCount, NULL );
  DWARF_RETURN_IF( status == DW_DLV_ERROR, "%s[%d]: error dumping attribute list.\n", __FILE__, __LINE__ );

  //bperr ( "DIE %s has attributes:", entryName );
  for( int i = 0; i < attributeCount; i++ ) {
    Dwarf_Half whatAttr = 0;
    status = dwarf_whatattr( attributeList[i], & whatAttr, NULL );
    DWARF_RETURN_IF( status == DW_DLV_ERROR, "%s[%d]: error dumping attribute list.\n", __FILE__, __LINE__ );
    fprintf( stderr, " 0x%x", whatAttr );

    dwarf_dealloc( dbg, attributeList[i], DW_DLA_ATTR );
  } /* end iteration over attributes */
  fprintf( stderr, "\n" );

  dwarf_dealloc( dbg, attributeList, DW_DLA_LIST );
  dwarf_dealloc( dbg, entryName, DW_DLA_STRING );
} /* end dumpAttributeList() */


bool walkDwarvenTree(Dwarf_Debug & dbg, Dwarf_Die dieEntry,
                     Module * module,
                     Symtab * objFile,
                     Dwarf_Off cuOffset,
                     char **srcFiles,
                     Address lowpc,
                     Function * currentFunction = NULL,
                     typeCommon * currentCommonBlock = NULL,
                     typeEnum *currentEnum = NULL,
                     fieldListType * currentEnclosure = NULL,
                     bool parseSibling = true,
                     int depth = 0
                     )
{

<<<<<<< HEAD
/* optimization */ tail_recursion:
   Dwarf_Half dieTag;
   int status = dwarf_tag( dieEntry, & dieTag, NULL );
   DWARF_FALSE_IF( status != DW_DLV_OK, "%s[%d]: error walking DWARF tree.\n", __FILE__, __LINE__ );

   Dwarf_Off dieOffset;
   status = dwarf_dieoffset( dieEntry, & dieOffset, NULL );
   DWARF_FALSE_IF( status != DW_DLV_OK, "%s[%d]: error walking DWARF tree.\n", __FILE__, __LINE__ );

   Dwarf_Off dieCUOffset;
   status = dwarf_die_CU_offset( dieEntry, & dieCUOffset, NULL );
   DWARF_FALSE_IF( status != DW_DLV_OK, "%s[%d]: error walking DWARF tree.\n", __FILE__, __LINE__ );

   dwarf_printf( "Considering DIE at %lu (%lu CU-relative) with tag 0x%x\n", (unsigned long)dieOffset, (unsigned long)dieCUOffset, dieTag );

   /* If this entry is a function, common block, or structure (class),
      its children will be in its scope, rather than its
      enclosing scope. */
   Function * newFunction = currentFunction;
   typeCommon * newCommonBlock = currentCommonBlock;
   typeEnum *newEnum = currentEnum;
   fieldListType * newEnclosure = currentEnclosure;

   Object *elfobj = objFile->getObject();

   bool parsedChild = false;
   /* Is this is an entry we're interested in? */
   switch( dieTag ) {
      /* case DW_TAG_inline_subroutine: we don't care about these */
      case DW_TAG_subprogram:
      case DW_TAG_entry_point:
         {
	    dwarf_printf(" DW_TAG_subprogram or DW_TAG_entry_point \n");
            /* Is this entry specified elsewhere?  We may need to look there for its name. */
            Dwarf_Bool hasSpecification;
            status = dwarf_hasattr( dieEntry, DW_AT_specification, & hasSpecification, NULL );
            DWARF_FALSE_IF( status != DW_DLV_OK, "%s[%d]: error walking DWARF tree.\n", __FILE__, __LINE__ );

            /* Our goal is three-fold: First, we want to set the return type
               of the function.  Second, we want to set the newFunction variable
               so subsequent entries are handled correctly.  Third, we want to
               record (the location of, or how to calculate) the frame base of 
               this function for use by our instrumentation code later. */

            char * functionName = NULL;
            Dwarf_Die specEntry = dieEntry;

            /* In order to do this, we need to find the function's (mangled) name.
               If a function has a specification, its specification will have its
               name. */
            if ( hasSpecification ) {
               Dwarf_Attribute specAttribute;
               status = dwarf_attr( dieEntry, DW_AT_specification, & specAttribute, NULL );
               DWARF_FALSE_IF( status != DW_DLV_OK, "%s[%d]: error walking DWARF tree.\n", __FILE__, __LINE__ );

               Dwarf_Off specOffset;
               status = dwarf_global_formref( specAttribute, & specOffset, NULL );
               DWARF_FALSE_IF( status != DW_DLV_OK, "%s[%d]: error walking DWARF tree.\n", __FILE__, __LINE__ );

               status = dwarf_offdie( dbg, specOffset, & specEntry, NULL );
               DWARF_FALSE_IF( status != DW_DLV_OK, "%s[%d]: error walking DWARF tree.\n", __FILE__, __LINE__ );

               dwarf_dealloc( dbg, specAttribute, DW_DLA_ATTR );
            } /* end if the function has a specification */

            /* Prefer linkage names. */
            Dwarf_Attribute linkageNameAttr;
            status = dwarf_attr( specEntry, DW_AT_MIPS_linkage_name, & linkageNameAttr, NULL );
            DWARF_FALSE_IF( status == DW_DLV_ERROR, "%s[%d]: error walking DWARF tree.\n", __FILE__, __LINE__ );

            bool hasLinkageName;
            if ( status == DW_DLV_OK ) {
               hasLinkageName = true;
               status = dwarf_formstring( linkageNameAttr, & functionName, NULL );
               DWARF_FALSE_IF( status != DW_DLV_OK, "%s[%d]: error walking DWARF tree.\n", __FILE__, __LINE__ );

               dwarf_dealloc( dbg, linkageNameAttr, DW_DLA_ATTR );
            } /* end if there's a linkage name. */
            else {
               hasLinkageName = false;

               status = dwarf_diename( specEntry, & functionName, NULL );
               DWARF_FALSE_IF( status == DW_DLV_ERROR, "%s[%d]: error walking DWARF tree.\n", __FILE__, __LINE__ );
            } /* end if there isn't a linkage name. */

            if ( functionName == NULL ) {
               /* I'm not even sure what an anonymous function _means_,
                  but we sure can't do anything with it. */
               dwarf_printf( "Warning: anonymous function (type %lu).\n", (unsigned long)dieOffset );

               /* Don't parse the children, since we can't add them. */
               parsedChild = true;

               if ( hasSpecification ) { dwarf_dealloc( dbg, specEntry, DW_DLA_DIE ); }
               dwarf_dealloc( dbg, functionName, DW_DLA_STRING );
               break;
            } /* end if there's no name at all. */

            vector<Function *> ret_funcs;
            // newFunction is scoped at the function level...

            if (objFile->findFunctionsByName(ret_funcs, functionName)) {
                // Assert a single one?
                newFunction = ret_funcs[0];
            }
            else {
                // Didn't find by name (???), try to look up by address...
                Dwarf_Addr baseAddr = 0;
                status = dwarf_lowpc( dieEntry, & baseAddr, NULL );
                
                if (status != DW_DLV_OK) break;

                Offset fixedBaseAddr;
                bool result = elfobj->convertDebugOffset(baseAddr, fixedBaseAddr);
                if (!result || !objFile->findFuncByEntryOffset(newFunction, fixedBaseAddr)) {
                   dwarf_printf( "Failed to find function at %lx -> %lx\n", baseAddr, fixedBaseAddr);
                    break;
                }
            }

            /* Once we've found the Symbol pointer corresponding to this
               DIE, record its frame base.  A declaration entry may not have a 
               frame base, and some functions do not have frames. */
            Dwarf_Attribute frameBaseAttribute;
            status = dwarf_attr( dieEntry, DW_AT_frame_base, & frameBaseAttribute, NULL );
            DWARF_FALSE_IF( status == DW_DLV_ERROR, "%s[%d]: error walking DWARF tree.\n", __FILE__, __LINE__ );

            if ( status == DW_DLV_OK ) {

	           Dwarf_Locdesc ** locationList;
               Dwarf_Signed listLength;
               status = dwarf_loclist_n( frameBaseAttribute, & locationList, & listLength, NULL );
               if ( status != DW_DLV_OK ) {
                  /* I think DWARF 3 generically allows this abomination of empty loclists. */
                  break;
               }
               DWARF_FALSE_IF( status != DW_DLV_OK, "%s[%d]: error walking DWARF tree.\n", __FILE__, __LINE__ );

               dwarf_dealloc( dbg, frameBaseAttribute, DW_DLA_ATTR );
=======

  /* optimization */ tail_recursion:
  bool walk_error = false;
  Dwarf_Half dieTag;
  int status = dwarf_tag( dieEntry, & dieTag, NULL );
  DWARF_FALSE_IF( status != DW_DLV_OK, "%s[%d]: error walking DWARF tree.\n", __FILE__, __LINE__ );

  Dwarf_Off dieOffset;
  status = dwarf_dieoffset( dieEntry, & dieOffset, NULL );
  DWARF_FALSE_IF( status != DW_DLV_OK, "%s[%d]: error walking DWARF tree.\n", __FILE__, __LINE__ );

  Dwarf_Off dieCUOffset;
  status = dwarf_die_CU_offset( dieEntry, & dieCUOffset, NULL );
  DWARF_FALSE_IF( status != DW_DLV_OK, "%s[%d]: error walking DWARF tree.\n", __FILE__, __LINE__ );

  dwarf_printf( "Considering DIE at %lu (%lu CU-relative) with tag 0x%x at depth %d \n", (unsigned long)dieOffset, (unsigned long)dieCUOffset, dieTag, depth );

  // Map Insert is successful only the first time a dieEntry is encountered.
  enclosureMap.insert(pair <Dwarf_Off, fieldListType*> (dieOffset, currentEnclosure)); 

  /* If this entry is a function, common block, or structure (class),
     its children will be in its scope, rather than its
     enclosing scope. */
  Function * newFunction = currentFunction;

  typeCommon * newCommonBlock = currentCommonBlock;
  typeEnum *newEnum = currentEnum;
  fieldListType * newEnclosure = currentEnclosure;

  bool parsedChild = false;

  /* Is this is an entry we're interested in? */
  switch( dieTag ) {
    /* case DW_TAG_inline_subroutine: we don't care about these */
  case DW_TAG_subprogram:
  case DW_TAG_entry_point:
    {
      dwarf_printf(" DW_TAG_subprogram or DW_TAG_entry_point \n");
      /* Our goal is three-fold: First, we want to set the return type
	 of the function.  Second, we want to set the newFunction variable
	 so subsequent entries are handled correctly.  Third, we want to
	 record (the location of, or how to calculate) the frame base of 
	 this function for use by our instrumentation code later. */
         
      /* If we are revisiting this dieEntry by parsing Parent of specification entry or
	 abstract origin entry, get the original enclosure saved in the map to identify 
	 member functions correctly */
         
      fieldListType * dieEnclosure = enclosureMap.find(dieOffset)->second;

      char * functionName = NULL;
         
      Dwarf_Die abstractEntry = dieEntry;
         
      Dwarf_Bool isAbstractOrigin;
      status = dwarf_hasattr( dieEntry, DW_AT_abstract_origin, & isAbstractOrigin, NULL );
      DWARF_NEXT_IF( status != DW_DLV_OK, "%s[%d]: error walking DWARF tree.\n", __FILE__, __LINE__ );

      if ( isAbstractOrigin ) {
	dwarf_printf(" has DW_TAG_abstract_origin \n");
	Dwarf_Attribute abstractAttribute;
	status = dwarf_attr( dieEntry, DW_AT_abstract_origin, & abstractAttribute, NULL );
	DWARF_NEXT_IF( status != DW_DLV_OK, "%s[%d]: error walking DWARF tree.\n", __FILE__, __LINE__ );
	Dwarf_Off abstractOffset;
	status = dwarf_global_formref( abstractAttribute, & abstractOffset, NULL );
	DWARF_NEXT_IF( status != DW_DLV_OK, "%s[%d]: error walking DWARF tree.\n", __FILE__, __LINE__ );
            
	status = dwarf_offdie( dbg, abstractOffset, & abstractEntry, NULL );
	DWARF_NEXT_IF( status != DW_DLV_OK, "%s[%d]: error walking DWARF tree.\n", __FILE__, __LINE__ );
            
	dwarf_dealloc( dbg, abstractAttribute, DW_DLA_ATTR );
      } /* end if the function has a specification */
         
      /* Is this entry specified elsewhere?  We may need to look there for its name. */
      Dwarf_Die specEntry = isAbstractOrigin? abstractEntry: dieEntry;
      Dwarf_Bool hasSpecification;
      status = dwarf_hasattr( specEntry, DW_AT_specification, & hasSpecification, NULL );
      DWARF_NEXT_IF( status != DW_DLV_OK, "%s[%d]: error walking DWARF tree.\n", __FILE__, __LINE__ );
         
      /* In order to do this, we need to find the function's (mangled) name.
	 If a function has a specification, its specification will have its
	 name. */
      if ( hasSpecification ) {
	dwarf_printf(" has DW_TAG_specification \n");
	Dwarf_Attribute specAttribute;
	status = dwarf_attr( specEntry, DW_AT_specification, & specAttribute, NULL );
	DWARF_NEXT_IF( status != DW_DLV_OK, "%s[%d]: error walking DWARF tree.\n", __FILE__, __LINE__ );
            
	Dwarf_Off specOffset;
	status = dwarf_global_formref( specAttribute, & specOffset, NULL );
	DWARF_NEXT_IF( status != DW_DLV_OK, "%s[%d]: error walking DWARF tree.\n", __FILE__, __LINE__ );
            
	status = dwarf_offdie( dbg, specOffset, & specEntry, NULL );
	DWARF_NEXT_IF( status != DW_DLV_OK, "%s[%d]: error walking DWARF tree.\n", __FILE__, __LINE__ );
            
	dwarf_dealloc( dbg, specAttribute, DW_DLA_ATTR );
      } /* end if the function has a specification */
         
      /* Prefer linkage names. */
      Dwarf_Attribute linkageNameAttr;
      status = dwarf_attr( specEntry, DW_AT_MIPS_linkage_name, & linkageNameAttr, NULL );
      DWARF_NEXT_IF( status == DW_DLV_ERROR, "%s[%d]: error walking DWARF tree.\n", __FILE__, __LINE__ );
         
      bool hasLinkageName;
      if ( status == DW_DLV_OK ) {
	hasLinkageName = true;
	status = dwarf_formstring( linkageNameAttr, & functionName, NULL );
	DWARF_NEXT_IF( status != DW_DLV_OK, "%s[%d]: error walking DWARF tree.\n", __FILE__, __LINE__ );
            
	dwarf_dealloc( dbg, linkageNameAttr, DW_DLA_ATTR );
      } /* end if there's a linkage name. */
      else {
	hasLinkageName = false;
            
	status = dwarf_diename( specEntry, & functionName, NULL );
	DWARF_NEXT_IF( status == DW_DLV_ERROR, "%s[%d]: error walking DWARF tree.\n", __FILE__, __LINE__ );
      } /* end if there isn't a linkage name. */
         
      if ( functionName == NULL ) {
	/* I'm not even sure what an anonymous function _means_,
	   but we sure can't do anything with it. */
	dwarf_printf( "Warning: anonymous function (type %lu).\n", (unsigned long)dieOffset );
            
	/* Don't parse the children, since we can't add them. */
	parsedChild = true;
            
	dwarf_dealloc( dbg, functionName, DW_DLA_STRING );
	break;
      } /* end if there's no name at all. */

      dwarf_printf(" Function name %s \n", functionName);

      Function * thisFunction = NULL;
      vector<Function *> ret_funcs;
      // newFunction is scoped at the function level...


      if (objFile->findFunctionsByName(ret_funcs, functionName)) {
	// Assert a single one?
	thisFunction = ret_funcs[0];
	dwarf_printf(" findFunction by name \n");

      }
      else {
	// Didn't find by name (???), try to look up by address...
	Dwarf_Addr baseAddr = 0;
	status = dwarf_lowpc( dieEntry, & baseAddr, NULL );
	
	if (status == DW_DLV_OK) {
	
	  Offset absAddr = (Offset) (objFile->getBaseOffset() + baseAddr);
	  if (!objFile->findFuncByEntryOffset(thisFunction, absAddr)) {
	    //        		dwarf_printf( "Failed to find function '%s'\n", functionName );
	    //        		break;
	  }
	}
      }
	
      if(thisFunction == NULL && parseSibling== true) {
	dwarf_printf( "Failed to find function '%s'\n", functionName );
	break;
      } else if(thisFunction != NULL && parseSibling == true) {
	newFunction = thisFunction;
      } else if(thisFunction != NULL && parseSibling == false ) {
	// Parsing parents of specEntry or abstractOriginEntry - but the parent aleady has Function associated with it
	// Do not redundantly parse. break
	break;
      }


      /* Once we've found the Symbol pointer corresponding to this
	 DIE, record its frame base.  A declaration entry may not have a 
	 frame base, and some functions do not have frames. */
      Dwarf_Attribute frameBaseAttribute;
      status = dwarf_attr( dieEntry, DW_AT_frame_base, & frameBaseAttribute, NULL );
      DWARF_NEXT_IF( status == DW_DLV_ERROR, "%s[%d]: error walking DWARF tree.\n", __FILE__, __LINE__ );

      if ( status == DW_DLV_OK ) {

	dwarf_printf(" Frame Pointer available \n");
	Dwarf_Locdesc ** locationList;
	Dwarf_Signed listLength;
	status = dwarf_loclist_n( frameBaseAttribute, & locationList, & listLength, NULL );
	if ( status != DW_DLV_OK ) {
	  /* I think DWARF 3 generically allows this abomination of empty loclists. */
	  break;
	}
	DWARF_NEXT_IF( status != DW_DLV_OK, "%s[%d]: error walking DWARF tree.\n", __FILE__, __LINE__ );

	dwarf_dealloc( dbg, frameBaseAttribute, DW_DLA_ATTR );
>>>>>>> f6bbe861

#if defined(ia64_unknown_linux2_4)
	/* Convert location list to an AST for later code generation. */
	newFunction->setFramePtrRegnum(convertFrameBaseToAST( locationList[0], listLength, objFile ));
	//				newFunction->lowlevel_func()->ifunc()->framePointerCalculator = convertFrameBaseToAST( locationList[0], listLength, proc );
#endif
	dwarf_printf(" Frame Pointer Variable decodeLocationListForStaticOffsetOrAddress \n");
	vector<loc_t> *locs = new vector<loc_t>();
	bool decodedAddressOrOffset = decodeLocationListForStaticOffsetOrAddress( locationList, listLength, objFile, *locs, lowpc, NULL);
	DWARF_NEXT_IF(!decodedAddressOrOffset, " Frame Pointer Variable - No location list \n");

	status = newFunction->setFramePtr(locs);
	DWARF_NEXT_IF ( !status, "%s[%d]: Frame pointer not set successfully.\n", __FILE__, __LINE__ );


	deallocateLocationList( dbg, locationList, listLength );
      } /* end if this DIE has a frame base attribute */

      /* Find its return type. */
      Dwarf_Attribute typeAttribute;
      status = dwarf_attr( dieEntry, DW_AT_type, & typeAttribute, NULL );
      DWARF_NEXT_IF( status == DW_DLV_ERROR, "%s[%d]: error walking DWARF tree.\n", __FILE__, __LINE__ );

      Type * returnType = NULL;
      Type *voidType = module->getModuleTypes()->findType("void");


      if ( status == DW_DLV_NO_ENTRY ) { 
	if (parseSibling == true) {
	  // If return type is void, specEntry or abstractOriginEntry would have set it
	  dwarf_printf(" Return type void \n");
	  newFunction->setReturnType( voidType );
	}
      } /* end if the return type is void */
      else {
	/* There's a return type attribute. */
	dwarf_printf(" Return type is not void \n");
	Dwarf_Off typeOffset;
	status = dwarf_global_formref( typeAttribute, & typeOffset, NULL );
	DWARF_NEXT_IF( status != DW_DLV_OK, "%s[%d]: error walking DWARF tree.\n", __FILE__, __LINE__ );

	//parsing_printf("%s/%d: ret type %d\n",
	//			   __FILE__, __LINE__, typeOffset);
	returnType = module->getModuleTypes()->findOrCreateType( (int) typeOffset );
	newFunction->setReturnType( returnType );

	dwarf_dealloc( dbg, typeAttribute, DW_DLA_ATTR );
      } /* end if not a void return type */


      /* If this is a member function, add it as a field, for backward compatibility */
      if ( dieEnclosure != NULL ) {
	/* Using the mangled name allows us to distinguish between overridden
	   functions, but confuses the tests.  Since Type uses vectors
	   to hold field names, however, duplicate -- demangled names -- are OK. */
	char * demangledName = P_cplus_demangle( functionName, objFile->isNativeCompiler() );

	char * leftMost = NULL;
	if ( demangledName == NULL ) {
	  dwarf_printf( "%s[%d]: unable to demangle '%s', using mangled name.\n", __FILE__, __LINE__, functionName );
	  demangledName = strdup( functionName );
	  assert( demangledName != NULL );
	  leftMost = demangledName;
	}
	else {
	  /* Strip everything left of the rightmost ':' off; see above. */
	  leftMost = demangledName;
	  if ( strrchr( demangledName, ':' ) )
	    leftMost = strrchr( demangledName, ':' ) + 1;
	}
	std::string fName = convertCharToString(leftMost);
	typeFunction *funcType = new typeFunction( (typeId_t) dieOffset, returnType, fName);

	dieEnclosure->addField( fName, funcType);
	dwarf_printf(" Adding function %s to class \n", leftMost);
	free( demangledName );
      }

      // Parse parent nodes and their children but not their sibling
      if ( isAbstractOrigin ) { 
	dwarf_printf( "parseParent : abstract entry  %lu with tag 0x%x \n", (unsigned long)dieOffset, dieTag );
	bool result = walkDwarvenTree( dbg, abstractEntry, module, objFile, 
				       cuOffset, srcFiles, lowpc, newFunction, 
				       newCommonBlock, newEnum, newEnclosure, 
				       false, depth+1 );
	DWARF_NEXT_IF(!result, "Failed walking Dwarven tree");
      } else if ( hasSpecification ) { 
	dwarf_printf( "parseParent : spec entry  %lu with tag 0x%x \n",  (unsigned long)dieOffset, dieTag);
	bool result = walkDwarvenTree( dbg, specEntry, module, objFile, 
				       cuOffset, srcFiles, lowpc, newFunction, 
				       newCommonBlock, newEnum, newEnclosure, 
				       false, depth+1 );
	DWARF_NEXT_IF(!result, "Failed walking Dwarven tree");
      }

      if ( isAbstractOrigin ) dwarf_dealloc( dbg, abstractEntry, DW_DLA_DIE ); 
      if ( hasSpecification ) dwarf_dealloc( dbg, specEntry, DW_DLA_DIE ); 
      dwarf_dealloc( dbg, functionName, DW_DLA_STRING );
    } break;


  case DW_TAG_common_block: 
    {
      char * commonBlockName;
      status = dwarf_diename( dieEntry, & commonBlockName, NULL );
      DWARF_NEXT_IF( status != DW_DLV_OK, "%s[%d]: error walking DWARF tree.\n", __FILE__, __LINE__ );

      Symbol *commonBlockVar;
      std::vector<Symbol *> commonBlockVars;
      if (!objFile->findSymbolByType(commonBlockVars, commonBlockName, Symbol::ST_OBJECT))
	{
	  if (!objFile->findSymbolByType(commonBlockVars, commonBlockName, Symbol::ST_OBJECT, true))
	    {
	      //pgcc 6 is naming common blocks with a trailing underscore
	      std::string cbvname = std::string(commonBlockName) + std::string("_");
	      if (!objFile->findSymbolByType(commonBlockVars, cbvname, Symbol::ST_OBJECT)){
		objFile->findSymbolByType(commonBlockVars, cbvname, Symbol::ST_OBJECT, true);
	      }
	    }	
	}

      commonBlockVar = commonBlockVars[0];

      DWARF_NEXT_IF( !commonBlockVar, "%s[%d]: Couldn't find variable for common block\n", __FILE__, __LINE__);

      Type * commonBlockType = NULL;

      std::string cBName = commonBlockName;
      if (!commonBlockVar) {
	//bperr("unable to find variable %s\n", commonBlockName);
      } else {
	commonBlockType = dynamic_cast<typeCommon *>(module->getModuleTypes()->findVariableType(cBName));
	if (commonBlockType == NULL) {
	  commonBlockType = new typeCommon( (typeId_t) dieOffset, cBName );
	  assert( commonBlockType != NULL );
	  module->getModuleTypes()->addGlobalVariable( cBName, commonBlockType );
	}	
      }
      dwarf_dealloc( dbg, commonBlockName, DW_DLA_STRING );

      /* This node's children are in the common block. */
      newCommonBlock = dynamic_cast<typeCommon*>(commonBlockType);
      if (newCommonBlock)
	newCommonBlock->beginCommonBlock();
    } break;

  case DW_TAG_constant: 
    {
      //bperr ( "Warning: dyninst ignores named constant entries.\n" );
    } break;

    /* It's worth noting that a variable may have a constant value.  Since,
       AFAIK, Dyninst does nothing with this information, neither will we.
       (It will, however, explain why certain variables that otherwise would
       don't have locations.) */
  case DW_TAG_variable: 
    {
      /* A variable may occur inside a function, as either static or local.
	 A variable may occur inside a container, as C++ static member.
	 A variable may not occur in either, as a global. 
            
	 For the first two cases, we need the variable's name, its type,
	 its line number, and its offset or address in order to tell
	 Dyninst about it.  Dyninst only needs to know the name and type
	 of a global.  (Actually, it already knows the names of the globals;
	 we're really just telling it the types.)
            
	 Variables may have two entries, the second, with a _specification,
	 being the only one with the location. */
         
      /* We'll start with the location, since that's most likely to
	 require the _specification. */
      Dwarf_Attribute locationAttribute;
      status = dwarf_attr( dieEntry, DW_AT_location, & locationAttribute, NULL );
      DWARF_NEXT_IF( status == DW_DLV_ERROR, "%s[%d]: error walking DWARF tree.\n", __FILE__, __LINE__ );
         
      if ( status == DW_DLV_NO_ENTRY ) { break; }
      DWARF_NEXT_IF( status != DW_DLV_OK, "%s[%d]: error walking DWARF tree.\n", __FILE__, __LINE__ );
         
      Dwarf_Locdesc **locationList;
      Dwarf_Signed listLength;
      status = dwarf_loclist_n( locationAttribute, & locationList, & listLength, NULL );
      dwarf_dealloc( dbg, locationAttribute, DW_DLA_ATTR );
      if ( status != DW_DLV_OK ) {
	/* I think this is OK if the local variable was optimized away. */
	break;
      }
      DWARF_NEXT_IF( status != DW_DLV_OK, "%s[%d]: error walking DWARF tree.\n", __FILE__, __LINE__ );
         
         
<<<<<<< HEAD
         vector<loc_t> locs;
         bool decodedAddressOrOffset = decodeLocationListForStaticOffsetOrAddress( locationList, listLength, objFile, locs, lowpc, NULL);
         deallocateLocationList( dbg, locationList, listLength );            
         if ( ! decodedAddressOrOffset ) { break; }

         for (unsigned i=0; i<locs.size(); i++) {
            if (locs[i].stClass != storageAddr) 
               continue;
            if (locs[i].lowPC) {
               Offset newlowpc = locs[i].lowPC;
               bool result = elfobj->convertDebugOffset(locs[i].lowPC, newlowpc);
               if (result)
                  locs[i].lowPC = newlowpc;
            }
            if (locs[i].hiPC) {
               Offset newhipc = locs[i].hiPC;
               bool result = elfobj->convertDebugOffset(locs[i].hiPC, newhipc);
               if (result)
                  locs[i].hiPC = newhipc;
            }
         }
=======
      vector<loc_t> locs;
      bool decodedAddressOrOffset = decodeLocationListForStaticOffsetOrAddress( locationList, listLength, objFile, locs, lowpc, NULL);
      deallocateLocationList( dbg, locationList, listLength );            
      if ( ! decodedAddressOrOffset ) { break; }
>>>>>>> f6bbe861
         
      /* If this DIE has a _specification, use that for the rest of our inquiries. */
      Dwarf_Die specEntry = dieEntry;
         
      Dwarf_Attribute specAttribute;
      status = dwarf_attr( dieEntry, DW_AT_specification, & specAttribute, NULL );
      DWARF_NEXT_IF( status == DW_DLV_ERROR, "%s[%d]: error walking DWARF tree.\n", __FILE__, __LINE__ );
         
      if ( status == DW_DLV_OK ) {
	Dwarf_Off specOffset;
	status = dwarf_global_formref( specAttribute, & specOffset, NULL );
	DWARF_NEXT_IF( status != DW_DLV_OK, "%s[%d]: error walking DWARF tree.\n", __FILE__, __LINE__ );
            
	status = dwarf_offdie( dbg, specOffset, & specEntry, NULL );
	DWARF_NEXT_IF( status != DW_DLV_OK, "%s[%d]: error walking DWARF tree.\n", __FILE__, __LINE__ );
            
	dwarf_dealloc( dbg, specAttribute, DW_DLA_ATTR );
      } /* end if dieEntry has a _specification */
         
      /* Acquire the name, type, and line number. */
      char * variableName = NULL;
      status = dwarf_diename( specEntry, & variableName, NULL );
      DWARF_NEXT_IF( status == DW_DLV_ERROR, "%s[%d]: error walking DWARF tree.\n", __FILE__, __LINE__ );
         
      /* If we're fortran, get rid of the trailing _ */
      if (variableName && (currentFunction || currentEnclosure)) {
	supportedLanguages lang = module->language();
	if ( ( lang == lang_Fortran ||
	       lang == lang_CMFortran ||
	       lang == lang_Fortran_with_pretty_debug ) &&
	     variableName[strlen(variableName)-1]=='_') 
	  variableName[strlen(variableName)-1]='\0';
      }
         
      /* Acquire the parameter's type. */
      Dwarf_Attribute typeAttribute;
      status = dwarf_attr( specEntry, DW_AT_type, & typeAttribute, NULL );
      DWARF_NEXT_IF( status == DW_DLV_ERROR, "%s[%d]: error walking DWARF tree.\n", __FILE__, __LINE__ );
         
      if ( status == DW_DLV_NO_ENTRY ) { break; }
      DWARF_NEXT_IF( status != DW_DLV_OK, "%s[%d]: error walking DWARF tree.\n", __FILE__, __LINE__ );
         
      Dwarf_Off typeOffset;
      status = dwarf_global_formref( typeAttribute, & typeOffset, NULL );
      DWARF_NEXT_IF( status != DW_DLV_OK, "%s[%d]: error walking DWARF tree.\n", __FILE__, __LINE__ );
         
      /* The typeOffset forms a module-unique type identifier,
	 so the Type look-ups by it rather than name. */
      Type * variableType = module->getModuleTypes()->findOrCreateType( (int) typeOffset );
      dwarf_dealloc( dbg, typeAttribute, DW_DLA_ATTR );
         
      Dwarf_Unsigned variableLineNo;
      bool hasLineNumber = false;
      std::string fileName;
      Dwarf_Unsigned fileNameDeclVal;
      if (currentEnclosure || currentFunction) {
	/* Acquire the variable's lineNo. We don't use this for globals */
            
	Dwarf_Attribute fileDeclAttribute;
	status = dwarf_attr( specEntry, DW_AT_decl_file, & fileDeclAttribute, NULL );
	DWARF_NEXT_IF( status == DW_DLV_ERROR, "%s[%d]: error walking DWARF tree.\n", __FILE__, __LINE__ );
	if ( status == DW_DLV_OK ) {
	  status = dwarf_formudata(fileDeclAttribute, &fileNameDeclVal, NULL);
	  DWARF_NEXT_IF( status != DW_DLV_OK, "%s[%d]: error walking DWARF tree.\n", __FILE__, __LINE__ );
	  dwarf_dealloc( dbg, fileDeclAttribute, DW_DLA_ATTR );			
	}
	if ( status == DW_DLV_NO_ENTRY )
	  fileName = "";
	else	
	  fileName = convertCharToString(srcFiles[fileNameDeclVal-1]);
            
	Dwarf_Attribute lineNoAttribute;
	status = dwarf_attr( specEntry, DW_AT_decl_line, & lineNoAttribute, NULL );
	DWARF_NEXT_IF( status == DW_DLV_ERROR, "%s[%d]: error walking DWARF tree.\n", __FILE__, __LINE__ );
            
	/* We don't need to tell Dyninst a line number for C++ static variables,
	   so it's OK if there isn't one. */
	if ( status == DW_DLV_OK ) {
	  hasLineNumber = true;
	  status = dwarf_formudata( lineNoAttribute, & variableLineNo, NULL );
	  DWARF_NEXT_IF( status != DW_DLV_OK, "%s[%d]: error walking DWARF tree.\n", __FILE__, __LINE__ );
	  dwarf_dealloc( dbg, lineNoAttribute, DW_DLA_ATTR );			
	} /* end if there is a line number */
      }
         
      std::string vName;
      if (variableName)
	vName = convertCharToString(variableName);
         
      if ( currentFunction == NULL && currentEnclosure == NULL ) {
	/* The typeOffset forms a module-unique type identifier,
	   so the Type look-ups by it rather than name. */
	dwarf_printf( "%s/%d: %s/%d\n", __FILE__, __LINE__, variableName ? variableName : "{NONAME}", typeOffset );
	Dyninst::Offset addr = 0;
	if (locs.size() && locs[0].stClass == storageAddr)
	  addr = locs[0].frameOffset;
	Variable *var;
	bool result = module->exec()->findVariableByOffset(var, addr);
	if (result) {
	  var->setType(variableType);
	}
            
	module->getModuleTypes()->addGlobalVariable( vName, variableType);
      } /* end if this variable is a global */
      else if (currentFunction) {
	/* We now have the variable name, type, offset, and line number.
	   Tell Dyninst about it. */
	if (!variableName)
	  break;
	dwarf_printf( "localVariable '%s', currentFunction %p\n", variableName, currentFunction );
	if (!hasLineNumber){
	  variableLineNo = 0;
	  fileName = "";
	}
	else {
	  fileName = srcFiles[fileNameDeclVal-1];
	}
	localVar * newVariable = new localVar( vName, variableType, fileName, (int) variableLineNo);
	newVariable->setLocation(locs);
	localVarCollection *lvs = NULL; 
	if (!currentFunction->getAnnotation(lvs, FunctionLocalVariablesAnno))
	  {
	    lvs = new localVarCollection();
	    if (!currentFunction->addAnnotation(lvs, FunctionLocalVariablesAnno))
	      {
		fprintf(stderr, "%s[%d]:  failed to add annotations here\n", 
			FILE__, __LINE__);
		break;
	      }
	  }
	if (!lvs)
	  {
	    fprintf(stderr, "%s[%d]:  failed to getAnnotation here\n", 
		    FILE__, __LINE__);
	    break;
	  }
	lvs->addLocalVar(newVariable);
      } /* end if a local or static variable. */
      else if ( currentEnclosure != NULL ) {
	if (!variableName)
	  break;
	assert( locs[0].stClass != storageRegOffset );
	currentEnclosure->addField( vName, variableType, locs[0].frameOffset);
      } /* end if this variable is not global */
    } 
    break;
    /* It's probably worth noting that a formal parameter may have a
       default value.  Since, AFAIK, Dyninst does nothing with this information,
       neither will we. */
  case DW_TAG_formal_parameter: 
    {
      /* A formal parameter must occur in the context of a function.
	 (That is, we can't do anything with a formal parameter to a
	 function we don't know about.) */
      if ( currentFunction == NULL ) {
	dwarf_printf( "%s[%d]: ignoring formal parameter without corresponding function.\n", __FILE__, __LINE__ );
	break;
      }
         
      /* We need the formal parameter's name, its type, its line number,
	 and its offset from the frame base in order to tell the 
	 rest of Dyninst about it.  A single _formal_parameter
	 DIE may not have all of this information; if it does not,
	 we will ignore it, hoping to catch it when it is later
	 referenced as an _abstract_origin from another _formal_parameter
	 DIE.  If we never find such a DIE, than there is not enough
	 information to introduce it to Dyninst. */
         
      /* We begin with the location, since this is the attribute
	 most likely to require using the _abstract_origin. */
      Dwarf_Bool hasLocation = false;
      status = dwarf_hasattr( dieEntry, DW_AT_location, & hasLocation, NULL );
      DWARF_NEXT_IF( status != DW_DLV_OK, "%s[%d]: error walking DWARF tree.\n", __FILE__, __LINE__ );
         
      if ( !hasLocation ) {
	dwarf_printf( "%s[%d]: ignoring formal parameter without location.\n", __FILE__, __LINE__ );
	break;
      }
         
      /* Acquire the location of this formal parameter. */
      Dwarf_Attribute locationAttribute;
      status = dwarf_attr( dieEntry, DW_AT_location, & locationAttribute, NULL );
      DWARF_NEXT_IF( status != DW_DLV_OK, "%s[%d]: error walking DWARF tree.\n", __FILE__, __LINE__ );
         
      Dwarf_Locdesc **locationList;
      Dwarf_Signed listLength;
      status = dwarf_loclist_n( locationAttribute, & locationList, & listLength, NULL );
      dwarf_dealloc( dbg, locationAttribute, DW_DLA_ATTR );
      if ( status != DW_DLV_OK ) {
	/* I think this is legal if the parameter was optimized away. */
	dwarf_printf( "%s[%d]: ignoring formal parameter with bogus location.\n", __FILE__, __LINE__ );
	break;
      }
      DWARF_NEXT_IF( status != DW_DLV_OK, "%s[%d]: error walking DWARF tree.\n", __FILE__, __LINE__ );
         
      vector<loc_t> locs;
      bool decodedOffset = decodeLocationListForStaticOffsetOrAddress( locationList, listLength, objFile, locs, lowpc, NULL);
      deallocateLocationList( dbg, locationList, listLength );
         
      if ( ! decodedOffset ) {
	dwarf_printf( "%s[%d]: ignoring formal parameter with undecodable location.\n", __FILE__, __LINE__ );
	break;
      }
         
      assert( locs[0].stClass != storageAddr );
         
      /* If the DIE has an _abstract_origin, we'll use that for the
	 remainder of our inquiries. */
      Dwarf_Die originEntry = dieEntry;
         
      Dwarf_Attribute originAttribute;
      status = dwarf_attr( dieEntry, DW_AT_abstract_origin, & originAttribute, NULL );
      DWARF_NEXT_IF( status == DW_DLV_ERROR, "%s[%d]: error walking DWARF tree.\n", __FILE__, __LINE__ );
         
      if ( status == DW_DLV_OK ) {
	Dwarf_Off originOffset;
	status = dwarf_global_formref( originAttribute, & originOffset, NULL );
	DWARF_NEXT_IF( status != DW_DLV_OK, "%s[%d]: error walking DWARF tree.\n", __FILE__, __LINE__ );
            
	status = dwarf_offdie( dbg, originOffset, & originEntry, NULL );
	DWARF_NEXT_IF( status != DW_DLV_OK, "%s[%d]: error walking DWARF tree.\n", __FILE__, __LINE__ );
            
	dwarf_dealloc( dbg, originAttribute, DW_DLA_ATTR );
      } /* end if the DIE has an _abstract_origin */
         
      /* Acquire the parameter's name. */
      char * parameterName;
      status = dwarf_diename( originEntry, & parameterName, NULL );
      DWARF_NEXT_IF( status == DW_DLV_ERROR, "%s[%d]: error walking DWARF tree.\n", __FILE__, __LINE__ );
         
      /* We can't do anything with anonymous parameters. */
      if ( status == DW_DLV_NO_ENTRY ) { break; }
      DWARF_NEXT_IF( status != DW_DLV_OK, "%s[%d]: error walking DWARF tree.\n", __FILE__, __LINE__ );
         
      /* Acquire the parameter's type. */
      Dwarf_Attribute typeAttribute;
      status = dwarf_attr( originEntry, DW_AT_type, & typeAttribute, NULL );
      DWARF_NEXT_IF( status == DW_DLV_ERROR, "%s[%d]: error walking DWARF tree.\n", __FILE__, __LINE__ );
         
      if ( status == DW_DLV_NO_ENTRY ) { break; }
      DWARF_NEXT_IF( status != DW_DLV_OK, "%s[%d]: error walking DWARF tree.\n", __FILE__, __LINE__ );
         
      Dwarf_Off typeOffset;
      status = dwarf_global_formref( typeAttribute, & typeOffset, NULL );
      DWARF_NEXT_IF( status != DW_DLV_OK, "%s[%d]: error walking DWARF tree.\n", __FILE__, __LINE__ );
         
      /* The typeOffset forms a module-unique type identifier,
	 so the Type look-ups by it rather than name. */
      dwarf_printf( "%s[%d]: found formal parameter %s with type %ld\n", __FILE__, __LINE__, parameterName, typeOffset );
      Type * parameterType = module->getModuleTypes()->findOrCreateType( (int) typeOffset );
         
      dwarf_dealloc( dbg, typeAttribute, DW_DLA_ATTR );
         
         
      Dwarf_Attribute fileDeclAttribute;
      std::string fileName;
      status = dwarf_attr( originEntry, DW_AT_decl_file, & fileDeclAttribute, NULL );
      DWARF_NEXT_IF( status == DW_DLV_ERROR, "%s[%d]: error walking DWARF tree.\n", __FILE__, __LINE__ );
      Dwarf_Unsigned fileNameDeclVal;
      if ( status == DW_DLV_OK ) {
	status = dwarf_formudata(fileDeclAttribute, &fileNameDeclVal, NULL);
	DWARF_NEXT_IF( status != DW_DLV_OK, "%s[%d]: error walking DWARF tree.\n", __FILE__, __LINE__ );
	dwarf_dealloc( dbg, fileDeclAttribute, DW_DLA_ATTR );
      }
      if ( status == DW_DLV_NO_ENTRY )
	fileName = "";
      else	
	fileName = convertCharToString(srcFiles[fileNameDeclVal-1]);
         
      /* Acquire the parameter's lineNo. */
      Dwarf_Attribute lineNoAttribute;
      Dwarf_Unsigned parameterLineNo;
      status = dwarf_attr( originEntry, DW_AT_decl_line, & lineNoAttribute, NULL );
      DWARF_NEXT_IF( status == DW_DLV_ERROR, "%s[%d]: error walking DWARF tree.\n", __FILE__, __LINE__ );
         
      if ( status == DW_DLV_NO_ENTRY ) {
	dwarf_printf( "%s[%d]: ignoring formal parameter without line number.\n", __FILE__, __LINE__ );
	parameterLineNo = 0;
      }
      else{
	status = dwarf_formudata( lineNoAttribute, & parameterLineNo, NULL );
	DWARF_NEXT_IF( status != DW_DLV_OK, "%s[%d]: error walking DWARF tree.\n", __FILE__, __LINE__ );
	dwarf_dealloc( dbg, lineNoAttribute, DW_DLA_ATTR );
      }	
         
         
      /* We now have the parameter's location, name, type, and line number.
	 Tell Dyninst about it. */
      std::string pName = convertCharToString(parameterName);
      localVar * newParameter = new localVar( pName, parameterType, fileName, (int) parameterLineNo);
      assert( newParameter != NULL );
      newParameter->setLocation(locs);
         
      /* This is just brutally ugly.  Why don't we take care of this invariant automatically? */
      localVarCollection *lvs = NULL;
      if (!currentFunction->getAnnotation(lvs, FunctionParametersAnno))
	{
	  lvs = new localVarCollection();
	  if (!currentFunction->addAnnotation(lvs, FunctionParametersAnno)) 
	    {
	      fprintf(stderr, "%s[%d]:  failed to add annotation here\n", 
		      FILE__, __LINE__);
	      break;
	    }
	}
         
      if (!lvs)
	{
	  fprintf(stderr, "%s[%d]:  failed to add annotation here\n", 
		  FILE__, __LINE__);
	  break;
	}
         
      lvs->addLocalVar(newParameter);
         
      //TODO ??NOT REQUIRED??
      //currentFunction->addParam( parameterName, parameterType, parameterLineNo, parameterOffset );
         
      dwarf_printf( "%s[%d]: added formal parameter '%s' of type %p from line %lu.\n", __FILE__, __LINE__, parameterName, parameterType, (unsigned long)parameterLineNo );
    } break;

  case DW_TAG_base_type: 
    {
      /* What's the type's name? */
      char * typeName;
      status = dwarf_diename( dieEntry, & typeName, NULL );
      if(status == DW_DLV_OK){
	//DWARF_FALSE_IF( status != DW_DLV_OK, "%s[%d]: error walking DWARF tree.\n", __FILE__, __LINE__ );

	/* How big is it? */
	Dwarf_Attribute byteSizeAttr;
	Dwarf_Unsigned byteSize;
	status = dwarf_attr( dieEntry, DW_AT_byte_size, & byteSizeAttr, NULL );
	DWARF_NEXT_IF( status != DW_DLV_OK, "%s[%d]: error walking DWARF tree.\n", __FILE__, __LINE__ );
	status = dwarf_formudata( byteSizeAttr, & byteSize, NULL );
	DWARF_NEXT_IF( status != DW_DLV_OK, "%s[%d]: error walking DWARF tree.\n", __FILE__, __LINE__ );

	dwarf_dealloc( dbg, byteSizeAttr, DW_DLA_ATTR );

	/* Generate the appropriate built-in type; since there's no
	   reliable way to distinguish between a built-in and a scalar,
	   we don't bother to try. */
	std::string tName = convertCharToString(typeName);   
	typeScalar * baseType = new typeScalar( (typeId_t) dieOffset, (unsigned int) byteSize, tName );
	assert( baseType != NULL );

	/* Add the basic type to our collection. */
	dwarf_printf( "Adding base type '%s' (%lu) of size %lu to type collection %p\n", typeName, (unsigned long)dieOffset, (unsigned long)byteSize, module->getModuleTypes() );
	baseType = module->getModuleTypes()->addOrUpdateType( baseType );

	dwarf_dealloc( dbg, typeName, DW_DLA_STRING );
      }
    } break;

  case DW_TAG_typedef: 
    {
      char * definedName = NULL;
      status = dwarf_diename( dieEntry, & definedName, NULL );
      DWARF_NEXT_IF( status != DW_DLV_OK, "%s[%d]: error walking DWARF tree.\n", __FILE__, __LINE__ );

      Type * referencedType = NULL;
      Dwarf_Attribute typeAttribute;
      status = dwarf_attr( dieEntry, DW_AT_type, & typeAttribute, NULL );
      DWARF_NEXT_IF( status == DW_DLV_ERROR, "%s[%d]: error walking DWARF tree.\n", __FILE__, __LINE__ );
      if ( status == DW_DLV_NO_ENTRY ) {
	/* According to the DWARF spec, "A declaration of the type that is not also a definition."
	   This includes constructions like "typedef void _IO_lock_t", from libio.h, which
	   cause us to issue a lot of true but spurious-looking warnings about incomplete types.
	   So instead of ignoring this entry, point it to the void type.  (This is also more
	   in line with our handling of absent DW_AT_type tags everywhere else.) */
	referencedType = module->getModuleTypes()->findType( "void" );
      }
      else {
	Dwarf_Off typeOffset;
	status = dwarf_global_formref( typeAttribute, & typeOffset, NULL );
	DWARF_NEXT_IF( status != DW_DLV_OK, "%s[%d]: error walking DWARF tree.\n", __FILE__, __LINE__ );

	dwarf_dealloc( dbg, typeAttribute, DW_DLA_ATTR );

	if (!module) 
	  {
	    fprintf(stderr, "%s[%d]:  FIXME\n", FILE__, __LINE__);
	    break;
	  }
	if (!module->getModuleTypes()) 
	  {
	    fprintf(stderr, "%s[%d]:  FIXME\n", FILE__, __LINE__);
	    break;
	  }
	referencedType = module->getModuleTypes()->findOrCreateType( (int) typeOffset );
      }
      string tName;
      if(!definedName) {
	switch(dieTag){
	case DW_TAG_const_type:
	  tName = "const " + referencedType->getName();
	  break;
	case DW_TAG_packed_type:
	  tName = "packed " + referencedType->getName();
	  break;
	case DW_TAG_volatile_type:
	  tName = "volatile " + referencedType->getName();
	  break;
	}
      }
      else {
	tName = convertCharToString(definedName);
      }

      typeTypedef * typedefType = new typeTypedef( (typeId_t) dieOffset, referencedType, tName);
      typedefType = module->getModuleTypes()->addOrUpdateType( typedefType );

      /* Sanity check: typedefs should not have children. */
      Dwarf_Die childDwarf;
      status = dwarf_child( dieEntry, & childDwarf, NULL );
      assert( status == DW_DLV_NO_ENTRY );

      dwarf_dealloc( dbg, definedName, DW_DLA_STRING );
    } break;

  case DW_TAG_array_type: 
    {
      /* Two words about pgf90 arrays.

      Primus: the PGI extensions to DWARF are documented in 
      '/p/paradyn/doc/External/manuals/pgf90-dwarf-arrays.txt'.

      Secundus: we ignore DW_AT_PGI_lbase, DW_AT_PGI_loffset, and DW_AT_PGI_lstride,
      even though libdwarf recognizes them, because our type modelling doesn't allow
      us to make use of this information.  Similarly, in virtually every place where
      the Portland Group extends DWARF to allow _form_block attributes encoding location
      lists, we ignore them.  We should, however, recognize these cases and ignore them
      gracefully, that is, without an error. :)
      */

      char * arrayName = NULL;
      status = dwarf_diename( dieEntry, & arrayName, NULL );
      DWARF_NEXT_IF( status == DW_DLV_ERROR, "%s[%d]: error walking DWARF tree.\n", __FILE__, __LINE__ );

      /* Find the type of the elements. */
      Dwarf_Attribute typeAttribute;
      status = dwarf_attr( dieEntry, DW_AT_type, & typeAttribute, NULL );
      DWARF_NEXT_IF( status != DW_DLV_OK, "%s[%d]: error walking DWARF tree.\n", __FILE__, __LINE__ );

      Dwarf_Off typeOffset;
      status = dwarf_global_formref( typeAttribute, & typeOffset, NULL );
      DWARF_NEXT_IF( status != DW_DLV_OK, "%s[%d]: error walking DWARF tree.\n", __FILE__, __LINE__ );

      dwarf_dealloc( dbg, typeAttribute, DW_DLA_ATTR );

      //parsing_printf("%s/%d: %s/%d\n",
      //			   __FILE__, __LINE__, arrayName, typeOffset);
      Type * elementType = module->getModuleTypes()->findOrCreateType( (int) typeOffset );

      /* Find the range(s) of the elements. */
      Dwarf_Die firstRange;
      status = dwarf_child( dieEntry, & firstRange, NULL );
      DWARF_NEXT_IF( status != DW_DLV_OK, "%s[%d]: error walking DWARF tree.\n", __FILE__, __LINE__ );
      typeArray * baseArrayType = parseMultiDimensionalArray( dbg, firstRange, elementType, module );
      assert( baseArrayType != NULL );

      /* The baseArrayType is an anonymous type with its own typeID.  Extract
	 the information and add an array type for this DIE. */
      std::string aName = convertCharToString(arrayName);
      typeArray *arrayType = new typeArray( (typeId_t) dieOffset, baseArrayType->getBaseType(), baseArrayType->getLow(),
					    baseArrayType->getHigh(), aName);
      assert( arrayType != NULL );
      //setArraySize( arrayType, baseArrayType->getLow(), baseArrayType->getHigh() );
      arrayType = module->getModuleTypes()->addOrUpdateType( arrayType );

      /* Don't parse the children again. */
      parsedChild = true;

      dwarf_dealloc( dbg, firstRange, DW_DLA_DIE );
      dwarf_dealloc( dbg, arrayName, DW_DLA_STRING );
    } break;

  case DW_TAG_subrange_type: 
    {
      std::string loBound;
      std::string hiBound;
      parseSubRangeDIE( dbg, dieEntry, loBound, hiBound, module );
    } break;

  case DW_TAG_enumeration_type: 
    {
      char * typeName = NULL;
      status = dwarf_diename( dieEntry, & typeName, NULL );
      DWARF_NEXT_IF( status == DW_DLV_ERROR, "%s[%d]: error walking DWARF tree.\n", __FILE__, __LINE__ );

      std::string tName = convertCharToString(typeName);
      typeEnum* enumerationType = new typeEnum( (typeId_t) dieOffset, tName);
      assert( enumerationType != NULL );
      enumerationType = dynamic_cast<typeEnum *>(module->getModuleTypes()->addOrUpdateType( enumerationType ));
      newEnum = enumerationType;

      dwarf_dealloc( dbg, typeName, DW_DLA_STRING );
    } break;

  case DW_TAG_inheritance: 
    {
      /* Acquire the super class's type. */
      Dwarf_Attribute scAttr;
      status = dwarf_attr( dieEntry, DW_AT_type, & scAttr, NULL );
      DWARF_NEXT_IF( status != DW_DLV_OK, "%s[%d]: error walking DWARF tree.\n", __FILE__, __LINE__ );

      Dwarf_Off scOffset;
      status = dwarf_global_formref( scAttr, & scOffset, NULL );
      DWARF_NEXT_IF( status != DW_DLV_OK, "%s[%d]: error walking DWARF tree.\n", __FILE__, __LINE__ );

      dwarf_dealloc( dbg, scAttr, DW_DLA_ATTR );

      //parsing_printf("%s/%d: inherited %d\n",
      //			   __FILE__, __LINE__, scOffset);
      Type * superClass = module->getModuleTypes()->findOrCreateType( (int) scOffset );

      /* Acquire the visibility, if any.  DWARF calls it accessibility
	 to distinguish it from symbol table visibility. */
      Dwarf_Attribute visAttr;
      status = dwarf_attr( dieEntry, DW_AT_accessibility, & visAttr, NULL );
      DWARF_NEXT_IF( status == DW_DLV_ERROR, "%s[%d]: error walking DWARF tree.\n", __FILE__, __LINE__ );

      visibility_t visibility = visPrivate;
      if ( status == DW_DLV_OK ) {
	Dwarf_Unsigned visValue;
	status = dwarf_formudata( visAttr, & visValue, NULL );
	DWARF_NEXT_IF( status != DW_DLV_OK, "%s[%d]: error walking DWARF tree.\n", __FILE__, __LINE__ );

	switch( visValue ) {
	case DW_ACCESS_public: visibility = visPublic; break;
	case DW_ACCESS_protected: visibility = visProtected; break;
	case DW_ACCESS_private: visibility = visPrivate; break;
	default:
	  //bperr ( "Uknown visibility, ignoring.\n" );
	  break;
	} /* end visibility switch */

	dwarf_dealloc( dbg, visAttr, DW_DLA_ATTR );
      } /* end if the visibility is specified. */

      /* Add a readily-recognizable 'bad' field to represent the superclass.
	 Type::getComponents() will Do the Right Thing. */
      std::string fName = "{superclass}";
      currentEnclosure->addField( fName, superClass, -1, visibility );
    } break;

  case DW_TAG_structure_type:
  case DW_TAG_union_type:
  case DW_TAG_class_type: 
    {
      char * typeName = NULL;
      status = dwarf_diename( dieEntry, & typeName, NULL );
      DWARF_NEXT_IF( status == DW_DLV_ERROR, "%s[%d]: error walking DWARF tree.\n", __FILE__, __LINE__ );
      Dwarf_Attribute sizeAttr;
      Dwarf_Unsigned typeSize = 0;
      status = dwarf_attr( dieEntry, DW_AT_byte_size, & sizeAttr, NULL );
      DWARF_NEXT_IF( status == DW_DLV_ERROR, "%s[%d]: error walking DWARF tree.\n", __FILE__, __LINE__ );

      if ( status == DW_DLV_OK ) {
	status = dwarf_formudata( sizeAttr, & typeSize, NULL );
	DWARF_NEXT_IF( status != DW_DLV_OK, "%s[%d]: error walking DWARF tree.\n", __FILE__, __LINE__ );

	dwarf_dealloc( dbg, sizeAttr, DW_DLA_ATTR );
      }

      fieldListType * containingType = NULL;
      std::string tName = convertCharToString(typeName);
      switch ( dieTag ) {
      case DW_TAG_structure_type: 
      case DW_TAG_class_type: {
	typeStruct *ts = new typeStruct( (typeId_t) dieOffset, tName);
	containingType = dynamic_cast<fieldListType *>(module->getModuleTypes()->addOrUpdateType(ts));
	break;
      }
      case DW_TAG_union_type: {
	typeUnion *tu = new typeUnion( (typeId_t) dieOffset, tName);
	containingType = dynamic_cast<fieldListType *>(module->getModuleTypes()->addOrUpdateType(tu));
	break;
      }
      }
      newEnclosure = containingType;

      dwarf_dealloc( dbg, typeName, DW_DLA_STRING );
    } break;

  case DW_TAG_enumerator: 
    {
      /* An entry in an enumeration. */
      char * enumName = NULL;
      status = dwarf_diename( dieEntry, & enumName, NULL );
      DWARF_NEXT_IF( status != DW_DLV_OK, "%s[%d]: error walking DWARF tree.\n", __FILE__, __LINE__ );

      Dwarf_Attribute valueAttr;
      status = dwarf_attr( dieEntry, DW_AT_const_value, & valueAttr, NULL );
      DWARF_NEXT_IF( status == DW_DLV_ERROR, "%s[%d]: error walking DWARF tree.\n", __FILE__, __LINE__ );

      Dwarf_Signed enumValue = 0;
      if ( status == DW_DLV_OK ) {
	status = dwarf_formsdata( valueAttr, & enumValue, NULL );
	DWARF_NEXT_IF( status != DW_DLV_OK, "%s[%d]: error walking DWARF tree.\n", __FILE__, __LINE__ );

	dwarf_dealloc( dbg, valueAttr, DW_DLA_ATTR );
      }

      // //bperr ( "Adding enum '%s' (%ld) to enumeration '%s' (%d)\n", enumName, (signed long)enumValue, currentEnclosure->getName(), currentEnclosure->getID() );
      currentEnum->addConstant( enumName, (int) enumValue );

      dwarf_dealloc( dbg, enumName, DW_DLA_STRING );
    } break;

  case DW_TAG_member: 
    {
      char * memberName = NULL;
      status = dwarf_diename( dieEntry, & memberName, NULL );
      DWARF_NEXT_IF( status == DW_DLV_ERROR, "%s[%d]: error walking DWARF tree.\n", __FILE__, __LINE__ );

      Dwarf_Attribute typeAttribute;
      status = dwarf_attr( dieEntry, DW_AT_type, & typeAttribute, NULL );
      if ( status == DW_DLV_NO_ENTRY ) break;
      DWARF_NEXT_IF( status != DW_DLV_OK, "%s[%d]: error walking DWARF tree.\n", __FILE__, __LINE__ );

      Dwarf_Off typeOffset;
      status = dwarf_global_formref( typeAttribute, & typeOffset, NULL );
      DWARF_NEXT_IF( status != DW_DLV_OK, "%s[%d]: error walking DWARF tree.\n", __FILE__, __LINE__ );

      dwarf_dealloc( dbg, typeAttribute, DW_DLA_ATTR );

      //parsing_printf("%s/%d: %s/%d\n",
      //			   __FILE__, __LINE__, memberName, typeOffset);
      Type * memberType = module->getModuleTypes()->findOrCreateType( (int) typeOffset );

      Dwarf_Attribute locationAttr;
      status = dwarf_attr( dieEntry, DW_AT_data_member_location, & locationAttr, NULL );
      DWARF_NEXT_IF( status == DW_DLV_ERROR, "%s[%d]: error walking DWARF tree.\n", __FILE__, __LINE__ );

      if ( status == DW_DLV_NO_ENTRY ) { break; }
      DWARF_NEXT_IF( status != DW_DLV_OK, "%s[%d]: error walking DWARF tree.\n", __FILE__, __LINE__ );

      Dwarf_Locdesc **locationList;
      Dwarf_Signed listLength;
      status = dwarf_loclist_n( locationAttr, & locationList, & listLength, NULL );
      DWARF_NEXT_IF( status != DW_DLV_OK, "%s[%d]: error walking DWARF tree.\n", __FILE__, __LINE__ );

      dwarf_dealloc( dbg, locationAttr, DW_DLA_ATTR );

      vector<loc_t> locs;
      dwarf_printf(" Tag member %s decodeLocationListForStaticOffsetOrAddress \n", memberName);
      long int baseAddress = 0;
      bool decodedAddress = decodeLocationListForStaticOffsetOrAddress( locationList, listLength, objFile, locs, lowpc, & baseAddress );
      deallocateLocationList( dbg, locationList, listLength );

      if ( ! decodedAddress ) { break; }
      assert( decodedAddress );

      assert( locs[0].stClass == storageAddr );

      /* DWARF stores offsets in bytes unless the member is a bit field.
	 Correct memberOffset as indicated.  Also, memberSize is in bytes
	 from the underlying type, not the # of bits used from it, so
	 correct that as necessary as well. */
      long int memberSize = memberType->getSize();

      Dwarf_Attribute bitOffset;
      status = dwarf_attr( dieEntry, DW_AT_bit_offset, & bitOffset, NULL );
      DWARF_NEXT_IF( status == DW_DLV_ERROR, "%s[%d]: error walking DWARF tree.\n", __FILE__, __LINE__ );

      if ( status == DW_DLV_OK ) {
	Dwarf_Unsigned memberOffset_du = locs[0].frameOffset;
	status = dwarf_formudata( bitOffset, &memberOffset_du, NULL );
	DWARF_NEXT_IF( status != DW_DLV_OK, "%s[%d]: error walking DWARF tree.\n", __FILE__, __LINE__ );

	dwarf_dealloc( dbg, bitOffset, DW_DLA_ATTR );

	Dwarf_Attribute bitSize;
	status = dwarf_attr( dieEntry, DW_AT_bit_size, & bitSize, NULL );
	DWARF_NEXT_IF( status != DW_DLV_OK, "%s[%d]: error walking DWARF tree.\n", __FILE__, __LINE__ );

	Dwarf_Unsigned memberSize_du = memberSize;
	status = dwarf_formudata( bitSize, &memberSize_du, NULL );
	DWARF_NEXT_IF( status != DW_DLV_OK, "%s[%d]: error walking DWARF tree.\n", __FILE__, __LINE__ );

	dwarf_dealloc( dbg, bitSize, DW_DLA_ATTR );

	/* If the DW_AT_byte_size field exists, there's some padding.
	   FIXME?  We ignore padding for now.  (We also don't seem to handle
	   bitfields right in getComponents() anyway...) */
      }
      else {
	locs[0].frameOffset *= 8;
	memberSize *= 8;
      } /* end if not a bit field member. */

      if ( memberName != NULL ) {
	std::string fName = convertCharToString(memberName);
	currentEnclosure->addField( fName, memberType, locs[0].frameOffset);
	dwarf_dealloc( dbg, memberName, DW_DLA_STRING );
      } else {
	/* An anonymous union [in a struct]. */
	std::string fName = "[anonymous union]";
	currentEnclosure->addField( fName, memberType, locs[0].frameOffset);
      }
    } break;

  case DW_TAG_const_type:
  case DW_TAG_packed_type:
  case DW_TAG_volatile_type: {
    char * typeName = NULL;
    status = dwarf_diename( dieEntry, & typeName, NULL );
    DWARF_NEXT_IF( status == DW_DLV_ERROR, "%s[%d]: error walking DWARF tree.\n", __FILE__, __LINE__ );

    /* Which type does it modify? */
    Dwarf_Attribute typeAttribute;
    status = dwarf_attr( dieEntry, DW_AT_type, & typeAttribute, NULL );

    int typeSize = 0;
    Dwarf_Off typeOffset;
    Type * typeModified = NULL;
    if( status == DW_DLV_NO_ENTRY ) {
      /* Presumably, a pointer or reference to void. */
      typeModified = module->getModuleTypes()->findType( "void" );
    } else {			
      status = dwarf_global_formref( typeAttribute, & typeOffset, NULL );
      DWARF_NEXT_IF( status != DW_DLV_OK, "%s[%d]: error walking DWARF tree.\n", __FILE__, __LINE__ );
      //parsing_printf("%s/%d: %s/%d\n",
      //			   __FILE__, __LINE__, typeName, typeOffset);
      typeModified = module->getModuleTypes()->findOrCreateType( (int) typeOffset );
      typeSize = typeModified->getSize();

      dwarf_dealloc( dbg, typeAttribute, DW_DLA_ATTR );
    } /* end if typeModified is not void */

    string tName;
    if(!typeName){
      switch(dieTag){
      case DW_TAG_const_type:
	tName = "const " + typeModified->getName();
	break;
      case DW_TAG_packed_type:
	tName = "packed " + typeModified->getName();
	break;
      case DW_TAG_volatile_type:
	tName = "volatile " + typeModified->getName();
	break;
      }
    }
    else
      // I'm taking out the type qualifiers for right now
      tName = convertCharToString(typeName);

    typeTypedef * modifierType = new typeTypedef((typeId_t) dieOffset, typeModified, tName);
    assert( modifierType != NULL );
    // //bperr ( "Adding modifier type '%s' (%lu) modifying (%lu)\n", typeName, (unsigned long)dieOffset, (unsigned long)typeOffset );
    modifierType = module->getModuleTypes()->addOrUpdateType( modifierType );
    dwarf_dealloc( dbg, typeName, DW_DLA_STRING );
  } break;

  case DW_TAG_subroutine_type:
    /* If the pointer specifies argument types, this DIE has
       children of those types. */
  case DW_TAG_ptr_to_member_type:
  case DW_TAG_pointer_type:
  case DW_TAG_reference_type: {
    char * typeName = NULL;
    status = dwarf_diename( dieEntry, & typeName, NULL );
    DWARF_NEXT_IF( status == DW_DLV_ERROR, "%s[%d]: error walking DWARF tree.\n", __FILE__, __LINE__ );

    /* To which type does it point? */
    Dwarf_Attribute typeAttribute;
    status = dwarf_attr( dieEntry, DW_AT_type, & typeAttribute, NULL );
    DWARF_NEXT_IF( status == DW_DLV_ERROR, "%s[%d]: error walking DWARF tree.\n", __FILE__, __LINE__ );

    Dwarf_Off typeOffset = 0;
    Type * typePointedTo = NULL;
    if( status == DW_DLV_NO_ENTRY ) {
      /* Presumably, a pointer or reference to void. */
      typePointedTo = module->getModuleTypes()->findType("void");
    } else {			
      status = dwarf_global_formref( typeAttribute, & typeOffset, NULL );
      DWARF_NEXT_IF( status != DW_DLV_OK, "%s[%d]: error walking DWARF tree.\n", __FILE__, __LINE__ );
      //parsing_printf("%s/%d: %s/%d\n",
      //			   __FILE__, __LINE__, typeName, typeOffset);
      typePointedTo = module->getModuleTypes()->findOrCreateType( (int) typeOffset );

      dwarf_dealloc( dbg, typeAttribute, DW_DLA_ATTR );
    } /* end if typePointedTo is not void */

    Type * indirectType = NULL;
    std::string tName = convertCharToString(typeName);
    switch ( dieTag ) {
    case DW_TAG_subroutine_type:
      indirectType = new typeFunction((typeId_t) dieOffset, typePointedTo, tName);
      indirectType = module->getModuleTypes()->addOrUpdateType((typeFunction *) indirectType );
      break;
    case DW_TAG_ptr_to_member_type:
    case DW_TAG_pointer_type:
      indirectType = new typePointer((typeId_t) dieOffset, typePointedTo, tName);
      indirectType = module->getModuleTypes()->addOrUpdateType((typePointer *) indirectType );
      break;
    case DW_TAG_reference_type:
      indirectType = new typeRef((typeId_t) dieOffset, typePointedTo, tName);
      indirectType = module->getModuleTypes()->addOrUpdateType((typeRef *) indirectType );
      break;
    }

    assert( indirectType != NULL );
    dwarf_printf( "Added indirect type '%s' (%lu) pointing to (%lu)\n", typeName, (unsigned long)dieOffset, (unsigned long)typeOffset );

    dwarf_dealloc( dbg, typeName, DW_DLA_STRING );
  } break;

  case DW_TAG_variant_part:
    /* We don't support this (Pascal) type. */
  case DW_TAG_string_type:
    /* We don't support this (FORTRAN) type. */
  default:
    /* Nothing of interest. */
    // //bperr ( "Entry %lu with tag 0x%x ignored.\n", (unsigned long)dieOffset, dieTag );
    dwarf_printf( "Entry %lu with tag 0x%x ignored.\n", (unsigned long)dieOffset, dieTag );

    break;
  } /* end dieTag switch */

  if (!walk_error)
    {
      /* Recurse to its child, if any. */
      Dwarf_Die childDwarf;
      status = dwarf_child( dieEntry, & childDwarf, NULL );
      DWARF_FALSE_IF( status == DW_DLV_ERROR, "%s[%d]: error walking DWARF tree.\n", __FILE__, __LINE__ );
      
      if( status == DW_DLV_OK && parsedChild == false ) {		
	dwarf_printf( "Start walkDwarvenTree to child of  %lu with tag 0x%x \n", (unsigned long)dieOffset, dieTag );
	bool result = walkDwarvenTree( dbg, childDwarf, module, objFile, cuOffset, 
				       srcFiles, lowpc, newFunction, newCommonBlock, 
				       newEnum, newEnclosure, true, depth+1 );
	if (!result) {
	  dwarf_printf("[%s:%u] - Failed to walk dwarven tree\n", 
		       __FILE__, __LINE__);
	  if (depth != 1)
	    return false;
	}
      }
    }
  if (parseSibling == true) {
    /* Recurse to its first sibling, if any. */
    Dwarf_Die siblingDwarf;
    status = dwarf_siblingof( dbg, dieEntry, & siblingDwarf, NULL );
    DWARF_FALSE_IF( status == DW_DLV_ERROR, "%s[%d]: error walking DWARF tree.\n", __FILE__, __LINE__ );

    /* Deallocate the entry we just parsed. */
    dwarf_dealloc( dbg, dieEntry, DW_DLA_DIE );

    if( status == DW_DLV_OK ) {
      /* Do the tail-call optimization by hand. */
      dieEntry = siblingDwarf;
      dwarf_printf( "Start walkDwarvenTree to sibling of  %lu with tag 0x%x  - tail recursion \n", (unsigned long)dieOffset, dieTag);
      goto tail_recursion;
    }
  }

  /* When would we return false? :) */
  return true;
} /* end walkDwarvenTree() */

extern void pd_dwarf_handler( Dwarf_Error, Dwarf_Ptr );

void Object::parseDwarfTypes( Symtab *objFile) 
{
  // Man do we do to a lot of trouble for this...
  /*	
    assert( moduleTypes );

    if ( moduleTypes->dwarfParsed() ) {
    dwarf_printf( "%s[%d]: already parsed %s, moduleTypes = %p\n", __FILE__, __LINE__, fileName, moduleTypes );
    std::vector<Symbol *> * bpfuncs = getProcedures( true );
    assert( bpfuncs );
    for( unsigned int i = 0; i < bpfuncs->size(); i++ ) {
    (*bpfuncs)[i]->fixupUnknown( this );
    }
    return;
    }
  */		
  dwarf_printf( "%s[%d]: parsing %s...\n", __FILE__, __LINE__, objFile );

  /* Start the dwarven debugging. */
  Module *mod = NULL, *fixUnknownMod = NULL;

   Dwarf_Debug *dbg_ptr = dwarf.dbg();
   DWARF_RETURN_IF( !dbg_ptr, "%s[%d]: error initializing libdwarf.\n", 
                    __FILE__, __LINE__ );
   Dwarf_Debug &dbg = *dbg_ptr;

  /* Iterate over the compilation-unit headers. */
  Dwarf_Unsigned hdr;

  while( dwarf_next_cu_header( dbg, NULL, NULL, NULL, NULL, & hdr, NULL ) == DW_DLV_OK ) {
    /* Obtain the module DIE. */
    Dwarf_Die moduleDIE;
    int status = dwarf_siblingof( dbg, NULL, &moduleDIE, NULL );
    DWARF_RETURN_IF( status != DW_DLV_OK, "%s[%d]: error finding next CU header.\n", __FILE__, __LINE__ );

    /* Make sure we've got the right one. */
    Dwarf_Half moduleTag;
    status = dwarf_tag( moduleDIE, & moduleTag, NULL );
    DWARF_RETURN_IF( status != DW_DLV_OK, "%s[%d]: error acquiring CU header tag.\n", __FILE__, __LINE__ );
    assert( moduleTag == DW_TAG_compile_unit );

    /* We may need this later. */
    Dwarf_Off cuOffset;
    status = dwarf_dieoffset( moduleDIE, & cuOffset, NULL );
    DWARF_RETURN_IF( status != DW_DLV_OK, "%s[%d]: error acquiring CU header offset.\n", __FILE__, __LINE__ );

    /* Extract the name of this module. */
    char * moduleName;
    status = dwarf_diename( moduleDIE, & moduleName, NULL );
    if ( status == DW_DLV_NO_ENTRY ) {
      moduleName = strdup( "{ANONYMOUS}" );
      assert( moduleName != NULL );
    }
    DWARF_RETURN_IF( status == DW_DLV_ERROR, "%s[%d]: error acquiring module name.\n", __FILE__, __LINE__ );
    dwarf_printf( "%s[%d]: considering compilation unit '%s'\n", __FILE__, __LINE__, moduleName );

    /* Set the language, if any. */
    Dwarf_Attribute languageAttribute;
    status = dwarf_attr( moduleDIE, DW_AT_language, & languageAttribute, NULL );
    DWARF_RETURN_IF( status == DW_DLV_ERROR, "%s[%d]: error acquiring language attribute.\n", __FILE__, __LINE__ );

    //      /* Set the lowPC, if any. */
    //      Dwarf_Attribute lowPCAttribute;
    //      status = dwarf_attr( moduleDIE, DW_AT_low_pc, & lowPCAttribute, NULL );
    //      DWARF_RETURN_IF( status == DW_DLV_ERROR, "%s[%d]: error acquiring language attribute.\n", __FILE__, __LINE__ );
      
    Dwarf_Addr lowPCdwarf = 0;
    Address lowpc = 0;
    status = dwarf_lowpc( moduleDIE, &lowPCdwarf, NULL );
    if ( status == DW_DLV_OK)
      lowpc = (Address)lowPCdwarf;
    //      status = dwarf_formaddr( lowPCAttribute, &lowPCdwarf, NULL );
    //      if(status == DW_DLV_OK)
    //          lowpc = (Address)lowPCdwarf;

    /* Iterate over the tree rooted here; walkDwarvenTree() deallocates the passed-in DIE. */
    if (!objFile->findModuleByName(mod, moduleName)){
      std::string modName = moduleName;
      std::string fName = extract_pathname_tail(modName);
      if (!objFile->findModuleByName(mod, fName))
	{
	  modName = objFile->file();
	  if (!objFile->findModuleByName(mod, modName))
	    continue;
	}
    }
    if (!fixUnknownMod)
      fixUnknownMod = mod;

    Dwarf_Signed cnt;
    char **srcfiles;
    status = dwarf_srcfiles(moduleDIE, &srcfiles,&cnt, NULL);
    DWARF_RETURN_IF( status == DW_DLV_ERROR, "%s[%d]: error acquiring source file names.\n", __FILE__, __LINE__ );

    dwarf_printf( "%s[%d]: Start walkDwarvenTree for module '%s' \n", __FILE__, __LINE__, moduleName );
    if ( !walkDwarvenTree( dbg, moduleDIE, mod, objFile, cuOffset, srcfiles, lowpc) ) {
      enclosureMap.clear();
      //bpwarn ( "Error while parsing DWARF info for module '%s'.\n", moduleName );
      dwarf_printf( "%s[%d]: Error while parsing DWARF info for module '%s' \n", __FILE__, __LINE__, moduleName );
      return;
    }
    enclosureMap.clear();
    dwarf_printf( "%s[%d]: Done walkDwarvenTree for module '%s' \n", __FILE__, __LINE__, moduleName );
    if (status == DW_DLV_OK){
      for (unsigned i = 0; i < cnt; ++i) {
	/* use srcfiles[i] */
	dwarf_dealloc(dbg, srcfiles[i], DW_DLA_STRING);
      }
      dwarf_dealloc(dbg, srcfiles, DW_DLA_LIST);
    }

    dwarf_dealloc( dbg, moduleName, DW_DLA_STRING );
  } /* end iteration over compilation-unit headers. */

  if (!fixUnknownMod)
    return;

  /* Fix type list. */
  typeCollection *moduleTypes = fixUnknownMod->getModuleTypes();
  assert(moduleTypes);
  dyn_hash_map< int, Type * >::iterator typeIter =  moduleTypes->typesByID.begin();
  for(;typeIter!=moduleTypes->typesByID.end();typeIter++){
    typeIter->second->fixupUnknowns(fixUnknownMod);
  } /* end iteratation over types. */

  /* Fix the types of variabls. */   
  std::string variableName;
  dyn_hash_map< std::string, Type * >::iterator variableIter = moduleTypes->globalVarsByName.begin();
  for(;variableIter!=moduleTypes->globalVarsByName.end();variableIter++){ 
    if (variableIter->second->getDataClass() == dataUnknownType && 
	moduleTypes->findType( variableIter->second->getID() ) != NULL ) {
      moduleTypes->globalVarsByName[ variableIter->first ] = moduleTypes->findType( variableIter->second->getID() );
    } /* end if data class is unknown but the type exists. */
  } /* end iteration over variables. */


   moduleTypes->setDwarfParsed();
} /* end parseDwarfTypes() */

int dwarf_printf(const char *format, ...)
{
  static int dyn_debug_dwarf = 0;

  if (dyn_debug_dwarf == -1) {
    return 0;
  }
  if (!dyn_debug_dwarf) {
    char *p = getenv("DYNINST_DEBUG_DWARF");
    if (!p)
      p = getenv("SYMTAB_DEBUG_DWARF");
    if (p) {
      fprintf(stderr, "Enabling SymtabAPI dwarf parsing\n");
      dyn_debug_dwarf = 1;
    }
    else {
      dyn_debug_dwarf = -1;
      return 0;
    }
  }

  if (!format)
    return -1;

  va_list va;
  va_start(va, format);
  int ret = vfprintf(stderr, format, va);
  va_end(va);

  return ret;
}

Dyninst::MachRegister DwarfToDynReg(Dwarf_Signed reg)
{
   return (Dyninst::MachRegister) (reg);
}

Dwarf_Signed DynToDwarfReg(Dyninst::MachRegister reg)
{
   return (Dwarf_Signed) reg;
}

bool Object::hasFrameDebugInfo()
{
   dwarf.setupFdeData();
   return (dwarf.fde_data.size() != 0);
}

bool Object::getRegValueAtFrame(Address pc, 
                                Dyninst::MachRegister reg, 
                                Dyninst::MachRegisterVal &reg_result,
                                MemRegReader *reader)
{
   int result;
   Dwarf_Fde fde;
   Dwarf_Addr lowpc, hipc;
   Dwarf_Error err;

   /**
    * Initialize the FDE and CIE data.  This is only really done once, 
    * after which setupFdeData will immediately return.
    **/
   dwarf.setupFdeData();
   if (!dwarf.fde_data.size()) {
      setSymtabError(Bad_Frame_Data);
      return false;
   }


   /**
    * Get the FDE at this PC.  The FDE contains the rules for getting
    * registers at the given PC in this frame.
    **/
   bool found = false;
   unsigned cur_fde;
   for (cur_fde=0; cur_fde<dwarf.fde_data.size(); cur_fde++)
   {
      result = dwarf_get_fde_at_pc(dwarf.fde_data[cur_fde].fde_data, 
                                   (Dwarf_Addr) pc, &fde, &lowpc, &hipc, &err);
      if (result == DW_DLV_ERROR)
      {
         setSymtabError(Bad_Frame_Data);
         return false;
      }
      else if (result == DW_DLV_OK) {
         found = true;
         break;
      }
   }

   if (!found)
   {
      setSymtabError(No_Frame_Entry);
      return false;
   }

   Dwarf_Half dwarf_reg;
   if (reg == Dyninst::MachRegReturn) {
      /**
       * We should be getting the return address for the stack frame.  
       * This is treated as a virtual register in the
       * FDE.  We can look up the virtual register in the CIE.
       **/
      Dwarf_Cie cie;
      result = dwarf_get_cie_of_fde(fde, &cie, &err);
      if (result != DW_DLV_OK) {
         setSymtabError(Bad_Frame_Data);
         return false;
      }

      Dwarf_Unsigned bytes_in_cie;
      result = dwarf_get_cie_info(cie, &bytes_in_cie, NULL, NULL, NULL, NULL, 
                                  &dwarf_reg, NULL, NULL, &err);
      if (result != DW_DLV_OK) {
         setSymtabError(Bad_Frame_Data);
         return false;
      }
   }
   else if (reg == Dyninst::MachRegFrameBase) {
      dwarf_reg = DW_FRAME_CFA_COL3;
   }
   else {
      dwarf_reg = DynToDwarfReg(reg);
   }

   Dwarf_Small value_type;
   Dwarf_Signed offset_relevant, register_num, offset_or_block_len;
   Dwarf_Ptr block_ptr;
   Dwarf_Addr row_pc;

   /**
    * Decode the rule that describes how to get dwarf_reg at pc.
    **/
   if (dwarf_reg != DW_FRAME_CFA_COL3) {
      result = dwarf_get_fde_info_for_reg3(fde, dwarf_reg, pc, &value_type, 
                                           &offset_relevant, &register_num,
                                           &offset_or_block_len,
                                           &block_ptr, &row_pc, &err);
   }
   else {
      result = dwarf_get_fde_info_for_cfa_reg3(fde, pc, &value_type, 
                                               &offset_relevant, &register_num,
                                               &offset_or_block_len,
                                               &block_ptr, &row_pc, &err);
   }
   if (result == DW_DLV_ERROR) {
      setSymtabError(Bad_Frame_Data);
      return false;
   }

   /**
    * Interpret the rule and turn it into a real value.
    **/
   unsigned word_size = addressWidth_nbytes;

   Dyninst::Address res_addr = 0;
   Dyninst::MachRegisterVal register_val;
   
   if (value_type == DW_EXPR_OFFSET || value_type == DW_EXPR_VAL_OFFSET)
   {
      if (register_num == DW_FRAME_CFA_COL3) {
         bool bresult = getRegValueAtFrame(pc, Dyninst::MachRegFrameBase, 
                                           register_val, reader);
         if (!bresult) 
            return false;
      }
      else if (register_num == DW_FRAME_SAME_VAL) {
         bool bresult = reader->GetReg(reg, register_val);
         if (!bresult) {
            setSymtabError(Frame_Read_Error);
            return false;
         }
         reg_result = register_val;
         return true;
      }
      else {
         Dyninst::MachRegister dyn_registr = DwarfToDynReg(register_num);
         bool bresult = reader->GetReg(dyn_registr, register_val);
         if (!bresult) {
            setSymtabError(Frame_Read_Error);
            return false;
         }
      }
   }

   if ((value_type == DW_EXPR_VAL_OFFSET) || 
       (value_type == DW_EXPR_OFFSET && dwarf_reg == DW_FRAME_CFA_COL3)) {
      assert(offset_relevant);
      reg_result = (Dyninst::MachRegisterVal) (register_val + offset_or_block_len);
      return true;
   }
   else if (value_type == DW_EXPR_OFFSET && offset_relevant) {
      res_addr = (Dyninst::Address) (register_val + offset_or_block_len);
   }
   else if (value_type == DW_EXPR_OFFSET && !offset_relevant)
   {
      reg_result = register_val;
      return true;
   } 
   else if (value_type == DW_EXPR_EXPRESSION || value_type == DW_EXPR_EXPRESSION)
   {
      //TODO: Handle expressions
      return false;
   }
   else
   {
      setSymtabError(Bad_Frame_Data);
      return false;
   }
   
   assert(res_addr);
   bool bresult;
   if (word_size == 4) {
      uint32_t i;
      bresult = reader->ReadMem(res_addr, &i, word_size);
      reg_result = (Dyninst::MachRegisterVal) i;
   }
   else if (word_size == 8) {
      uint64_t i;
      bresult = reader->ReadMem(res_addr, &i, word_size);
      reg_result = (Dyninst::MachRegisterVal) i;
   }
   if (!bresult) {
      setSymtabError(Frame_Read_Error);
      return false;
   }

   return true;
}

DwarfHandle::DwarfHandle(Object *obj_) :
   fde_dwarf_status(dwarf_status_uninitialized),
   init_dwarf_status(dwarf_status_uninitialized),
   obj(obj_)
{
   assert(obj);
}

Dwarf_Debug *DwarfHandle::dbg()
{
   int status;
   if (init_dwarf_status == dwarf_status_ok) {
      return &dbg_data;
   }

   if (init_dwarf_status == dwarf_status_error) {
      return NULL;
   }
   
   status = dwarf_elf_init(obj->elfHdrForDebugInfo.e_elfp(), DW_DLC_READ, 
                           &pd_dwarf_handler, obj->getErrFunc(), &dbg_data, NULL);
   if (status != DW_DLV_OK) {
      init_dwarf_status = dwarf_status_error;
      return NULL;
   }

   init_dwarf_status = dwarf_status_ok;
   return &dbg_data;
}

void DwarfHandle::setupFdeData()
{
   Dwarf_Error err;

   if (fde_dwarf_status == dwarf_status_ok || 
       fde_dwarf_status == dwarf_status_error)
      return;

   if (!dbg()) {
      fde_dwarf_status = dwarf_status_error;
      return;
   }

   fde_cie_data fc;
   int result = dwarf_get_fde_list(dbg_data, 
                                   &fc.cie_data, &fc.cie_count,
                                   &fc.fde_data, &fc.fde_count,
                                   &err);
   if (result == DW_DLV_OK) {
      fde_data.push_back(fc);
   }

   result = dwarf_get_fde_list_eh(dbg_data, 
                                  &fc.cie_data, &fc.cie_count,
                                  &fc.fde_data, &fc.fde_count,
                                  &err);
   if (result == DW_DLV_OK) {
      fde_data.push_back(fc);
   }

   if (!fde_data.size()) {
      fde_dwarf_status = dwarf_status_error;
   }

   fde_dwarf_status = dwarf_status_ok;
}

DwarfHandle::~DwarfHandle()
{
   Dwarf_Error err;

   for (unsigned i=0; i<fde_data.size(); i++)
   {
      if (fde_dwarf_status == dwarf_status_ok) {
         dwarf_fde_cie_list_dealloc(dbg_data, 
                                    fde_data[i].cie_data, fde_data[i].cie_count, 
                                    fde_data[i].fde_data, fde_data[i].fde_count);
      }
   }
   if (init_dwarf_status == dwarf_status_ok) {
      dwarf_finish(dbg_data, &err);
   }
}<|MERGE_RESOLUTION|>--- conflicted
+++ resolved
@@ -983,149 +983,6 @@
                      int depth = 0
                      )
 {
-
-<<<<<<< HEAD
-/* optimization */ tail_recursion:
-   Dwarf_Half dieTag;
-   int status = dwarf_tag( dieEntry, & dieTag, NULL );
-   DWARF_FALSE_IF( status != DW_DLV_OK, "%s[%d]: error walking DWARF tree.\n", __FILE__, __LINE__ );
-
-   Dwarf_Off dieOffset;
-   status = dwarf_dieoffset( dieEntry, & dieOffset, NULL );
-   DWARF_FALSE_IF( status != DW_DLV_OK, "%s[%d]: error walking DWARF tree.\n", __FILE__, __LINE__ );
-
-   Dwarf_Off dieCUOffset;
-   status = dwarf_die_CU_offset( dieEntry, & dieCUOffset, NULL );
-   DWARF_FALSE_IF( status != DW_DLV_OK, "%s[%d]: error walking DWARF tree.\n", __FILE__, __LINE__ );
-
-   dwarf_printf( "Considering DIE at %lu (%lu CU-relative) with tag 0x%x\n", (unsigned long)dieOffset, (unsigned long)dieCUOffset, dieTag );
-
-   /* If this entry is a function, common block, or structure (class),
-      its children will be in its scope, rather than its
-      enclosing scope. */
-   Function * newFunction = currentFunction;
-   typeCommon * newCommonBlock = currentCommonBlock;
-   typeEnum *newEnum = currentEnum;
-   fieldListType * newEnclosure = currentEnclosure;
-
-   Object *elfobj = objFile->getObject();
-
-   bool parsedChild = false;
-   /* Is this is an entry we're interested in? */
-   switch( dieTag ) {
-      /* case DW_TAG_inline_subroutine: we don't care about these */
-      case DW_TAG_subprogram:
-      case DW_TAG_entry_point:
-         {
-	    dwarf_printf(" DW_TAG_subprogram or DW_TAG_entry_point \n");
-            /* Is this entry specified elsewhere?  We may need to look there for its name. */
-            Dwarf_Bool hasSpecification;
-            status = dwarf_hasattr( dieEntry, DW_AT_specification, & hasSpecification, NULL );
-            DWARF_FALSE_IF( status != DW_DLV_OK, "%s[%d]: error walking DWARF tree.\n", __FILE__, __LINE__ );
-
-            /* Our goal is three-fold: First, we want to set the return type
-               of the function.  Second, we want to set the newFunction variable
-               so subsequent entries are handled correctly.  Third, we want to
-               record (the location of, or how to calculate) the frame base of 
-               this function for use by our instrumentation code later. */
-
-            char * functionName = NULL;
-            Dwarf_Die specEntry = dieEntry;
-
-            /* In order to do this, we need to find the function's (mangled) name.
-               If a function has a specification, its specification will have its
-               name. */
-            if ( hasSpecification ) {
-               Dwarf_Attribute specAttribute;
-               status = dwarf_attr( dieEntry, DW_AT_specification, & specAttribute, NULL );
-               DWARF_FALSE_IF( status != DW_DLV_OK, "%s[%d]: error walking DWARF tree.\n", __FILE__, __LINE__ );
-
-               Dwarf_Off specOffset;
-               status = dwarf_global_formref( specAttribute, & specOffset, NULL );
-               DWARF_FALSE_IF( status != DW_DLV_OK, "%s[%d]: error walking DWARF tree.\n", __FILE__, __LINE__ );
-
-               status = dwarf_offdie( dbg, specOffset, & specEntry, NULL );
-               DWARF_FALSE_IF( status != DW_DLV_OK, "%s[%d]: error walking DWARF tree.\n", __FILE__, __LINE__ );
-
-               dwarf_dealloc( dbg, specAttribute, DW_DLA_ATTR );
-            } /* end if the function has a specification */
-
-            /* Prefer linkage names. */
-            Dwarf_Attribute linkageNameAttr;
-            status = dwarf_attr( specEntry, DW_AT_MIPS_linkage_name, & linkageNameAttr, NULL );
-            DWARF_FALSE_IF( status == DW_DLV_ERROR, "%s[%d]: error walking DWARF tree.\n", __FILE__, __LINE__ );
-
-            bool hasLinkageName;
-            if ( status == DW_DLV_OK ) {
-               hasLinkageName = true;
-               status = dwarf_formstring( linkageNameAttr, & functionName, NULL );
-               DWARF_FALSE_IF( status != DW_DLV_OK, "%s[%d]: error walking DWARF tree.\n", __FILE__, __LINE__ );
-
-               dwarf_dealloc( dbg, linkageNameAttr, DW_DLA_ATTR );
-            } /* end if there's a linkage name. */
-            else {
-               hasLinkageName = false;
-
-               status = dwarf_diename( specEntry, & functionName, NULL );
-               DWARF_FALSE_IF( status == DW_DLV_ERROR, "%s[%d]: error walking DWARF tree.\n", __FILE__, __LINE__ );
-            } /* end if there isn't a linkage name. */
-
-            if ( functionName == NULL ) {
-               /* I'm not even sure what an anonymous function _means_,
-                  but we sure can't do anything with it. */
-               dwarf_printf( "Warning: anonymous function (type %lu).\n", (unsigned long)dieOffset );
-
-               /* Don't parse the children, since we can't add them. */
-               parsedChild = true;
-
-               if ( hasSpecification ) { dwarf_dealloc( dbg, specEntry, DW_DLA_DIE ); }
-               dwarf_dealloc( dbg, functionName, DW_DLA_STRING );
-               break;
-            } /* end if there's no name at all. */
-
-            vector<Function *> ret_funcs;
-            // newFunction is scoped at the function level...
-
-            if (objFile->findFunctionsByName(ret_funcs, functionName)) {
-                // Assert a single one?
-                newFunction = ret_funcs[0];
-            }
-            else {
-                // Didn't find by name (???), try to look up by address...
-                Dwarf_Addr baseAddr = 0;
-                status = dwarf_lowpc( dieEntry, & baseAddr, NULL );
-                
-                if (status != DW_DLV_OK) break;
-
-                Offset fixedBaseAddr;
-                bool result = elfobj->convertDebugOffset(baseAddr, fixedBaseAddr);
-                if (!result || !objFile->findFuncByEntryOffset(newFunction, fixedBaseAddr)) {
-                   dwarf_printf( "Failed to find function at %lx -> %lx\n", baseAddr, fixedBaseAddr);
-                    break;
-                }
-            }
-
-            /* Once we've found the Symbol pointer corresponding to this
-               DIE, record its frame base.  A declaration entry may not have a 
-               frame base, and some functions do not have frames. */
-            Dwarf_Attribute frameBaseAttribute;
-            status = dwarf_attr( dieEntry, DW_AT_frame_base, & frameBaseAttribute, NULL );
-            DWARF_FALSE_IF( status == DW_DLV_ERROR, "%s[%d]: error walking DWARF tree.\n", __FILE__, __LINE__ );
-
-            if ( status == DW_DLV_OK ) {
-
-	           Dwarf_Locdesc ** locationList;
-               Dwarf_Signed listLength;
-               status = dwarf_loclist_n( frameBaseAttribute, & locationList, & listLength, NULL );
-               if ( status != DW_DLV_OK ) {
-                  /* I think DWARF 3 generically allows this abomination of empty loclists. */
-                  break;
-               }
-               DWARF_FALSE_IF( status != DW_DLV_OK, "%s[%d]: error walking DWARF tree.\n", __FILE__, __LINE__ );
-
-               dwarf_dealloc( dbg, frameBaseAttribute, DW_DLA_ATTR );
-=======
-
   /* optimization */ tail_recursion:
   bool walk_error = false;
   Dwarf_Half dieTag;
@@ -1153,6 +1010,8 @@
   typeCommon * newCommonBlock = currentCommonBlock;
   typeEnum *newEnum = currentEnum;
   fieldListType * newEnclosure = currentEnclosure;
+
+  Object *elfobj = objFile->getObject();
 
   bool parsedChild = false;
 
@@ -1269,23 +1128,26 @@
 
       }
       else {
-	// Didn't find by name (???), try to look up by address...
-	Dwarf_Addr baseAddr = 0;
-	status = dwarf_lowpc( dieEntry, & baseAddr, NULL );
-	
-	if (status == DW_DLV_OK) {
-	
-	  Offset absAddr = (Offset) (objFile->getBaseOffset() + baseAddr);
-	  if (!objFile->findFuncByEntryOffset(thisFunction, absAddr)) {
-	    //        		dwarf_printf( "Failed to find function '%s'\n", functionName );
-	    //        		break;
-	  }
-	}
-      }
+         // Didn't find by name (???), try to look up by address...
+         Dwarf_Addr baseAddr = 0;
+         status = dwarf_lowpc( dieEntry, & baseAddr, NULL );
+         
+         if (status == DW_DLV_OK) 
+         {
+            Offset fixedBaseAddr;
+            bool result = elfobj->convertDebugOffset(baseAddr, fixedBaseAddr);
+            if (!result || !objFile->findFuncByEntryOffset(newFunction, fixedBaseAddr)) 
+            {
+               dwarf_printf( "Failed to find function at %lx -> %lx\n", baseAddr, fixedBaseAddr);
+               break;
+            }
+         }
+      }
+    
 	
       if(thisFunction == NULL && parseSibling== true) {
-	dwarf_printf( "Failed to find function '%s'\n", functionName );
-	break;
+         dwarf_printf( "Failed to find function '%s'\n", functionName );
+         break;
       } else if(thisFunction != NULL && parseSibling == true) {
 	newFunction = thisFunction;
       } else if(thisFunction != NULL && parseSibling == false ) {
@@ -1315,7 +1177,6 @@
 	DWARF_NEXT_IF( status != DW_DLV_OK, "%s[%d]: error walking DWARF tree.\n", __FILE__, __LINE__ );
 
 	dwarf_dealloc( dbg, frameBaseAttribute, DW_DLA_ATTR );
->>>>>>> f6bbe861
 
 #if defined(ia64_unknown_linux2_4)
 	/* Convert location list to an AST for later code generation. */
@@ -1505,36 +1366,28 @@
       }
       DWARF_NEXT_IF( status != DW_DLV_OK, "%s[%d]: error walking DWARF tree.\n", __FILE__, __LINE__ );
          
-         
-<<<<<<< HEAD
-         vector<loc_t> locs;
-         bool decodedAddressOrOffset = decodeLocationListForStaticOffsetOrAddress( locationList, listLength, objFile, locs, lowpc, NULL);
-         deallocateLocationList( dbg, locationList, listLength );            
-         if ( ! decodedAddressOrOffset ) { break; }
-
-         for (unsigned i=0; i<locs.size(); i++) {
-            if (locs[i].stClass != storageAddr) 
-               continue;
-            if (locs[i].lowPC) {
-               Offset newlowpc = locs[i].lowPC;
-               bool result = elfobj->convertDebugOffset(locs[i].lowPC, newlowpc);
-               if (result)
-                  locs[i].lowPC = newlowpc;
-            }
-            if (locs[i].hiPC) {
-               Offset newhipc = locs[i].hiPC;
-               bool result = elfobj->convertDebugOffset(locs[i].hiPC, newhipc);
-               if (result)
-                  locs[i].hiPC = newhipc;
-            }
-         }
-=======
       vector<loc_t> locs;
       bool decodedAddressOrOffset = decodeLocationListForStaticOffsetOrAddress( locationList, listLength, objFile, locs, lowpc, NULL);
       deallocateLocationList( dbg, locationList, listLength );            
       if ( ! decodedAddressOrOffset ) { break; }
->>>>>>> f6bbe861
-         
+      
+      for (unsigned i=0; i<locs.size(); i++) {
+         if (locs[i].stClass != storageAddr) 
+            continue;
+         if (locs[i].lowPC) {
+            Offset newlowpc = locs[i].lowPC;
+            bool result = elfobj->convertDebugOffset(locs[i].lowPC, newlowpc);
+            if (result)
+               locs[i].lowPC = newlowpc;
+         }
+         if (locs[i].hiPC) {
+            Offset newhipc = locs[i].hiPC;
+            bool result = elfobj->convertDebugOffset(locs[i].hiPC, newhipc);
+            if (result)
+               locs[i].hiPC = newhipc;
+         }
+      }
+      
       /* If this DIE has a _specification, use that for the rest of our inquiries. */
       Dwarf_Die specEntry = dieEntry;
          
