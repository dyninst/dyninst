--- conflicted
+++ resolved
@@ -42,12 +42,8 @@
 #include "symtabAPI/src/Object.h"
 #include "Collections.h"
 #include "common/h/pathName.h"
-<<<<<<< HEAD
 #include "Variable.h"
-=======
 #include "Type-mem.h"
-
->>>>>>> c46ab46c
 #include <stdarg.h>
 int dwarf_printf(const char *format, ...);
 
@@ -483,11 +479,7 @@
 bool decodeLocationListForStaticOffsetOrAddress( Dwarf_Locdesc **locationList, 
       Dwarf_Signed listLength, 
       Symtab *,
-<<<<<<< HEAD
       vector<loc_t>& locs, Address lowpc, 
-=======
-      vector<loc_t *>*& locs, Address lowpc,
->>>>>>> c46ab46c
       long int * initialStackValue = NULL)
 #endif
 {
@@ -1342,8 +1334,6 @@
                hasLineNumber = true;
                status = dwarf_formudata( lineNoAttribute, & variableLineNo, NULL );
                DWARF_FALSE_IF( status != DW_DLV_OK, "%s[%d]: error walking DWARF tree.\n", __FILE__, __LINE__ );
-<<<<<<< HEAD
-               
                dwarf_dealloc( dbg, lineNoAttribute, DW_DLA_ATTR );			
             } /* end if there is a line number */
          }
@@ -1379,18 +1369,6 @@
                variableLineNo = 0;
                fileName = "";
             }
-=======
-
-               /* The typeOffset forms a module-unique type identifier,
-                  so the Type look-ups by it rather than name. */
-               Type * variableType = module->getModuleTypes()->findOrCreateType( (int) typeOffset );
-               dwarf_dealloc( dbg, typeAttribute, DW_DLA_ATTR );
-
-               /* Tell Dyninst what this global's type is. */
-               std::string vName = convertCharToString(variableName);
-               module->getModuleTypes()->addGlobalVariable( vName, variableType );
-            } /* end if this variable is a global */
->>>>>>> c46ab46c
             else {
                fileName = srcFiles[fileNameDeclVal-1];
             }
@@ -1406,7 +1384,6 @@
                           FILE__, __LINE__);
                   break;
                }
-<<<<<<< HEAD
             }
             if (!lvs)
             {
@@ -1424,318 +1401,180 @@
          } /* end if this variable is not global */
       } 
       break;
-=======
-               DWARF_FALSE_IF( status != DW_DLV_OK, "%s[%d]: error walking DWARF tree.\n", __FILE__, __LINE__ );
-
-
-               //loc_t *loc = (loc_t *)malloc(listLength * sizeof(loc_t));
-               vector<loc_t *>* locs = new vector<loc_t *>;
-               bool decodedAddressOrOffset = decodeLocationListForStaticOffsetOrAddress( locationList, listLength, objFile, locs, lowpc, NULL);
-               deallocateLocationList( dbg, locationList, listLength );
-
-               if ( ! decodedAddressOrOffset ) { break; }
-
-               /* If this DIE has a _specification, use that for the rest of our inquiries. */
-               Dwarf_Die specEntry = dieEntry;
-
-               Dwarf_Attribute specAttribute;
-               status = dwarf_attr( dieEntry, DW_AT_specification, & specAttribute, NULL );
-               DWARF_FALSE_IF( status == DW_DLV_ERROR, "%s[%d]: error walking DWARF tree.\n", __FILE__, __LINE__ );
-
-               if ( status == DW_DLV_OK ) {
-                  Dwarf_Off specOffset;
-                  status = dwarf_global_formref( specAttribute, & specOffset, NULL );
-                  DWARF_FALSE_IF( status != DW_DLV_OK, "%s[%d]: error walking DWARF tree.\n", __FILE__, __LINE__ );
-
-                  status = dwarf_offdie( dbg, specOffset, & specEntry, NULL );
-                  DWARF_FALSE_IF( status != DW_DLV_OK, "%s[%d]: error walking DWARF tree.\n", __FILE__, __LINE__ );
-
-                  dwarf_dealloc( dbg, specAttribute, DW_DLA_ATTR );
-               } /* end if dieEntry has a _specification */
-
-               /* Acquire the name, type, and line number. */
-               char * variableName;
-               status = dwarf_diename( specEntry, & variableName, NULL );
-               DWARF_FALSE_IF( status == DW_DLV_ERROR, "%s[%d]: error walking DWARF tree.\n", __FILE__, __LINE__ );
-
-               /* We can't do anything with an anonymous variable. */
-               if ( status == DW_DLV_NO_ENTRY ) { break; }
-               DWARF_FALSE_IF( status != DW_DLV_OK, "%s[%d]: error walking DWARF tree.\n", __FILE__, __LINE__ );
-               /* If we're fortran, get rid of the trailing _ */
-               supportedLanguages lang = module->language();
-               if ( ( lang == lang_Fortran ||
-                        lang == lang_CMFortran ||
-                        lang == lang_Fortran_with_pretty_debug ) &&
-                     variableName[strlen(variableName)-1]=='_') 
-                  variableName[strlen(variableName)-1]='\0';
-
-               /* Acquire the parameter's type. */
-               Dwarf_Attribute typeAttribute;
-               status = dwarf_attr( specEntry, DW_AT_type, & typeAttribute, NULL );
-               DWARF_FALSE_IF( status == DW_DLV_ERROR, "%s[%d]: error walking DWARF tree.\n", __FILE__, __LINE__ );
-
-               if ( status == DW_DLV_NO_ENTRY ) { break; }
-               DWARF_FALSE_IF( status != DW_DLV_OK, "%s[%d]: error walking DWARF tree.\n", __FILE__, __LINE__ );
-
-               Dwarf_Off typeOffset;
-               status = dwarf_global_formref( typeAttribute, & typeOffset, NULL );
-               DWARF_FALSE_IF( status != DW_DLV_OK, "%s[%d]: error walking DWARF tree.\n", __FILE__, __LINE__ );
-
-               /* The typeOffset forms a module-unique type identifier,
-                  so the Type look-ups by it rather than name. */
-               Type * variableType = module->getModuleTypes()->findOrCreateType( (int) typeOffset );
-
-               dwarf_dealloc( dbg, typeAttribute, DW_DLA_ATTR );
-
-               /* Acquire the variable's lineNo. */
-               Dwarf_Unsigned variableLineNo;
-               bool hasLineNumber = false;
-               std::string fileName;
-
-               Dwarf_Attribute fileDeclAttribute;
-               status = dwarf_attr( specEntry, DW_AT_decl_file, & fileDeclAttribute, NULL );
-               DWARF_FALSE_IF( status == DW_DLV_ERROR, "%s[%d]: error walking DWARF tree.\n", __FILE__, __LINE__ );
-               Dwarf_Unsigned fileNameDeclVal;
-               if ( status == DW_DLV_OK ) {
-                  status = dwarf_formudata(fileDeclAttribute, &fileNameDeclVal, NULL);
-                  DWARF_FALSE_IF( status != DW_DLV_OK, "%s[%d]: error walking DWARF tree.\n", __FILE__, __LINE__ );
-                  dwarf_dealloc( dbg, fileDeclAttribute, DW_DLA_ATTR );			
-               }
-               if ( status == DW_DLV_NO_ENTRY )
-                  fileName = "";
-               else	
-                  fileName = convertCharToString(srcFiles[fileNameDeclVal-1]);
-
-               Dwarf_Attribute lineNoAttribute;
-               status = dwarf_attr( specEntry, DW_AT_decl_line, & lineNoAttribute, NULL );
-               DWARF_FALSE_IF( status == DW_DLV_ERROR, "%s[%d]: error walking DWARF tree.\n", __FILE__, __LINE__ );
-
-               /* We don't need to tell Dyninst a line number for C++ static variables,
-                  so it's OK if there isn't one. */
-               if ( status == DW_DLV_OK ) {
-                  hasLineNumber = true;
-                  status = dwarf_formudata( lineNoAttribute, & variableLineNo, NULL );
-                  DWARF_FALSE_IF( status != DW_DLV_OK, "%s[%d]: error walking DWARF tree.\n", __FILE__, __LINE__ );
-
-                  dwarf_dealloc( dbg, lineNoAttribute, DW_DLA_ATTR );			
-               } /* end if there is a line number */
-
-               /* We now have the variable name, type, offset, and line number.
-                  Tell Dyninst about it. */
-               dwarf_printf( "localVariable '%s', currentFunction %p\n", variableName, currentFunction );
-               if ( currentFunction != NULL ) {
-                  if (!hasLineNumber){
-                     variableLineNo = 0;
-                     fileName = "";
-                  }
-                  else
-                     fileName = srcFiles[fileNameDeclVal-1];
-                  std::string vName = convertCharToString(variableName);
-                  localVar * newVariable = new localVar( vName, variableType, fileName, (int) variableLineNo);
-                  newVariable->setLocation(locs);
-                  localVarCollection *lvs = NULL; 
-                  if (!currentFunction->getAnnotation(lvs, FunctionLocalVariablesAnno))
-                  {
-                     lvs = new localVarCollection();
-                     if (!currentFunction->addAnnotation(lvs, FunctionLocalVariablesAnno))
-                     {
-                        fprintf(stderr, "%s[%d]:  failed to add annotations here\n", 
-                              FILE__, __LINE__);
-                        break;
-                     }
-                  }
-                  if (!lvs)
-                  {
-                     fprintf(stderr, "%s[%d]:  failed to getAnnotation here\n", 
-                           FILE__, __LINE__);
-                     break;
-                  }
-                  lvs->addLocalVar(newVariable);
-               } /* end if a local or static variable. */
-               else if ( currentEnclosure != NULL ) {
-                  //assert( sClass != storageFrameOffset );
-                  assert( (*locs)[0]->stClass != storageRegOffset );
-                  std::string vName = convertCharToString(variableName);
-                  currentEnclosure->addField( vName, variableType, (*locs)[0]->frameOffset);
-               } /* end if a C++ static member. */
-            } /* end if this ariable is not global */
-         } break;
->>>>>>> c46ab46c
-
-         /* It's probably worth noting that a formal parameter may have a
-            default value.  Since, AFAIK, Dyninst does nothing with this information,
-            neither will we. */
+      /* It's probably worth noting that a formal parameter may have a
+         default value.  Since, AFAIK, Dyninst does nothing with this information,
+         neither will we. */
       case DW_TAG_formal_parameter: 
+      {
+         /* A formal parameter must occur in the context of a function.
+            (That is, we can't do anything with a formal parameter to a
+            function we don't know about.) */
+         if ( currentFunction == NULL ) {
+            dwarf_printf( "%s[%d]: ignoring formal parameter without corresponding function.\n", __FILE__, __LINE__ );
+            break;
+         }
+         
+         /* We need the formal parameter's name, its type, its line number,
+            and its offset from the frame base in order to tell the 
+            rest of Dyninst about it.  A single _formal_parameter
+            DIE may not have all of this information; if it does not,
+            we will ignore it, hoping to catch it when it is later
+            referenced as an _abstract_origin from another _formal_parameter
+            DIE.  If we never find such a DIE, than there is not enough
+            information to introduce it to Dyninst. */
+         
+         /* We begin with the location, since this is the attribute
+            most likely to require using the _abstract_origin. */
+         Dwarf_Bool hasLocation = false;
+         status = dwarf_hasattr( dieEntry, DW_AT_location, & hasLocation, NULL );
+         DWARF_FALSE_IF( status != DW_DLV_OK, "%s[%d]: error walking DWARF tree.\n", __FILE__, __LINE__ );
+         
+         if ( !hasLocation ) {
+            dwarf_printf( "%s[%d]: ignoring formal parameter without location.\n", __FILE__, __LINE__ );
+            break;
+         }
+         
+         /* Acquire the location of this formal parameter. */
+         Dwarf_Attribute locationAttribute;
+         status = dwarf_attr( dieEntry, DW_AT_location, & locationAttribute, NULL );
+         DWARF_FALSE_IF( status != DW_DLV_OK, "%s[%d]: error walking DWARF tree.\n", __FILE__, __LINE__ );
+         
+         Dwarf_Locdesc **locationList;
+         Dwarf_Signed listLength;
+         status = dwarf_loclist_n( locationAttribute, & locationList, & listLength, NULL );
+         dwarf_dealloc( dbg, locationAttribute, DW_DLA_ATTR );
+         if ( status != DW_DLV_OK ) {
+            /* I think this is legal if the parameter was optimized away. */
+            dwarf_printf( "%s[%d]: ignoring formal parameter with bogus location.\n", __FILE__, __LINE__ );
+            break;
+         }
+         DWARF_FALSE_IF( status != DW_DLV_OK, "%s[%d]: error walking DWARF tree.\n", __FILE__, __LINE__ );
+         
+         vector<loc_t> locs;
+         bool decodedOffset = decodeLocationListForStaticOffsetOrAddress( locationList, listLength, objFile, locs, lowpc, NULL);
+         deallocateLocationList( dbg, locationList, listLength );
+         
+         if ( ! decodedOffset ) {
+            dwarf_printf( "%s[%d]: ignoring formal parameter with undecodable location.\n", __FILE__, __LINE__ );
+            break;
+         }
+         
+         assert( locs[0].stClass != storageAddr );
+         
+         /* If the DIE has an _abstract_origin, we'll use that for the
+            remainder of our inquiries. */
+         Dwarf_Die originEntry = dieEntry;
+         
+         Dwarf_Attribute originAttribute;
+         status = dwarf_attr( dieEntry, DW_AT_abstract_origin, & originAttribute, NULL );
+         DWARF_FALSE_IF( status == DW_DLV_ERROR, "%s[%d]: error walking DWARF tree.\n", __FILE__, __LINE__ );
+         
+         if ( status == DW_DLV_OK ) {
+            Dwarf_Off originOffset;
+            status = dwarf_global_formref( originAttribute, & originOffset, NULL );
+            DWARF_FALSE_IF( status != DW_DLV_OK, "%s[%d]: error walking DWARF tree.\n", __FILE__, __LINE__ );
+            
+            status = dwarf_offdie( dbg, originOffset, & originEntry, NULL );
+            DWARF_FALSE_IF( status != DW_DLV_OK, "%s[%d]: error walking DWARF tree.\n", __FILE__, __LINE__ );
+            
+            dwarf_dealloc( dbg, originAttribute, DW_DLA_ATTR );
+         } /* end if the DIE has an _abstract_origin */
+         
+         /* Acquire the parameter's name. */
+         char * parameterName;
+         status = dwarf_diename( originEntry, & parameterName, NULL );
+         DWARF_FALSE_IF( status == DW_DLV_ERROR, "%s[%d]: error walking DWARF tree.\n", __FILE__, __LINE__ );
+         
+         /* We can't do anything with anonymous parameters. */
+         if ( status == DW_DLV_NO_ENTRY ) { break; }
+         DWARF_FALSE_IF( status != DW_DLV_OK, "%s[%d]: error walking DWARF tree.\n", __FILE__, __LINE__ );
+         
+         /* Acquire the parameter's type. */
+         Dwarf_Attribute typeAttribute;
+         status = dwarf_attr( originEntry, DW_AT_type, & typeAttribute, NULL );
+         DWARF_FALSE_IF( status == DW_DLV_ERROR, "%s[%d]: error walking DWARF tree.\n", __FILE__, __LINE__ );
+         
+         if ( status == DW_DLV_NO_ENTRY ) { break; }
+         DWARF_FALSE_IF( status != DW_DLV_OK, "%s[%d]: error walking DWARF tree.\n", __FILE__, __LINE__ );
+         
+         Dwarf_Off typeOffset;
+         status = dwarf_global_formref( typeAttribute, & typeOffset, NULL );
+         DWARF_FALSE_IF( status != DW_DLV_OK, "%s[%d]: error walking DWARF tree.\n", __FILE__, __LINE__ );
+         
+         /* The typeOffset forms a module-unique type identifier,
+            so the Type look-ups by it rather than name. */
+         dwarf_printf( "%s[%d]: found formal parameter %s with type %ld\n", __FILE__, __LINE__, parameterName, typeOffset );
+         Type * parameterType = module->getModuleTypes()->findOrCreateType( (int) typeOffset );
+         
+         dwarf_dealloc( dbg, typeAttribute, DW_DLA_ATTR );
+         
+         
+         Dwarf_Attribute fileDeclAttribute;
+         std::string fileName;
+         status = dwarf_attr( originEntry, DW_AT_decl_file, & fileDeclAttribute, NULL );
+         DWARF_FALSE_IF( status == DW_DLV_ERROR, "%s[%d]: error walking DWARF tree.\n", __FILE__, __LINE__ );
+         Dwarf_Unsigned fileNameDeclVal;
+         if ( status == DW_DLV_OK ) {
+            status = dwarf_formudata(fileDeclAttribute, &fileNameDeclVal, NULL);
+            DWARF_FALSE_IF( status != DW_DLV_OK, "%s[%d]: error walking DWARF tree.\n", __FILE__, __LINE__ );
+            dwarf_dealloc( dbg, fileDeclAttribute, DW_DLA_ATTR );
+         }
+         if ( status == DW_DLV_NO_ENTRY )
+            fileName = "";
+         else	
+            fileName = convertCharToString(srcFiles[fileNameDeclVal-1]);
+         
+         /* Acquire the parameter's lineNo. */
+         Dwarf_Attribute lineNoAttribute;
+         Dwarf_Unsigned parameterLineNo;
+         status = dwarf_attr( originEntry, DW_AT_decl_line, & lineNoAttribute, NULL );
+         DWARF_FALSE_IF( status == DW_DLV_ERROR, "%s[%d]: error walking DWARF tree.\n", __FILE__, __LINE__ );
+         
+         if ( status == DW_DLV_NO_ENTRY ) {
+            dwarf_printf( "%s[%d]: ignoring formal parameter without line number.\n", __FILE__, __LINE__ );
+            parameterLineNo = 0;
+         }
+         else{
+            status = dwarf_formudata( lineNoAttribute, & parameterLineNo, NULL );
+            DWARF_FALSE_IF( status != DW_DLV_OK, "%s[%d]: error walking DWARF tree.\n", __FILE__, __LINE__ );
+            dwarf_dealloc( dbg, lineNoAttribute, DW_DLA_ATTR );
+         }	
+         
+         
+         /* We now have the parameter's location, name, type, and line number.
+            Tell Dyninst about it. */
+         std::string pName = convertCharToString(parameterName);
+         localVar * newParameter = new localVar( pName, parameterType, fileName, (int) parameterLineNo);
+         assert( newParameter != NULL );
+         newParameter->setLocation(locs);
+         
+         /* This is just brutally ugly.  Why don't we take care of this invariant automatically? */
+         localVarCollection *lvs = NULL;
+         if (!currentFunction->getAnnotation(lvs, FunctionParametersAnno))
          {
-            /* A formal parameter must occur in the context of a function.
-               (That is, we can't do anything with a formal parameter to a
-               function we don't know about.) */
-            if ( currentFunction == NULL ) {
-               dwarf_printf( "%s[%d]: ignoring formal parameter without corresponding function.\n", __FILE__, __LINE__ );
-               break;
-            }
-
-            /* We need the formal parameter's name, its type, its line number,
-               and its offset from the frame base in order to tell the 
-               rest of Dyninst about it.  A single _formal_parameter
-               DIE may not have all of this information; if it does not,
-               we will ignore it, hoping to catch it when it is later
-               referenced as an _abstract_origin from another _formal_parameter
-               DIE.  If we never find such a DIE, than there is not enough
-               information to introduce it to Dyninst. */
-
-            /* We begin with the location, since this is the attribute
-               most likely to require using the _abstract_origin. */
-            Dwarf_Bool hasLocation = false;
-            status = dwarf_hasattr( dieEntry, DW_AT_location, & hasLocation, NULL );
-            DWARF_FALSE_IF( status != DW_DLV_OK, "%s[%d]: error walking DWARF tree.\n", __FILE__, __LINE__ );
-
-            if ( !hasLocation ) {
-               dwarf_printf( "%s[%d]: ignoring formal parameter without location.\n", __FILE__, __LINE__ );
-               break;
-            }
-
-            /* Acquire the location of this formal parameter. */
-            Dwarf_Attribute locationAttribute;
-            status = dwarf_attr( dieEntry, DW_AT_location, & locationAttribute, NULL );
-            DWARF_FALSE_IF( status != DW_DLV_OK, "%s[%d]: error walking DWARF tree.\n", __FILE__, __LINE__ );
-
-            Dwarf_Locdesc **locationList;
-            Dwarf_Signed listLength;
-            status = dwarf_loclist_n( locationAttribute, & locationList, & listLength, NULL );
-            dwarf_dealloc( dbg, locationAttribute, DW_DLA_ATTR );
-            if ( status != DW_DLV_OK ) {
-               /* I think this is legal if the parameter was optimized away. */
-               dwarf_printf( "%s[%d]: ignoring formal parameter with bogus location.\n", __FILE__, __LINE__ );
-               break;
-            }
-            DWARF_FALSE_IF( status != DW_DLV_OK, "%s[%d]: error walking DWARF tree.\n", __FILE__, __LINE__ );
-
-            vector<loc_t> locs;
-            bool decodedOffset = decodeLocationListForStaticOffsetOrAddress( locationList, listLength, objFile, locs, lowpc, NULL);
-            deallocateLocationList( dbg, locationList, listLength );
-
-            if ( ! decodedOffset ) {
-               dwarf_printf( "%s[%d]: ignoring formal parameter with undecodable location.\n", __FILE__, __LINE__ );
-               break;
-            }
-
-            assert( locs[0].stClass != storageAddr );
-
-            /* If the DIE has an _abstract_origin, we'll use that for the
-               remainder of our inquiries. */
-            Dwarf_Die originEntry = dieEntry;
-
-            Dwarf_Attribute originAttribute;
-            status = dwarf_attr( dieEntry, DW_AT_abstract_origin, & originAttribute, NULL );
-            DWARF_FALSE_IF( status == DW_DLV_ERROR, "%s[%d]: error walking DWARF tree.\n", __FILE__, __LINE__ );
-
-            if ( status == DW_DLV_OK ) {
-               Dwarf_Off originOffset;
-               status = dwarf_global_formref( originAttribute, & originOffset, NULL );
-               DWARF_FALSE_IF( status != DW_DLV_OK, "%s[%d]: error walking DWARF tree.\n", __FILE__, __LINE__ );
-
-               status = dwarf_offdie( dbg, originOffset, & originEntry, NULL );
-               DWARF_FALSE_IF( status != DW_DLV_OK, "%s[%d]: error walking DWARF tree.\n", __FILE__, __LINE__ );
-
-               dwarf_dealloc( dbg, originAttribute, DW_DLA_ATTR );
-            } /* end if the DIE has an _abstract_origin */
-
-            /* Acquire the parameter's name. */
-            char * parameterName;
-            status = dwarf_diename( originEntry, & parameterName, NULL );
-            DWARF_FALSE_IF( status == DW_DLV_ERROR, "%s[%d]: error walking DWARF tree.\n", __FILE__, __LINE__ );
-
-            /* We can't do anything with anonymous parameters. */
-            if ( status == DW_DLV_NO_ENTRY ) { break; }
-            DWARF_FALSE_IF( status != DW_DLV_OK, "%s[%d]: error walking DWARF tree.\n", __FILE__, __LINE__ );
-
-            /* Acquire the parameter's type. */
-            Dwarf_Attribute typeAttribute;
-            status = dwarf_attr( originEntry, DW_AT_type, & typeAttribute, NULL );
-            DWARF_FALSE_IF( status == DW_DLV_ERROR, "%s[%d]: error walking DWARF tree.\n", __FILE__, __LINE__ );
-
-            if ( status == DW_DLV_NO_ENTRY ) { break; }
-            DWARF_FALSE_IF( status != DW_DLV_OK, "%s[%d]: error walking DWARF tree.\n", __FILE__, __LINE__ );
-
-            Dwarf_Off typeOffset;
-            status = dwarf_global_formref( typeAttribute, & typeOffset, NULL );
-            DWARF_FALSE_IF( status != DW_DLV_OK, "%s[%d]: error walking DWARF tree.\n", __FILE__, __LINE__ );
-
-            /* The typeOffset forms a module-unique type identifier,
-               so the Type look-ups by it rather than name. */
-            dwarf_printf( "%s[%d]: found formal parameter %s with type %ld\n", __FILE__, __LINE__, parameterName, typeOffset );
-            Type * parameterType = module->getModuleTypes()->findOrCreateType( (int) typeOffset );
-
-            dwarf_dealloc( dbg, typeAttribute, DW_DLA_ATTR );
-
-
-            Dwarf_Attribute fileDeclAttribute;
-            std::string fileName;
-            status = dwarf_attr( originEntry, DW_AT_decl_file, & fileDeclAttribute, NULL );
-            DWARF_FALSE_IF( status == DW_DLV_ERROR, "%s[%d]: error walking DWARF tree.\n", __FILE__, __LINE__ );
-            Dwarf_Unsigned fileNameDeclVal;
-            if ( status == DW_DLV_OK ) {
-               status = dwarf_formudata(fileDeclAttribute, &fileNameDeclVal, NULL);
-               DWARF_FALSE_IF( status != DW_DLV_OK, "%s[%d]: error walking DWARF tree.\n", __FILE__, __LINE__ );
-               dwarf_dealloc( dbg, fileDeclAttribute, DW_DLA_ATTR );
-            }
-            if ( status == DW_DLV_NO_ENTRY )
-               fileName = "";
-            else	
-               fileName = convertCharToString(srcFiles[fileNameDeclVal-1]);
-
-            /* Acquire the parameter's lineNo. */
-            Dwarf_Attribute lineNoAttribute;
-            Dwarf_Unsigned parameterLineNo;
-            status = dwarf_attr( originEntry, DW_AT_decl_line, & lineNoAttribute, NULL );
-            DWARF_FALSE_IF( status == DW_DLV_ERROR, "%s[%d]: error walking DWARF tree.\n", __FILE__, __LINE__ );
-
-            if ( status == DW_DLV_NO_ENTRY ) {
-               dwarf_printf( "%s[%d]: ignoring formal parameter without line number.\n", __FILE__, __LINE__ );
-               parameterLineNo = 0;
-            }
-            else{
-               status = dwarf_formudata( lineNoAttribute, & parameterLineNo, NULL );
-               DWARF_FALSE_IF( status != DW_DLV_OK, "%s[%d]: error walking DWARF tree.\n", __FILE__, __LINE__ );
-               dwarf_dealloc( dbg, lineNoAttribute, DW_DLA_ATTR );
-            }	
-
-
-            /* We now have the parameter's location, name, type, and line number.
-               Tell Dyninst about it. */
-            std::string pName = convertCharToString(parameterName);
-            localVar * newParameter = new localVar( pName, parameterType, fileName, (int) parameterLineNo);
-            assert( newParameter != NULL );
-            newParameter->setLocation(locs);
-
-            /* This is just brutally ugly.  Why don't we take care of this invariant automatically? */
-            localVarCollection *lvs = NULL;
-            if (!currentFunction->getAnnotation(lvs, FunctionParametersAnno))
-            {
-               lvs = new localVarCollection();
-               if (!currentFunction->addAnnotation(lvs, FunctionParametersAnno)) 
-               {
-                  fprintf(stderr, "%s[%d]:  failed to add annotation here\n", 
-                        FILE__, __LINE__);
-                  break;
-               }
-            }
-
-            if (!lvs)
+            lvs = new localVarCollection();
+            if (!currentFunction->addAnnotation(lvs, FunctionParametersAnno)) 
             {
                fprintf(stderr, "%s[%d]:  failed to add annotation here\n", 
-                     FILE__, __LINE__);
+                       FILE__, __LINE__);
                break;
             }
-
-            lvs->addLocalVar(newParameter);
-
-            //TODO ??NOT REQUIRED??
-            //currentFunction->addParam( parameterName, parameterType, parameterLineNo, parameterOffset );
-
-            dwarf_printf( "%s[%d]: added formal parameter '%s' of type %p from line %lu.\n", __FILE__, __LINE__, parameterName, parameterType, (unsigned long)parameterLineNo );
-         } break;
+         }
+         
+         if (!lvs)
+         {
+            fprintf(stderr, "%s[%d]:  failed to add annotation here\n", 
+                    FILE__, __LINE__);
+            break;
+         }
+         
+         lvs->addLocalVar(newParameter);
+         
+         //TODO ??NOT REQUIRED??
+         //currentFunction->addParam( parameterName, parameterType, parameterLineNo, parameterOffset );
+         
+         dwarf_printf( "%s[%d]: added formal parameter '%s' of type %p from line %lu.\n", __FILE__, __LINE__, parameterName, parameterType, (unsigned long)parameterLineNo );
+      } break;
 
       case DW_TAG_base_type: 
          {
@@ -2108,10 +1947,6 @@
             } /* end if not a bit field member. */
 
             if ( memberName != NULL ) {
-<<<<<<< HEAD
-                // /* DEBUG */ fprintf( stderr, "Adding member to enclosure '%s' (%d): '%s' with type %lu at %ld and size %d\n", currentEnclosure->getName().c_str(), currentEnclosure->getID(), memberName, (unsigned long)typeOffset, locs[0]->frameOffset, memberType->getSize() );
-=======
->>>>>>> c46ab46c
                std::string fName = convertCharToString(memberName);
                currentEnclosure->addField( fName, memberType, locs[0].frameOffset);
                dwarf_dealloc( dbg, memberName, DW_DLA_STRING );
