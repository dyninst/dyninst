/*
 * See the dyninst/COPYRIGHT file for copyright information.
 * 
 * We provide the Paradyn Tools (below described as "Paradyn")
 * on an AS IS basis, and do not warrant its validity or performance.
 * We reserve the right to update, modify, or discontinue this
 * software at any time.  We shall have no obligation to supply such
 * updates or modifications or any other form of support to you.
 * 
 * By your use of Paradyn, you understand and agree that we (or any
 * other person or entity with proprietary rights in Paradyn) are
 * under no obligation to provide either maintenance services,
 * update services, notices of latent defects, or correction of
 * defects for Paradyn.
 * This library is free software; you can redistribute it and/or
 * modify it under the terms of the GNU Lesser General Public
 * License as published by the Free Software Foundation; either
 * version 2.1 of the License, or (at your option) any later version.
 * 
 * This library is distributed in the hope that it will be useful,
 * but WITHOUT ANY WARRANTY; without even the implied warranty of
 * MERCHANTABILITY or FITNESS FOR A PARTICULAR PURPOSE.  See the GNU
 * Lesser General Public License for more details.
 * 
 * You should have received a copy of the GNU Lesser General Public
 * License along with this library; if not, write to the Free Software
 * Foundation, Inc., 51 Franklin Street, Fifth Floor, Boston, MA 02110-1301 USA
 */

#include "common/src/vgannotations.h"

#include <stdio.h>
#include <stdlib.h>
#include <assert.h>
#include <string.h>
#include <algorithm>
#include <iostream>
#include <iomanip>
#include <sstream>

#include "common/src/Timer.h"
#include "common/src/pathName.h"

#include "Symtab.h"
#include "Module.h"
#include "Collections.h"
#include "Function.h"
#include "Variable.h"
#include "pathName.h"
#include "annotations.h"

#include "debug.h"

#include "symtabAPI/src/Object.h"
#include "symtab_impl.hpp"


#if !defined(os_windows)
#include <dlfcn.h>
#else
#include <windows.h>
#endif

#include <iomanip>
#include <stdarg.h>

#include "dyninstversion.h"

using namespace Dyninst;
using namespace Dyninst::SymtabAPI;
using namespace std;

static std::string errMsg;

static const int Symtab_major_version = DYNINST_MAJOR_VERSION;
static const int Symtab_minor_version = DYNINST_MINOR_VERSION;
static const int Symtab_maintenance_version = DYNINST_PATCH_VERSION;


void Symtab::version(int& major, int& minor, int& maintenance)
{
    major = Symtab_major_version;
    minor = Symtab_minor_version;
    maintenance = Symtab_maintenance_version;
}


void symtab_log_perror(const char *msg)
{
   errMsg = std::string(msg);
}


static thread_local SymtabError serr = SymtabError::No_Error;

std::vector<Symtab *> Symtab::allSymtabs;

SymtabError Symtab::getLastSymtabError()
{
  SymtabError last = serr;
  serr = No_Error;
  return last;
}

void Symtab::setSymtabError(SymtabError new_err)
{
   serr = new_err;
}

std::string Symtab::printError(SymtabError e)
{
    switch (e)
    {
       case Obj_Parsing:
           return "Failed to parse the Object"+errMsg;
       case Syms_To_Functions:
           return "Failed to convert Symbols to Functions";
       case No_Such_Function:
           return "Function does not exist";
       case No_Such_Variable:
           return "Variable does not exist";
       case No_Such_Module:
          return "Module does not exist";
       case No_Such_Region:
           return "Region does not exist";
       case No_Such_Symbol:
           return "Symbol does not exist";
       case Not_A_File:
           return "Not a File. Call openArchive()";
       case Not_An_Archive:
           return "Not an Archive. Call openFile()";
       case Export_Error:
           return "Error Constructing XML"+errMsg;
       case Emit_Error:
           return "Error rewriting binary: " + errMsg;
       case Invalid_Flags:
          return "Flags passed are invalid.";
       case No_Error:
          return "No previous Error.";
       default:
          return "Unknown Error";
    }		
}

static LazySingleton<boost::shared_ptr<Type>> ls_type_Error;
boost::shared_ptr<Type>& Symtab::type_Error()
{
    return ls_type_Error.get([](){
        return Type::make_shared<Type>(std::string("<error"),0,dataUnknownType);
    });
}
static LazySingleton<boost::shared_ptr<Type>> ls_type_Untyped;
boost::shared_ptr<Type>& Symtab::type_Untyped()
{
    return ls_type_Untyped.get([](){
        return Type::make_shared<Type>(std::string("<no type>"), 0, dataUnknownType);
    });
}

static LazySingleton<boost::shared_ptr<builtInTypeCollection>> ls_builtInTypes;
boost::shared_ptr<builtInTypeCollection>& Symtab::builtInTypes()
{
    return ls_builtInTypes.get(setupBuiltinTypes);
}

static LazySingleton<boost::shared_ptr<typeCollection>> ls_stdTypes;
boost::shared_ptr<typeCollection>& Symtab::stdTypes()
{
    return ls_stdTypes.get(setupStdTypes);
}

boost::shared_ptr<builtInTypeCollection> Symtab::setupBuiltinTypes()
{
    boost::shared_ptr<builtInTypeCollection> builtInTypes =
       boost::shared_ptr<builtInTypeCollection>(new builtInTypeCollection);

   // NOTE: integral type  mean twos-complement
   // -1  int, 32 bit signed integral type
   builtInTypes->addBuiltInType(Type::make_shared<typeScalar>(-1, 4, "int", true));
   // -2  char, 8 bit type holding a character. GDB treats as signed
   builtInTypes->addBuiltInType(Type::make_shared<typeScalar>(-2, 1, "char", true));
   // -3  short, 16 bit signed integral type
   builtInTypes->addBuiltInType(Type::make_shared<typeScalar>(-3, 2, "short", true));
   // -4  long, 32/64 bit signed integral type
   builtInTypes->addBuiltInType(Type::make_shared<typeScalar>(-4, sizeof(long), "long", true));
   // -5  unsigned char, 8 bit unsigned integral type
   builtInTypes->addBuiltInType(Type::make_shared<typeScalar>(-5, 1, "unsigned char"));
   // -6  signed char, 8 bit signed integral type
   builtInTypes->addBuiltInType(Type::make_shared<typeScalar>(-6, 1, "signed char", true));
   // -7  unsigned short, 16 bit unsigned integral type
   builtInTypes->addBuiltInType(Type::make_shared<typeScalar>(-7, 2, "unsigned short"));
   // -8  unsigned int, 32 bit unsigned integral type
   builtInTypes->addBuiltInType(Type::make_shared<typeScalar>(-8, 4, "unsigned int"));
   // -9  unsigned, 32 bit unsigned integral type
   builtInTypes->addBuiltInType(Type::make_shared<typeScalar>(-9, 4, "unsigned"));
   // -10 unsigned long, 32 bit unsigned integral type
   builtInTypes->addBuiltInType(Type::make_shared<typeScalar>(-10, sizeof(unsigned long), "unsigned long"));
   // -11 void, type indicating the lack of a value
   //  XXX-size may not be correct jdd 4/22/99
   builtInTypes->addBuiltInType(Type::make_shared<typeScalar>(-11, 0, "void", false));
   // -12 float, IEEE single precision
   builtInTypes->addBuiltInType(Type::make_shared<typeScalar>(-12, sizeof(float), "float", true));
   // -13 double, IEEE double precision
   builtInTypes->addBuiltInType(Type::make_shared<typeScalar>(-13, sizeof(double), "double", true));
   // -14 long double, IEEE double precision, size may increase in future
   builtInTypes->addBuiltInType(Type::make_shared<typeScalar>(-14, sizeof(long double), "long double", true));
   // -15 integer, 32 bit signed integral type
   builtInTypes->addBuiltInType(Type::make_shared<typeScalar>(-15, 4, "integer", true));
   // -16 boolean, 32 bit type. GDB/GCC 0=False, 1=True, all other values
   //  have unspecified meaning
   builtInTypes->addBuiltInType(Type::make_shared<typeScalar>(-16, sizeof(bool), "boolean"));
   // -17 short real, IEEE single precision
   //  XXX-size may not be correct jdd 4/22/99
   builtInTypes->addBuiltInType(Type::make_shared<typeScalar>(-17, sizeof(float), "short real", true));
   // -18 real, IEEE double precision XXX-size may not be correct jdd 4/22/99
   builtInTypes->addBuiltInType(Type::make_shared<typeScalar>(-18, sizeof(double), "real", true));
   // -19 stringptr XXX- size of void * -- jdd 4/22/99
   builtInTypes->addBuiltInType(Type::make_shared<typeScalar>(-19, sizeof(void *), "stringptr"));
   // -20 character, 8 bit unsigned character type
   builtInTypes->addBuiltInType(Type::make_shared<typeScalar>(-20, 1, "character"));
   // -21 logical*1, 8 bit type (Fortran, used for boolean or unsigned int)
   builtInTypes->addBuiltInType(Type::make_shared<typeScalar>(-21, 1, "logical*1"));
   // -22 logical*2, 16 bit type (Fortran, some for boolean or unsigned int)
   builtInTypes->addBuiltInType(Type::make_shared<typeScalar>(-22, 2, "logical*2"));
   // -23 logical*4, 32 bit type (Fortran, some for boolean or unsigned int)
   builtInTypes->addBuiltInType(Type::make_shared<typeScalar>(-23, 4, "logical*4"));
   // -24 logical, 32 bit type (Fortran, some for boolean or unsigned int)
   builtInTypes->addBuiltInType(Type::make_shared<typeScalar>(-24, 4, "logical"));
   // -25 complex, consists of 2 IEEE single-precision floating point values
   builtInTypes->addBuiltInType(Type::make_shared<typeScalar>(-25, sizeof(float)*2, "complex", true));
   // -26 complex, consists of 2 IEEE double-precision floating point values
   builtInTypes->addBuiltInType(Type::make_shared<typeScalar>(-26, sizeof(double)*2, "complex*16", true));
   // -27 integer*1, 8 bit signed integral type
   builtInTypes->addBuiltInType(Type::make_shared<typeScalar>(-27, 1, "integer*1", true));
   // -28 integer*2, 16 bit signed integral type
   builtInTypes->addBuiltInType(Type::make_shared<typeScalar>(-28, 2, "integer*2", true));

   /* Quick hack to make integer*4 compatible with int for Fortran
      jnb 6/20/01 */
   // This seems questionable - let's try removing that hack - jmo 05/21/04
   /*
     builtInTypes->addBuiltInType(newType = new type("int",-29,
     built_inType, 4));
     newType->decrRefCount();
   */
   // -29 integer*4, 32 bit signed integral type
   builtInTypes->addBuiltInType(Type::make_shared<typeScalar>(-29, 4, "integer*4", true));
   // -30 wchar, Wide character, 16 bits wide, unsigned (unknown format)
   builtInTypes->addBuiltInType(Type::make_shared<typeScalar>(-30, 2, "wchar"));
#if defined(os_windows)
   // -31 long long, 64 bit signed integral type
   builtInTypes->addBuiltInType(Type::make_shared<typeScalar>(-31, sizeof(LONGLONG), "long long", true));
   // -32 unsigned long long, 64 bit unsigned integral type
   builtInTypes->addBuiltInType(Type::make_shared<typeScalar>(-32, sizeof(ULONGLONG), "unsigned long long"));
#else
   // -31 long long, 64 bit signed integral type
   builtInTypes->addBuiltInType(Type::make_shared<typeScalar>(-31, sizeof(long long), "long long", true));
   // -32 unsigned long long, 64 bit unsigned integral type
   builtInTypes->addBuiltInType(Type::make_shared<typeScalar>(-32, sizeof(unsigned long long), "unsigned long long"));
#endif
   // -33 logical*8, 64 bit unsigned integral type
   builtInTypes->addBuiltInType(Type::make_shared<typeScalar>(-33, 8, "logical*8"));
   // -34 integer*8, 64 bit signed integral type
   builtInTypes->addBuiltInType(Type::make_shared<typeScalar>(-34, 8, "integer*8", true));

   return builtInTypes;
}


boost::shared_ptr<typeCollection> Symtab::setupStdTypes() 
{
    boost::shared_ptr<typeCollection> stdTypes =
       boost::shared_ptr<typeCollection>(new typeCollection);

   stdTypes->addType(Type::make_shared<typeScalar>(-1, sizeof(int), "int"));
   auto charType = Type::make_shared<typeScalar>(-2, sizeof(char), "char");
   stdTypes->addType(charType);
   stdTypes->addType(Type::make_shared<typePointer>(-3, charType, "char *"));
   auto voidType = Type::make_shared<typeScalar>(-11, 0, "void", false);
   stdTypes->addType(voidType);
   stdTypes->addType(Type::make_shared<typePointer>(-4, voidType, "void *"));
   stdTypes->addType(Type::make_shared<typeScalar>(-12, sizeof(float), "float"));
#if defined(i386_unknown_nt4_0)
   stdTypes->addType(Type::make_shared<typeScalar>(-31, sizeof(LONGLONG), "long long"));    
#else
   stdTypes->addType(Type::make_shared<typeScalar>(-31, sizeof(long long), "long long"));
#endif

   return stdTypes;
}

SYMTAB_EXPORT unsigned Symtab::getAddressWidth() const 
{
   return address_width_;
}
 
SYMTAB_EXPORT bool Symtab::getABIVersion(int &major, int &minor) const
{
   return obj_private->getABIVersion(major, minor);
}

SYMTAB_EXPORT bool Symtab::isBigEndianDataEncoding() const
{
   return obj_private->isBigEndianDataEncoding();
}

SYMTAB_EXPORT Symtab::Symtab(MappedFile *mf_) : Symtab()
{
		mf = mf_;
}

SYMTAB_EXPORT Symtab::Symtab() :
   LookupInterface(),
   AnnotatableSparse(),
   impl{std::unique_ptr<symtab_impl>(new symtab_impl{})}
{  
    init_debug_symtabAPI();
}

SYMTAB_EXPORT bool Symtab::isExec() const 
{
    return is_a_out; 
}

SYMTAB_EXPORT bool Symtab::isExecutable() const
{
    return obj_private->isExecutable();
}

SYMTAB_EXPORT bool Symtab::isSharedLibrary() const
{
    return obj_private->isSharedLibrary();
}

SYMTAB_EXPORT bool Symtab::isStripped() 
{
#if defined(os_linux) || defined(os_freebsd)
    Region *sec;
    return !findRegion(sec,".symtab");
#else
    return (no_of_symbols==0);
#endif
}

SYMTAB_EXPORT Offset Symtab::preferedBase() const 
{
    return preferedBase_;
}

SYMTAB_EXPORT Offset Symtab::imageOffset() const 
{
    return imageOffset_;
}

SYMTAB_EXPORT Offset Symtab::dataOffset() const 
{ 
    return dataOffset_;
}

SYMTAB_EXPORT Offset Symtab::dataLength() const 
{
    return dataLen_;
} 

SYMTAB_EXPORT Offset Symtab::imageLength() const 
{
    return imageLen_;
}

SYMTAB_EXPORT void Symtab::fixup_code_and_data(Offset newImageOffset,
                                               Offset newImageLength,
                                               Offset newDataOffset,
                                               Offset newDataLength)
{
    imageOffset_ = newImageOffset;
    imageLen_ = newImageLength;
    dataOffset_ = newDataOffset;
    dataLen_ = newDataLength;

    // Should we update the underlying Object?
}

SYMTAB_EXPORT const char*  Symtab::getInterpreterName() const 
{
   if (interpreter_name_.length())
      return interpreter_name_.c_str();
   return NULL;
}
 
SYMTAB_EXPORT Offset Symtab::getEntryOffset() const 
{ 
   return entry_address_;
}

SYMTAB_EXPORT Offset Symtab::getBaseOffset() const 
{
   return base_address_;
}

SYMTAB_EXPORT Offset Symtab::getLoadOffset() const 
{ 
   return load_address_;
}

SYMTAB_EXPORT Offset Symtab::getTOCoffset(Function *func) const 
{
  return getTOCoffset(func ? func->getOffset() : 0); 
}

SYMTAB_EXPORT Offset Symtab::getTOCoffset(Offset off) const
{
  return obj_private->getTOCoffset(off);
}

void Symtab::setTOCOffset(Offset off) {
  obj_private->setTOCoffset(off);
  return;
}

SYMTAB_EXPORT string Symtab::getDefaultNamespacePrefix() const
{
    return defaultNamespacePrefix;
}


/*
 * extractSymbolsFromFile
 *
 * Create a Symtab-level list of symbols by pulling out data
 * from the low-level parse (linkedFile).
 * Technically this causes a duplication of symbols; however,
 * we will be rewriting these symbols and so we need our own
 * copy. 
 *
 * TODO: delete the linkedFile once we're done?
 */

bool Symtab::extractSymbolsFromFile(Object *linkedFile, std::vector<Symbol *> &raw_syms) 
{
   for (SymbolIter symIter(*linkedFile); symIter; symIter++)  {
      Symbol *sym = symIter.currval();
      if (!sym)  {
         create_printf("%s[%d]:  range error, stopping now\n", FILE__, __LINE__);
         return true;
      }

      // If a symbol starts with "." we want to skip it. These indicate labels in the
      // code. 
      
      // removed 1/09: this should be done in Dyninst, not Symtab
      
      // Have to do this before the undef check, below. 
      fixSymRegion(sym);
      
      // check for undefined dynamic symbols. Used when rewriting relocation section.
      // relocation entries have references to these undefined dynamic symbols.
      // We also have undefined symbols for the static binary case.
      if (sym->getRegion() == NULL && !sym->isAbsolute() && !sym->isCommonStorage()) {
         impl->undefDynSyms.insert(sym);
         continue;
      }
      
      // Check whether this symbol has a valid offset. If they do not we have a
      // consistency issue. This should be a null check.
      
      // Symbols can have an offset of 0 if they don't refer to things within a file.
      
      raw_syms.push_back(sym);
   }
   
   return true;
}

bool Symtab::fixSymRegion(Symbol *sym) {
   if (!sym->getRegion()) return true;
   
   if (sym->getType() != Symbol::ST_FUNCTION &&
       sym->getType() != Symbol::ST_OBJECT) return true;
   
   if (sym->getRegion()->getMemOffset() <= sym->getOffset() &&
       (sym->getRegion()->getMemOffset() + sym->getRegion()->getMemSize()) > sym->getOffset())
      return true;
   
   sym->setRegion(findEnclosingRegion(sym->getOffset()));
   
   return true;
}

/*
 * fixSymModules
 * 
 * Add Module information to all symbols. 
 */

bool Symtab::fixSymModules(std::vector<Symbol *> &raw_syms) 
{
    Object *obj = getObject();
    if (!obj) {
       return false;
    }
    for (auto i = impl->indexed_modules.begin(); i != impl->indexed_modules.end(); ++i)
    {
        for(auto *m : (*i)->finalizeRanges()) {
            impl->mod_lookup_.insert(m);
        }
    }

//    const std::vector<std::pair<std::string, Offset> > &mods = obj->modules_;
//    for (unsigned i=0; i< mods.size(); i++) {
//       getOrCreateModule(mods[i].first, mods[i].second);
//    }
    for (unsigned i = 0; i < raw_syms.size(); i++) {
        fixSymModule(raw_syms[i]);
    }

    return true;
}


/*
 * createIndices
 *
 * We index symbols by various attributes for quick lookup. Build those
 * indices here. 
 */

bool Symtab::createIndices(std::vector<Symbol *> &raw_syms, bool undefined) {
    #pragma omp parallel for schedule(dynamic)
    for (unsigned i = 0; i < raw_syms.size(); i++) {
       addSymbolToIndices(raw_syms[i], undefined);
    }
    return true;
}

/*
 * createAggregates
 *
 * Frequently there will be multiple Symbols that refer to a single 
 * code object (e.g., function or variable). We use separate objects
 * to refer to these aggregates, and build those objects here. 
 */

bool Symtab::createAggregates() 
{
  std::vector<Symbol*> syms(impl->everyDefinedSymbol.begin(), impl->everyDefinedSymbol.end());

  #pragma omp parallel for
  for(size_t i = 0; i < syms.size(); ++i)
  {
    if (!doNotAggregate(syms[i])) {
      addSymbolToAggregates(syms[i]);
    }
  }
    return true;
}
 
bool Symtab::fixSymModule(Symbol *&sym) 
{
    Module* mod = NULL;
    findModuleByOffset(mod, sym->getOffset());
    if(!mod) mod = getDefaultModule();
    sym->setModule(mod);
    return true;
}


bool Symtab::addSymbolToIndices(Symbol *&sym, bool undefined) 
{
   assert(sym);
   if (!undefined) {
       impl->everyDefinedSymbol.insert(sym);
   }
   else {
       // multi-index container should handle duplication
       impl->undefDynSyms.insert(sym);
   }
   
    return true;
}

bool Symtab::addSymbolToAggregates(const Symbol *sym_tmp) 
{
  Symbol* sym = const_cast<Symbol*>(sym_tmp);
  
    switch(sym->getType()) {
    case Symbol::ST_FUNCTION: 
    case Symbol::ST_INDIRECT:
      {
        // We want to do the following:
        // If no function exists, create and add. 
        // Combine this information
        //   Add this symbol's names to the function.
        //   Keep module information 

        Function *func = NULL;
        bool found = false;
        {
            dyn_c_hash_map<Offset,Function*>::accessor a;
<<<<<<< HEAD
            found = !impl->funcsByOffset.insert(a, sym->getOffset());
            if(found) func = a->second;
            else {
            // Create a new function
            // Also, update the symbol to point to this function.
            func = new Function(sym);
=======
            found = !funcsByOffset.insert(a, sym->getOffset());
            if(found){
        	func = a->second;
            } else {
                // Create a new function
                // Also, update the symbol to point to this function.
                func = new Function(sym);
>>>>>>> 861d4279
                a->second = func;
            }
        }

        if(found) {
            /* XXX 
             * For relocatable files, the offset of a symbol is relative to the
             * beginning of a Region. Therefore, a symbol in a relocatable file
             * is not uniquely identifiable by its offset, but it is uniquely
             * identifiable by its Region and its offset.
             *
             * For now, do not add these functions to funcsByOffset collection.
             */

            if( func->getRegion() != sym->getRegion() ) {
                func = new Function(sym);
            } else {
        	// The function has an additional name
        	// e.g., two symbols aliasing the same code location
                func->addSymbol(sym);
            }
        }

        {
            boost::unique_lock<dyn_rwlock> l(symbols_rwlock);
	    everyFunction.push_back(func);
	    sorted_everyFunction = false;
        }

        sym->setFunction(func);

        break;
    }
    case Symbol::ST_TLS:
    case Symbol::ST_OBJECT: {
        // The same as the above, but with variables.
        Variable *var = NULL;
        bool found = false;
        {
            decltype(impl->varsByOffset)::accessor a;
            found = !impl->varsByOffset.insert(a, sym->getOffset());
            decltype(impl->varsByOffset)::mapped_type &vars = a->second;
            if (found)  {
                found = false;
                for (auto v: vars)  {
                    if (v->getSize() == sym->getSize())  {
                        found = true;
                        var = v;
                    }
                }
            }
            if (!found)  {
                // Create a new variable
                // Also, update the symbol to point to this variable.
                var = new Variable(sym);
                vars.push_back(var);
            }
        }
        if(found) {
            /* XXX
             * For relocatable files, the offset is not a unique identifier for
             * a Symbol. With functions, the Region and offset could be used to
             * identify the symbol. With variables, the Region and offset may 
             * not uniquely identify the symbol. The only case were this occurs
             * is with COMMON symbols -- their offset is their memory alignment
             * and their Region is undefined. In this case, always create a 
             * new variable.
             */
            if( obj_RelocatableFile == getObjectType() &&
                ( var->getRegion() != sym->getRegion() ||
                  NULL == sym->getRegion() ) )
            {
                var = new Variable(sym);
                boost::unique_lock<dyn_rwlock> l(symbols_rwlock);
                everyVariable.push_back(var);
            }else{
                var->addSymbol(sym);
            }
        } else {
            boost::unique_lock<dyn_rwlock> l(symbols_rwlock);
            everyVariable.push_back(var);
        }
        sym->setVariable(var);
        break;
    }
    default: {
        break;
    }
    }
    return true;
}

// A hacky override for specially treating symbols that appear
// to be functions or variables but aren't.
//
// Example: IA-32/AMD-64 libc (and others compiled with libc headers)
// uses outlined locking primitives. These are named _L_lock_<num>
// and _L_unlock_<num> and labelled as functions. We explicitly do
// not include them in function scope.
//
// Also, exclude symbols that begin with _imp_ in defensive mode.
// These symbols are entries in the IAT and shouldn't be treated
// as functions.
bool Symtab::doNotAggregate(const Symbol* sym) {
    const std::string& mangled = sym->getMangledName();

    if (isDefensiveBinary() && mangled.compare(0, 5, "_imp_", 5) == 0) {
        return true;
    }

  if (mangled.compare(0, strlen("_L_lock_"), "_L_lock_") == 0) {
    return true;
  }
  if (mangled.compare(0, strlen("_L_unlock_"), "_L_unlock_") == 0) {
    return true;
  }

#if 0
  // Disabling as a test; this means we find _zero_ Function objects. 
  // PPC64 Linux symbols in the .opd section appear to be functions,
  // but are not.
  if (sym->getRegion() && sym->getRegion()->getRegionName() == ".opd") {
      return true;
  }
#endif
  // return !isDefined(sym);
    return false;
}

//  setModuleLanguages is only called after modules have been defined.
//  it attempts to set each module's language, information which is needed
//  before names can be demangled.
void Symtab::setModuleLanguages(dyn_hash_map<std::string, supportedLanguages> *mod_langs)
{
   if (!mod_langs->size())
      return;  // cannot do anything here
   //  this case will arise until language parsing can be introduced at this level
   Module *currmod = NULL;
   //int dump = 0;

    for (auto i = impl->indexed_modules.begin(); i != impl->indexed_modules.end(); ++i)
   {
      currmod = (*i);
      supportedLanguages currLang;
      if (currmod->isShared()) {
         continue;  // need to find some way to get shared object languages?
      }

      const std::string fn = currmod->fileName();
      if (mod_langs->find(currmod->fileName()) != mod_langs->end())
      {
         currLang = (*mod_langs)[fn];
      }
      else if (fn.rfind(".s") != std::string::npos ||
            fn.rfind(".asm") != std::string::npos)
      {
         currLang = lang_Assembly;
      }
      else if (fn.rfind(".c") != std::string::npos)
      {
         currLang = lang_C;
      }
      else if (fn.rfind(".cpp") != std::string::npos ||
            fn.rfind(".cc") != std::string::npos ||
            fn.rfind(".C") != std::string::npos)
      {
         currLang = lang_CPlusPlus;
      }
      else
      {
         continue;
      }
      currmod->setLanguage(currLang);
   }
}

void Symtab::createDefaultModule() {
    assert(impl->indexed_modules.empty());
    Module *mod = new Module(lang_Unknown,
                     imageOffset_,
                     file(),
                     this);
    mod->addRange(imageOffset_, imageLen_ + imageOffset_);
    impl->indexed_modules.push_back(mod);
    for(auto *m : mod->finalizeRanges()) {
	impl->mod_lookup_.insert(m);
    }
}



Module *Symtab::getOrCreateModule(const std::string &modName, 
                                  const Offset modAddr)
{
    if(impl->indexed_modules.empty()) {
        createDefaultModule();
    }

   Module *fm = NULL;
   if (findModuleByName(fm, modName))
   {
       if(modAddr && (modAddr < fm->addr()))
       {
           fm->addr_ = modAddr;
       }
      return fm;
   }

    const char *str = modName.c_str();
    int len = modName.length();
    assert(len>0);

    // TODO ignore directory definitions for now
    if (str[len-1] == '/') 
        return NULL;

    return (newModule(modName, modAddr, lang_Unknown));
}
 
Module *Symtab::newModule(const std::string &name, const Offset addr, supportedLanguages lang)
{
    Module *ret = NULL;
    // modules can be defined several times in C++ due to templates and
    //   in-line member functions.

    if (findModuleByName(ret, name)) 
    {
        return(ret);
    }

    //parsing_printf("=== image, creating new pdmodule %s, addr 0x%x\n",
    //				name.c_str(), addr);
    
    std::string fileNm, fullNm;
    fullNm = name;
    fileNm = extract_pathname_tail(name);

    create_printf("%s[%d]: In %p: Creating new module '%s'/'%s'\n", FILE__, __LINE__, (void*)this, fileNm.c_str(), fullNm.c_str());

    ret = new Module(lang, addr, fullNm, this);
    assert(ret);

    if (impl->indexed_modules.get<2>().end() != impl->indexed_modules.get<2>().find(ret->fileName()))
    {
       create_printf("%s[%d]:  WARN:  LEAK?  already have module with name %s\n", 
             FILE__, __LINE__, ret->fileName().c_str());
    }

    impl->indexed_modules.push_back(ret);
    
    return (ret);
}

Symtab::Symtab(std::string filename, bool defensive_bin, bool &err) : Symtab()
{
   isDefensiveBinary_ = defensive_bin;

   // Initialize error parameter
   err = false;
   
   create_printf("%s[%d]: created symtab for %s\n", FILE__, __LINE__, filename.c_str());

#if defined (os_windows)
   extern void fixup_filename(std::string &);
   fixup_filename(filename);
#endif

   //  createMappedFile handles reference counting
   mf = MappedFile::createMappedFile(filename);
   if (!mf) {
      create_printf("%s[%d]: WARNING: creating symtab for %s, " 
                    "createMappedFile() failed\n", FILE__, __LINE__, 
                    filename.c_str());
      err = true;
      return;
   }

   obj_private = new Object(mf, defensive_bin, 
                            symtab_log_perror, true, this);
   if (obj_private->hasError()) {
      create_printf("%s[%d]: WARNING: creating symtab for %s, " 
                    "Object ctor failed\n", FILE__, __LINE__, 
                    filename.c_str());
     err = true;
     return;
   }
   if (!extractInfo(obj_private))
   {
      create_printf("%s[%d]: WARNING: creating symtab for %s, extractInfo() " 
                    "failed\n", FILE__, __LINE__, filename.c_str());
      err = true;
   }

   member_name_ = mf->filename();

   defaultNamespacePrefix = "";
}

Symtab::Symtab(unsigned char *mem_image, size_t image_size, 
               const std::string &name, bool defensive_bin, bool &err) : Symtab()
{
   isDefensiveBinary_ = defensive_bin;
   // Initialize error parameter
   err = false;
  
   create_printf("%s[%d]: created symtab for memory image at addr %p\n", 
                 FILE__, __LINE__, (void*)mem_image);

   //  createMappedFile handles reference counting
   mf = MappedFile::createMappedFile(mem_image, image_size, name);
   if (!mf) {
      create_printf("%s[%d]: WARNING: creating symtab for memory image at " 
                    "addr %p, createMappedFile() failed\n", FILE__, __LINE__, 
                    (void*)mem_image);
      err = true;
      return;
   }

   obj_private = new Object(mf, defensive_bin, 
                            symtab_log_perror, true, this);
   if (obj_private->hasError()) {
     err = true;
     return;
   }

   if (!extractInfo(obj_private))
   {
      create_printf("%s[%d]: WARNING: creating symtab for memory image at addr" 
                    "%p, extractInfo() failed\n", FILE__, __LINE__, (void*)mem_image);
      err = true;
   }

   member_name_ = mf->filename();

   defaultNamespacePrefix = "";
}

bool sort_reg_by_addr(const Region* a, const Region* b)
{
  if (a->getMemOffset() == b->getMemOffset())
    return a->getMemSize() < b->getMemSize();
  return a->getMemOffset() < b->getMemOffset();
}

extern void print_symbols( std::vector< Symbol *>& allsymbols );
extern void print_symbol_map( dyn_hash_map< std::string, std::vector< Symbol *> > *symbols);

static bool ExceptionBlockCmp(ExceptionBlock *a, ExceptionBlock *b) {
    return a->catchStart() < b->catchStart();
}

bool Symtab::extractInfo(Object *linkedFile)
{
#if defined(TIMED_PARSE)
    struct timeval starttime;
    gettimeofday(&starttime, NULL);
#endif

    /* FIXME 
     *
     * Some ELF .o's don't have contiguous code and data Regions so these data
     * members are imprecise. These members should probably be deprecated in
     * favor of the getCodeRegions and getDataRegions functions.
     */
#if defined(os_windows)
	preferedBase_ = linkedFile->getPreferedBase();
#else
	preferedBase_ = 0;
#endif
    imageOffset_ = linkedFile->code_off();
    dataOffset_ = linkedFile->data_off();

#if defined(os_windows)
	preferedBase_ = linkedFile->getPreferedBase();
#else
	preferedBase_ = 0;
#endif

    imageLen_ = linkedFile->code_len();
    dataLen_ = linkedFile->data_len();
    
    if (0 == imageLen_ || 0 == linkedFile->code_ptr()) 
    {
       if (0 == linkedFile->code_ptr()) {
          linkedFile->code_ptr_ = (char *) linkedFile->code_off();
       }
       else 
       {
           if( object_type_ != obj_RelocatableFile ||
               linkedFile->code_ptr() == 0)
           {
               setSymtabError(Obj_Parsing);
               return false;
           }
       }
   }
	
  //  if (!imageLen_ || !linkedFile->code_ptr()) {
  //      serr = Obj_Parsing; 
  //      return false; 
   // }

    no_of_sections = linkedFile->no_of_sections();
    newSectionInsertPoint = no_of_sections;
    no_of_symbols = linkedFile->no_of_symbols();
    
    isStaticBinary_ = linkedFile->isStaticBinary();

    hasRel_ = false;
    hasRela_ = false;
    hasReldyn_ = false;
    hasReladyn_ = false;
    hasRelplt_ = false;
    hasRelaplt_ = false;
    regions_ = linkedFile->getAllRegions();

    for (unsigned index=0;index<regions_.size();index++)
      {
      regions_[index]->setSymtab(this);

        if ( regions_[index]->isLoadable() ) 
        {
           if (     (regions_[index]->getRegionPermissions() == Region::RP_RX) 
                 || (isDefensiveBinary_ && 
                     regions_[index]->getRegionPermissions() == Region::RP_RW)
                 || (regions_[index]->getRegionPermissions() == Region::RP_RWX)) 
           {
              codeRegions_.push_back(regions_[index]);
           }
           else 
           {
              dataRegions_.push_back(regions_[index]);
           }
        }

        regionsByEntryAddr[regions_[index]->getMemOffset()] = regions_[index];

        if (regions_[index]->getRegionType() == Region::RT_REL) 
        {
            hasRel_ = true;
        }

        if (regions_[index]->getRegionType() == Region::RT_RELA) 
        {
            hasRela_ = true;
        }

#if defined(os_linux) || defined(os_freebsd)
        hasReldyn_ = linkedFile->hasReldyn();
	hasReladyn_ = linkedFile->hasReladyn();
        hasRelplt_ = linkedFile->hasRelplt();
        hasRelaplt_ = linkedFile->hasRelaplt();
#endif	

    }
    // sort regions_ & codeRegions_ vectors

    std::sort(codeRegions_.begin(), codeRegions_.end(), sort_reg_by_addr);
    std::sort(dataRegions_.begin(), dataRegions_.end(), sort_reg_by_addr);
    std::sort(regions_.begin(), regions_.end(), sort_reg_by_addr);

    /* insert error check here. check if parsed */
    address_width_ = linkedFile->getAddressWidth();
    is_a_out = linkedFile->is_aout();

    if (linkedFile->interpreter_name())
       interpreter_name_ = std::string(linkedFile->interpreter_name());

    entry_address_ = linkedFile->getEntryAddress();
    base_address_ = linkedFile->getBaseAddress();
    load_address_ = linkedFile->getLoadAddress();
    object_type_  = linkedFile->objType();
    is_eel_ = linkedFile->isEEL();
    linkedFile->getSegments(segments_);

    // define all of the functions
    //statusLine("winnowing functions");

    // a vector to hold all created symbols until they are properly classified
    std::vector<Symbol *> raw_syms;

#ifdef BINEDIT_DEBUG
    printf("== from linkedFile...\n");
    print_symbol_map(linkedFile->getAllSymbols());
#endif

    if (!extractSymbolsFromFile(linkedFile, raw_syms)) 
    {
        setSymtabError(Syms_To_Functions);
        return false;
    }

    if (!fixSymModules(raw_syms)) 
    {
        setSymtabError(Syms_To_Functions);
        return false;
    }

    // wait until all modules are defined before applying languages to
    // them we want to do it this way so that module information comes
    // from the function symbols, first and foremost, to avoid any
    // internal module-function mismatching.
            
    // get Information on the language each modules is written in
    // (prior to making modules)

    dyn_hash_map<std::string, supportedLanguages> mod_langs;
    linkedFile->getModuleLanguageInfo(&mod_langs);
    setModuleLanguages(&mod_langs);
	
    if (!createIndices(raw_syms, false))
    {
        setSymtabError(Syms_To_Functions);
        return false;
    }


    if (!createAggregates()) 
    {
        setSymtabError(Syms_To_Functions);
        return false;
    }
	
    // Once languages are assigned, we can build demangled names (in
    // the wider sense of demangling which includes stripping _'s from
    // fortran names -- this is why language information must be
    // determined before this step).
    
    // Also identifies aliases (multiple names with equal addresses)
#if !defined(os_windows)
    linkedFile->getDependencies(deps_);
#endif

    
    //addSymtabVariables();
    linkedFile->getAllExceptions(excpBlocks);
    sort(excpBlocks.begin(), excpBlocks.end(), ExceptionBlockCmp);

    vector<relocationEntry >fbt;
    linkedFile->get_func_binding_table(fbt);
    for(unsigned i=0; i<fbt.size();i++)
        relocation_table_.push_back(fbt[i]);
    return true;
}

// Address must be in code or data range since some code may end up
// in the data segment
bool Symtab::isValidOffset(const Offset where) const
{
   return isCode(where) || isData(where);
}

/* Performs a binary search on the codeRegions_ vector, which must
 * be kept in sorted order
 */
bool Symtab::isCode(const Offset where)  const
{
   if (!codeRegions_.size()) 
   {
      create_printf("%s[%d] No code regions in %s \n",
                    __FILE__, __LINE__, mf->filename().c_str());
      return false;
   }

   // search for "where" in codeRegions_ (code regions must not overlap)
   int first = 0; 
   int last = codeRegions_.size() - 1;

   while (last >= first) 
   {
      Region *curreg = codeRegions_[(first + last) / 2];
      if (where >= curreg->getMemOffset()
            && where < (curreg->getMemOffset()
               + curreg->getMemSize())) 
      {
         if (curreg->getRegionType() == Region::RT_BSS)
            return false;
         return true;
      }
      else if (where < curreg->getMemOffset()) 
      {
         last = ((first + last) / 2) - 1;
      }
      else if (where >= (curreg->getMemOffset() + curreg->getMemSize()))
      {
         first = ((first + last) / 2) + 1;
      }
      else 
      {  // "where" is in the range: 
         // [memOffset + diskSize , memOffset + memSize)
         // meaning that it's in an uninitialized data region 
         return false;
      }
   }

   return false;
}

/* Performs a binary search on the dataRegions_ vector, which must
 * be kept in sorted order */
bool Symtab::isData(const Offset where)  const
{
   if (!dataRegions_.size()) 
   {
      create_printf("%s[%d] No data regions in %s \n",
                    __FILE__,__LINE__,mf->filename().c_str());
      return false;
   }

   int first = 0; 
   int last = dataRegions_.size() - 1;

   while (last >= first) 
   {
      Region *curreg = dataRegions_[(first + last) / 2];

      if (     (where >= curreg->getMemOffset())
            && (where < (curreg->getMemOffset() + curreg->getMemSize())))
      {
         return true;
      }
      else if (where < curreg->getMemOffset()) 
      {
         last = ((first + last) / 2) - 1;
      }
      else 
      {
         first = ((first + last) / 2) + 1;
      }
   }

   return false;
}

SYMTAB_EXPORT bool Symtab::getFuncBindingTable(std::vector<relocationEntry> &fbt) const
{
   fbt = relocation_table_;
   return true;
}

SYMTAB_EXPORT bool Symtab::findPltEntryByTarget(const Address target_address, relocationEntry &result) const
{
    /**
     * Object files and static binaries will not have a function binding table
     * because the function binding table holds relocations used by the dynamic
     * linker
     */
    if(relocation_table_.empty() && !isStaticBinary() &&
       getObjectType() != obj_RelocatableFile)
    {
        fprintf(stderr, "%s[%d]:  WARN:  zero func bindings\n", FILE__, __LINE__);
    }

    auto it = std::find_if(relocation_table_.cbegin(), relocation_table_.cend(),
                           [=](const relocationEntry& entry) {
                               return entry.target_addr() == target_address;
                           });
    if(it == relocation_table_.cend())
        return false;

    result = *it;
    return true;
}

SYMTAB_EXPORT bool Symtab::updateFuncBindingTable(Offset stub_addr, Offset plt_addr)
{
    int stub_idx = -1, plt_idx = -1;

    for (unsigned i = 0; i < relocation_table_.size(); ++i) {
        if (stub_addr == relocation_table_[i].target_addr())
            stub_idx = i;
        if (plt_addr  == relocation_table_[i].target_addr())
            plt_idx = i;
        if (stub_idx >= 0 && plt_idx >= 0)
            break;
    }
    if (stub_idx >= 0 && plt_idx >= 0) {
        relocation_table_[stub_idx] = relocation_table_[plt_idx];
        relocation_table_[stub_idx].setTargetAddr(stub_addr);
        return true;
    }
    return false;
}

SYMTAB_EXPORT std::vector<std::string> &Symtab::getDependencies(){
    return deps_;
}

SYMTAB_EXPORT Archive *Symtab::getParentArchive() const {
    return parentArchive_;
}

Symtab::~Symtab()
{
   // Doesn't do anything yet, moved here so we don't mess with symtab.h
   // Only called if we fail to create a process.
   // Or delete the a.out...


   for (unsigned i = 0; i < regions_.size(); i++) 
   {
      delete regions_[i];
   }

   regions_.clear();
   codeRegions_.clear();
   dataRegions_.clear();
   regionsByEntryAddr.clear();

   std::vector<Region *> *user_regions = NULL;
   getAnnotation(user_regions, UserRegionsAnno);

   if (user_regions)
   {
      for (unsigned i = 0; i < user_regions->size(); ++i) 
         delete (*user_regions)[i];
      user_regions->clear();
   }

   // Symbols are copied from linkedFile, and NOT deleted
   impl->everyDefinedSymbol.clear();
   impl->undefDynSyms.clear();


   for (unsigned i = 0; i < everyFunction.size(); i++) 
   {
      delete everyFunction[i];
   }

   everyFunction.clear();
   impl->funcsByOffset.clear();

   for (unsigned i = 0; i < everyVariable.size(); i++) 
   {
      delete everyVariable[i];
   }

   everyVariable.clear();
   impl->varsByOffset.clear();

    for (auto i = impl->indexed_modules.begin(); i != impl->indexed_modules.end(); ++i)
   {
      delete (*i);
   }
   impl->indexed_modules.clear();

   for (unsigned i=0;i<excpBlocks.size();i++)
      delete excpBlocks[i];

   create_printf("%s[%d]: Symtab::~Symtab removing %p from allSymtabs\n", 
         FILE__, __LINE__, (void*)this);

   deps_.clear();

   for (unsigned i = 0; i < allSymtabs.size(); i++) 
   {
      if (allSymtabs[i] == this)
         allSymtabs.erase(allSymtabs.begin()+i);
   }

   // Make sure to free the underlying Object as it doesn't have a factory
   // open method
   delete obj_private;

   if (mf) MappedFile::closeMappedFile(mf);

}	

bool Symtab::exportXML(string)
{
   return false;
}

bool Symtab::exportBin(string) 
{
   return false;
}

Symtab *Symtab::importBin(std::string)
{
   return NULL;
}

bool Symtab::openFile(Symtab *&obj, void *mem_image, size_t size, 
                      std::string name, def_t def_bin)
{
   bool err = false;
#if defined(TIMED_PARSE)
   struct timeval starttime;
   gettimeofday(&starttime, NULL);
#endif

   obj = new Symtab((unsigned char *) mem_image, size, name, (def_bin == Defensive), err);

#if defined(TIMED_PARSE)
    struct timeval endtime;
    gettimeofday(&endtime, NULL);
    unsigned long lstarttime = starttime.tv_sec * 1000 * 1000 + starttime.tv_usec;
    unsigned long lendtime = endtime.tv_sec * 1000 * 1000 + endtime.tv_usec;
    unsigned long difftime = lendtime - lstarttime;
    double dursecs = difftime/(1000 );
    cout << __FILE__ << ":" << __LINE__ <<": openFile "<< filename<< " took "<<dursecs <<" msecs" << endl;
#endif
    if(!err)
    {
       allSymtabs.push_back(obj);
    }
    else
    {
        delete obj;
       obj = NULL;
    }
    // returns true on success (not an error)
    return !err;
}

bool Symtab::closeSymtab(Symtab *st)
{
	bool found = false;
	if (!st) return false;

    --(st->_ref_cnt);

	std::vector<Symtab *>::reverse_iterator iter;
	for (iter = allSymtabs.rbegin(); iter != allSymtabs.rend() ; iter++)
	{
		if (*iter == st)
		{
            found = true;
			if(0 == st->_ref_cnt) {
			    allSymtabs.erase(iter.base() -1);
				break;
			}
		}
	}
    if(0 == st->_ref_cnt)
	    delete(st);
	return found;
}

Symtab *Symtab::findOpenSymtab(std::string filename)
{
   unsigned numSymtabs = allSymtabs.size();
	for (unsigned u=0; u<numSymtabs; u++) 
	{
		assert(allSymtabs[u]);
		if (filename == allSymtabs[u]->file() && 
          allSymtabs[u]->mf->canBeShared()) 
		{
            allSymtabs[u]->_ref_cnt++;
			// return it
			return allSymtabs[u];
		}
	}   
	return NULL;
}

bool Symtab::openFile(Symtab *&obj, std::string filename, def_t def_binary)
{
   bool err = false;
#if defined(TIMED_PARSE)
   struct timeval starttime;
   gettimeofday(&starttime, NULL);
#endif

   if ( filename.find("/proc") == std::string::npos)
   {
	   obj = findOpenSymtab(filename);
	   if (obj)
	   {
		   return true;
   }
   }

   obj = new Symtab(filename, (def_binary == Defensive), err);

#if defined(TIMED_PARSE)
   struct timeval endtime;
   gettimeofday(&endtime, NULL);
   unsigned long lstarttime = starttime.tv_sec * 1000 * 1000 + starttime.tv_usec;
   unsigned long lendtime = endtime.tv_sec * 1000 * 1000 + endtime.tv_usec;
   unsigned long difftime = lendtime - lstarttime;
   double dursecs = difftime/(1000 );
   cout << __FILE__ << ":" << __LINE__ <<": openFile "<< filename<< " took "<<dursecs <<" msecs" << endl;
#endif

   if (!err)
   {
      if (filename.find("/proc") == std::string::npos)
         allSymtabs.push_back(obj);
   }
   else
   {
       create_printf("%s[%d]: WARNING: failed to open symtab for %s\n", 
		     FILE__, __LINE__, filename.c_str());
       delete obj;
       obj = NULL;
   }

   // returns true on success (not an error)
   return !err;
}

bool Symtab::addRegion(Offset vaddr, void *data, unsigned int dataSize, std::string name, 
        Region::RegionType rType_, bool loadable, unsigned long memAlign, bool tls)
{
   Region *sec;
   unsigned i;
   if (loadable)
   {
      sec = new Region(newSectionInsertPoint, name, vaddr, dataSize, vaddr, 
            dataSize, (char *)data, Region::RP_R, rType_, true, tls, memAlign);
      sec->setSymtab(this);

      regions_.insert(regions_.begin()+newSectionInsertPoint, sec);

      for (i = newSectionInsertPoint+1; i < regions_.size(); i++)
      {
         regions_[i]->setRegionNumber(regions_[i]->getRegionNumber() + 1);
      }

      if (    (sec->getRegionType() == Region::RT_TEXT) 
            || (sec->getRegionType() == Region::RT_TEXTDATA))
      {
         codeRegions_.push_back(sec);
         std::sort(codeRegions_.begin(), codeRegions_.end(), sort_reg_by_addr);
      }

      if (    (sec->getRegionType() == Region::RT_DATA) 
            || (sec->getRegionType() == Region::RT_TEXTDATA))
      {
         dataRegions_.push_back(sec);
         std::sort(dataRegions_.begin(), dataRegions_.end(), sort_reg_by_addr);
      }
   }
   else
   {
      sec = new Region(regions_.size()+1, name, vaddr, dataSize, 0, 0, 
            (char *)data, Region::RP_R, rType_, loadable, tls, memAlign);
      sec->setSymtab(this);
      regions_.push_back(sec);
   }

   addUserRegion(sec);
   std::sort(regions_.begin(), regions_.end(), sort_reg_by_addr);
   return true;
}

bool Symtab::addUserRegion(Region *reg)
{
   std::vector<Region *> *user_regions = NULL;

   if (!getAnnotation(user_regions, UserRegionsAnno))
   {
      user_regions = new std::vector<Region *>();
      if (!addAnnotation(user_regions, UserRegionsAnno))
      {
         create_printf("%s[%d]:  failed to addAnnotation here\n", FILE__, __LINE__);
         return false;
      }
   }

   if (!user_regions)
   {
      create_printf("%s[%d]:  failed to addAnnotation here\n", FILE__, __LINE__);
      return false;
   }

   user_regions->push_back(reg);

   return true;
}

bool Symtab::addUserType(Type *t)
{
   std::vector<Type *> *user_types = NULL;

   if (!getAnnotation(user_types, UserTypesAnno))
   {
      user_types = new std::vector<Type *>();
      if (!addAnnotation(user_types, UserTypesAnno))
      {
         create_printf("%s[%d]:  failed to addAnnotation here\n", FILE__, __LINE__);
         return false;
      }
   }
   if (!user_types)
   {
      create_printf("%s[%d]:  failed to addAnnotation here\n", FILE__, __LINE__);
      return false;
   }

   user_types->push_back(t);

   return true;
}

bool Symtab::addRegion(Region *sec)
{
  regions_.push_back(sec);
  sec->setSymtab(this);
  std::sort(regions_.begin(), regions_.end(), sort_reg_by_addr);
  addUserRegion(sec);
   return true;
}

void Symtab::parseLineInformation()
{
   Object *linkedFile = getObject();
   if (!linkedFile)
   {
     return;
   }
    linkedFile->parseFileLineInfo();
}

SYMTAB_EXPORT bool Symtab::getAddressRanges(std::vector<AddressRange > &ranges,
                                            std::string lineSource, unsigned int lineNo)
{
   unsigned int originalSize = ranges.size();
   parseLineInformation();
   
   /* Iteratate over the modules, looking for ranges in each. */
    for (auto i = impl->indexed_modules.begin(); i != impl->indexed_modules.end(); ++i)
   {
       StringTablePtr s = (*i)->getStrings();
       boost::unique_lock<dyn_mutex> l(s->lock);
       // Only check modules that have this filename present
       if(s->get<1>().find(lineSource) == s->get<1>().end()) {
           continue;
       }
       LineInformation *lineInformation = (*i)->parseLineInformation();
       if (lineInformation) {
           lineInformation->getAddressRanges( lineSource.c_str(), lineNo, ranges );
       }
   } /* end iteration over modules */

   if ( ranges.size() != originalSize )
      return true;

   return false;
}

SYMTAB_EXPORT bool Symtab::getSourceLines(std::vector<Statement::Ptr> &lines, Offset addressInRange)
{
   unsigned int originalSize = lines.size();
    std::set<Module*> mods_for_offset;
    findModuleByOffset(mods_for_offset, addressInRange);
    for(auto i = mods_for_offset.begin();
            i != mods_for_offset.end();
            ++i)
    {
        (*i)->getSourceLines(lines, addressInRange);
    }

   if ( lines.size() != originalSize )
      return true;

   return false;

}

SYMTAB_EXPORT bool Symtab::getSourceLines(std::vector<LineNoTuple> &lines, Offset addressInRange)
{
    std::vector<Statement::Ptr> tmp;
    getSourceLines(tmp, addressInRange);
    if(tmp.empty()) return false;
    for(auto i = tmp.begin(); i != tmp.end(); ++i)
    {
        lines.push_back(**i);
    }
    return true;
}

SYMTAB_EXPORT bool Symtab::addLine(std::string lineSource, unsigned int lineNo,
      unsigned int lineOffset, Offset lowInclAddr,
      Offset highExclAddr)
{
   Module *mod;

   if (!findModuleByName(mod, lineSource))
   {
      std::string fileNm = extract_pathname_tail(lineSource);

      if (!findModuleByName(mod, fileNm))
      {
         if (!findModuleByName(mod, mf->filename()))
            return false;
      }    
   }

   LineInformation *lineInfo = mod->getLineInformation();

   if (!lineInfo)
      return false;

   return (lineInfo->addLine(lineSource.c_str(), lineNo, lineOffset, 
            lowInclAddr, highExclAddr));
}

SYMTAB_EXPORT bool Symtab::addAddressRange( Offset lowInclusiveAddr, Offset highExclusiveAddr,
      std::string lineSource, unsigned int lineNo,
      unsigned int lineOffset)
{
   Module *mod;

   if (!findModuleByName(mod, lineSource))
   {
      std::string fileNm = extract_pathname_tail(lineSource);

      if (!findModuleByName(mod, fileNm))
         return false;
   }

   LineInformation *lineInfo = mod->getLineInformation();

   if (!lineInfo)
      return false;

   return (lineInfo->addAddressRange(lowInclusiveAddr, highExclusiveAddr, 
            lineSource.c_str(), lineNo, lineOffset));
}

void Symtab::setTruncateLinePaths(bool value)
{
   getObject()->setTruncateLinePaths(value);
}

bool Symtab::getTruncateLinePaths()
{
   return getObject()->getTruncateLinePaths();
}

void Symtab::parseTypes()
{
   Object *linkedFile = getObject();
	if (!linkedFile)
	{
		return;
	}
    linkedFile->parseTypeInfo();

    for (auto i = impl->indexed_modules.begin(); i != impl->indexed_modules.end(); ++i)
   {
       (*i)->setModuleTypes(typeCollection::getModTypeCollection((*i)));
       for(auto *m : (*i)->finalizeRanges()) {
	   impl->mod_lookup_.insert(m);
       }
   }

   //  optionally we might want to clear the static data struct in typeCollection
   //  here....  the parsing is over, and we have added all typeCollections as
   //  annotations proper.

   typeCollection::fileToTypesMap.clear();

}

bool Symtab::addType(Type *type)
{
  bool result = addUserType(type);
  if (!result)
    return false;

  return true;
}

SYMTAB_EXPORT void Symtab::getAllstdTypes(vector<boost::shared_ptr<Type>>& v)
{
   return stdTypes()->getAllTypes(v); 	
}

SYMTAB_EXPORT void Symtab::getAllbuiltInTypes(vector<boost::shared_ptr<Type>>& v)
{
   return builtInTypes()->getAllBuiltInTypes(v);
}

SYMTAB_EXPORT bool Symtab::findType(boost::shared_ptr<Type> &type, std::string name)
{
   parseTypesNow();

   if (impl->indexed_modules.empty())
      return false;

   for (auto i = impl->indexed_modules.begin(); i != impl->indexed_modules.end(); ++i)
   {
	   typeCollection *tc = (*i)->getModuleTypes();
	   if (!tc) continue;
	   type = tc->findType(name, Type::share);
	   if (type) return true;
   }

   if (type == NULL)
      return false;

   return true;	
}

SYMTAB_EXPORT boost::shared_ptr<Type> Symtab::findType(unsigned type_id, Type::do_share_t)
{
	boost::shared_ptr<Type> t;
   parseTypesNow();

   if (impl->indexed_modules.empty())
   {
      return NULL;
   }

   for (auto i = impl->indexed_modules.begin(); i != impl->indexed_modules.end(); ++i)
   {
	   typeCollection *tc = (*i)->getModuleTypes();
	   if (!tc) continue;
	   t = tc->findType(type_id, Type::share);
	   if (t)  break;
   }

   if (t == NULL)
   {
	   if (builtInTypes())
	   {
		   t = builtInTypes()->findBuiltInType(type_id, Type::share);
		   if (t) return t;
	   }

	   if (stdTypes())
	   {
		   t = stdTypes()->findType(type_id, Type::share);
		   if (t) return t;
	   }

	   return NULL;
   }

   return t;	
}

SYMTAB_EXPORT bool Symtab::findVariableType(boost::shared_ptr<Type>& type, std::string name)
{
   parseTypesNow();
    type = NULL;
   for (auto i = impl->indexed_modules.begin(); i != impl->indexed_modules.end(); ++i)
   {
	   typeCollection *tc = (*i)->getModuleTypes();
	   if (!tc) continue;
	   type = tc->findVariableType(name, Type::share);
	   if (type) break;
   }

   if (type == NULL)
      return false;

   return true;	
}

SYMTAB_EXPORT bool Symtab::findLocalVariable(std::vector<localVar *>&vars, std::string name)
{
   parseTypesNow();
   unsigned origSize = vars.size();

   for (unsigned i = 0; i < everyFunction.size(); i++)
   {
      everyFunction[i]->findLocalVariable(vars, name);
   }

   if (vars.size()>origSize)
      return true;

   return false;	
}

SYMTAB_EXPORT bool Symtab::hasRel() const
{
   return hasRel_;
}

SYMTAB_EXPORT bool Symtab::hasRela() const
{
   return hasRela_;
}

SYMTAB_EXPORT bool Symtab::hasReldyn() const
{
   return hasReldyn_;
}

SYMTAB_EXPORT bool Symtab::hasReladyn() const
{
   return hasReladyn_;
}

SYMTAB_EXPORT bool Symtab::hasRelplt() const
{
   return hasRelplt_;
}

SYMTAB_EXPORT bool Symtab::hasRelaplt() const
{
   return hasRelaplt_;
}

SYMTAB_EXPORT bool Symtab::isStaticBinary() const
{
   return isStaticBinary_;
}

bool Symtab::setDefaultNamespacePrefix(string &str)
{
   defaultNamespacePrefix = str;
   return true;
}

SYMTAB_EXPORT bool Symtab::emitSymbols(Object *linkedFile,std::string filename, unsigned flag)
{
    // Start with all the defined symbols
    std::set<Symbol* > allSyms;
    allSyms.insert(impl->everyDefinedSymbol.begin(), impl->everyDefinedSymbol.end());

    // Add the undefined dynamic symbols

    allSyms.insert(impl->undefDynSyms.begin(), impl->undefDynSyms.end());

    // Write the new file
    return linkedFile->emitDriver(filename, allSyms, flag);
}

SYMTAB_EXPORT bool Symtab::emit(std::string filename, unsigned flag)
{
	Object *obj = getObject();
	if (!obj)
	{
		return false;
	}
   obj->mf->setSharing(false);
   return emitSymbols(obj, filename, flag);
}

SYMTAB_EXPORT void Symtab::addDynLibSubstitution(std::string oldName, std::string newName)
{
   dynLibSubs[oldName] = newName;
}

SYMTAB_EXPORT std::string Symtab::getDynLibSubstitution(std::string name)
{
#ifdef BINEDIT_DEBUG
   map<std::string, std::string>::iterator iter = dynLibSubs.begin();

   printf ("substitutions for %s:\n", mf->filename().c_str());

   while (iter != dynLibSubs.end()) 
   {
      printf("  \"%s\" => \"%s\"\n", iter->first.c_str(), iter->second.c_str());
      iter++;
   }
#endif

   map<std::string, std::string>::iterator loc = dynLibSubs.find(name);

   if (loc == dynLibSubs.end())
      return name;
   else
      return loc->second;
}

SYMTAB_EXPORT bool Symtab::getSegments(vector<Segment> &segs) const
{
   segs = segments_;

   if (!segments_.size()) 
      return false;

   return true;
}

SYMTAB_EXPORT bool Symtab::getMappedRegions(std::vector<Region *> &mappedRegs) const
{
   unsigned origSize = mappedRegs.size();

   for (unsigned i = 0; i < regions_.size(); i++)
   {
      if (regions_[i]->isLoadable())
         mappedRegs.push_back(regions_[i]);
   }

   if (mappedRegs.size() > origSize)
      return true;

   return false;
}

SYMTAB_EXPORT bool Symtab::fixup_RegionAddr(const char* name, Offset memOffset, long memSize)
{
    Region *sec;

    if (!findRegion(sec, name)) {
        return false;
    }

    vector<relocationEntry> relocs;
    Object *obj = getObject();

    // Fix relocation table with correct memory address
    if (obj) {
        obj->get_func_binding_table(relocs);

        for (unsigned i=0; i < relocs.size(); i++) {
            Offset value = relocs[i].rel_addr();
            relocs[i].setRelAddr(memOffset + value);
        }
    }
    relocation_table_ = relocs;

    vector<relocationEntry> &relref = sec->getRelocations();
    for (unsigned i=0; i < relref.size(); i++) {
        Offset value = relref[i].rel_addr();
        relref[i].setRelAddr(memOffset + value);
    }

#if defined(_MSC_VER)
    regionsByEntryAddr.erase(sec->getMemOffset());
#endif

    sec->setMemOffset(memOffset);
    sec->setMemSize(memSize);

#if defined(_MSC_VER)
    regionsByEntryAddr[sec->getMemOffset()] = sec;
#endif

    std::sort(codeRegions_.begin(), codeRegions_.end(), sort_reg_by_addr);
    std::sort(dataRegions_.begin(), dataRegions_.end(), sort_reg_by_addr);
    std::sort(regions_.begin(), regions_.end(), sort_reg_by_addr);
    return true;
}

SYMTAB_EXPORT bool Symtab::updateRegion(const char* name, void *buffer, unsigned size)
{
   Region *sec;

   if (!findRegion(sec, name))
      return false;

   sec->setPtrToRawData(buffer, size);

   return true;
}

SYMTAB_EXPORT bool Symtab::updateCode(void *buffer, unsigned size)
{
  return updateRegion(".text", buffer, size);
}

SYMTAB_EXPORT bool Symtab::updateData(void *buffer, unsigned size)
{
  return updateRegion(".data", buffer, size);
}

SYMTAB_EXPORT Offset Symtab::getFreeOffset(unsigned size) 
{
   // Look through sections until we find a gap with
   // sufficient space.
   Offset highWaterMark = 0;
   Offset secoffset = 0;
   Offset prevSecoffset = 0;
   Object *linkedFile = getObject();
   if (!linkedFile)
     {
       return 0;
     }
   
   for (unsigned i = 0; i < regions_.size(); i++) 
   {
      Offset end = regions_[i]->getMemOffset() + regions_[i]->getMemSize();
      if (regions_[i]->getMemOffset() == 0) 
         continue;

      prevSecoffset = secoffset;

      unsigned region_offset = (unsigned)((char *)(regions_[i]->getPtrToRawData())
                                          - linkedFile->mem_image());

      if (region_offset < (unsigned)prevSecoffset)
      {
         secoffset += regions_[i]->getMemSize();
      }
      else 
      {
         secoffset = (char *)(regions_[i]->getPtrToRawData()) - linkedFile->mem_image();
         secoffset += regions_[i]->getMemSize();
      }

      if (end > highWaterMark) 
      {
         newSectionInsertPoint = i+1;
         highWaterMark = end;
      }

      if (     (i < (regions_.size()-2)) 
               && ((end + size) < regions_[i+1]->getMemOffset())) 
      {
         newSectionInsertPoint = i+1;
         highWaterMark = end;
         break;
      }
   }

   //   return highWaterMark;
#if defined (os_windows)
	Object *obj = getObject();
	if (!obj)
	{
		return 0;
	}
	unsigned pgSize = obj->getSecAlign();
	//printf("pgSize:0x%x\n", pgSize);
	Offset newaddr = highWaterMark  - (highWaterMark & (pgSize-1));
	while(newaddr < highWaterMark)
      newaddr += pgSize;
	//printf("getfreeoffset:%lu\n", newaddr);
	return newaddr;

#else
	unsigned pgSize = P_getpagesize();

#if defined(os_linux)
	Object *obj = getObject();
	if (!obj)
	{
		return 0;
	}
#endif	
	Offset newaddr = highWaterMark  - (highWaterMark & (pgSize-1));
	if(newaddr < highWaterMark)
		newaddr += pgSize;
   return newaddr;
#endif	
}

SYMTAB_EXPORT ObjectType Symtab::getObjectType() const 
{
   return object_type_;
}

SYMTAB_EXPORT Dyninst::Architecture Symtab::getArchitecture() const
{
   return getObject()->getArch();
}

SYMTAB_EXPORT char *Symtab::mem_image() const 
{
   return (char *)mf->base_addr();
}

SYMTAB_EXPORT std::string Symtab::file() const 
{
   assert(mf);
   return mf->filename();
}

SYMTAB_EXPORT std::string Symtab::name() const 
{
  return extract_pathname_tail(mf->filename());
}

SYMTAB_EXPORT std::string Symtab::memberName() const 
{
    return member_name_;
}

SYMTAB_EXPORT unsigned Symtab::getNumberOfRegions() const 
{
   return no_of_sections; 
}

SYMTAB_EXPORT unsigned Symtab::getNumberOfSymbols() const 
{
   return no_of_symbols; 
}


SYMTAB_EXPORT LookupInterface::LookupInterface() 
{
}

SYMTAB_EXPORT LookupInterface::~LookupInterface()
{
}


SYMTAB_EXPORT ExceptionBlock::ExceptionBlock(Offset tStart, 
      unsigned tSize, 
      Offset cStart) 
: tryStart_(tStart), trySize_(tSize), catchStart_(cStart), hasTry_(true),
  tryStart_ptr(0), tryEnd_ptr(0), catchStart_ptr(0), fdeStart_ptr(0), fdeEnd_ptr(0)
{
}

   SYMTAB_EXPORT ExceptionBlock::ExceptionBlock(Offset cStart) 
: tryStart_(0), trySize_(0), catchStart_(cStart), hasTry_(false),
  tryStart_ptr(0), tryEnd_ptr(0), catchStart_ptr(0), fdeStart_ptr(0), fdeEnd_ptr(0)
{
}

SYMTAB_EXPORT bool ExceptionBlock::hasTry() const
{ 
   return hasTry_; 
}

SYMTAB_EXPORT Offset ExceptionBlock::tryStart() const
{ 
   return tryStart_; 
}

SYMTAB_EXPORT Offset ExceptionBlock::tryEnd() const
{ 
   return tryStart_ + trySize_; 
}

SYMTAB_EXPORT Offset ExceptionBlock::trySize() const
{
   return trySize_; 
}

SYMTAB_EXPORT bool ExceptionBlock::contains(Offset a) const
{ 
   return (a >= tryStart_ && a < tryStart_ + trySize_); 
}

SYMTAB_EXPORT relocationEntry::relocationEntry() :
   target_addr_(0), 
   rel_addr_(0), 
   addend_(0), 
   rtype_(Region::RT_REL), 
   name_(""), 
   dynref_(NULL), 
   relType_(0),
   rel_struct_addr_(0)
{
}   

SYMTAB_EXPORT relocationEntry::relocationEntry(Offset ta, Offset ra, std::string n, 
      Symbol *dynref, unsigned long relType) :
   target_addr_(ta), 
   rel_addr_(ra), 
   addend_(0), 
   rtype_(Region::RT_REL), 
   name_(n), 
   dynref_(dynref), 
   relType_(relType),
   rel_struct_addr_(0)
{
}

SYMTAB_EXPORT relocationEntry::relocationEntry(Offset ta, Offset ra, Offset add, 
      std::string n, Symbol *dynref, unsigned long relType) :
   target_addr_(ta), 
   rel_addr_(ra), 
   addend_(add), 
   rtype_(Region::RT_REL), 
   name_(n), 
   dynref_(dynref), 
   relType_(relType),
   rel_struct_addr_(0)
{
}

SYMTAB_EXPORT relocationEntry::relocationEntry(Offset ra, std::string n, 
      Symbol *dynref, unsigned long relType, Region::RegionType rtype) :
   target_addr_(0), 
   rel_addr_(ra), 
   addend_(0), 
   rtype_(rtype), 
   name_(n), 
   dynref_(dynref), 
   relType_(relType),
   rel_struct_addr_(0)
{
}

SYMTAB_EXPORT relocationEntry::relocationEntry(Offset ta, Offset ra, Offset add,
        std::string n, Symbol *dynref, unsigned long relType,
        Region::RegionType rtype) :
    target_addr_(ta),
    rel_addr_(ra),
    addend_(add),
    rtype_(rtype),
    name_(n),
    dynref_(dynref),
    relType_(relType),
    rel_struct_addr_(0)
{
}

SYMTAB_EXPORT Offset relocationEntry::target_addr() const 
{
    return target_addr_;
}

SYMTAB_EXPORT void relocationEntry::setTargetAddr(const Offset off)
{
    target_addr_ = off;
}

SYMTAB_EXPORT Offset relocationEntry::rel_addr() const 
{
    return rel_addr_;
}

SYMTAB_EXPORT void relocationEntry::setRelAddr(const Offset value)
{
    rel_addr_ = value;
}

SYMTAB_EXPORT const string &relocationEntry::name() const 
{
    return name_;
}

SYMTAB_EXPORT Symbol *relocationEntry::getDynSym() const 
{
    return dynref_;
}

SYMTAB_EXPORT bool relocationEntry::addDynSym(Symbol *dynref) 
{
    dynref_ = dynref;
    return true;
}

SYMTAB_EXPORT Region::RegionType relocationEntry::regionType() const
{
	return rtype_;
}

SYMTAB_EXPORT unsigned long relocationEntry::getRelType() const 
{
    return relType_;
}

SYMTAB_EXPORT Offset relocationEntry::addend() const
{
        return addend_;
}

SYMTAB_EXPORT void relocationEntry::setAddend(const Offset value)
{
        addend_ = value;
}

SYMTAB_EXPORT void relocationEntry::setRegionType(const Region::RegionType value)
{
        rtype_ = value;
}

SYMTAB_EXPORT void relocationEntry::setName(const std::string &newName) {
    name_ = newName;
}

bool relocationEntry::operator==(const relocationEntry &r) const
{
	if (target_addr_ != r.target_addr_) return false;
	if (rel_addr_ != r.rel_addr_) return false;
	if (addend_ != r.addend_) return false;
	if (rtype_ != r.rtype_) return false;
	if (name_ != r.name_) return false;
	if (relType_ != r.relType_) return false;
	if (dynref_ && !r.dynref_) return false;
	if (!dynref_ && r.dynref_) return false;
	if (dynref_)
	{
		if (dynref_->getMangledName() != r.dynref_->getMangledName()) return false;
		if (dynref_->getOffset() != r.dynref_->getOffset()) return false;
	}

	return true;
}

ostream & Dyninst::SymtabAPI::operator<< (ostream &os, const relocationEntry &r) 
{
    if( r.getDynSym() != NULL ) {
        os << "Name: " << setw(20) << ( "'" + r.getDynSym()->getMangledName() + "'" );
    }else{
        os << "Name: " << setw(20) << r.name();
    }
    os << " Offset: " << std::hex << std::setfill('0') << setw(8) << r.rel_addr() 
       << std::dec << std::setfill(' ')
       << " Offset: " << std::hex << std::setfill('0') << setw(8) << r.target_addr() 
       << std::dec << std::setfill(' ')
       << " Addend: " << r.addend()
       << " Region: " << Region::regionType2Str(r.regionType())
       << " Type: " << setw(15) << relocationEntry::relType2Str(r.getRelType())
       << "(" << r.getRelType() << ")";
    if( r.getDynSym() != NULL ) {
        os << " Symbol Offset: " << std::hex << std::setfill('0') << setw(8) << r.getDynSym()->getOffset();
        os << std::dec << std::setfill(' ');
        if( r.getDynSym()->isCommonStorage() ) {
            os << " COM";
        }else if( r.getDynSym()->getRegion() == NULL ) {
            os << " UND";
        }
    }
    return os;
}

const char *Symbol::symbolType2Str(SymbolType t) 
{
   switch (t) 
   {
      CASE_RETURN_STR(ST_UNKNOWN);
      CASE_RETURN_STR(ST_FUNCTION);
      CASE_RETURN_STR(ST_OBJECT);
      CASE_RETURN_STR(ST_MODULE);
      CASE_RETURN_STR(ST_SECTION);
      CASE_RETURN_STR(ST_TLS);
      CASE_RETURN_STR(ST_DELETED);
      CASE_RETURN_STR(ST_NOTYPE);
      CASE_RETURN_STR(ST_INDIRECT);
   };

   return "invalid symbol type";
}

const char *Symbol::symbolLinkage2Str(SymbolLinkage t) 
{
   switch (t) 
   {
      CASE_RETURN_STR(SL_UNKNOWN);
      CASE_RETURN_STR(SL_GLOBAL);
      CASE_RETURN_STR(SL_LOCAL);
      CASE_RETURN_STR(SL_WEAK);
      CASE_RETURN_STR(SL_UNIQUE);
   };

   return "invalid symbol linkage";
}

const char *Symbol::symbolTag2Str(SymbolTag t) 
{
   switch (t) 
   {
      CASE_RETURN_STR(TAG_UNKNOWN);
      CASE_RETURN_STR(TAG_USER);
      CASE_RETURN_STR(TAG_LIBRARY);
      CASE_RETURN_STR(TAG_INTERNAL);
   };

   return "invalid symbol tag";
}

const char *Symbol::symbolVisibility2Str(SymbolVisibility t) 
{
   switch(t) {
      CASE_RETURN_STR(SV_UNKNOWN);
      CASE_RETURN_STR(SV_DEFAULT);
      CASE_RETURN_STR(SV_INTERNAL);
      CASE_RETURN_STR(SV_HIDDEN);
      CASE_RETURN_STR(SV_PROTECTED);
   }
   return "invalid symbol visibility";
}

bool Symtab::hasStackwalkDebugInfo()
{

	Object *obj = getObject();
	if (!obj)
	{
		return false;
	}
   return obj->hasFrameDebugInfo();
}

bool Symtab::getRegValueAtFrame(Address pc, 
                                Dyninst::MachRegister reg, 
                                Dyninst::MachRegisterVal &reg_result,
                                MemRegReader *reader)
{
	Object *obj = getObject();
	if (!obj)
	{
		return false;
	}
   return obj->getRegValueAtFrame(pc, reg, reg_result, reader);
}

Object *Symtab::getObject()
{
   return obj_private;
}

const Object *Symtab::getObject() const
{
    return obj_private;
}

void Symtab::parseTypesNow()
{
   std::call_once(this->impl->types_parsed, [this](){ this->parseTypes(); });
}

SYMTAB_EXPORT Offset Symtab::getElfDynamicOffset()
{
#if defined(os_linux) || defined(os_freebsd)
	Object *obj = getObject();
	if (!obj)
	{
		return 0;
	}
   return obj->getDynamicAddr();
#else
   return 0;
#endif
}

SYMTAB_EXPORT bool Symtab::removeLibraryDependency(std::string lib)
{
#if defined(os_windows)
   return false;
#else
   Object *obj = getObject();
	if (!obj) {
		return false;
	}
   return obj->removePrereqLibrary(lib);
#endif
}
   
SYMTAB_EXPORT bool Symtab::addLibraryPrereq(std::string name)
{
   Object *obj = getObject();
	if (!obj)
	{
		return false;
	}
   // remove forward slashes and back slashes
   size_t size = name.find_last_of("/");
   size_t lastBS = name.find_last_of("\\");
   if (lastBS > size) {
      size = lastBS;
   }

   string filename = name.substr(size+1);

#if ! defined(os_windows) 
   obj->insertPrereqLibrary(filename);
#else 
   // must add a symbol for an exported function belonging to the library 
   // to get the Windows loader to load the library

   Symtab *symtab = Symtab::findOpenSymtab(name);
   if (!symtab) {
      if (!Symtab::openFile(symtab, name)) {
         return false;
      }
   }
   
   // find an exported function
   vector<Symbol*> funcs;
   symtab->getAllSymbolsByType(funcs, Symbol::ST_FUNCTION);
   vector<Symbol*>::iterator fit = funcs.begin(); 
   for (; fit != funcs.end() && !(*fit)->isInDynSymtab(); fit++);
   if (fit == funcs.end()) {
      return false;
   }
   
   string funcName = string((*fit)->getPrettyName());
   if (funcName.empty()) {
      funcName = string((*fit)->getMangledName());
      if (funcName.empty()) {
         assert(0);
         return false;
      }
   }
   symtab->getObject()->addReference((*fit)->getOffset(), 
                                     name, 
                                     funcName);
   obj->addReference((*fit)->getOffset(), filename, funcName);
#endif
   return true;
}

SYMTAB_EXPORT bool Symtab::addSysVDynamic(long name, long value)
{
#if defined(os_linux) || defined(os_freebsd)
	Object *obj = getObject();
	if (!obj)
	{
		return false;
	}
  obj->insertDynamicEntry(name, value);
   return true;
#else
   return false;
#endif
}

SYMTAB_EXPORT bool Symtab::addExternalSymbolReference(Symbol *externalSym, Region *localRegion,
        relocationEntry localRel)
{
    // Adjust this to the correct value
    localRel.setRegionType(getObject()->getRelType());

    // Create placeholder Symbol for external Symbol reference
    // Bernat, 7SEP2010 - according to Matt, these symbols should have
    // type "undefined", which means a region of NULL. Changing
    // from "localRegion" to NULL. 
    Symbol *symRef = new Symbol(externalSym->getMangledName(),
                                externalSym->getType(),
                                Symbol::SL_GLOBAL,
                                Symbol::SV_DEFAULT,
                                (Address)0,
                                getDefaultModule(),
                                NULL, // localRegion,
                                externalSym->getSize(),
                                true,
                                false);

   if( !addSymbol(symRef, externalSym) ) return false;

   localRegion->addRelocationEntry(localRel);

   // Make sure the Symtab holding the external symbol gets linked
   // with this Symtab
   explicitSymtabRefs_.insert(externalSym->getSymtab());

   return true;
}

// on windows we can't specify the trap table's location by adding a dynamic
// symbol as we don on windows
SYMTAB_EXPORT bool Symtab::addTrapHeader_win(Address ptr)
{
#if defined(os_windows)
   getObject()->setTrapHeader(ptr);
   return true;
#else
   (void) ptr; //keep compiler happy
   assert(0);
   return false;
#endif
}

bool Symtab::getExplicitSymtabRefs(std::set<Symtab *> &refs) {
    refs = explicitSymtabRefs_;
    return (refs.size() != 0);
}

SYMTAB_EXPORT bool Symtab::addLinkingResource(Archive *library) {
    linkingResources_.push_back(library);

    return true;
}

SYMTAB_EXPORT bool Symtab::getLinkingResources(std::vector<Archive *> &libs) {
    libs = linkingResources_;
    return (linkingResources_.size() != 0);
}

SYMTAB_EXPORT Address Symtab::getLoadAddress()
{
#if defined(os_linux) || defined(os_freebsd)
   return getObject()->getLoadAddress();
#else
   return 0x0;
#endif
}

SYMTAB_EXPORT bool Symtab::isDefensiveBinary() const
{
    return isDefensiveBinary_;
}

SYMTAB_EXPORT bool Symtab::canBeShared()
{
   return mf->canBeShared();
}

SYMTAB_EXPORT Offset Symtab::getInitOffset()
{
#if defined(os_linux) || defined(os_freebsd)
   return getObject()->getInitAddr();
#else
   return 0x0;
#endif

}

SYMTAB_EXPORT Offset Symtab::getFiniOffset()
{
#if defined(os_linux) || defined(os_freebsd)
   return getObject()->getFiniAddr();
#else
   return 0x0;
#endif

}

void Symtab::getSegmentsSymReader(std::vector<SymSegment> &segs) {
#if !defined(os_windows)
   obj_private->getSegmentsSymReader(segs);
#endif
}

void Symtab::rebase(Offset loadOff)
{
	getObject()->rebase(loadOff);
	load_address_ = loadOff;
}

void Symtab::dumpModRanges() {
    impl->mod_lookup_.PrintPreorder();
}

void Symtab::dumpFuncRanges() {
    impl->func_lookup.PrintPreorder();
}<|MERGE_RESOLUTION|>--- conflicted
+++ resolved
@@ -596,22 +596,13 @@
         bool found = false;
         {
             dyn_c_hash_map<Offset,Function*>::accessor a;
-<<<<<<< HEAD
             found = !impl->funcsByOffset.insert(a, sym->getOffset());
-            if(found) func = a->second;
-            else {
-            // Create a new function
-            // Also, update the symbol to point to this function.
-            func = new Function(sym);
-=======
-            found = !funcsByOffset.insert(a, sym->getOffset());
             if(found){
-        	func = a->second;
+        	    func = a->second;
             } else {
                 // Create a new function
                 // Also, update the symbol to point to this function.
                 func = new Function(sym);
->>>>>>> 861d4279
                 a->second = func;
             }
         }
