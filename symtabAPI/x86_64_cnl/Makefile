#
# $Id: Makefile,v 1.8 2008/05/27 20:44:58 giri Exp $
#

# Define any symbols needed to invoke configuration changes in make.config

NO_IMPLICIT_TEMPLATES = true

STATIC_COMPS = true

# Include standard make configuration stuff that applies to everything
# in the paradyn tree.

include ../../make.config 

# Now make any necessary architecture specific changes to variables:

SRCS =          ../src/Object-elf.C \
		../src/Archive.C \
		../src/Archive-elf.C \
		../src/parseDwarf.C \
		../src/parseStab.C \
		../src/emitElf.C \
		../src/emitElf-64.C \
		../src/emitElfStatic.C \
		../src/emitElfStatic-x86.C \
		../src/LinkMap.C \
		../src/relocationEntry-elf-x86.C


#MYFLAGS	+= -DNO_MDL_PRINT
#MYFLAGS	+= -DLD_DEBUG
#MYFLAGS	+= -DATTACH_DETACH_DEBUG
#MYFLAGS	+= -DPTRACEDEBUG
#MYFLAGS	+= -DPTRACEDEBUG_EXCESSIVE
#MYFLAGS	+= -DPTRACEDEBUG_ALWAYS
#MYFLAGS	+= -DINST_TRAP_DEBUG
#MYFLAGS	+= -DSIGNAL_DEBUG
#MYFLAGS	+= -DASTDEBUG
#MYFLAGS	+= -DINFERIOR_RPC_DEBUG
MYFLAGS		+= -DUSES_DWARF_DEBUG

CXXFLAGS        += $(MYFLAGS)
CFLAGS          += $(MYFLAGS)
TFLAGS          += $(MYFLAGS)

# Tradeoff: adding -g to TFLAGS aids gdb but uses gobs of disk space
#TFLAGS		+= -g

<<<<<<< HEAD
=======
LIBS	  +=  -L$(LIBDWARF_LIB) -L$(LIBELF_LIB)

ifndef LIBDWARF_STATIC
LIBS += -ldwarf
endif
ifndef LIBELF_STATIC
LIBS += -lelf
endif



>>>>>>> 41da13ce
AS		= /usr/bin/as

# Add preprocessor and special link information for G++
G_PTHREAD       = -pthread

# Include the module-specific Makefile, which defines everything about
# the module that is common across architectures.

include ../make.module.tmpl

# Include the "standard library template".  This defines all the
# common targets like "clean", "install", etc.

include ../../make.library.tmpl

# Now make any necessary architecture specific changes to variables:
VPATH += ../../common/src<|MERGE_RESOLUTION|>--- conflicted
+++ resolved
@@ -47,20 +47,6 @@
 # Tradeoff: adding -g to TFLAGS aids gdb but uses gobs of disk space
 #TFLAGS		+= -g
 
-<<<<<<< HEAD
-=======
-LIBS	  +=  -L$(LIBDWARF_LIB) -L$(LIBELF_LIB)
-
-ifndef LIBDWARF_STATIC
-LIBS += -ldwarf
-endif
-ifndef LIBELF_STATIC
-LIBS += -lelf
-endif
-
-
-
->>>>>>> 41da13ce
 AS		= /usr/bin/as
 
 # Add preprocessor and special link information for G++
