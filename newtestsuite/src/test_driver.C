--- conflicted
+++ resolved
@@ -49,17 +49,10 @@
 #include <vector>
 #include <iostream>
 #include <sstream>
-<<<<<<< HEAD
 #include <assert.h>
 #include <algorithm>
-
-=======
-#include <algorithm>
-#include <strings.h>
->>>>>>> 2e3fc967
 #include <sys/stat.h>
 #include <time.h>
-#include <assert.h>
 
 #if defined(os_windows_test)
 #define vsnprintf _vsnprintf
@@ -70,6 +63,7 @@
 #include <dirent.h>
 #include <unistd.h>
 #include <sys/times.h>
+#include <strings.h>
 #endif
 
 #include "ParameterDict.h"
@@ -649,14 +643,26 @@
       }
    }
 
-   for (int i = 0; i < group->tests.size(); i++) {
+   for(std::vector<TestInfo*>::iterator curTest = group->tests.begin(); 
+	   curTest != group->tests.end();
+	   ++curTest)
+   {
       // Print mutator log header
-      printLogOptionHeader(group->tests[i]);
-
-      if (shouldRunTest(group, group->tests[i])) {
+	  assert(*curTest);
+      printLogOptionHeader(*curTest);
+
+      if (shouldRunTest(group, *curTest)) {
          log_teststart(groupnum, i, test_init_rs);
-         group->tests[i]->results[test_init_rs] = group->tests[i]->mutator->setup(param);
-         log_testresult(group->tests[i]->results[test_init_rs]);
+		 if((*curTest)->mutator)
+		 {
+	         (*curTest)->results[test_init_rs] = (*curTest)->mutator->setup(param);
+		 }
+		 else
+		 {
+			 logerror("No mutator object found for test: %s\n", (*curTest)->name);
+			(*curTest)->results[test_init_rs] = FAILED;
+		 }
+         log_testresult((*curTest)->results[test_init_rs]);
       }
    }
       
