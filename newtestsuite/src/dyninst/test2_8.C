/*
 * Copyright (c) 1996-2004 Barton P. Miller
 * 
 * We provide the Paradyn Parallel Performance Tools (below
 * described as "Paradyn") on an AS IS basis, and do not warrant its
 * validity or performance.  We reserve the right to update, modify,
 * or discontinue this software at any time.  We shall have no
 * obligation to supply such updates or modifications or any other
 * form of support to you.
 * 
 * This license is for research uses.  For such uses, there is no
 * charge. We define "research use" to mean you may freely use it
 * inside your organization for whatever purposes you see fit. But you
 * may not re-distribute Paradyn or parts of Paradyn, in any form
 * source or binary (including derivatives), electronic or otherwise,
 * to any other organization or entity without our permission.
 * 
 * (for other uses, please contact us at paradyn@cs.wisc.edu)
 * 
 * All warranties, including without limitation, any warranty of
 * merchantability or fitness for a particular purpose, are hereby
 * excluded.
 * 
 * By your use of Paradyn, you understand and agree that we (or any
 * other person or entity with proprietary rights in Paradyn) are
 * under no obligation to provide either maintenance services,
 * update services, notices of latent defects, or correction of
 * defects for Paradyn.
 * 
 * Even if advised of the possibility of such damages, under no
 * circumstances shall we (or any other person or entity with
 * proprietary rights in the software licensed hereunder) be liable
 * to you or any third party for direct, indirect, or consequential
 * damages of any character regardless of type of action, including,
 * without limitation, loss of profits, loss of use, loss of good
 * will, or computer failure or malfunction.  You agree to indemnify
 * us (and any other person or entity with proprietary rights in the
 * software licensed hereunder) for any and all liability it may
 * incur to third parties resulting from your use of Paradyn.
 */

// $Id: test2_8.C,v 1.1 2008/10/30 19:20:29 legendre Exp $
/*
 * #Name: test2_8
 * #Desc: BPatch_breakPointExpr
 * #Dep: 
 * #Arch:
 * #Notes:
 */

#include "BPatch.h"
#include "BPatch_Vector.h"
#include "BPatch_thread.h"
#include "BPatch_snippet.h"

#include "test_lib.h"

#include "dyninst_comp.h"
class test2_8_Mutator : public DyninstMutator {
  BPatch *bpatch;

  int test8a();
  int test8b();

  virtual bool hasCustomExecutionPath() { return true; }
   //  virtual test_results_t setup(ParameterDict &param);
  virtual test_results_t executeTest();
};
extern "C" DLLEXPORT  TestMutator *test2_8_factory() {
  return new test2_8_Mutator();
}


// Start of test #8 - BPatch_breakPointExpr
//
//   There are two parts to the mutator side of this test.  The first part
//     (test8a) inserts a BPatch_breakPointExpr into the entry point of
//     the function test8_1.  The secon pat (test8b) waits for this breakpoint
//     to be reached.  The first part is run before the processes is continued
//     (i.e. just after process creation or attach).
//
int test2_8_Mutator::test8a() {
    /*
     * Instrument a function with a BPatch_breakPointExpr.
     */

  BPatch_Vector<BPatch_function *> found_funcs;
  const char *funcname = "test2_8_mutatee";
    if ((NULL == appImage->findFunction(funcname, found_funcs, 1)) || !found_funcs.size()) {
      logerror("    Unable to find function %s\n", funcname);
      return -1;
    }

    if (1 < found_funcs.size()) {
      logerror("%s[%d]:  WARNING  : found %d functions named %s.  Using the first.\n", 
	      __FILE__, __LINE__, found_funcs.size(), funcname);
    }

    BPatch_Vector<BPatch_point *> *points = found_funcs[0]->findPoint(BPatch_entry);

    if (points == NULL) {
	logerror("**Failed** test #8 (BPatch_breakPointExpr)\n");
	logerror("    unable to locate function \"%s\".\n", funcname);
        return -1;
    }

    BPatch_breakPointExpr bp;

    if (appThread->insertSnippet(bp, *points) == NULL) {
	logerror("**Failed** test #8 (BPatch_breakPointExpr)\n");
	logerror("    unable to insert breakpoint snippet\n");
        return -1;
    }

    return 0;
}

int test2_8_Mutator::test8b()
{
  // Wait for process to finish
  if (0 == waitUntilStopped(bpatch, appThread, 8, "BPatch_breakPointExpr")) {
    // waitUntilStopped finished successfully
    logerror("Passed test #8 (BPatch_breakPointExpr)\n");
    return 0;
  } else {
    // waitUntilStopped returned an error code, and already printed out an
    // error message for us
    return -1;
  }
}

test_results_t test2_8_Mutator::executeTest() {
   // Insert a breakpoint into the mutatee
   bpatch = BPatch::getBPatch();

   if ( test8a() < 0 ) {
     return FAILED;
   }
   // Let the mutatee run until it hits the breakpoint.
   appThread->continueExecution();

   if (test8b() < 0) {
     // Something went wrong in test8b.  Probably we got the wrong signal code
     // from the mutatee
     return FAILED;
   } 
   // TODO set the variable test2_8_passed in the mutatee
   BPatch_variableExpr *passed_expr =
      appImage->findVariable("test2_8_passed");
   if (passed_expr == NULL) {
      logerror("**Failed** test #8 (BPatch_breakPointExpr)\n");
      logerror("    Unable to locate test2_8_passed\n");
      return FAILED;
   } else {
      int pvalue = 1;
      passed_expr->writeValue(&pvalue);
      // Continue the mutatee from the breakpoint so it can exit
      appThread->continueExecution();
      return PASSED;
   }
<<<<<<< HEAD
}

// extern "C" TEST_DLL_EXPORT int test2_8_mutatorMAIN(ParameterDict &param)
test_results_t test2_8_Mutator::setup(ParameterDict &param) {
    bool useAttach = param["useAttach"]->getInt();
    bpatch = (BPatch *)(param["bpatch"]->getPtr());

    appThread = (BPatch_thread *)(param["appThread"]->getPtr());

    // Read the program's image and get an associated image object
    appImage = appThread->getImage();
  if ( useAttach ) {
	  if ( ! signalAttached(appThread, appImage) ) {
		  return FAILED;
	  }
  }

    return PASSED;
=======
>>>>>>> 05a8e54f
}<|MERGE_RESOLUTION|>--- conflicted
+++ resolved
@@ -63,7 +63,7 @@
   int test8b();
 
   virtual bool hasCustomExecutionPath() { return true; }
-   //  virtual test_results_t setup(ParameterDict &param);
+  virtual test_results_t setup(ParameterDict &param);
   virtual test_results_t executeTest();
 };
 extern "C" DLLEXPORT  TestMutator *test2_8_factory() {
@@ -158,7 +158,6 @@
       appThread->continueExecution();
       return PASSED;
    }
-<<<<<<< HEAD
 }
 
 // extern "C" TEST_DLL_EXPORT int test2_8_mutatorMAIN(ParameterDict &param)
@@ -177,6 +176,4 @@
   }
 
     return PASSED;
-=======
->>>>>>> 05a8e54f
 }