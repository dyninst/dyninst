/*
 * Copyright (c) 1996-2004 Barton P. Miller
 * 
 * We provide the Paradyn Parallel Performance Tools (below
 * described as "Paradyn") on an AS IS basis, and do not warrant its
 * validity or performance.  We reserve the right to update, modify,
 * or discontinue this software at any time.  We shall have no
 * obligation to supply such updates or modifications or any other
 * form of support to you.
 * 
 * This license is for research uses.  For such uses, there is no
 * charge. We define "research use" to mean you may freely use it
 * inside your organization for whatever purposes you see fit. But you
 * may not re-distribute Paradyn or parts of Paradyn, in any form
 * source or binary (including derivatives), electronic or otherwise,
 * to any other organization or entity without our permission.
 * 
 * (for other uses, please contact us at paradyn@cs.wisc.edu)
 * 
 * All warranties, including without limitation, any warranty of
 * merchantability or fitness for a particular purpose, are hereby
 * excluded.
 * 
 * By your use of Paradyn, you understand and agree that we (or any
 * other person or entity with proprietary rights in Paradyn) are
 * under no obligation to provide either maintenance services,
 * update services, notices of latent defects, or correction of
 * defects for Paradyn.
 * 
 * Even if advised of the possibility of such damages, under no
 * circumstances shall we (or any other person or entity with
 * proprietary rights in the software licensed hereunder) be liable
 * to you or any third party for direct, indirect, or consequential
 * damages of any character regardless of type of action, including,
 * without limitation, loss of profits, loss of use, loss of good
 * will, or computer failure or malfunction.  You agree to indemnify
 * us (and any other person or entity with proprietary rights in the
 * software licensed hereunder) for any and all liability it may
 * incur to third parties resulting from your use of Paradyn.
 */

// Graph class implementation

#include "Graph.h"
#include "Absloc.h"
#include "Edge.h"
#include "Node.h"
#include <assert.h>

using namespace Dyninst::DDG;

const Dyninst::Address Graph::INITIAL_ADDR = (Address) -1;

Graph::Graph() {};

Graph::Ptr Graph::createGraph() {
    return Graph::Ptr(new Graph());
}

void Graph::insertPair(NodePtr source, NodePtr target) {
    // TODO handle parameter edge types.

    Edge::Ptr e = Edge::createEdge(source, target);

    source->addOutEdge(e);
    target->addInEdge(e);
}

Graph::NodePtr Graph::makeNode(Dyninst::InstructionAPI::Instruction &insn,
                               Address addr,
                               AbslocPtr absloc) {
    // First check to see if we already have this one
    if (insnNodes_[addr].find(absloc) != insnNodes_[addr].end()) { 
        return insnNodes_[addr][absloc];
    }

    // Otherwise create a new Node and insert it into the
    // map. 

    Node::Ptr newNode = InsnNode::createNode(addr, insn, absloc);
    
    // Update insnNodes_ so that we only create a particular node once.
    insnNodes_[addr][absloc] = newNode;

    return newNode;
}

Graph::NodePtr Graph::makeParamNode(Absloc::Ptr a) {
    if (parameterNodes_.find(a) == parameterNodes_.end()) {
        NodePtr n = ParameterNode::createNode(a);
        parameterNodes_[a] = n;
        return n;
    }
    return parameterNodes_[a];
}

Graph::NodePtr Graph::makeReturnNode(Absloc::Ptr a) {
    if (returnNodes_.find(a) == returnNodes_.end()) {
        NodePtr n = ReturnNode::createNode(a);
        returnNodes_[a] = n;
        return n;
    }
    return returnNodes_[a];
}

Graph::NodePtr Graph::makeVirtualNode() {
    if (virtualNode_) return virtualNode_;
    virtualNode_ = VirtualNode::createNode(); 
    return virtualNode_;
}

<<<<<<< HEAD
=======
Graph::NodePtr Graph::makeSimpleNode(Dyninst::InstructionAPI::Instruction &insn, Address addr) {
    // we need a dummy location. Here, we got one!
    AbslocPtr absloc = ImmLoc::getImmLoc();
    
    // First check to see if we already have this one
    if (insnNodes_[addr].find(absloc) != insnNodes_[addr].end()) { 
        return insnNodes_[addr][absloc];
    }

    // Otherwise create a new Simple Node and insert it into the map.
    // Since SimpleNode's are never present in a graph along with InsnNode's,
    // we can use insnNodes_ freely.
    Node::Ptr newNode = SimpleNode::createNode(addr, insn);
    
    // Update insnNodes_ so that we only create a particular node once.
    insnNodes_[addr][absloc] = newNode;

    return newNode;
}

Graph::Ptr Graph::createGraph() {
    return Graph::Ptr(new Graph());
}

void Graph::insertPair(NodePtr source, NodePtr target) {
    // TODO handle parameter edge types.

    Edge::Ptr e = Edge::createEdge(source, target);

    source->addOutEdge(e);
    target->addInEdge(e);
}

const Graph::NodeSet Graph::entryNodes() const {
    NodeSet ret;
    
    for (AbslocMap::const_iterator iter = parameterNodes_.begin();
         iter != parameterNodes_.end(); iter++) {
        ret.insert(iter->second);
    }
    if (virtualNode_) {
        ret.insert(virtualNode_);
    }
    return ret;
}

void Graph::recordCall(Address callAddr,
                       const CNodeRec &callInfo) {
    callRecords_[callAddr] = callInfo;
}

>>>>>>> 9eaf6ea2
bool Graph::printDOT(const std::string fileName) {
    FILE *file = fopen(fileName.c_str(), "w");
    if (file == NULL) {
        return false;
    }

    fprintf(file, "digraph G {\n");

    NodeSet visited;
    std::queue<Node::Ptr> worklist;

    NodeSet entries;
    entryNodes(entries);

    // Initialize visitor worklist
    for (NodeSet::const_iterator i = entries.begin(); i != entries.end(); i++) {
        worklist.push(*i);
    }

    while (!worklist.empty()) {
        Node::Ptr source = worklist.front();
        worklist.pop();

        //fprintf(stderr, "Considering node %s\n", source->name().c_str());
        
        // We may have already treated this node...
        if (visited.find(source) != visited.end()) {
            //fprintf(stderr, "\t skipping previously visited node\n");
            continue;
        }
        //fprintf(stderr, "\t inserting %s into visited set, %d elements pre-insert\n", source->name().c_str(), visited.size());
        visited.insert(source);
        fprintf(file, "\t // %s\n", source->name().c_str());
        Node::EdgeSet outs; source->outs(outs);
        //fprintf(stderr, "\t with %d out-edges\n", outs.size());
        for (Node::EdgeSet::iterator e = outs.begin(); e != outs.end(); e++) {
            Node::Ptr target = (*e)->target();
            fprintf(file, "\t %s -> %s;\n", source->name().c_str(), target->name().c_str());
            if (visited.find(target) == visited.end()) {
                //fprintf(stderr, "\t\t adding child %s\n", target->name().c_str());
                worklist.push(target);
            }
            else {
                //fprintf(stderr, "\t\t skipping previously visited child %s\n", 
                //target->name().c_str());
            }
        }
    }
    fprintf(file, "}\n\n\n");
    fclose(file);

    return true;
}


void Graph::entryNodes(NodeSet &ret) const {
    parameterNodes(ret);

    if (virtualNode_) {
        ret.insert(virtualNode_);
    }
    return;
}

void Graph::parameterNodes(NodeSet &ret) const {
    for (AbslocMap::const_iterator iter = parameterNodes_.begin();
         iter != parameterNodes_.end(); iter++) {
        ret.insert(iter->second);
    }
    return;
}

void Graph::returnNodes(NodeSet &ret) const {
    for (AbslocMap::const_iterator iter = returnNodes_.begin();
         iter != returnNodes_.end(); iter++) {
        ret.insert(iter->second);
    }
}

/**
 * Puts all nodes into the given set.
 */
bool Graph::allNodes(NodeSet &nodes) {
  for (NodeMap::iterator iter = insnNodes_.begin(); iter != insnNodes_.end(); iter++) {
    AbslocMap& map = iter->second;
    for (AbslocMap::iterator iter2 = map.begin(); iter2 != map.end(); iter2++) {
      nodes.insert(iter2->second);
    }
  }
  return true;
}

/**
 * Returns a set of nodes which are related to the instruction at the given address.
 */
Graph::NodeSet Graph::getNodesAtAddr(Address addr) {
  typedef AbslocMap::iterator AbslocIter;
  NodeSet ret;
  AbslocMap abslocMap = insnNodes_[addr];
  for (AbslocIter iter = abslocMap.begin(); iter != abslocMap.end(); iter++) {
    ret.insert(iter->second);
  }
  return ret;
}

/**
 * Returns a new graph after copying the nodes and edges into this new graph.
 */
Graph::Ptr Graph::copyGraph() {
  typedef NodeSet::iterator NodeIter;
  typedef std::set<Edge::Ptr> EdgeSet;
  typedef EdgeSet::iterator EdgeIter;
  
  Graph::Ptr newGraph = Graph::createGraph();
  NodePtr virtNode = newGraph->makeVirtualNode();
  NodeSet nodes;
  allNodes(nodes);
  for (NodeIter nodeIter = nodes.begin(); nodeIter != nodes.end(); nodeIter++) {
    NodePtr node = *nodeIter;
    // create a copy of the node and insert into the graph.
    NodePtr newNode = node->copyTo(newGraph); // copyNode(copy, node);
    newGraph->insertPair(virtNode, newNode);
    
    // process outgoing edges. no need to process incoming edges since they are
    // outgoing edges from another node and will be processed then.
    EdgeSet outEdges;
    node->outs(outEdges);
    for (EdgeIter iter = outEdges.begin(); iter != outEdges.end(); iter++) {
      NodePtr target = (*iter)->target();
      InstructionAPI::Instruction targetIns = target->insn();

      // create a new target for this edge.
      NodePtr newTarget = target->copyTo(newGraph); //copyNode(copy, target);
      // add edge from newNode to newTarget.
      newGraph->insertPair(newNode, newTarget);
    }
  }
  return newGraph;
}<|MERGE_RESOLUTION|>--- conflicted
+++ resolved
@@ -109,8 +109,6 @@
     return virtualNode_;
 }
 
-<<<<<<< HEAD
-=======
 Graph::NodePtr Graph::makeSimpleNode(Dyninst::InstructionAPI::Instruction &insn, Address addr) {
     // we need a dummy location. Here, we got one!
     AbslocPtr absloc = ImmLoc::getImmLoc();
@@ -162,7 +160,6 @@
     callRecords_[callAddr] = callInfo;
 }
 
->>>>>>> 9eaf6ea2
 bool Graph::printDOT(const std::string fileName) {
     FILE *file = fopen(fileName.c_str(), "w");
     if (file == NULL) {
