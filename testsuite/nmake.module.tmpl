--- conflicted
+++ resolved
@@ -15,15 +15,6 @@
 	-Dcap_stripped_binaries_test -Dcap_async_events_test -Dcap_threads_test -Di386_unknown_nt4_0_test \
 	-Di386-unknown-nt4.0_test
 CXXFLAGS     = $(CXXFLAGS) -I$(TO_CORE)/dyninstAPI/h -I$(TO_CORE)/external \
-	-I$(TO_CORE)/dynutil/h -I$(TO_CORE)/symtabAPI/h -I$(TO_CORE)/testsuite/src \
-<<<<<<< HEAD
-	-I$(TO_CORE)/instructionAPI/h /D_DEBUG /Zi -Dsnprintf=_snprintf \
-	-D_CRT_SECURE_NO_WARNINGS -D_CRT_SECURE_NO_DEPRECATE
-CXXFLAGS_NORM = $(CXXFLAGS) -I$(TO_CORE)/testsuite/src 
-CFLAGS       = $(CFLAGS) /Zi /D_DEBUG -I$(TO_CORE)/h
-
-LIBS		= $(TO_CORE)\$(LIBRARY_DEST)\dyninstAPI.lib $(TO_CORE)\$(LIBRARY_DEST)\common.lib $(TO_CORE)\$(LIBRARY_DEST)\instructionAPI.lib
-=======
 	-I$(TO_CORE)/instructionAPI/h -I$(TO_CORE)/parseAPI/h -I$(TO_CORE)/patchAPI/h \
 	 /D_DEBUG /Zi -Dsnprintf=_snprintf
 CXXFLAGS_NORM = $(CXXFLAGS) -I$(TO_CORE)/testsuite/src 
@@ -34,7 +25,6 @@
               $(TO_CORE)\$(LIBRARY_DEST)\libinstructionAPI.lib  \
               $(TO_CORE)\patchAPI/$(PLATFORM)\libpatchAPI.lib  \
               $(TO_CORE)\parseAPI\$(PLATFORM)\libparseAPI.lib 
->>>>>>> 41da13ce
 
 SYSLIBS		=
 
@@ -42,15 +32,10 @@
 LIBDYNINSTCOMP = libtestdyninst.dll
 LIBSYMTABCOMP = libtestsymtab.dll
 LIBINSTRUCTIONCOMP = libtestinstruction.dll
-<<<<<<< HEAD
 LIBPROCCONTROLCOMP = libtestproccontrol.dll
-
-MUTATOR_LIBS = libtestdyninst.lib libtestSuite.lib dyninstAPI.lib libtestsymtab.lib symtabAPI.lib common.lib libtestinstruction.lib instructionAPI.lib libtestproccontrol.lib proccontrol.lib
-=======
 LIBPATCHAPICOMP = libtestpatchapi.dll
 
-MUTATOR_LIBS = libtestdyninst.lib libtestSuite.lib libtestpatchapi.lib libdyninstAPI.lib libtestsymtab.lib libsymtabAPI.lib libcommon.lib libtestinstruction.lib libinstructionAPI.lib libpatchAPI.lib
->>>>>>> 41da13ce
+MUTATOR_LIBS = libtestdyninst.lib libtestSuite.lib dyninstAPI.lib libtestsymtab.lib symtabAPI.lib common.lib libtestinstruction.lib instructionAPI.lib libtestproccontrol.lib proccontrol.lib patchAPI.lib
 
 SRCS_LIBTESTSUITE = ../src/test_lib.C \
                     ../src/test_lib_dllExecution.C \
@@ -58,7 +43,6 @@
                     ../src/TestMutator.C \
                     ../src/TestOutputDriver.C \
                     ../src/StdOutputDriver.C \
-<<<<<<< HEAD
 					../src/remotetest.C \
 					../src/connection.C \
 					../src/module.C
@@ -69,11 +53,6 @@
 					 ../src/MutateeStart.C \
                      ../src/test_info_new.C \
 					 ../i386-unknown-nt4.0/test_info_new.gen.C
-=======
-                    ../src/QuietOutputDriver.C \
-                    ../src/ResumeLog.C \
-                    ../src/test_info_new.C
->>>>>>> 41da13ce
 
 SRCS_DYNINSTCOMP = ../src/dyninst/dyninst_comp.C \
                    ../src/dyninst/test_lib_mutateeStart.C \
@@ -123,14 +102,8 @@
 
 SRCS_SYMTABCOMP = ../src/symtab/symtab_comp.C
 
-<<<<<<< HEAD
 OBJS_LIBTESTSUITE = $(SRCS_LIBTESTSUITE:.C=.obj) $(SRCS_LIBTESTLAUNCH:.C=.obj)
-=======
 SRCS_PATCHAPICOMP = ../src/patchapi/patchapi_comp.C
-
-OBJS_LIBTESTSUITE = $(SRCS_LIBTESTSUITE:.C=.obj)
->>>>>>> 41da13ce
-OBJS_LIBTESTSUITE = $(OBJS_LIBTESTSUITE:../src/=)
 
 OBJS_DYNINSTCOMP = $(SRCS_DYNINSTCOMP:.C=.obj)
 OBJS_DYNINSTCOMP = $(OBJS_DYNINSTCOMP:../src/dyninst/=)
@@ -150,22 +123,15 @@
 OBJS_INSTRUCTIONCOMP = $(SRCS_INSTRUCTIONCOMP:.C=.obj)
 OBJS_INSTRUCTIONCOMP = $(OBJS_INSTRUCTIONCOMP:../src/instruction/=)
 
-<<<<<<< HEAD
 SRCS_PROCCONTROLCOMP = ../src/proccontrol/proccontrol_comp.C
 
 OBJS_PROCCONTROLCOMP = $(SRCS_PROCCONTROLCOMP:.C=.obj)
 OBJS_PROCCONTROLCOMP = $(OBJS_PROCCONTROLCOMP:../src/proccontrol/=)
 
 
-TESTDRIVER_LIBS = dyninstAPI.lib libtestSuite.lib libtestdyninst.lib libtestsymtab.lib libtestinstruction.lib
-
-all: $(LIBTESTSUITE) $(LIBDYNINSTCOMP) $(LIBSYMTABCOMP) $(LIBINSTRUCTIONCOMP) $(LIBPROCCONTROLCOMP) test_driver.exe runTests.exe mutators mutatees DatabaseOutputDriver.dll libtestA.dll libtestB.dll
-=======
-TESTDRIVER_LIBS = libdyninstAPI.lib libtestSuite.lib libtestdyninst.lib libtestsymtab.lib libtestinstruction.lib libtestpatchapi.lib shlwapi.lib
-
-all: $(LIBTESTSUITE) $(LIBDYNINSTCOMP) $(LIBSYMTABCOMP) $(LIBINSTRUCTIONCOMP) $(LIBPATCHAPICOMP) test_driver.exe runTests.exe mutators mutatees DatabaseOutputDriver.dll libtestA.dll libtestB.dll $(PATCHAPI_TESTLIBS)
->>>>>>> 41da13ce
-
+TESTDRIVER_LIBS = dyninstAPI.lib libtestSuite.lib libtestdyninst.lib libtestsymtab.lib libtestinstruction.lib libtestpatchapi.lib
+
+all: $(LIBTESTSUITE) $(LIBDYNINSTCOMP) $(LIBSYMTABCOMP) $(LIBINSTRUCTIONCOMP) $(LIBPROCCONTROLCOMP) test_driver.exe runTests.exe mutators mutatees DatabaseOutputDriver.dll libtestA.dll libtestB.dll $(PATCHAPI_TESTLIBS)
 
 UNCOMMON_INSTALL=true
 
@@ -185,13 +151,8 @@
 # -$(MKDIR) $(DEST)
 # for %X IN ( $(LIBTESTSUITE) test_driver.exe runTests.exe $(TEST_LIBS) $(MUTATEES) libtestA.dll libtestB.dll ) DO $(CP) "%X" $(DEST)
 
-<<<<<<< HEAD
 LDFLAGS = /debug -LIBPATH:$(TO_CORE)/../$(PLATFORM)/lib ws2_32.lib /DYNAMICBASE:NO
-LIBS    = dyninstAPI.lib symtabAPI.lib instructionAPI.lib proccontrol.lib stackwalk.lib common.lib
-=======
-LDFLAGS = /debug -LIBPATH:$(TO_CORE)/../$(PLATFORM)/lib -LIBPATH:$(TO_CORE)/parseAPI/$(PLATFORM) -LIBPATH:$(TO_CORE)/patchAPI/$(PLATFORM) 
-LIBS    = libdyninstAPI.lib libsymtabAPI.lib libinstructionAPI.lib libparseAPI.lib libpatchAPI.lib
->>>>>>> 41da13ce
+LIBS    = dyninstAPI.lib symtabAPI.lib instructionAPI.lib proccontrol.lib stackwalk.lib common.lib patchAPI.lib
 
 $(LIBTESTSUITE): $(OBJS_LIBTESTSUITE) ../src/test_lib.h
 	$(LINK) $(LDFLAGS)  -DLL -out:$@ $(OBJS_LIBTESTSUITE)
