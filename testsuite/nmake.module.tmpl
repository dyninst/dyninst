# 
# Common makefile template for dyninst Tests.  This file is not intended to
# be a useful Makefile in isolation; instead, it should be included
# from within an architecture-specific Makefile.
#
# $Id: nmake.module.tmpl,v 1.5 2008/10/30 19:15:44 legendre Exp $
#

SUITE_NAME	= Dyninst
RELEASE_NUM	= 6.0

DEST		= $(TO_CORE)\$(PROGRAM_DEST)\testsuite

CXXFLAGS     = $(CXXFLAGS) -Dos_windows_test -Darch_x86_test -Dcap_relocation_test -Dcap_dynamic_heap_test \
	-Dcap_stripped_binaries_test -Dcap_async_events_test -Dcap_threads_test -Di386_unknown_nt4_0_test \
	-Di386-unknown-nt4.0_test
CXXFLAGS     = $(CXXFLAGS) -I$(TO_CORE)/dyninstAPI/h -I$(TO_CORE)/external \
	-I$(TO_CORE)/dynutil/h -I$(TO_CORE)/symtabAPI/h -I$(TO_CORE)/testsuite/src \
	-I$(TO_CORE)/instructionAPI/h /D_DEBUG /Zi -Dsnprintf=_snprintf
CXXFLAGS_NORM = $(CXXFLAGS) -I$(TO_CORE)/testsuite/src 
CFLAGS       = $(CFLAGS) /Zi /D_DEBUG -I$(TO_CORE)/h

LIBS		= $(TO_CORE)\$(LIBRARY_DEST)\libdyninstAPI.lib $(TO_CORE)\$(LIBRARY_DEST)\libcommon.lib $(TO_CORE)\$(LIBRARY_DEST)\libinstructionAPI.lib

SYSLIBS		= 

LIBTESTSUITE = libtestSuite.dll
LIBDYNINSTCOMP = libtestdyninst.dll
LIBSYMTABCOMP = libtestsymtab.dll
LIBINSTRUCTIONCOMP = libtestinstruction.dll

MUTATOR_LIBS = libtestdyninst.lib libtestSuite.lib libdyninstAPI.lib libtestsymtab.lib libsymtabAPI.lib libcommon.lib libtestinstruction.lib libinstructionAPI.lib

SRCS_LIBTESTSUITE = ../src/test_lib.C \
                    ../src/test_lib_dllExecution.C \
                    ../src/ParameterDict.C \
                    ../src/TestData.C \
                    ../src/TestMutator.C \
                    ../src/TestOutputDriver.C \
                    ../src/StdOutputDriver.C \
                    ../src/ResumeLog.C \
                    ../src/test_info_new.C

SRCS_DYNINSTCOMP = ../src/dyninst/dyninst_comp.C \
                   ../src/dyninst/test_lib_mutateeStart.C \
                   ../src/dyninst/Callbacks.C \
                   ../src/dyninst/Process_data.C
SRCS_DYNINSTTESTLIB = ../src/dyninst/libtestA.c \
                      ../src/dyninst/libtestB.c \
                      ../src/dyninst/libInstMe.c \
                      ../src/dyninst/libLoadMe.c
!ifdef M_ABI
DYNINST_TESTLIBS = $(SRCS_DYNINSTTESTLIB:.c=.dll)
DYNINST_TESTLIBS = $(DYNINST_TESTLIBS:../src/dyninst/=)
# no ABIs on windows yet, this should be $src_$m_abi.dll
DYNINST_TESTLIBS_ABI =
!else
DYNINST_TESTLIBS = $(SRCS_DYNINSTTESTLIB:.c=.dll)
DYNINST_TESTLIBS = $(DYNINST_TESTLIBS:../src/dyninst/=)
DYNINST_TESTLIBS_ABI =
!endif

TESTLIBS = $(DYNINST_TESTLIBS)

DYNINST_TESTLIBS_OBJS = $(SRCS_DYNINSTTESTLIB:.c=.obj)
DYNINST_TESTLIBS_OBJS = $(DYNINST_TESTLIBS_OBJS:../src/dyninst/=)

SRCS_SYMTABCOMP = ../src/symtab/symtab_comp.C

OBJS_LIBTESTSUITE = $(SRCS_LIBTESTSUITE:.C=.obj)
OBJS_LIBTESTSUITE = $(OBJS_LIBTESTSUITE:../src/=)

OBJS_DYNINSTCOMP = $(SRCS_DYNINSTCOMP:.C=.obj)
OBJS_DYNINSTCOMP = $(OBJS_DYNINSTCOMP:../src/dyninst/=)

OBJS_SYMTABCOMP = $(SRCS_SYMTABCOMP:.C=.obj)
OBJS_SYMTABCOMP = $(OBJS_SYMTABCOMP:../src/symtab/=)

SRCS_TEMPLATES = ../src/test_driver_templates.C
OBJS_TEMPLATES = $(SRCS_TEMPLATES:.C=.obj)
OBJS_TEMPLATES = $(OBJS_TEMPLATES:../src/=)

SRCS_INSTRUCTIONCOMP = ../src/instruction/instruction_comp.C

OBJS_INSTRUCTIONCOMP = $(SRCS_INSTRUCTIONCOMP:.C=.obj)
OBJS_INSTRUCTIONCOMP = $(OBJS_INSTRUCTIONCOMP:../src/instruction/=)

TESTDRIVER_LIBS = libdyninstAPI.lib libtestSuite.lib libtestdyninst.lib libtestsymtab.lib libtestinstruction.lib

all: $(LIBTESTSUITE) $(LIBDYNINSTCOMP) $(LIBSYMTABCOMP) $(LIBINSTRUCTIONCOMP) test_driver.exe runTests.exe mutators mutatees DatabaseOutputDriver.dll libtestA.dll libtestB.dll


UNCOMMON_INSTALL=true

install: all

# try not to have clean remove dbghelp.dll
clean: 
	$(RM) *.ilk
	$(RM) *.exp 
	$(RM) *.lib 
	$(RM) *.obj 
<<<<<<< HEAD
	$(RM)	$(TESTDRIVER_LIBS) libtestA.dll libtestB.dll libtestsymtab.dll test*.dll
	$(RM) *.exe 
	$(RM) *.pdb
	$(RM) *.manifest
=======
	$(RM)	$(TESTDRIVER_LIBS) libtestA.dll libtestB.dll
	$(RM) *.exe 
	$(RM) *.pdb
>>>>>>> d55625d7

# Old Install commands if we actually want to install
# -$(MKDIR) $(DEST)
# for %X IN ( $(LIBTESTSUITE) test_driver.exe runTests.exe $(TEST_LIBS) $(MUTATEES) libtestA.dll libtestB.dll ) DO $(CP) "%X" $(DEST)

LDFLAGS = /debug -LIBPATH:$(TO_CORE)/../$(PLATFORM)/lib 
LIBS    = libdyninstAPI.lib libsymtabAPI.lib libinstructionAPI.lib

$(LIBTESTSUITE): $(OBJS_LIBTESTSUITE) ../src/test_lib.h
	$(LINK) $(LDFLAGS)  -DLL -out:$@ $(OBJS_LIBTESTSUITE)

$(LIBDYNINSTCOMP): $(OBJS_DYNINSTCOMP) ../src/test_lib.h
	$(LINK) $(LDFLAGS)  -DLL -out:$@ $(OBJS_DYNINSTCOMP) $(LIBS) libtestSuite.lib

$(LIBSYMTABCOMP): $(OBJS_SYMTABCOMP) ../src/test_lib.h
	$(LINK) $(LDFLAGS)  -DLL -out:$@ $(OBJS_SYMTABCOMP) $(LIBS) libtestSuite.lib

$(LIBINSTRUCTIONCOMP): $(OBJS_INSTRUCTIONCOMP) ../src/test_lib.h
	$(LINK) $(LDFLAGS)  -DLL -out:$@ $(OBJS_INSTRUCTIONCOMP) $(LIBS) libtestSuite.lib

$(OBJS_LIBTESTSUITE): $(SRCS_LIBTESTSUITE)
	$(CXX) $(CXXFLAGS_NORM) -DTESTLIB_DLL_BUILD -Dnative_cc=VC.exe -Dnative_cxx=_VC++.exe -I../src/ -c $**

$(OBJS_DYNINSTCOMP): $(SRCS_DYNINSTCOMP)
	$(CXX) $(CXXFLAGS_NORM) -DCOMPLIB_DLL_BUILD -DTESTLIB_DLL_BUILD -Dnative_cc=VC.exe -Dnative_cxx=_VC++.exe -I../src/ -c $**

$(OBJS_SYMTABCOMP): $(SRCS_SYMTABCOMP)
	$(CXX) $(CXXFLAGS_NORM) -DCOMPLIB_DLL_BUILD -DTESTLIB_DLL_BUILD -Dnative_cc=VC.exe -Dnative_cxx=_VC++.exe -I../src/ -c $**

$(OBJS_INSTRUCTIONCOMP): $(SRCS_INSTRUCTIONCOMP)
	$(CXX) $(CXXFLAGS_NORM) -DCOMPLIB_DLL_BUILD -DTESTLIB_DLL_BUILD -Dnative_cc=VC.exe -Dnative_cxx=_VC++.exe -I../src/ -c $**

$(DYNINST_TESTLIBS_OBJS) : $(SRCS_DYNINSTTESTLIB)
	$(CC) -c $(CFLAGS) $(CFLAGS_TESTLIBS)$**

$(DYNINST_TESTLIBS): $(DYNINST_TESTLIBS_OBJS)
	$(LINK) $(TESTLIB_FLAGS) $*.obj -out:$@


#CXXTFLAGS := $(filter-out -fno-implicit-templates, $(CXXFLAGS))

$(OBJS_TEMPLATES): $(SRCS_TEMPLATES)
	$(CXX) $(CXXFLAGS) -Dnative_cc=VC.exe -Dnative_cxx=_VC++.exe -I../src/ -c $**

test_info_new.gen.obj: test_info_new.gen.C
	$(CXX) $(CXXFLAGS_NORM) -Dnative_cc=VC.exe -Dnative_cxx=_VC++.exe -I../src/ -c $**

test_driver.exe:  test_driver.obj test_lib.obj test_info_new.gen.obj $(LIBTESTSUITE) $(LIBDYNINSTCOMP) $(LIBSYMTABCOMP)
	$(LINK) $(LDFLAGS) test_driver.obj test_info_new.gen.obj $(TESTDRIVER_LIBS)

test_driver.obj: ../src/test_driver.C
	$(CXX) $(CXXFLAGS_NORM) -Dnative_cc=_VC.exe -Dnative_cxx=_VC++.exe -c $**

runTests.exe: runTests.obj runTests-utils-nt.obj $(OBJS_TEMPLATES)
	$(LINK) $(LDFLAGS) runTests.obj runTests-utils-nt.obj $(OBJS_TEMPLATES)

runTests.obj:  ../src/runTests.C
	$(CXX) $(CXXFLAGS_NORM) -c $**
runTests-utils-nt.obj: ../src/runTests-utils-nt.C
	$(CXX) $(CXXFLAGS_NORM) -c $**

DatabaseOutputDriver.obj: ../src/DatabaseOutputDriver.C
	$(CXX) $(CXXFLAGS_NORM) -c -I../src/ $**
	
DatabaseOutputDriver.dll: DatabaseOutputDriver.obj
# Advapi32.lib needed for GetUserName, Ws2_32.lib required for gethostname
	$(LINK) $(LDFLAGS) -DLL -out:$@ $(TESTDRIVER_LIBS) Advapi32.lib Ws2_32.lib $**<|MERGE_RESOLUTION|>--- conflicted
+++ resolved
@@ -100,16 +100,9 @@
 	$(RM) *.exp 
 	$(RM) *.lib 
 	$(RM) *.obj 
-<<<<<<< HEAD
 	$(RM)	$(TESTDRIVER_LIBS) libtestA.dll libtestB.dll libtestsymtab.dll test*.dll
 	$(RM) *.exe 
 	$(RM) *.pdb
-	$(RM) *.manifest
-=======
-	$(RM)	$(TESTDRIVER_LIBS) libtestA.dll libtestB.dll
-	$(RM) *.exe 
-	$(RM) *.pdb
->>>>>>> d55625d7
 
 # Old Install commands if we actually want to install
 # -$(MKDIR) $(DEST)
