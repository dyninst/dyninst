/*
 * Copyright (c) 1996-2011 Barton P. Miller
 * 
 * We provide the Paradyn Parallel Performance Tools (below
 * described as "Paradyn") on an AS IS basis, and do not warrant its
 * validity or performance.  We reserve the right to update, modify,
 * or discontinue this software at any time.  We shall have no
 * obligation to supply such updates or modifications or any other
 * form of support to you.
 * 
 * By your use of Paradyn, you understand and agree that we (or any
 * other person or entity with proprietary rights in Paradyn) are
 * under no obligation to provide either maintenance services,
 * update services, notices of latent defects, or correction of
 * defects for Paradyn.
 * 
 * This library is free software; you can redistribute it and/or
 * modify it under the terms of the GNU Lesser General Public
 * License as published by the Free Software Foundation; either
 * version 2.1 of the License, or (at your option) any later version.
 * 
 * This library is distributed in the hope that it will be useful,
 * but WITHOUT ANY WARRANTY; without even the implied warranty of
 * MERCHANTABILITY or FITNESS FOR A PARTICULAR PURPOSE.  See the GNU
 * Lesser General Public License for more details.
 * 
 * You should have received a copy of the GNU Lesser General Public
 * License along with this library; if not, write to the Free Software
 * Foundation, Inc., 51 Franklin Street, Fifth Floor, Boston, MA 02110-1301 USA
 */
#include "ParameterDict.h"
#include "proccontrol_comp.h"
#include "communication.h"
#include "MutateeStart.h"
#include "SymReader.h"
#include "PCErrors.h"
#include <cstdio>
#include <cerrno>
#include <cstring>

<<<<<<< HEAD

#if !defined(os_windows_test)
=======
>>>>>>> 5144adab
#include <unistd.h>
#include <sys/types.h>
#include <sys/socket.h>
#include <sys/un.h>
<<<<<<< HEAD

struct socket_types
{
	typedef sockaddr_un sockaddr_t;
	static SOCKET socket()
	{
		return socket(AF_UNIX, SOCK_STREAM, 0);
	}
	static sockaddr_t make_addr()
	{
	   sockaddr_t addr;
	   memset(&addr, 0, sizeof(socket_types::sockaddr_t));
	   addr.sun_family = AF_UNIX;
	   snprintf(addr.sun_path, sizeof(addr.sun_path)-1, "/tmp/pct%d", getpid());
	   return addr;
	}
	static bool recv(unsigned char *msg, unsigned msg_size, int sfd)
	{
	   int result;
	   for (;;) {
		  int nfds = sfd > notification_fd ? sfd : notification_fd;
		  nfds++;
		  fd_set readset; FD_ZERO(&readset);
		  fd_set writeset; FD_ZERO(&writeset);
		  fd_set exceptset; FD_ZERO(&exceptset);
		  FD_SET(sfd, &readset);
		  FD_SET(notification_fd, &readset);
		  struct timeval timeout;
		  timeout.tv_sec = 15;
		  timeout.tv_usec = 0;
		  do {
			 result = select(nfds, &readset, &writeset, &exceptset, &timeout);
		  } while (result == -1 && errno == EINTR);
	      
		  if (result == 0) {
			 logerror("Timeout while waiting for communication\n");
			 return false;
		  }
		  if (result == -1) {
			 char error_str[1024];
			 snprintf(error_str, 1024, "Error calling select: %s\n", strerror(errno));
			 logerror(error_str);
			 return false;
		  }
	      
		  if (FD_ISSET(notification_fd, &readset)) {
			 bool result = Process::handleEvents(true);
			 if (!result) {
				logerror("Failed to handle process events\n");
				return false;
			 }
		  }
		  if (FD_ISSET(sfd, &readset)) {
			 break;
		  }
	   } 
	                          
	   result = recv(sfd, (char *)(msg), msg_size, MSG_WAITALL);
	   if (result == -1) {
		  char error_str[1024];
		  snprintf(error_str, 1024, "Unable to recieve message: %s\n", strerror(errno));
		  logerror(error_str);
		  return false;
	   }
	   return true;
	}

	static int close(SOCKET s)
	{
		return ::close(s);
	}
	typedef ::socklen_t socklen_t;
};

#else

#include <process.h>
#include <winsock2.h>
#if !defined(MSG_WAITALL)
#define MSG_WAITALL 8
#endif
#define MSG_NOSIGNAL 0 // override unix-ism

struct socket_types
{
	typedef sockaddr_in sockaddr_t;
	static SOCKET socket()
	{
		return ::socket(AF_INET, SOCK_STREAM, IPPROTO_TCP);
	}
	static sockaddr_t make_addr()
	{
	   sockaddr_t addr;
	   memset(&addr, 0, sizeof(socket_types::sockaddr_t));
	   addr.sin_family = AF_INET;
	   addr.sin_port = htons(_getpid()); // FIXME: this will break parallel test_drivers on Windows, but better than a poor PID->port mapping
	   return addr;
	}
	static bool recv(unsigned char *msg, unsigned msg_size, int sfd, HANDLE winsock_event, HANDLE notification_event)
	{
		logerror("begin socket_types::recv()\n");
	   int result;
	   SOCKET sockfd = (SOCKET)(sfd);
	   int bytes_to_get = msg_size;
	   for (;;) {
			::WSAEventSelect(sockfd, winsock_event, FD_READ);
			HANDLE wait_events[2];
			wait_events[0] = winsock_event;
			wait_events[1] = notification_event;
			// 30 second timeout
			result = ::WaitForMultipleObjects(2, wait_events, FALSE, 30000);
	      
	if(result == WAIT_TIMEOUT) {
		logerror("WaitForMultipleObjects timed out\n");
		return false;
	}
	if(result == WAIT_FAILED || result == WAIT_ABANDONED) {
		logerror("WaitForMultipleObjects failed\n");
		return false;
	}
	int which_event = (result - WAIT_OBJECT_0);
	switch(which_event)
	{
		// notification
	case 1:
		{
			 bool result = Process::handleEvents(true);
			 if (!result) {
				logerror("Failed to handle process events\n");
				return false;
			 }
		   //logerror("handled events\n");
			}
		 break;
	case 0:
		{
				logerror("recv() looking for %d bytes\n", bytes_to_get);
			   result = ::recv(sockfd, (char *)(msg), bytes_to_get, 0);
			   if(result > 0)
			   {
				   logerror("got %d bytes\n", result);
					bytes_to_get -= result;
					msg += result;
			   }
			   else if (result == SOCKET_ERROR) {
				   int e = WSAGetLastError();
				   if(e != WSAEWOULDBLOCK)
				   {
					  logerror("unable to receive message: %d\n", e);
					  return false;
				   }
			   } else {
				   logerror("socket closed\n");
				break;
			   }
			if(bytes_to_get == 0)
			{
			   logerror("received message: %s\n", msg);
			   return true;
			}
		}
		break;
   }
	   } 
	                          
	}
	static int close(SOCKET s, HANDLE winsock_event)
	{
		// set socket back to blocking
		::WSAEventSelect(s, NULL, 0);
		char truth = 1;
		::setsockopt(s, SOL_SOCKET, SO_DONTLINGER, &truth, 4);
		return ::closesocket(s);
	}
	typedef int socklen_t;
};
#endif

=======
#include <sys/stat.h>
#include <fcntl.h>

#include <set>
#include <vector>
#include <map>

using namespace std;

#if defined(os_bgq_test)
mutatee_connection_t connectt = named_pipe;
#else
mutatee_connection_t connectt = un_socket;
#endif
>>>>>>> 5144adab

TEST_DLL_EXPORT ComponentTester *componentTesterFactory()
{
   return (ComponentTester *) new ProcControlComponent();
}

ProcControlMutator::ProcControlMutator()
{
}

ProcControlMutator::~ProcControlMutator()
{
}

test_results_t ProcControlMutator::setup(ParameterDict &param)
{
   comp = (ProcControlComponent *) param["ProcControlComponent"]->getPtr();
   return PASSED;
}

test_results_t ProcControlMutator::pre_init(ParameterDict &param)
{
   return PASSED;
}

ProcControlComponent::ProcControlComponent() :
   sockfd(0),
   sockname(NULL),
   notification_fd(-1),
   num_processes(0),
   num_threads(0)
{
   notification_fd = evNotify()->getFD();
#if defined(os_windows_test)
   WORD wsVer = MAKEWORD(2,2);
   WSAData ignored;
   ::WSAStartup(wsVer, &ignored);
   winsock_event = ::CreateEvent(NULL, FALSE, FALSE, NULL);
#endif
}

static ProcControlComponent *pccomp = NULL;
static Process::cb_ret_t eventCounterFunction(Event::const_ptr ev)
{
   pccomp->eventsRecieved[ev->getEventType()].push_back(ev);
   return Process::cbDefault;
}

static int signaled_received = 0;

bool ProcControlComponent::registerEventCounter(EventType et)
{
   pccomp = this;
   return Process::registerEventCallback(et, eventCounterFunction);
}

bool ProcControlComponent::checkThread(const Thread &thread)
{
   return true;
}

Process::cb_ret_t setSocketOnLibLoad(Event::const_ptr ev)
{
<<<<<<< HEAD
   char *logfilename = params["logfilename"]->getString();
   char *humanlogname = params["humanlogname"]->getString();
   bool verboseFormat = false;//(bool) params["verbose"]->getInt();
   char thread_num_str[128];

   const char *args[MAX_ARGS];
   unsigned n=0;
   args[n++] = group->mutatee;
   if (logfilename) {
      args[n++] = "-log";
      args[n++] = logfilename;
   }
   if (humanlogname) {
      args[n++] = "-humanlog";
      args[n++] = humanlogname;
=======
   EventLibrary::const_ptr lib_ev = ev->getEventLibrary();
   bool have_libc = false;
   for (set<Library::ptr>::const_iterator i = lib_ev->libsAdded().begin(); i != lib_ev->libsAdded().end(); i++) {
      Library::ptr lib = *i;
      if (lib->getName().find("libc-") != string::npos || lib->getName().find("libc.") != string::npos) {
         have_libc = true;
         break;
      }
>>>>>>> 5144adab
   }
   if (have_libc) {
      ProcControlComponent::initializeConnectionInfo(ev->getProcess());
   }
   return Process::cbDefault;
}

bool ProcControlComponent::waitForSignalFD(int signal_fd)
{
   fd_set rd;
   FD_ZERO(&rd);
   FD_SET(signal_fd, &rd);
   struct timeval timeout;
   timeout.tv_sec = RECV_TIMEOUT;
   timeout.tv_usec = 0;

   int result = select(signal_fd+1, &rd, NULL, NULL, &timeout);
   if (result == -1) {
      perror("Error during signal_fd select");
      return false;
   }
   if (result == 0) {
      logerror("Timeout while waiting for signal_fd\n");
      return false;
   }

   char c;
   read(signal_fd, &c, sizeof(char));
   return true;
}

ProcessSet::ptr ProcControlComponent::startMutateeSet(RunGroup *group, ParameterDict &params)
{
   ProcessSet::ptr procset;
   bool do_create = (group->createmode == CREATE);
   bool waitfor_attach = (group->createmode == USEATTACH);
#if defined(os_bg_test)
   do_create = false;
#endif

   if (do_create) {
      vector<ProcessSet::CreateInfo> cinfo;
      for (unsigned i=0; i<num_processes; i++) {
         ProcessSet::CreateInfo ci;
         getMutateeParams(group, params, ci.executable, ci.argv);
         ci.error_ret = err_none;
         cinfo.push_back(ci);
      }
      procset = ProcessSet::createProcessSet(cinfo);
      if (!procset) {
         logerror("Failed to execute new mutatees\n");
         return ProcessSet::ptr();
      }
   }
   else if (group->createmode == USEATTACH) {
      vector<ProcessSet::AttachInfo> ainfo;
      for (unsigned i=0; i<num_processes; i++) {
         ProcessSet::AttachInfo ai;
         vector<string> argv;
         getMutateeParams(group, params, ai.executable, argv);
         ai.pid = getMutateePid(group);

         if (ai.pid == NULL_PID) {
            string mutateeString = launchMutatee(ai.executable, argv, group, params);
            if (mutateeString == string("")) {
               logerror("Error creating attach process\n");
               return ProcessSet::ptr();
            }
            registerMutatee(mutateeString);
            ai.pid = getMutateePid(group);
         }
         assert(ai.pid != NULL_PID);
         ainfo.push_back(ai);

         if (waitfor_attach) {
            int signal_fd = params.find("signal_fd_in") != params.end() ? params["signal_fd_in"]->getInt() : -1;
            if (signal_fd > 0) {
               bool result = waitForSignalFD(signal_fd);
               if (!result) {
                  logerror("Timeout waiting for signalFD\n");
                  return ProcessSet::ptr();
               }
            }
         }
      }
      
      procset = ProcessSet::attachProcessSet(ainfo);
      if (!procset) {
         logerror("Failed to attach to new mutatees\n");
         return ProcessSet::ptr();
      }
   }
   else {
      return ProcessSet::ptr();
   }

   assert(procset);
   for (ProcessSet::iterator i = procset->begin(); i != procset->end(); i++) {
      Process::ptr proc = *i;
      Dyninst::PID pid = proc->getPid();
      process_pids[pid] = proc;
      procs.push_back(proc);
   }

   return procset;
}

#define MAX_ARGS 128
Process::ptr ProcControlComponent::startMutatee(RunGroup *group, ParameterDict &params)
{
   vector<string> vargs;
   string exec_name;   
   getMutateeParams(group, params, exec_name, vargs);

   Process::ptr proc = Process::ptr();
   if (group->createmode == CREATE) {
<<<<<<< HEAD
      std::vector<std::string> vargs;
      for (unsigned i=0; i<n; i++) {
         vargs.push_back(std::string(args[i]));
=======
#if defined(os_bg_test)
      Dyninst::PID pid = getMutateePid(group);
      proc = Process::attachProcess(pid, group->mutatee);
      if (!proc) {
         logerror("Failed to attach to new mutatee\n");
         return Process::ptr();
>>>>>>> 5144adab
      }
#else
      proc = Process::createProcess(exec_name, vargs);
      if (!proc) {
         logerror("Failed to execute new mutatee\n");
         return Process::ptr();
      }
#endif
   }
   else if (group->createmode == USEATTACH) {
<<<<<<< HEAD
#if !defined(os_windows_test)
      Dyninst::PID pid = fork_mutatee();
      if (!pid) {
         //Child
         execv(group->mutatee, (char * const *)args);
         char buffer[2048];
         snprintf(buffer, 2048, "execv for attach failed on %s: %s\n", 
                  group->mutatee, 
                  strerror(errno));
         logerror(buffer);
         exit(-1);
      }
#else
	   Dyninst::PID pid = -1;
	   const char* pathname = group->mutatee;
	   char child_args[1024];
	   strcpy(child_args, "");
	   if (args[0] != NULL) {
		   strcpy(child_args, pathname);
		   for (int i = 1; args[i] != NULL; i++) {
			   strcat(child_args, " ");
			   strcat(child_args, args[i]);
		   }
	   }

	   STARTUPINFO si;
	   memset(&si, 0, sizeof(STARTUPINFO));
	   si.cb = sizeof(STARTUPINFO);
	   PROCESS_INFORMATION pi;
	   if (!CreateProcess(pathname,	// application name
		   child_args,	// command line
		   NULL,		// security attributes
		   NULL,		// thread security attributes
		   FALSE,		// inherit handles
		   0,		// creation flags
		   NULL,		// environment,
		   NULL,		// current directory
		   &si,
		   &pi)) {
			   LPTSTR lastErrorMsg;
			   DWORD lastError = GetLastError();
			   FormatMessage(FORMAT_MESSAGE_ALLOCATE_BUFFER | 
				   FORMAT_MESSAGE_FROM_SYSTEM |
				   FORMAT_MESSAGE_IGNORE_INSERTS,
				   NULL,
				   lastError,
				   MAKELANGID(LANG_NEUTRAL, SUBLANG_DEFAULT),
				   (LPTSTR)&lastErrorMsg,
				   0, NULL );
			   fprintf(stderr, "CreateProcess failed: (%d) %s\n",
				   lastError, lastErrorMsg);
			   LocalFree(lastErrorMsg);
			   exit(-1);
	   } else {
		   pid = pi.dwProcessId;
	   }
#endif
      int sockfd;
      bool result = acceptConnections(1, &sockfd);
      if (!result) {
         logerror("Unable to accept attach connection\n");
         return Process::ptr();
=======
      Dyninst::PID pid = getMutateePid(group);
      if (pid == NULL_PID) {
         string mutateeString = launchMutatee(exec_name, vargs, group, params);
         if (mutateeString == string("")) {
            logerror("Error creating attach process\n");
            return Process::ptr();
         }
         registerMutatee(mutateeString);
         pid = getMutateePid(group);
>>>>>>> 5144adab
      }
      assert(pid != NULL_PID);

      int signal_fd = params.find("signal_fd_in") != params.end() ? params["signal_fd_in"]->getInt() : -1;
      if (signal_fd > 0) {
         bool result = waitForSignalFD(signal_fd);
         if (!result) {
            logerror("Timeout waiting for signalFD\n");
            return Process::ptr();
         }
      }

      proc = Process::attachProcess(pid, group->mutatee);
      if (!proc) {
         logerror("Failed to attach to new mutatee\n");
         return Process::ptr();
      }

   }
   else {
      return Process::ptr();
   }

   assert(proc);
   Dyninst::PID pid = proc->getPid();
   process_pids[pid] = proc;
   procs.push_back(proc);
   return proc;
}

void setupSignalFD(ParameterDict &param)
{
<<<<<<< HEAD
   bool error = false;
   bool result = setupServerSocket(param);
   if (!result) {
      logerror("Failed to setup server side socket\n");
      return false;
=======
   int fds[2];
   int result = pipe(fds);
   if (result == -1) {
      perror("Pipe error");
      exit(-1);
   }
   param["signal_fd_in"] = new ParamInt(fds[0]);
   param["signal_fd_out"] = new ParamInt(fds[1]);
}

void resetSignalFD(ParameterDict &param)
{
   if (param.find("signal_fd_in") != param.end()) {
      close(param["signal_fd_in"]->getInt());
   }
   if (param.find("signal_fd_out") != param.end()) {
      close(param["signal_fd_out"]->getInt());
   }
}

static char socket_buffer[4096];
static RunGroup *cur_group = NULL;
static SymbolReaderFactory *factory = NULL;

bool ProcControlComponent::initializeConnectionInfo(Process::const_ptr proc)
{
   static map<string, Offset> cached_ms_addrs;

   SymReader *reader = NULL;
   Dyninst::Offset sym_offset = 0;
   Dyninst::Offset exec_addr = 0;
   std::string exec_name;

   Library::const_ptr lib = proc->libraries().getExecutable();
   if (lib == Library::const_ptr()) {
      exec_name = cur_group->mutatee;
      exec_addr = 0;
   }
   else {
      exec_name = lib->getName();
      exec_addr = lib->getLoadAddress();
>>>>>>> 5144adab
   }
   
   map<string, Offset>::iterator i = cached_ms_addrs.find(exec_name);
   if (i != cached_ms_addrs.end()) {
      sym_offset = i->second;
   }
   else {
      reader = factory->openSymbolReader(exec_name);
      if (!reader) {
         logerror("Could not open executable\n");
         return false;
      }
      Symbol_t sym = reader->getSymbolByName(string("MutatorSocket"));
      if (!reader->isValidSymbol(sym))
      {
         logerror("Could not find MutatorSocket symbol in executable\n");
         return false;
      }
      sym_offset = reader->getSymbolOffset(sym);
      cached_ms_addrs[exec_name] = sym_offset;
   }

   Dyninst::Address addr = exec_addr + sym_offset;
   bool result = proc->writeMemory(addr, socket_buffer, strlen(socket_buffer)+1);
   if (!result) {
      logerror("Could not write connection information\n");
      return false;
   }
   return true;
}

bool ProcControlComponent::startMutatees(RunGroup *group, ParameterDict &param)
{
   bool error = false;

   num_processes = 0;
   if (group->procmode == MultiProcess)
      num_processes = getNumProcs(param);
   else
      num_processes = 1;
<<<<<<< HEAD
   
   for (int  i=0; i<num_processes; i++) {
      Process::ptr proc = launchMutatee(group, param);
      if (proc == NULL) {
         error = true;
         continue;
      }
=======
   bool result = setupServerSocket(param);
   if (!result) {
      logerror("Failed to setup server side socket");
      return false;
   }
#if !defined(os_bg_test) && !defined(os_windows_test)
   setupSignalFD(param);
#endif
   Process::ptr a_proc;
   if (num_processes > 1) {
      pset = startMutateeSet(group, param);
      if (pset)
         a_proc = *(pset->begin());
>>>>>>> 5144adab
   }
   else {
      a_proc = startMutatee(group, param);
      pset = ProcessSet::newProcessSet(a_proc);
   }
   if (!a_proc) {
      logerror("Failed to start mutatee\n");
      error = true;
      return false;
   }
   factory = a_proc->getDefaultSymbolReader();
   assert(factory);

   for (ProcessSet::iterator i = pset->begin(); i != pset->end(); i++) {
      Process::ptr proc = *i;
      bool result = setupNamedPipe(proc, param);
      if (!result) {
         logerror("Failed to setup server side named pipe\n");
         return false;
      }
   }

<<<<<<< HEAD
   num_threads = group->threadmode == MultiThreaded ? DEFAULT_NUM_THREADS : 0;

   if (group->createmode == CREATE)
=======
>>>>>>> 5144adab
   {
      /**
       * Set the socket name in each process
       **/
      assert(num_processes);
      assert(factory);
      memset(socket_buffer, 0, 4096);
      if (param.find("socket_type") != param.end() && param.find("socket_name") != param.end()) {
         snprintf(socket_buffer, 4095, "%s %s", param["socket_type"]->getString(), 
                  param["socket_name"]->getString());
      }
      cur_group = group;
      for (vector<Process::ptr>::iterator j = procs.begin(); j != procs.end(); j++) {
         bool result = initializeConnectionInfo(*j);
         if (!result) 
            error = true;
      }
<<<<<<< HEAD
   
      bool support_user_threads = false;
      bool support_lwps = false;
#if defined(os_linux_test)
      support_user_threads = true;
      support_lwps = true;
#elif defined(os_bg_test)
      support_user_threads = true;
      support_lwps = false;
#elif defined(os_freebsd_test)
      support_user_threads = true;
      support_lwps = false;
#elif defined(os_windows_test)
	  support_user_threads = true;
=======
#if defined(os_bg_test)
      Process::registerEventCallback(EventType::Library, setSocketOnLibLoad);
#endif
   }

   EventType thread_create(EventType::None, EventType::ThreadCreate);
   registerEventCounter(thread_create);

   int num_procs = pset->size();
   result = pset->continueProcs();
   if (!result) {
      logerror("Error doing initial continueProcs");
      error = true;
   }

   num_threads = group->threadmode == MultiThreaded ? getNumThreads(param) : 0;

   result = acceptConnections(num_procs, NULL);
   if (!result) {
      logerror("Failed to accept connections from new mutatees\n");
      error = true;
   }
#if defined(os_bg_test)
   Process::removeEventCallback(EventType::Library, setSocketOnLibLoad);
>>>>>>> 5144adab
#endif
   
   if (group->createmode == CREATE) {
      Process::ptr a_proc = *procs.begin();
      bool support_user_threads = a_proc->supportsUserThreadEvents();
      bool support_lwps = a_proc->supportsLWPEvents();

      assert(support_user_threads || support_lwps);

      if (support_lwps)
      {
         while (eventsRecieved[EventType(EventType::None, EventType::LWPCreate)].size() < num_procs*num_threads) {
            bool result = Process::handleEvents(true);
            if (!result) {
               logerror("Failed to handle events during thread create\n");
               error = true;
               break;
            }
         }
      }

      if (support_user_threads)
      {
         while (eventsRecieved[EventType(EventType::None, EventType::UserThreadCreate)].size() < num_procs*num_threads) {
            bool result = Process::handleEvents(true);
            if (!result) {
               logerror("Failed to handle events during user thread create\n");
               error = true;
               break;
            }
         }
      }
   }
   else if (group->createmode == USEATTACH)
   {
      for (vector<Process::ptr>::iterator j = procs.begin(); j != procs.end(); j++) {
         Process::ptr proc = *j;
#if !defined(os_bg_test)
         if (proc->threads().size() != num_threads+1) {
			 std::cerr << "Proc " << proc->getPid() << " has " << proc->threads().size() << " threads, expected " << num_threads+1 << std::endl;
            //logerror("Process has incorrect number of threads");
//            error = true;
         }
#else
         //BlueGene OS spawns extra threads
         if (proc->threads().size() < num_threads+1) {
            logerror("Process has incorrect number of threads");
            error = true;
         }
#endif
      }
   }

   for (vector<Process::ptr>::iterator j = procs.begin(); j != procs.end(); j++) {
      result = create_pipes(*j, false);
      if (!result) {
         logerror("Failed to create write pipes\n");
         error = true;
      }
      result = create_pipes(*j, true);
      if (!result) {
         logerror("Failed to create read pipes\n");
         error = true;
      }
      init_pipes(*j);
   }   

   if (group->state != RUNNING) {
      for (vector<Process::ptr>::iterator i = procs.begin(); i != procs.end(); i++) {
         bool result = (*i)->stopProc();
         if (!result) {
            logerror("Failed to stop process\n");
            error = true;
         }
      }
   }

   result = cleanSocket();
   if (!result) {
      logerror("Failed to clean up socket\n");
      error = true;
   }

   handshake shake;
   shake.code = HANDSHAKE_CODE;
   result = send_broadcast((unsigned char *) &shake, sizeof(handshake));
   if (!result) {
      logerror("Failed to send handshake message to processes\n");
      error = true;
   }

   return !error;
}

test_results_t ProcControlComponent::program_setup(ParameterDict &params)
{
   //Dyninst::ProcControlAPI::setDebug(true);
   return PASSED;
}

test_results_t ProcControlComponent::program_teardown(ParameterDict &params)
{
   return PASSED;
}

test_results_t ProcControlComponent::group_setup(RunGroup *group, ParameterDict &params)
{
   process_socks.clear();
   process_pids.clear();
   procs.clear();
   eventsRecieved.clear();
   w_pipe.clear();
   r_pipe.clear();
   pipe_read_names.clear();
   pipe_write_names.clear();

   sockfd = 0;
   sockname = NULL;
   curgroup_self_cleaning = false;

   me.setPtr(this);
   params["ProcControlComponent"] = &me;

   for (unsigned j=0; j<group->tests.size(); j++) {
      ProcControlMutator *mutator = static_cast<ProcControlMutator *>(group->tests[j]->mutator);
      if (!mutator) continue;
      test_results_t result = mutator->pre_init(params);
      if (result == FAILED)
         return FAILED;
   }

   bool result = startMutatees(group, params);
   if (!result) {
      logerror("Failed to launch mutatees\n");
      return FAILED;
   }

   return PASSED;
}

Process::cb_ret_t pc_on_exit(Event::const_ptr ev)
{
   return Process::cbDefault;
}

test_results_t ProcControlComponent::group_teardown(RunGroup *group, ParameterDict &params)
{
   bool error = false;
   bool hasRunningProcs;

   resetSignalFD(params);

   if (curgroup_self_cleaning)
      return PASSED;

<<<<<<< HEAD
   Process::registerEventCallback(EventType(EventType::Post, EventType::Exit), on_exit);
=======
   Process::registerEventCallback(EventType(EventType::Exit), pc_on_exit);
>>>>>>> 5144adab
   do {
      hasRunningProcs = false;
      for (vector<Process::ptr>::iterator i = procs.begin(); i != procs.end(); i++) {
         Process::ptr p = *i;
         if (!p->isTerminated()) {
            bool result = block_for_events();
            if (!result) {
               logerror("Process failed to handle events\n");
			   error = true;
			   continue;
            }
            if (!p->isTerminated()) {
               hasRunningProcs = true;
            }
         }
      }
   } while(hasRunningProcs);

   for (vector<Process::ptr>::iterator i = procs.begin(); i != procs.end(); i++) {
      Process::ptr p = *i;
      if (!p->isTerminated()) {
         logerror("Process did not terminate\n");
         error = true;
         continue;
      }
      if (p->isCrashed()) {
         logerror("Process terminated on crash\n");
         error = true;
         continue;
      }
      if (!p->isExited()) {
         logerror("Process did not report as exited\n");
         error = true;
         continue;
      }
      if (p->getExitCode() != 0) {
         logerror("Process has unexpected error code: 0x%lx (%d)\n", p->getExitCode());
         error = true;
         continue;
      }
   }
   procs.clear();

   for(std::map<Process::ptr, int>::iterator i = process_socks.begin(); i != process_socks.end(); ++i) {
<<<<<<< HEAD
#if defined(os_windows_test)
	   if( socket_types::close(i->second, winsock_event) == SOCKET_ERROR ) {
#else
	   if( socket_types::close(i->second) == SOCKET_ERROR ) {
#endif
		   logerror("Could not close connected socket\n");
           error = true;
       }
=======
      if ((i->second) == -1)
         continue;
      if( close(i->second) == -1 ) {
         logerror("Could not close connected socket\n");
         error = true;
      }
>>>>>>> 5144adab
   }
   for (unsigned i=0; i<2; i++) {
      map<Process::ptr, int> &to_clean = (i == 0) ? w_pipe : r_pipe;
      for (map<Process::ptr, int>::iterator j = to_clean.begin(); j != to_clean.end(); j++) {
         close(j->second);
      }
      to_clean.clear();
   }
   pipe_read_names.clear();
   pipe_write_names.clear();

   return error ? FAILED : PASSED;
}

test_results_t ProcControlComponent::test_setup(TestInfo *test, ParameterDict &parms)
{
   return PASSED;
}

test_results_t ProcControlComponent::test_teardown(TestInfo *test, ParameterDict &parms)
{
   return PASSED;
}

string ProcControlComponent::getLastErrorMsg()
{
   return string("");
}

ProcControlComponent::~ProcControlComponent()
{
#if defined(os_windows_test)
	::WSACleanup();
	::CloseHandle(winsock_event);
#endif
}

<<<<<<< HEAD

void handleError(const char* msg)
{
	char details[1024];
#if defined(os_windows_test)
	int err = WSAGetLastError();
    ::FormatMessage(0, NULL, err, 0, details, 1024, NULL);
#else
	details = strerror(errno);		
#endif
	logerror(msg, details);
}

bool ProcControlComponent::setupServerSocket(ParameterDict &param)
{
	SOCKET fd = INVALID_SOCKET; // initialize, dammit.
	fd = socket_types::socket();
   if (fd == INVALID_SOCKET) {
	   handleError("Failed to create socket: %s\n");
      return false;
   }
   socket_types::sockaddr_t addr = socket_types::make_addr();
   //logerror("Preparing to bind socket on localhost:%d\n", addr.sin_port);
   
   int result = bind(fd, (sockaddr *) &addr, sizeof(socket_types::sockaddr_t));
   if (result != 0){
      handleError("Unable to bind socket: %s\n");
	  closesocket(fd);
	  return false;
   }
   //logerror("Bound socket on localhost:%d\n", addr.sin_port);

   result = listen(fd, 512);
   if (result == -1) {
	   handleError("Unable to listen on socket: %s\n");
	  closesocket(fd);
      return false;
   }

   sockfd = fd;
   sockname = new char[1024];
   snprintf(sockname, 1023, "/tmp/pct%d", addr.sin_port);
   return true;
}

#if !defined(os_windows_test)
bool ProcControlComponent::acceptConnections(int num, int *attach_sock)
=======
bool ProcControlComponent::setupServerSocket(ParameterDict &param)
{
   if (connectt != un_socket)
      return true;

   sockfd = socket(AF_UNIX, SOCK_STREAM, 0);
   if (sockfd == -1) {
      fprintf(stderr, "Unable to create socket: %s\n", strerror(errno));
      return false;
   }
   struct sockaddr_un addr;
   memset(&addr, 0, sizeof(struct sockaddr_un));
   addr.sun_family = AF_UNIX;
   snprintf(addr.sun_path, sizeof(addr.sun_path)-1, "/tmp/tsc%d", getpid());
   
   int timeout = RECV_TIMEOUT * 100;
   int result;
   for (;;) {
      result = bind(sockfd, (struct sockaddr *) &addr, sizeof(struct sockaddr_un));
      if (result == 0) {
         break;
      }
      int error = errno;
      if (error == EADDRINUSE && timeout) {
         timeout--;
         usleep(10000);
         continue;
      }
      if (result != 0){
         fprintf(stderr, "Unable to bind socket: %s\n", strerror(error));
         return false;
      }
   }
   result = listen(sockfd, 512);
   if (result == -1) {
      fprintf(stderr, "Unable to listen on socket: %s\n", strerror(errno));
      return false;
   }
   char *socket_type_str = "un_socket";
   sockname = strdup(addr.sun_path);

   ParamString *socket_type = new ParamString(socket_type_str);
   ParamString *socket_name = new ParamString(sockname);
   ParamInt *socket_num = new ParamInt(sockfd);
   param["socket_type"] = socket_type;
   param["socket_name"] = socket_name;
   param["socketfd"] = socket_num;

   return true;
}

bool ProcControlComponent::setupNamedPipe(Process::ptr proc, ParameterDict &param)
>>>>>>> 5144adab
{
   if (connectt != named_pipe)
      return true;

   char pid_cstr[64];
   snprintf(pid_cstr, 64, "%u", proc->getPid());
   string pid_str(pid_cstr);

<<<<<<< HEAD
      FD_SET(sockfd, &readset);
      FD_SET(notification_fd, &readset);
      int nfds = (sockfd > notification_fd ? sockfd : notification_fd)+1;
      
      struct timeval timeout;
      timeout.tv_sec = 30;
      timeout.tv_usec = 0;
      int result = select(nfds, &readset, &writeset, &exceptset, &timeout);
      if (result == 0) {
         logerror("Timeout while waiting for socket connect\n");
         return false;
      }
      if (result == -1) {
         handleError("Error in select");
         return false;
      }

      if (FD_ISSET(sockfd, &readset))
      {
		  socket_types::sockaddr_t addr;
         socket_types::socklen_t addr_size = sizeof(socket_types::sockaddr_t);
         int newsock = accept(sockfd, (struct sockaddr *) &addr, &addr_size);
         if (newsock == -1) {
            char error_str[1024];
            snprintf(error_str, 1024, "Unable to accept socket (2): %s\n", strerror(errno));
            logerror(error_str);
=======
   string basename_r = "/tmp/dynpcpipe_r." + pid_str;
   int result = mkfifo(basename_r.c_str(), 0600);
   if (result == -1) {
      int error = errno;
      logerror("Failed to create fifo %s: %s\n", basename_r.c_str(), strerror(error));
      return false;
   }
   pipe_read_names.insert(make_pair(proc, basename_r));

   string basename_w = "/tmp/dynpcpipe_w." + pid_str;
   result = mkfifo(basename_w.c_str(), 0600);
   if (result == -1) {
      int error = errno;
      logerror("Failed to create fifo %s: %s\n", basename_w.c_str(), strerror(error));
      return false;
   }
   pipe_write_names.insert(make_pair(proc, basename_w));

   if (param.find("socket_type") == param.end()) {
      param["socket_type"] = new ParamString("named_pipe");
      param["socket_name"] = new ParamString("/tmp/dynpcpipe");
   }
   return true;
}

bool ProcControlComponent::acceptConnections(int num, int *attach_sock)
{
   if (connectt == un_socket) {
      vector<int> socks;
      assert(num == 1 || !attach_sock);  //If attach_sock, then num == 1
      
      while (socks.size() < num) {
         fd_set readset; FD_ZERO(&readset);
         fd_set writeset; FD_ZERO(&writeset);
         fd_set exceptset; FD_ZERO(&exceptset);
         
         FD_SET(sockfd, &readset);
         FD_SET(notification_fd, &readset);
         int nfds = (sockfd > notification_fd ? sockfd : notification_fd)+1;
         
         struct timeval timeout;
         timeout.tv_sec = RECV_TIMEOUT;
         timeout.tv_usec = 0;
         int result = select(nfds, &readset, &writeset, &exceptset, &timeout);
         if (result == 0) {
            logerror("Timeout while waiting for socket connect");
            fprintf(stderr, "[%s:%u] - Have recieved %d / %d socks\n", __FILE__, __LINE__, socks.size(), num);
            return false;
         }
         if (result == -1) {
            perror("Error in select");
>>>>>>> 5144adab
            return false;
         }
         
         if (FD_ISSET(sockfd, &readset))
         {
            struct sockaddr_un addr;
            socklen_t addr_size = sizeof(struct sockaddr_un);
            int newsock = accept(sockfd, (struct sockaddr *) &addr, &addr_size);
            if (newsock == -1) {
               char error_str[1024];
               snprintf(error_str, 1024, "Unable to accept socket: %s\n", strerror(errno));
               logerror(error_str);
               return false;
            }
            socks.push_back(newsock);
         }
         if (FD_ISSET(notification_fd, &readset)) {
            bool result = Process::handleEvents(true);
            if (!result) {
               logerror("Failed to handle process events\n");
               return false;
            }
         }
      }
      
      for (unsigned i=0; i<num; i++) {
         send_pid msg;
         bool result;
         result = recv_message((unsigned char *) &msg, sizeof(send_pid), socks[i]);
         if (!result) {
            logerror("Could not receive handshake pid\n");
            return false;
         }
         if (msg.code != SEND_PID_CODE)
         {
            logerror("Received bad code in handshake message\n");
            return false;
         }
         int pid;
#if defined(os_bg_test)
         //BG pids don't always seem to be consistent.
         pid = procs[i]->getPid();
#else
         pid = msg.pid;
#endif
         if (connectt == un_socket) {
            map<Dyninst::PID, Process::ptr>::iterator j = process_pids.find(pid);
            if (j == process_pids.end()) {
               if (attach_sock) {
                  *attach_sock = socks[i];
                  return true;
               }
               logerror("Recieved unexpected PID (%d) in handshake message\n", msg.pid);
               return false;
            }
            process_socks[j->second] = socks[i];
         }
      }
   }
   else if (connectt == named_pipe) {
   }

   return true;
}

bool ProcControlComponent::cleanSocket()
{
   if (connectt == un_socket) {
      if (!sockname)
         return false;
      
      int result = unlink(sockname);
      if (result == -1) {
         logerror("Could not clean socket\n");
         return false;
      }
      free(sockname);
      sockname = NULL;
      result = close(sockfd);
      if (result == -1) {
         logerror("Could not close socket\n");
         return false;
      }
   }
   else if (connectt == named_pipe) {
      //Do nothing
   }
   return true;
}
#else
bool ProcControlComponent::acceptConnections(int num, int *attach_sock)
{
   std::vector<int> socks;
   assert(num == 1 || !attach_sock);  //If attach_sock, then num == 1

   while (socks.size() < num) {
	HANDLE notification_event = (HANDLE) notification_fd;

	::WSAEventSelect(sockfd, winsock_event, FD_ACCEPT);
	HANDLE wait_events[2];
	wait_events[0] = winsock_event;
	wait_events[1] = notification_event;
	// 30 second timeout
	int result = ::WaitForMultipleObjects(2, wait_events, FALSE, 30000);

	if(result == WAIT_TIMEOUT) {
		handleError("WaitForMultipleObjects timed out\n");
		return false;
	}
	if(result == WAIT_FAILED || result == WAIT_ABANDONED) {
		handleError("WaitForMultipleObjects failed\n");
		return false;
	}
	int which_event = (result - WAIT_OBJECT_0);
	switch(which_event)
	{
		// notification
	case 1:
		{
			 bool result = Process::handleEvents(true);
			 if (!result) {
				handleError("Failed to handle process events\n");
				return false;
			 }
			}
		 break;
	case 0:
		{
		  socket_types::sockaddr_t addr;
         socket_types::socklen_t addr_size = sizeof(socket_types::sockaddr_t);
         int newsock = accept(sockfd, (struct sockaddr *) &addr, &addr_size);
		 if (newsock == -1) {
			 if (::WSAGetLastError() == WSAEWOULDBLOCK) {
				 continue;
			 }
            char error_str[1024];
            snprintf(error_str, 1024, "Unable to accept socket: %d/%d, %s, %d\n", errno, WSAGetLastError(), strerror(errno), sockfd);
            logerror(error_str);
            return false;
         }
         socks.push_back(newsock);
		}
		break;
	}
   }
   for (int i=0; i<num; i++) {
      send_pid msg;
      bool result = recv_message((unsigned char *) &msg, sizeof(send_pid), socks[i]);
      if (!result) {
         logerror("Could not receive handshake pid\n");
         return false;
      }
      if (msg.code != SEND_PID_CODE)
      {
         logerror("Received bad code in handshake message\n");
         return false;
      }
      std::map<Dyninst::PID, Process::ptr>::iterator j = process_pids.find(msg.pid);
      if (j == process_pids.end()) {
         if (attach_sock) {
            *attach_sock = socks[i];
            return true;
         }
         logerror("Recieved unexpected PID in handshake message\n");
         return false;
      }
      process_socks[j->second] = socks[i];
   }

	return true;
}

#endif

struct commInfo {
   static Address recv_buffer_addr;
   static Address send_buffer_addr;
   static Address recv_buffer_size_addr;
   static Address send_buffer_size_addr;
   static string sym_exec_name;
   Address lookupSym(string symname, SymReader *reader);

   commInfo(Process::ptr p);

   Process::ptr proc;
   bool is_accessed;
   bool is_done;
   bool was_stopped;
};

Address commInfo::recv_buffer_addr;
Address commInfo::send_buffer_addr;
Address commInfo::recv_buffer_size_addr;
Address commInfo::send_buffer_size_addr;
string commInfo::sym_exec_name;

commInfo::commInfo(Process::ptr p) :
   proc(p),
   is_accessed(false),
   is_done(false),
   was_stopped(false)
{
<<<<<<< HEAD
   if (!sockname)
      return false;

   int result;
#if !defined(os_windows_test)
   result = unlink(sockname);
   if (result == -1) {
      logerror("Could not clean socket\n");
      return false;
   }
#endif
   delete[] sockname;
   sockname = NULL;
#if defined(os_windows_test)
   result = socket_types::close(sockfd, winsock_event);
#else
   result = socket_types::close(sockfd);
#endif
   if (result == -1) {
      logerror("Could not close socket\n");
      return false;
   }
   return true;
=======
   string exec_name = proc->libraries().getExecutable()->getName();
   if (sym_exec_name != exec_name) {
      sym_exec_name = exec_name;
      SymbolReaderFactory *fact = proc->getDefaultSymbolReader();
      assert(fact);
      SymReader *reader = fact->openSymbolReader(exec_name);
      assert(reader);
      recv_buffer_addr = lookupSym("recv_buffer", reader);
      send_buffer_addr = lookupSym("send_buffer", reader);
      send_buffer_size_addr = lookupSym("send_buffer_size", reader);
      recv_buffer_size_addr = lookupSym("recv_buffer_size", reader);
      fact->closeSymbolReader(reader);
   }
>>>>>>> 5144adab
}

Address commInfo::lookupSym(string symname, SymReader *reader)
{
   Symbol_t sym = reader->getSymbolByName(symname);
   assert(reader->isValidSymbol(sym));
   return (Address) reader->getSymbolOffset(sym);
}


bool ProcControlComponent::recv_message(unsigned char *msg, unsigned msg_size, Process::ptr p)
{
   if (connectt == un_socket)
      return recv_message(msg, msg_size, process_socks[p]);
   else if (connectt == named_pipe)
      return recv_message_pipe(msg, msg_size, p);
   return false;
}

bool ProcControlComponent::send_message(unsigned char *msg, unsigned msg_size, Process::ptr p)
{
   if (connectt == un_socket)
      return send_message(msg, msg_size, process_socks[p]);
   else if (connectt == named_pipe)
      return send_message_pipe(msg, msg_size, p);
   return false;
}

bool ProcControlComponent::recv_message(unsigned char *msg, unsigned msg_size, int sfd)
{
<<<<<<< HEAD
#if defined(os_windows_test)
	return socket_types::recv(msg, msg_size, sfd, winsock_event, (HANDLE)(notification_fd));
#else
	return socket_types::recv(msg, msg_size, sfd);
#endif
=======
   assert(connectt == un_socket);
   int result;
   for (;;) {
      int nfds = sfd > notification_fd ? sfd : notification_fd;
      nfds++;
      fd_set readset; FD_ZERO(&readset);
      fd_set writeset; FD_ZERO(&writeset);
      fd_set exceptset; FD_ZERO(&exceptset);
      FD_SET(sfd, &readset);
      FD_SET(notification_fd, &readset);
      struct timeval timeout;
      timeout.tv_sec = RECV_TIMEOUT;
      timeout.tv_usec = 0;
      do {
         result = select(nfds, &readset, &writeset, &exceptset, &timeout);
      } while (result == -1 && errno == EINTR);
      
      if (result == 0) {
         logerror("Timeout while waiting for communication\n");
         return false;
      }
      if (result == -1) {
         char error_str[1024];
         snprintf(error_str, 1024, "Error calling select: %s\n", strerror(errno));
         logerror(error_str);
         return false;
      }
      
      if (FD_ISSET(notification_fd, &readset)) {
         bool result = Process::handleEvents(true);
         if (!result) {
            logerror("Failed to handle process events\n");
            return false;
         }
      }
      if (FD_ISSET(sfd, &readset)) {
         break;
      }
   } 
                          
   result = recv(sfd, msg, msg_size, MSG_WAITALL);
   if (result == -1) {
      char error_str[1024];
      snprintf(error_str, 1024, "Unable to recieve message: %s\n", strerror(errno));
      logerror(error_str);
      return false;
   }
   return true;
>>>>>>> 5144adab
}

bool ProcControlComponent::recv_broadcast(unsigned char *msg, unsigned msg_size)
{
   unsigned char *cur_pos = msg;
   for (vector<Process::ptr>::iterator i = procs.begin(); i != procs.end(); i++) {
      bool result = recv_message(cur_pos, msg_size, *i);
      if (!result) 
         return false;
      cur_pos += msg_size;
   }
   return true;
}

bool ProcControlComponent::send_message(unsigned char *msg, unsigned msg_size, int sfd)
{
<<<<<<< HEAD
	logerror("mutator sending %d bytes\n", msg_size);
   int result = send(sfd, (char*)(msg), msg_size, MSG_NOSIGNAL);
=======
   assert(connectt == un_socket);
   int result = send(sfd, msg, msg_size, MSG_NOSIGNAL);
>>>>>>> 5144adab
   if (result == -1) {
      char error_str[1024];
      snprintf(error_str, 1024, "Mutator unable to send message: %s\n", strerror(errno));
      logerror(error_str);
      return false;
   }
   logerror("mutator sent %d bytes OK\n", msg_size);
   return true;
}

bool ProcControlComponent::send_broadcast(unsigned char *msg, unsigned msg_size)
{
   unsigned char *cur_pos = msg;
   for (vector<Process::ptr>::iterator i = procs.begin(); i != procs.end(); i++) {
      bool result = send_message(msg, msg_size, *i);
      if (!result) 
         return false;
   }
   return true;
}

bool ProcControlComponent::block_for_events()
{
#if !defined(os_windows_test)
	int nfds = notification_fd+1;
   fd_set readset; FD_ZERO(&readset);
   fd_set writeset; FD_ZERO(&writeset);
   fd_set exceptset; FD_ZERO(&exceptset);
   FD_SET(notification_fd, &readset);

   struct timeval timeout;
   timeout.tv_sec = RECV_TIMEOUT;
   timeout.tv_usec = 0;
   int result;
   do {
      result = select(nfds, &readset, &writeset, &exceptset, &timeout);
   } while (result == -1 && errno == EINTR);
   
   if (result == 0) {
      logerror("Timeout while waiting for event\n");
      return false;
   }
   if (result == -1) {
      char error_str[1024];
      snprintf(error_str, 1024, "Error calling select: %s\n", strerror(errno));
      logerror(error_str);
      return false;
   }
      
   assert(result == 1 && FD_ISSET(notification_fd, &readset));
   bool bresult = Process::handleEvents(true);
   if (!bresult) {
      logerror("Error waiting for events\n");
      return false;
   }
   return true;
#else
	int result = ::WaitForSingleObject((HANDLE)(notification_fd), 15000);
	if(result == WAIT_TIMEOUT) {
        logerror("Timeout while waiting for event\n");
		return false;
	}
	if(result != WAIT_OBJECT_0) {
		logerror("Error waiting for notify\n");
		return false;
	}
	bool proc_result = Process::handleEvents(true);
	if(!proc_result) {
		logerror("Error waiting for events\n");
		return false;
	}
	return true;
#endif
}

bool ProcControlComponent::poll_for_events()
{
   bool bresult = Process::handleEvents(false);
   return bresult;
}

<<<<<<< HEAD
Process::cb_ret_t on_breakpoint(Event::const_ptr ev) {
/*    RegisterPool regs;
    if( !ev->getThread()->getAllRegisters(regs) ) {
        fprintf(stderr, "Failed to get registers on breakpoint\n");
    }else{
        fprintf(stderr, "Registers at breakpoint 0x%lx:\n", ev->getEventBreakpoint()->getAddress());
        for(RegisterPool::iterator i = regs.begin(); i != regs.end(); i++) {
            fprintf(stderr, "\t%s = 0x%lx\n", (*i).first.name(), (*i).second);
        }
    }
*/
    return Process::cbThreadContinue;
=======
bool ProcControlComponent::recv_message_pipe(unsigned char *msg, unsigned msg_size, Process::ptr p)
{
   if (!create_pipes(p, true))
      return false;

   map<Process::ptr, int>::iterator i = r_pipe.find(p);
   assert(i != r_pipe.end());
   int fd = i->second;

   unsigned int bytes_read = 0, num_retries = 10;
   do {
     printf("[%s:%u] - mutator read(%d, msg, %u)\n", __FILE__, __LINE__, fd, msg_size);
      int result = read(fd, msg + bytes_read, msg_size - bytes_read);
      printf("[%s:%u] - mutator read result = %d\n", __FILE__, __LINE__, result);
      if (result == -1) {
         perror("Failed to read message from mutator");
         return false;
      }
      if (result == 0 && --num_retries == 0) {
         fprintf(stderr, "Failed to read message from read pipe\n");
         return -1;
      }
      bytes_read += result;
      assert(bytes_read <= msg_size);
   } while (bytes_read < msg_size);

   return true;
}

bool ProcControlComponent::send_message_pipe(unsigned char *msg, unsigned msg_size, Process::ptr p)
{
   if (!create_pipes(p, false))
      return false;

   map<Process::ptr, int>::iterator i = w_pipe.find(p);
   assert(i != w_pipe.end());
   int fd = i->second;

   int result = write(fd, msg, msg_size);
   printf("[%s:%u] - mutator write(%d, msg, %u) = %d\n", __FILE__, __LINE__, fd, (unsigned) msg_size, result);
   if (result == -1) {
      perror("Failed to write message from mutator");
      return false;
   }

   return true;
}

bool ProcControlComponent::init_pipes(Process::ptr p)
{
   if (connectt != named_pipe)
      return true;

   send_pid msg;
   bool result;
   result = recv_message((unsigned char *) &msg, sizeof(send_pid), p);
   if (!result) {
      logerror("Could not receive handshake pid\n");
      return false;
   }
   if (msg.code != SEND_PID_CODE)
   {
      logerror("Received bad code in handshake message\n");
      return false;
   }
   return true;
>>>>>>> 5144adab
}

bool ProcControlComponent::create_pipes(Process::ptr p, bool read_pipe)
{
  again:
   if (connectt != named_pipe)
      return true;
   
   map<Process::ptr, int> &pipe_map = read_pipe ? r_pipe : w_pipe;

   map<Process::ptr, int>::iterator i;
   i = pipe_map.find(p);
   if (i != pipe_map.end())
      return true;

   map<Process::ptr, string> &name_map = read_pipe ? pipe_read_names : pipe_write_names;
   map<Process::ptr, string>::iterator j;
   j = name_map.find(p);
   assert(j != name_map.end());
   int fd = open(j->second.c_str(), O_NONBLOCK | (read_pipe ? O_RDONLY : O_WRONLY));
   printf("[%s:%u] - mutator open(%s, %s) = %d\n", __FILE__, __LINE__, j->second.c_str(), read_pipe ? "O_RDONLY" : "O_WRONLY", fd);
   if (fd == -1) {
      int error = errno;
      if (error == ENXIO) {
         Process::handleEvents(false);
         goto again;
      }
      logerror("Mutator error opening %s: %s\n", j->second.c_str(), strerror(error));
      return false;
   }
   errno = 0;
   int fdflags = fcntl(fd, F_GETFL);
   if (fdflags < 0 || errno) {
      logerror("Failed to set fcntl flags\n");
      return false;
   }
   fcntl(fd, F_SETFL, fdflags & ~O_NONBLOCK);

   pipe_map.insert(make_pair(p, fd));

   if (read_pipe) {
      uint32_t ready = 0;
      int result = 0;
      do {
         printf("[%s:%u] - Initial pipe read\n", __FILE__, __LINE__);
         result = read(fd, &ready, 4);
         printf("[%s:%u] - Initial pipe read result = %d\n", __FILE__, __LINE__, result);
         if (result == -1) {
            perror("Mutator could not read from pipe\n");
            return false;
         }
      } while (result == 0);
      assert(ready == 0x42);
   }

<<<<<<< HEAD
    if( !proc->addBreakpoint(addr, brkPt) ) {
        fprintf(stderr, "Failed to add breakpoint to process %d at addr 0x%lx\n",
                proc->getPid(), addr);
    }else{
        //fprintf(stderr, "Added breakpoint to process %d at addr 0x%lx\n",
        //        proc->getPid(), addr);
    }
=======
   return true;
>>>>>>> 5144adab
}<|MERGE_RESOLUTION|>--- conflicted
+++ resolved
@@ -38,23 +38,53 @@
 #include <cerrno>
 #include <cstring>
 
-<<<<<<< HEAD
+#include <set>
+#include <vector>
+#include <map>
+
+using namespace std;
 
 #if !defined(os_windows_test)
-=======
->>>>>>> 5144adab
+
 #include <unistd.h>
 #include <sys/types.h>
 #include <sys/socket.h>
 #include <sys/un.h>
-<<<<<<< HEAD
+#include <sys/stat.h>
+#include <fcntl.h>
+
+#else
+
+#include <process.h>
+#include <winsock2.h>
+#if !defined(MSG_WAITALL)
+#define MSG_WAITALL 8
+#endif
+#define MSG_NOSIGNAL 0 // override unix-ism
+
+#endif
+
+#if !defined(os_bgq_test)
+#define USE_SOCKETS
+#else
+#define USE_PIPES
+#endif
+
+#if !defined(os_windows_test)
+typedef int SOCKET;
+#define SOCKET_ERROR -1
+#define INVALID_SOCKET -1
+
+static int closesocket(int sock) {
+   return close(sock);
+}
 
 struct socket_types
 {
 	typedef sockaddr_un sockaddr_t;
 	static SOCKET socket()
 	{
-		return socket(AF_UNIX, SOCK_STREAM, 0);
+		return ::socket(AF_UNIX, SOCK_STREAM, 0);
 	}
 	static sockaddr_t make_addr()
 	{
@@ -64,7 +94,7 @@
 	   snprintf(addr.sun_path, sizeof(addr.sun_path)-1, "/tmp/pct%d", getpid());
 	   return addr;
 	}
-	static bool recv(unsigned char *msg, unsigned msg_size, int sfd)
+	static bool recv(unsigned char *msg, unsigned msg_size, int sfd, int notification_fd)
 	{
 	   int result;
 	   for (;;) {
@@ -76,7 +106,7 @@
 		  FD_SET(sfd, &readset);
 		  FD_SET(notification_fd, &readset);
 		  struct timeval timeout;
-		  timeout.tv_sec = 15;
+		  timeout.tv_sec = RECV_TIMEOUT;
 		  timeout.tv_usec = 0;
 		  do {
 			 result = select(nfds, &readset, &writeset, &exceptset, &timeout);
@@ -105,7 +135,7 @@
 		  }
 	   } 
 	                          
-	   result = recv(sfd, (char *)(msg), msg_size, MSG_WAITALL);
+	   result = ::recv(sfd, (char *)(msg), msg_size, MSG_WAITALL);
 	   if (result == -1) {
 		  char error_str[1024];
 		  snprintf(error_str, 1024, "Unable to recieve message: %s\n", strerror(errno));
@@ -123,13 +153,6 @@
 };
 
 #else
-
-#include <process.h>
-#include <winsock2.h>
-#if !defined(MSG_WAITALL)
-#define MSG_WAITALL 8
-#endif
-#define MSG_NOSIGNAL 0 // override unix-ism
 
 struct socket_types
 {
@@ -226,22 +249,6 @@
 };
 #endif
 
-=======
-#include <sys/stat.h>
-#include <fcntl.h>
-
-#include <set>
-#include <vector>
-#include <map>
-
-using namespace std;
-
-#if defined(os_bgq_test)
-mutatee_connection_t connectt = named_pipe;
-#else
-mutatee_connection_t connectt = un_socket;
-#endif
->>>>>>> 5144adab
 
 TEST_DLL_EXPORT ComponentTester *componentTesterFactory()
 {
@@ -290,8 +297,6 @@
    return Process::cbDefault;
 }
 
-static int signaled_received = 0;
-
 bool ProcControlComponent::registerEventCounter(EventType et)
 {
    pccomp = this;
@@ -305,23 +310,6 @@
 
 Process::cb_ret_t setSocketOnLibLoad(Event::const_ptr ev)
 {
-<<<<<<< HEAD
-   char *logfilename = params["logfilename"]->getString();
-   char *humanlogname = params["humanlogname"]->getString();
-   bool verboseFormat = false;//(bool) params["verbose"]->getInt();
-   char thread_num_str[128];
-
-   const char *args[MAX_ARGS];
-   unsigned n=0;
-   args[n++] = group->mutatee;
-   if (logfilename) {
-      args[n++] = "-log";
-      args[n++] = logfilename;
-   }
-   if (humanlogname) {
-      args[n++] = "-humanlog";
-      args[n++] = humanlogname;
-=======
    EventLibrary::const_ptr lib_ev = ev->getEventLibrary();
    bool have_libc = false;
    for (set<Library::ptr>::const_iterator i = lib_ev->libsAdded().begin(); i != lib_ev->libsAdded().end(); i++) {
@@ -330,7 +318,6 @@
          have_libc = true;
          break;
       }
->>>>>>> 5144adab
    }
    if (have_libc) {
       ProcControlComponent::initializeConnectionInfo(ev->getProcess());
@@ -340,6 +327,7 @@
 
 bool ProcControlComponent::waitForSignalFD(int signal_fd)
 {
+#if !defined(os_windows_test)
    fd_set rd;
    FD_ZERO(&rd);
    FD_SET(signal_fd, &rd);
@@ -359,6 +347,7 @@
 
    char c;
    read(signal_fd, &c, sizeof(char));
+#endif
    return true;
 }
 
@@ -442,23 +431,17 @@
 Process::ptr ProcControlComponent::startMutatee(RunGroup *group, ParameterDict &params)
 {
    vector<string> vargs;
-   string exec_name;   
+   string exec_name;
    getMutateeParams(group, params, exec_name, vargs);
-
+   
    Process::ptr proc = Process::ptr();
    if (group->createmode == CREATE) {
-<<<<<<< HEAD
-      std::vector<std::string> vargs;
-      for (unsigned i=0; i<n; i++) {
-         vargs.push_back(std::string(args[i]));
-=======
 #if defined(os_bg_test)
       Dyninst::PID pid = getMutateePid(group);
       proc = Process::attachProcess(pid, group->mutatee);
       if (!proc) {
          logerror("Failed to attach to new mutatee\n");
          return Process::ptr();
->>>>>>> 5144adab
       }
 #else
       proc = Process::createProcess(exec_name, vargs);
@@ -469,70 +452,6 @@
 #endif
    }
    else if (group->createmode == USEATTACH) {
-<<<<<<< HEAD
-#if !defined(os_windows_test)
-      Dyninst::PID pid = fork_mutatee();
-      if (!pid) {
-         //Child
-         execv(group->mutatee, (char * const *)args);
-         char buffer[2048];
-         snprintf(buffer, 2048, "execv for attach failed on %s: %s\n", 
-                  group->mutatee, 
-                  strerror(errno));
-         logerror(buffer);
-         exit(-1);
-      }
-#else
-	   Dyninst::PID pid = -1;
-	   const char* pathname = group->mutatee;
-	   char child_args[1024];
-	   strcpy(child_args, "");
-	   if (args[0] != NULL) {
-		   strcpy(child_args, pathname);
-		   for (int i = 1; args[i] != NULL; i++) {
-			   strcat(child_args, " ");
-			   strcat(child_args, args[i]);
-		   }
-	   }
-
-	   STARTUPINFO si;
-	   memset(&si, 0, sizeof(STARTUPINFO));
-	   si.cb = sizeof(STARTUPINFO);
-	   PROCESS_INFORMATION pi;
-	   if (!CreateProcess(pathname,	// application name
-		   child_args,	// command line
-		   NULL,		// security attributes
-		   NULL,		// thread security attributes
-		   FALSE,		// inherit handles
-		   0,		// creation flags
-		   NULL,		// environment,
-		   NULL,		// current directory
-		   &si,
-		   &pi)) {
-			   LPTSTR lastErrorMsg;
-			   DWORD lastError = GetLastError();
-			   FormatMessage(FORMAT_MESSAGE_ALLOCATE_BUFFER | 
-				   FORMAT_MESSAGE_FROM_SYSTEM |
-				   FORMAT_MESSAGE_IGNORE_INSERTS,
-				   NULL,
-				   lastError,
-				   MAKELANGID(LANG_NEUTRAL, SUBLANG_DEFAULT),
-				   (LPTSTR)&lastErrorMsg,
-				   0, NULL );
-			   fprintf(stderr, "CreateProcess failed: (%d) %s\n",
-				   lastError, lastErrorMsg);
-			   LocalFree(lastErrorMsg);
-			   exit(-1);
-	   } else {
-		   pid = pi.dwProcessId;
-	   }
-#endif
-      int sockfd;
-      bool result = acceptConnections(1, &sockfd);
-      if (!result) {
-         logerror("Unable to accept attach connection\n");
-         return Process::ptr();
-=======
       Dyninst::PID pid = getMutateePid(group);
       if (pid == NULL_PID) {
          string mutateeString = launchMutatee(exec_name, vargs, group, params);
@@ -542,7 +461,6 @@
          }
          registerMutatee(mutateeString);
          pid = getMutateePid(group);
->>>>>>> 5144adab
       }
       assert(pid != NULL_PID);
 
@@ -560,7 +478,6 @@
          logerror("Failed to attach to new mutatee\n");
          return Process::ptr();
       }
-
    }
    else {
       return Process::ptr();
@@ -575,13 +492,6 @@
 
 void setupSignalFD(ParameterDict &param)
 {
-<<<<<<< HEAD
-   bool error = false;
-   bool result = setupServerSocket(param);
-   if (!result) {
-      logerror("Failed to setup server side socket\n");
-      return false;
-=======
    int fds[2];
    int result = pipe(fds);
    if (result == -1) {
@@ -623,7 +533,6 @@
    else {
       exec_name = lib->getName();
       exec_addr = lib->getLoadAddress();
->>>>>>> 5144adab
    }
    
    map<string, Offset>::iterator i = cached_ms_addrs.find(exec_name);
@@ -659,25 +568,18 @@
 {
    bool error = false;
 
-   num_processes = 0;
    if (group->procmode == MultiProcess)
       num_processes = getNumProcs(param);
    else
       num_processes = 1;
-<<<<<<< HEAD
    
-   for (int  i=0; i<num_processes; i++) {
-      Process::ptr proc = launchMutatee(group, param);
-      if (proc == NULL) {
-         error = true;
-         continue;
-      }
-=======
+#if defined(USE_SOCKETS)
    bool result = setupServerSocket(param);
    if (!result) {
-      logerror("Failed to setup server side socket");
-      return false;
-   }
+      logerror("Failed to setup server side socket\n");
+      return false;
+   }
+#endif
 #if !defined(os_bg_test) && !defined(os_windows_test)
    setupSignalFD(param);
 #endif
@@ -686,20 +588,14 @@
       pset = startMutateeSet(group, param);
       if (pset)
          a_proc = *(pset->begin());
->>>>>>> 5144adab
    }
    else {
       a_proc = startMutatee(group, param);
       pset = ProcessSet::newProcessSet(a_proc);
    }
-   if (!a_proc) {
-      logerror("Failed to start mutatee\n");
-      error = true;
-      return false;
-   }
    factory = a_proc->getDefaultSymbolReader();
-   assert(factory);
-
+
+#if defined(USE_PIPES)
    for (ProcessSet::iterator i = pset->begin(); i != pset->end(); i++) {
       Process::ptr proc = *i;
       bool result = setupNamedPipe(proc, param);
@@ -708,54 +604,34 @@
          return false;
       }
    }
-
-<<<<<<< HEAD
-   num_threads = group->threadmode == MultiThreaded ? DEFAULT_NUM_THREADS : 0;
-
-   if (group->createmode == CREATE)
-=======
->>>>>>> 5144adab
-   {
-      /**
-       * Set the socket name in each process
-       **/
-      assert(num_processes);
-      assert(factory);
-      memset(socket_buffer, 0, 4096);
-      if (param.find("socket_type") != param.end() && param.find("socket_name") != param.end()) {
-         snprintf(socket_buffer, 4095, "%s %s", param["socket_type"]->getString(), 
-                  param["socket_name"]->getString());
-      }
-      cur_group = group;
-      for (vector<Process::ptr>::iterator j = procs.begin(); j != procs.end(); j++) {
-         bool result = initializeConnectionInfo(*j);
-         if (!result) 
-            error = true;
-      }
-<<<<<<< HEAD
-   
-      bool support_user_threads = false;
-      bool support_lwps = false;
-#if defined(os_linux_test)
-      support_user_threads = true;
-      support_lwps = true;
-#elif defined(os_bg_test)
-      support_user_threads = true;
-      support_lwps = false;
-#elif defined(os_freebsd_test)
-      support_user_threads = true;
-      support_lwps = false;
-#elif defined(os_windows_test)
-	  support_user_threads = true;
-=======
+#endif
+
+   /**
+    * Set the socket name in each process
+    **/
+   assert(num_processes);
+   assert(factory);
+   memset(socket_buffer, 0, 4096);
+   if (param.find("socket_type") != param.end() && param.find("socket_name") != param.end()) {
+      snprintf(socket_buffer, 4095, "%s %s", param["socket_type"]->getString(), 
+               param["socket_name"]->getString());
+   }
+   cur_group = group;
+
+   for (vector<Process::ptr>::iterator j = procs.begin(); j != procs.end(); j++) {
+      bool result = initializeConnectionInfo(*j);
+      if (!result) 
+         error = true;
+   }
 #if defined(os_bg_test)
-      Process::registerEventCallback(EventType::Library, setSocketOnLibLoad);
-#endif
-   }
+   Process::registerEventCallback(EventType::Library, setSocketOnLibLoad);
+#endif
+
 
    EventType thread_create(EventType::None, EventType::ThreadCreate);
    registerEventCounter(thread_create);
 
+   num_threads = group->threadmode == MultiThreaded ? DEFAULT_NUM_THREADS : 0;
    int num_procs = pset->size();
    result = pset->continueProcs();
    if (!result) {
@@ -763,20 +639,21 @@
       error = true;
    }
 
-   num_threads = group->threadmode == MultiThreaded ? getNumThreads(param) : 0;
-
+#if defined(USE_SOCKETS)
    result = acceptConnections(num_procs, NULL);
    if (!result) {
       logerror("Failed to accept connections from new mutatees\n");
       error = true;
    }
+#endif
 #if defined(os_bg_test)
    Process::removeEventCallback(EventType::Library, setSocketOnLibLoad);
->>>>>>> 5144adab
-#endif
+#endif
+
+   if (group->createmode == CREATE)
+   {
+      Process::ptr a_proc = *procs.begin();
    
-   if (group->createmode == CREATE) {
-      Process::ptr a_proc = *procs.begin();
       bool support_user_threads = a_proc->supportsUserThreadEvents();
       bool support_lwps = a_proc->supportsLWPEvents();
 
@@ -789,7 +666,6 @@
             if (!result) {
                logerror("Failed to handle events during thread create\n");
                error = true;
-               break;
             }
          }
       }
@@ -799,22 +675,20 @@
          while (eventsRecieved[EventType(EventType::None, EventType::UserThreadCreate)].size() < num_procs*num_threads) {
             bool result = Process::handleEvents(true);
             if (!result) {
-               logerror("Failed to handle events during user thread create\n");
+               logerror("Failed to handle events during thread create\n");
                error = true;
-               break;
             }
          }
       }
    }
    else if (group->createmode == USEATTACH)
    {
-      for (vector<Process::ptr>::iterator j = procs.begin(); j != procs.end(); j++) {
+      for (std::vector<Process::ptr>::iterator j = procs.begin(); j != procs.end(); j++) {
          Process::ptr proc = *j;
 #if !defined(os_bg_test)
          if (proc->threads().size() != num_threads+1) {
-			 std::cerr << "Proc " << proc->getPid() << " has " << proc->threads().size() << " threads, expected " << num_threads+1 << std::endl;
-            //logerror("Process has incorrect number of threads");
-//            error = true;
+            logerror("Process has incorrect number of threads");
+            error = true;
          }
 #else
          //BlueGene OS spawns extra threads
@@ -824,8 +698,14 @@
          }
 #endif
       }
-   }
-
+
+      if (eventsRecieved[thread_create].size()) {
+         logerror("Recieved unexpected thread creation events on process\n");
+         error = true;
+      }
+   }
+
+#if defined(USE_PIPES)
    for (vector<Process::ptr>::iterator j = procs.begin(); j != procs.end(); j++) {
       result = create_pipes(*j, false);
       if (!result) {
@@ -839,22 +719,26 @@
       }
       init_pipes(*j);
    }   
+#endif
 
    if (group->state != RUNNING) {
-      for (vector<Process::ptr>::iterator i = procs.begin(); i != procs.end(); i++) {
-         bool result = (*i)->stopProc();
+      std::map<Process::ptr, int>::iterator i;
+      for (i = process_socks.begin(); i != process_socks.end(); i++) {
+         bool result = i->first->stopProc();
          if (!result) {
-            logerror("Failed to stop process\n");
+            logerror("Failed to continue process");
             error = true;
          }
       }
    }
 
+#if defined(USE_SOCKETS)
    result = cleanSocket();
    if (!result) {
       logerror("Failed to clean up socket\n");
       error = true;
    }
+#endif
 
    handshake shake;
    shake.code = HANDSHAKE_CODE;
@@ -864,12 +748,12 @@
       error = true;
    }
 
+
    return !error;
 }
 
 test_results_t ProcControlComponent::program_setup(ParameterDict &params)
 {
-   //Dyninst::ProcControlAPI::setDebug(true);
    return PASSED;
 }
 
@@ -884,14 +768,16 @@
    process_pids.clear();
    procs.clear();
    eventsRecieved.clear();
+   sockfd = 0;
+   sockname = NULL;
+   curgroup_self_cleaning = false;
+
+#if defined(USE_PIPES)
    w_pipe.clear();
    r_pipe.clear();
    pipe_read_names.clear();
    pipe_write_names.clear();
-
-   sockfd = 0;
-   sockname = NULL;
-   curgroup_self_cleaning = false;
+#endif
 
    me.setPtr(this);
    params["ProcControlComponent"] = &me;
@@ -913,7 +799,7 @@
    return PASSED;
 }
 
-Process::cb_ret_t pc_on_exit(Event::const_ptr ev)
+Process::cb_ret_t on_exit(Event::const_ptr ev)
 {
    return Process::cbDefault;
 }
@@ -923,19 +809,13 @@
    bool error = false;
    bool hasRunningProcs;
 
-   resetSignalFD(params);
-
    if (curgroup_self_cleaning)
       return PASSED;
 
-<<<<<<< HEAD
    Process::registerEventCallback(EventType(EventType::Post, EventType::Exit), on_exit);
-=======
-   Process::registerEventCallback(EventType(EventType::Exit), pc_on_exit);
->>>>>>> 5144adab
    do {
       hasRunningProcs = false;
-      for (vector<Process::ptr>::iterator i = procs.begin(); i != procs.end(); i++) {
+      for (std::vector<Process::ptr>::iterator i = procs.begin(); i != procs.end(); i++) {
          Process::ptr p = *i;
          if (!p->isTerminated()) {
             bool result = block_for_events();
@@ -951,7 +831,7 @@
       }
    } while(hasRunningProcs);
 
-   for (vector<Process::ptr>::iterator i = procs.begin(); i != procs.end(); i++) {
+   for (std::vector<Process::ptr>::iterator i = procs.begin(); i != procs.end(); i++) {
       Process::ptr p = *i;
       if (!p->isTerminated()) {
          logerror("Process did not terminate\n");
@@ -969,15 +849,15 @@
          continue;
       }
       if (p->getExitCode() != 0) {
-         logerror("Process has unexpected error code: 0x%lx (%d)\n", p->getExitCode());
+         logerror("Process has unexpected error code: 0x%lx\n", p->getExitCode());
          error = true;
          continue;
       }
    }
    procs.clear();
 
+#if defined(USE_SOCKETS)
    for(std::map<Process::ptr, int>::iterator i = process_socks.begin(); i != process_socks.end(); ++i) {
-<<<<<<< HEAD
 #if defined(os_windows_test)
 	   if( socket_types::close(i->second, winsock_event) == SOCKET_ERROR ) {
 #else
@@ -986,15 +866,9 @@
 		   logerror("Could not close connected socket\n");
            error = true;
        }
-=======
-      if ((i->second) == -1)
-         continue;
-      if( close(i->second) == -1 ) {
-         logerror("Could not close connected socket\n");
-         error = true;
-      }
->>>>>>> 5144adab
-   }
+   }
+#endif
+#if defined(USE_PIPES)
    for (unsigned i=0; i<2; i++) {
       map<Process::ptr, int> &to_clean = (i == 0) ? w_pipe : r_pipe;
       for (map<Process::ptr, int>::iterator j = to_clean.begin(); j != to_clean.end(); j++) {
@@ -1004,6 +878,7 @@
    }
    pipe_read_names.clear();
    pipe_write_names.clear();
+#endif
 
    return error ? FAILED : PASSED;
 }
@@ -1018,9 +893,9 @@
    return PASSED;
 }
 
-string ProcControlComponent::getLastErrorMsg()
-{
-   return string("");
+std::string ProcControlComponent::getLastErrorMsg()
+{
+   return std::string("");
 }
 
 ProcControlComponent::~ProcControlComponent()
@@ -1031,7 +906,6 @@
 #endif
 }
 
-<<<<<<< HEAD
 
 void handleError(const char* msg)
 {
@@ -1040,7 +914,7 @@
 	int err = WSAGetLastError();
     ::FormatMessage(0, NULL, err, 0, details, 1024, NULL);
 #else
-	details = strerror(errno);		
+	strncpy(details, strerror(errno), 1024);
 #endif
 	logerror(msg, details);
 }
@@ -1054,16 +928,27 @@
       return false;
    }
    socket_types::sockaddr_t addr = socket_types::make_addr();
-   //logerror("Preparing to bind socket on localhost:%d\n", addr.sin_port);
-   
-   int result = bind(fd, (sockaddr *) &addr, sizeof(socket_types::sockaddr_t));
-   if (result != 0){
-      handleError("Unable to bind socket: %s\n");
-	  closesocket(fd);
-	  return false;
-   }
-   //logerror("Bound socket on localhost:%d\n", addr.sin_port);
-
+
+   int timeout = RECV_TIMEOUT * 100;
+   int result;
+   for (;;) {
+      result = bind(fd, (sockaddr *) &addr, sizeof(socket_types::sockaddr_t));
+      if (result == 0) 
+         break;
+      int error = errno;
+#if !defined(os_windows_test)
+      if (error == EADDRINUSE && timeout) {
+         timeout--;
+         usleep(10000);
+         continue;
+      }
+#endif
+      if (result != 0){
+         handleError("Unable to bind socket: %s\n");
+         closesocket(fd);
+         return false;
+      }
+   }
    result = listen(fd, 512);
    if (result == -1) {
 	   handleError("Unable to listen on socket: %s\n");
@@ -1073,66 +958,21 @@
 
    sockfd = fd;
    sockname = new char[1024];
+#if defined(os_windows_test)
    snprintf(sockname, 1023, "/tmp/pct%d", addr.sin_port);
+   char *socket_type = "inet_socket";
+#else
+   snprintf(sockname, 1023, "/tmp/pct%d", getpid());
+   char *socket_type = "un_socket";
+#endif
+   param["socket_type"] = new ParamString(socket_type);
+   param["socket_name"] = new ParamString(strdup(sockname));
+   param["socketfd"] = new ParamInt(sockfd);
    return true;
 }
 
-#if !defined(os_windows_test)
-bool ProcControlComponent::acceptConnections(int num, int *attach_sock)
-=======
-bool ProcControlComponent::setupServerSocket(ParameterDict &param)
-{
-   if (connectt != un_socket)
-      return true;
-
-   sockfd = socket(AF_UNIX, SOCK_STREAM, 0);
-   if (sockfd == -1) {
-      fprintf(stderr, "Unable to create socket: %s\n", strerror(errno));
-      return false;
-   }
-   struct sockaddr_un addr;
-   memset(&addr, 0, sizeof(struct sockaddr_un));
-   addr.sun_family = AF_UNIX;
-   snprintf(addr.sun_path, sizeof(addr.sun_path)-1, "/tmp/tsc%d", getpid());
-   
-   int timeout = RECV_TIMEOUT * 100;
-   int result;
-   for (;;) {
-      result = bind(sockfd, (struct sockaddr *) &addr, sizeof(struct sockaddr_un));
-      if (result == 0) {
-         break;
-      }
-      int error = errno;
-      if (error == EADDRINUSE && timeout) {
-         timeout--;
-         usleep(10000);
-         continue;
-      }
-      if (result != 0){
-         fprintf(stderr, "Unable to bind socket: %s\n", strerror(error));
-         return false;
-      }
-   }
-   result = listen(sockfd, 512);
-   if (result == -1) {
-      fprintf(stderr, "Unable to listen on socket: %s\n", strerror(errno));
-      return false;
-   }
-   char *socket_type_str = "un_socket";
-   sockname = strdup(addr.sun_path);
-
-   ParamString *socket_type = new ParamString(socket_type_str);
-   ParamString *socket_name = new ParamString(sockname);
-   ParamInt *socket_num = new ParamInt(sockfd);
-   param["socket_type"] = socket_type;
-   param["socket_name"] = socket_name;
-   param["socketfd"] = socket_num;
-
-   return true;
-}
-
+#if defined(USE_PIPES)
 bool ProcControlComponent::setupNamedPipe(Process::ptr proc, ParameterDict &param)
->>>>>>> 5144adab
 {
    if (connectt != named_pipe)
       return true;
@@ -1141,34 +981,6 @@
    snprintf(pid_cstr, 64, "%u", proc->getPid());
    string pid_str(pid_cstr);
 
-<<<<<<< HEAD
-      FD_SET(sockfd, &readset);
-      FD_SET(notification_fd, &readset);
-      int nfds = (sockfd > notification_fd ? sockfd : notification_fd)+1;
-      
-      struct timeval timeout;
-      timeout.tv_sec = 30;
-      timeout.tv_usec = 0;
-      int result = select(nfds, &readset, &writeset, &exceptset, &timeout);
-      if (result == 0) {
-         logerror("Timeout while waiting for socket connect\n");
-         return false;
-      }
-      if (result == -1) {
-         handleError("Error in select");
-         return false;
-      }
-
-      if (FD_ISSET(sockfd, &readset))
-      {
-		  socket_types::sockaddr_t addr;
-         socket_types::socklen_t addr_size = sizeof(socket_types::sockaddr_t);
-         int newsock = accept(sockfd, (struct sockaddr *) &addr, &addr_size);
-         if (newsock == -1) {
-            char error_str[1024];
-            snprintf(error_str, 1024, "Unable to accept socket (2): %s\n", strerror(errno));
-            logerror(error_str);
-=======
    string basename_r = "/tmp/dynpcpipe_r." + pid_str;
    int result = mkfifo(basename_r.c_str(), 0600);
    if (result == -1) {
@@ -1193,121 +1005,91 @@
    }
    return true;
 }
-
+#endif
+
+#if !defined(os_windows_test)
 bool ProcControlComponent::acceptConnections(int num, int *attach_sock)
 {
-   if (connectt == un_socket) {
-      vector<int> socks;
-      assert(num == 1 || !attach_sock);  //If attach_sock, then num == 1
+   vector<int> socks;
+   assert(num == 1 || !attach_sock);  //If attach_sock, then num == 1
       
-      while (socks.size() < num) {
-         fd_set readset; FD_ZERO(&readset);
-         fd_set writeset; FD_ZERO(&writeset);
-         fd_set exceptset; FD_ZERO(&exceptset);
+   while (socks.size() < num) {
+      fd_set readset; FD_ZERO(&readset);
+      fd_set writeset; FD_ZERO(&writeset);
+      fd_set exceptset; FD_ZERO(&exceptset);
          
-         FD_SET(sockfd, &readset);
-         FD_SET(notification_fd, &readset);
-         int nfds = (sockfd > notification_fd ? sockfd : notification_fd)+1;
+      FD_SET(sockfd, &readset);
+      FD_SET(notification_fd, &readset);
+      int nfds = (sockfd > notification_fd ? sockfd : notification_fd)+1;
          
-         struct timeval timeout;
-         timeout.tv_sec = RECV_TIMEOUT;
-         timeout.tv_usec = 0;
-         int result = select(nfds, &readset, &writeset, &exceptset, &timeout);
-         if (result == 0) {
-            logerror("Timeout while waiting for socket connect");
-            fprintf(stderr, "[%s:%u] - Have recieved %d / %d socks\n", __FILE__, __LINE__, socks.size(), num);
+      struct timeval timeout;
+      timeout.tv_sec = RECV_TIMEOUT;
+      timeout.tv_usec = 0;
+      int result = select(nfds, &readset, &writeset, &exceptset, &timeout);
+      if (result == 0) {
+         logerror("Timeout while waiting for socket connect");
+         fprintf(stderr, "[%s:%u] - Have recieved %d / %d socks\n", __FILE__, __LINE__, socks.size(), num);
+         return false;
+      }
+      if (result == -1) {
+         perror("Error in select");
+         return false;
+      }
+         
+      if (FD_ISSET(sockfd, &readset))
+      {
+         struct sockaddr_un addr;
+         socklen_t addr_size = sizeof(struct sockaddr_un);
+         int newsock = accept(sockfd, (struct sockaddr *) &addr, &addr_size);
+         if (newsock == -1) {
+            char error_str[1024];
+            snprintf(error_str, 1024, "Unable to accept socket: %s\n", strerror(errno));
+            logerror(error_str);
             return false;
          }
-         if (result == -1) {
-            perror("Error in select");
->>>>>>> 5144adab
+         socks.push_back(newsock);
+      }
+      if (FD_ISSET(notification_fd, &readset)) {
+         bool result = Process::handleEvents(true);
+         if (!result) {
+            logerror("Failed to handle process events\n");
             return false;
          }
-         
-         if (FD_ISSET(sockfd, &readset))
-         {
-            struct sockaddr_un addr;
-            socklen_t addr_size = sizeof(struct sockaddr_un);
-            int newsock = accept(sockfd, (struct sockaddr *) &addr, &addr_size);
-            if (newsock == -1) {
-               char error_str[1024];
-               snprintf(error_str, 1024, "Unable to accept socket: %s\n", strerror(errno));
-               logerror(error_str);
-               return false;
-            }
-            socks.push_back(newsock);
-         }
-         if (FD_ISSET(notification_fd, &readset)) {
-            bool result = Process::handleEvents(true);
-            if (!result) {
-               logerror("Failed to handle process events\n");
-               return false;
-            }
-         }
-      }
+      }
+   }
       
-      for (unsigned i=0; i<num; i++) {
-         send_pid msg;
-         bool result;
-         result = recv_message((unsigned char *) &msg, sizeof(send_pid), socks[i]);
-         if (!result) {
-            logerror("Could not receive handshake pid\n");
-            return false;
-         }
-         if (msg.code != SEND_PID_CODE)
-         {
-            logerror("Received bad code in handshake message\n");
-            return false;
-         }
-         int pid;
+   for (unsigned i=0; i<num; i++) {
+      send_pid msg;
+      bool result;
+      result = recv_message((unsigned char *) &msg, sizeof(send_pid), socks[i]);
+      if (!result) {
+         logerror("Could not receive handshake pid\n");
+         return false;
+      }
+      if (msg.code != SEND_PID_CODE)
+      {
+         logerror("Received bad code in handshake message\n");
+         return false;
+      }
+      int pid;
 #if defined(os_bg_test)
-         //BG pids don't always seem to be consistent.
-         pid = procs[i]->getPid();
+      //BG pids don't always seem to be consistent.
+      pid = procs[i]->getPid();
 #else
-         pid = msg.pid;
-#endif
-         if (connectt == un_socket) {
-            map<Dyninst::PID, Process::ptr>::iterator j = process_pids.find(pid);
-            if (j == process_pids.end()) {
-               if (attach_sock) {
-                  *attach_sock = socks[i];
-                  return true;
-               }
-               logerror("Recieved unexpected PID (%d) in handshake message\n", msg.pid);
-               return false;
-            }
-            process_socks[j->second] = socks[i];
-         }
-      }
-   }
-   else if (connectt == named_pipe) {
-   }
-
-   return true;
-}
-
-bool ProcControlComponent::cleanSocket()
-{
-   if (connectt == un_socket) {
-      if (!sockname)
+      pid = msg.pid;
+#endif
+      map<Dyninst::PID, Process::ptr>::iterator j = process_pids.find(pid);
+      if (j == process_pids.end()) {
+         if (attach_sock) {
+            *attach_sock = socks[i];
+            return true;
+         }
+         logerror("Recieved unexpected PID (%d) in handshake message\n", msg.pid);
          return false;
-      
-      int result = unlink(sockname);
-      if (result == -1) {
-         logerror("Could not clean socket\n");
-         return false;
-      }
-      free(sockname);
-      sockname = NULL;
-      result = close(sockfd);
-      if (result == -1) {
-         logerror("Could not close socket\n");
-         return false;
-      }
-   }
-   else if (connectt == named_pipe) {
-      //Do nothing
-   }
+      }
+      process_socks[j->second] = socks[i];
+   }
+
    return true;
 }
 #else
@@ -1395,35 +1177,8 @@
 
 #endif
 
-struct commInfo {
-   static Address recv_buffer_addr;
-   static Address send_buffer_addr;
-   static Address recv_buffer_size_addr;
-   static Address send_buffer_size_addr;
-   static string sym_exec_name;
-   Address lookupSym(string symname, SymReader *reader);
-
-   commInfo(Process::ptr p);
-
-   Process::ptr proc;
-   bool is_accessed;
-   bool is_done;
-   bool was_stopped;
-};
-
-Address commInfo::recv_buffer_addr;
-Address commInfo::send_buffer_addr;
-Address commInfo::recv_buffer_size_addr;
-Address commInfo::send_buffer_size_addr;
-string commInfo::sym_exec_name;
-
-commInfo::commInfo(Process::ptr p) :
-   proc(p),
-   is_accessed(false),
-   is_done(false),
-   was_stopped(false)
-{
-<<<<<<< HEAD
+bool ProcControlComponent::cleanSocket()
+{
    if (!sockname)
       return false;
 
@@ -1447,114 +1202,44 @@
       return false;
    }
    return true;
-=======
-   string exec_name = proc->libraries().getExecutable()->getName();
-   if (sym_exec_name != exec_name) {
-      sym_exec_name = exec_name;
-      SymbolReaderFactory *fact = proc->getDefaultSymbolReader();
-      assert(fact);
-      SymReader *reader = fact->openSymbolReader(exec_name);
-      assert(reader);
-      recv_buffer_addr = lookupSym("recv_buffer", reader);
-      send_buffer_addr = lookupSym("send_buffer", reader);
-      send_buffer_size_addr = lookupSym("send_buffer_size", reader);
-      recv_buffer_size_addr = lookupSym("recv_buffer_size", reader);
-      fact->closeSymbolReader(reader);
-   }
->>>>>>> 5144adab
-}
-
-Address commInfo::lookupSym(string symname, SymReader *reader)
-{
-   Symbol_t sym = reader->getSymbolByName(symname);
-   assert(reader->isValidSymbol(sym));
-   return (Address) reader->getSymbolOffset(sym);
-}
-
+}
 
 bool ProcControlComponent::recv_message(unsigned char *msg, unsigned msg_size, Process::ptr p)
 {
-   if (connectt == un_socket)
-      return recv_message(msg, msg_size, process_socks[p]);
-   else if (connectt == named_pipe)
-      return recv_message_pipe(msg, msg_size, p);
-   return false;
+#if defined(USE_SOCKETS)
+  return recv_message(msg, msg_size, process_socks[p]);
+#elif defined(USE_PIPES)
+  return recv_message_pipe(msg, msg_size, p);
+#else
+#error No recv_message implemented
+#endif
 }
 
 bool ProcControlComponent::send_message(unsigned char *msg, unsigned msg_size, Process::ptr p)
 {
-   if (connectt == un_socket)
-      return send_message(msg, msg_size, process_socks[p]);
-   else if (connectt == named_pipe)
-      return send_message_pipe(msg, msg_size, p);
-   return false;
+#if defined(USE_SOCKETS)
+  return send_message(msg, msg_size, process_socks[p]);
+#elif defined(USE_PIPES)
+  return send_message_pipe(msg, msg_size, p);
+#else
+#error No send_message implemented
+#endif
 }
 
 bool ProcControlComponent::recv_message(unsigned char *msg, unsigned msg_size, int sfd)
 {
-<<<<<<< HEAD
 #if defined(os_windows_test)
 	return socket_types::recv(msg, msg_size, sfd, winsock_event, (HANDLE)(notification_fd));
 #else
-	return socket_types::recv(msg, msg_size, sfd);
-#endif
-=======
-   assert(connectt == un_socket);
-   int result;
-   for (;;) {
-      int nfds = sfd > notification_fd ? sfd : notification_fd;
-      nfds++;
-      fd_set readset; FD_ZERO(&readset);
-      fd_set writeset; FD_ZERO(&writeset);
-      fd_set exceptset; FD_ZERO(&exceptset);
-      FD_SET(sfd, &readset);
-      FD_SET(notification_fd, &readset);
-      struct timeval timeout;
-      timeout.tv_sec = RECV_TIMEOUT;
-      timeout.tv_usec = 0;
-      do {
-         result = select(nfds, &readset, &writeset, &exceptset, &timeout);
-      } while (result == -1 && errno == EINTR);
-      
-      if (result == 0) {
-         logerror("Timeout while waiting for communication\n");
-         return false;
-      }
-      if (result == -1) {
-         char error_str[1024];
-         snprintf(error_str, 1024, "Error calling select: %s\n", strerror(errno));
-         logerror(error_str);
-         return false;
-      }
-      
-      if (FD_ISSET(notification_fd, &readset)) {
-         bool result = Process::handleEvents(true);
-         if (!result) {
-            logerror("Failed to handle process events\n");
-            return false;
-         }
-      }
-      if (FD_ISSET(sfd, &readset)) {
-         break;
-      }
-   } 
-                          
-   result = recv(sfd, msg, msg_size, MSG_WAITALL);
-   if (result == -1) {
-      char error_str[1024];
-      snprintf(error_str, 1024, "Unable to recieve message: %s\n", strerror(errno));
-      logerror(error_str);
-      return false;
-   }
-   return true;
->>>>>>> 5144adab
+	return socket_types::recv(msg, msg_size, sfd, notification_fd);
+#endif
 }
 
 bool ProcControlComponent::recv_broadcast(unsigned char *msg, unsigned msg_size)
 {
    unsigned char *cur_pos = msg;
-   for (vector<Process::ptr>::iterator i = procs.begin(); i != procs.end(); i++) {
-      bool result = recv_message(cur_pos, msg_size, *i);
+   for (std::map<Process::ptr, int>::iterator i = process_socks.begin(); i != process_socks.end(); i++) {
+      bool result = recv_message(cur_pos, msg_size, i->second);
       if (!result) 
          return false;
       cur_pos += msg_size;
@@ -1564,28 +1249,21 @@
 
 bool ProcControlComponent::send_message(unsigned char *msg, unsigned msg_size, int sfd)
 {
-<<<<<<< HEAD
-	logerror("mutator sending %d bytes\n", msg_size);
    int result = send(sfd, (char*)(msg), msg_size, MSG_NOSIGNAL);
-=======
-   assert(connectt == un_socket);
-   int result = send(sfd, msg, msg_size, MSG_NOSIGNAL);
->>>>>>> 5144adab
    if (result == -1) {
       char error_str[1024];
       snprintf(error_str, 1024, "Mutator unable to send message: %s\n", strerror(errno));
       logerror(error_str);
       return false;
    }
-   logerror("mutator sent %d bytes OK\n", msg_size);
    return true;
 }
 
 bool ProcControlComponent::send_broadcast(unsigned char *msg, unsigned msg_size)
 {
    unsigned char *cur_pos = msg;
-   for (vector<Process::ptr>::iterator i = procs.begin(); i != procs.end(); i++) {
-      bool result = send_message(msg, msg_size, *i);
+   for (std::map<Process::ptr, int>::iterator i = process_socks.begin(); i != process_socks.end(); i++) {
+      bool result = send_message(msg, msg_size, i->second);
       if (!result) 
          return false;
    }
@@ -1602,7 +1280,7 @@
    FD_SET(notification_fd, &readset);
 
    struct timeval timeout;
-   timeout.tv_sec = RECV_TIMEOUT;
+   timeout.tv_sec = 15;
    timeout.tv_usec = 0;
    int result;
    do {
@@ -1652,20 +1330,7 @@
    return bresult;
 }
 
-<<<<<<< HEAD
-Process::cb_ret_t on_breakpoint(Event::const_ptr ev) {
-/*    RegisterPool regs;
-    if( !ev->getThread()->getAllRegisters(regs) ) {
-        fprintf(stderr, "Failed to get registers on breakpoint\n");
-    }else{
-        fprintf(stderr, "Registers at breakpoint 0x%lx:\n", ev->getEventBreakpoint()->getAddress());
-        for(RegisterPool::iterator i = regs.begin(); i != regs.end(); i++) {
-            fprintf(stderr, "\t%s = 0x%lx\n", (*i).first.name(), (*i).second);
-        }
-    }
-*/
-    return Process::cbThreadContinue;
-=======
+#if !defined(USE_PIPES)
 bool ProcControlComponent::recv_message_pipe(unsigned char *msg, unsigned msg_size, Process::ptr p)
 {
    if (!create_pipes(p, true))
@@ -1716,9 +1381,6 @@
 
 bool ProcControlComponent::init_pipes(Process::ptr p)
 {
-   if (connectt != named_pipe)
-      return true;
-
    send_pid msg;
    bool result;
    result = recv_message((unsigned char *) &msg, sizeof(send_pid), p);
@@ -1732,15 +1394,10 @@
       return false;
    }
    return true;
->>>>>>> 5144adab
 }
 
 bool ProcControlComponent::create_pipes(Process::ptr p, bool read_pipe)
 {
-  again:
-   if (connectt != named_pipe)
-      return true;
-   
    map<Process::ptr, int> &pipe_map = read_pipe ? r_pipe : w_pipe;
 
    map<Process::ptr, int>::iterator i;
@@ -1753,12 +1410,11 @@
    j = name_map.find(p);
    assert(j != name_map.end());
    int fd = open(j->second.c_str(), O_NONBLOCK | (read_pipe ? O_RDONLY : O_WRONLY));
-   printf("[%s:%u] - mutator open(%s, %s) = %d\n", __FILE__, __LINE__, j->second.c_str(), read_pipe ? "O_RDONLY" : "O_WRONLY", fd);
    if (fd == -1) {
       int error = errno;
       if (error == ENXIO) {
          Process::handleEvents(false);
-         goto again;
+         return create_pipes(p, read_pipe);
       }
       logerror("Mutator error opening %s: %s\n", j->second.c_str(), strerror(error));
       return false;
@@ -1788,15 +1444,6 @@
       assert(ready == 0x42);
    }
 
-<<<<<<< HEAD
-    if( !proc->addBreakpoint(addr, brkPt) ) {
-        fprintf(stderr, "Failed to add breakpoint to process %d at addr 0x%lx\n",
-                proc->getPid(), addr);
-    }else{
-        //fprintf(stderr, "Added breakpoint to process %d at addr 0x%lx\n",
-        //        proc->getPid(), addr);
-    }
-=======
    return true;
->>>>>>> 5144adab
-}+}
+#endif