/*
 * Copyright (c) 1996-2011 Barton P. Miller
 * 
 * We provide the Paradyn Parallel Performance Tools (below
 * described as "Paradyn") on an AS IS basis, and do not warrant its
 * validity or performance.  We reserve the right to update, modify,
 * or discontinue this software at any time.  We shall have no
 * obligation to supply such updates or modifications or any other
 * form of support to you.
 * 
 * By your use of Paradyn, you understand and agree that we (or any
 * other person or entity with proprietary rights in Paradyn) are
 * under no obligation to provide either maintenance services,
 * update services, notices of latent defects, or correction of
 * defects for Paradyn.
 * 
 * This library is free software; you can redistribute it and/or
 * modify it under the terms of the GNU Lesser General Public
 * License as published by the Free Software Foundation; either
 * version 2.1 of the License, or (at your option) any later version.
 * 
 * This library is distributed in the hope that it will be useful,
 * but WITHOUT ANY WARRANTY; without even the implied warranty of
 * MERCHANTABILITY or FITNESS FOR A PARTICULAR PURPOSE.  See the GNU
 * Lesser General Public License for more details.
 * 
 * You should have received a copy of the GNU Lesser General Public
 * License along with this library; if not, write to the Free Software
 * Foundation, Inc., 51 Franklin Street, Fifth Floor, Boston, MA 02110-1301 USA
 */

#include "../src/mutatee_util.h"
#include "pcontrol_mutatee_tools.h"
#include "communication.h"
#include <stdlib.h>
#include <string.h>
#include <assert.h>
#include <errno.h>
#include <assert.h>

#if defined(os_windows_test)
#include <winsock2.h>
#include <windows.h>
#if !defined(MSG_WAITALL)
#define MSG_WAITALL 8
#endif

#else
#include <sys/select.h>
#include <sys/time.h>
#include <sys/types.h>
#include <unistd.h>
#endif

#include <sys/select.h>
#include <sys/time.h>
#include <sys/types.h>
#include <unistd.h>

#include <sys/types.h>
#include <sys/stat.h>
#include <fcntl.h>

thread_t threads[MAX_POSSIBLE_THREADS];
int thread_results[MAX_POSSIBLE_THREADS];
int num_threads;
int sockfd;
<<<<<<< HEAD
=======
int r_pipe;
int w_pipe;

>>>>>>> 5144adab
extern int signal_fd;

typedef struct {
   thread_t thread_id;
   int (*func)(int, void*);
   void *data;
} datagram;

#define MESSAGE_BUFFER_SIZE 4096
#define MESSAGE_TIMEOUT 30
volatile char recv_buffer[MESSAGE_BUFFER_SIZE];
volatile char send_buffer[MESSAGE_BUFFER_SIZE];
volatile uint32_t recv_buffer_size;
volatile uint32_t send_buffer_size;
volatile uint32_t timeout;

static testlock_t thread_startup_lock;

void *ThreadTrampoline(void *d)
{
   int (*func)(int, void*);
   datagram *datag;
   thread_t thread_id;
   void *data;
   int func_result;
      
   datag = (datagram *) d;
   thread_id = datag->thread_id;
   func = datag->func;
   data = datag->data;
   free(datag);

   testLock(&thread_startup_lock);
   testUnlock(&thread_startup_lock);
#if defined(os_windows_test)
   func_result = func(thread_id.threadid, data);
#else
   func_result = func((unsigned long)thread_id, data);
#endif
   return (void *) (long) func_result;
}

int MultiThreadFinish() {
   int i=0;
   void *result;
   for (i = 0; i < num_threads; i++) 
   {
      result = joinThread(threads[i]);
      thread_results[i] = (int) ((long) result);
   }
   return 0;
}

int MultiThreadInit(int (*init_func)(int, void*), void *thread_data)
{
   int i, j;
   int is_mt = 0;
   num_threads = 0;

   //fprintf(stderr, "starting MultiThreadInit\n");

   for (i = 0; i < gargc; i++) {
      if ((strcmp(gargv[i], "-mt") == 0) && init_func) {
         is_mt = 1;
         num_threads = atoi(gargv[i+1]);
         break;
      }
   }
   if (is_mt && num_threads) {
      initLock(&thread_startup_lock);
      testLock(&thread_startup_lock);
      for (j = 0; j < num_threads; j++) {
         datagram *data = (datagram *) malloc(sizeof(datagram));
#if defined(os_windows_test)
		 data->thread_id.threadid = j;
		data->thread_id.hndl = INVALID_HANDLE;
#else
		 data->thread_id = (thread_t)j;
#endif
		 data->func = init_func;
         data->data = thread_data;
         threads[j] = spawnNewThread((void *) ThreadTrampoline, (void *) data);
      }
   }
   return 0;
}


uint64_t getFunctionPtr(unsigned long *ptr) {
    unsigned long tmpAddr;
#if defined(arch_power_test) && defined(arch_64bit_test)
    /* need to dereference function pointers before sending them to mutator */
    tmpAddr = *ptr;
#else
    tmpAddr = (unsigned long)ptr;
#endif
    return (uint64_t)tmpAddr;
}

uint64_t getTOCValue(unsigned long *ptr) {
    unsigned long tmpAddr;
#if defined(arch_power_test) && defined(arch_64bit_test)
    /* need to get the TOC value from the opd */
    tmpAddr = ptr[1];
#else
    tmpAddr = (unsigned long)ptr;
#endif
    return (uint64_t)tmpAddr;
}

int handshakeWithServer()
{
   int result;
   send_pid spid;
   handshake shake;

  //fprintf(stderr, "starting handshakeWithServer\n");

   spid.code = SEND_PID_CODE;
#if !defined(os_windows_test)
   spid.pid = getpid();
#else
   spid.pid = GetCurrentProcessId();
#endif

   result = send_message((unsigned char *) &spid, sizeof(send_pid));
   if (result == -1) {
      fprintf(stderr, "Could not send PID\n");
      return -1;
   }
<<<<<<< HEAD
=======
   handshake shake;
>>>>>>> 5144adab
   result = recv_message((unsigned char *) &shake, sizeof(handshake));
   if (result != 0) {
      fprintf(stderr, "Error recieving message\n");
      return -1;
   }
  //fprintf(stderr, "got handshake message, checking\n");
   if (shake.code != HANDSHAKE_CODE) {
      fprintf(stderr, "Recieved unexpected message\n");
      return -1;
   }
  //fprintf(stderr, "got handshake message OK\n");

   return 0;
}

void pingSignalFD(int sfd)
{
<<<<<<< HEAD
#if !defined(os_windows_test)
	char c = 'X';
=======
   char c = 'X';
>>>>>>> 5144adab
   if (sfd == 0 || sfd == -1) {
      return;
   }
   write(sfd, &c, sizeof(char));
<<<<<<< HEAD
#else
//	assert(!"really, matt?");
	return;
#endif
=======
>>>>>>> 5144adab
}

int releaseThreads()
{
   if (num_threads == 0) {
      return 0;
   }

   testUnlock(&thread_startup_lock);
   return 0;
}

int initProcControlTest(int (*init_func)(int, void*), void *thread_data)
{
#if defined(os_windows_test)
	WORD wsVer = MAKEWORD(2,0);
   int result = 0;
   WSADATA ignored;
   //fprintf(stderr, "starting initProcControlTest\n");
   result = WSAStartup(wsVer, &ignored);
   if(result)
   {
	   fprintf(stderr, "error in WSAStartup: %d\n", result);
	   return -1;
   }
#endif

   if (init_func) {
      result = MultiThreadInit(init_func, thread_data);
   }
   if (result != 0) {
      fprintf(stderr, "Error initializing threads\n");
      return -1;
   }
   pingSignalFD(signal_fd);
<<<<<<< HEAD
#if !defined(os_windows_test)
   getSocketInfo();
#endif
=======
   getSocketInfo();

>>>>>>> 5144adab
   result = initMutatorConnection();
   if (result != 0) {
      fprintf(stderr, "Error initializing connection to mutator\n");
      return -1;
   }
   result = handshakeWithServer();
   if (result != 0) {
      fprintf(stderr, "Could not handshake with server\n");
      return -1;
   }
   result = releaseThreads();
   if (result != 0) {
      fprintf(stderr, "Could not release threads\n");
      return -1;
   }
   return 0;
}

int finiProcControlTest(int expected_ret_code)
{
   int i, result;
   int has_error = 0;
   //fprintf(stderr, "begin finiProcControlTest\n");
   if (num_threads == 0)
      return 0;

   result = MultiThreadFinish();
   if (result != 0) {
      fprintf(stderr, "Thread return values were not collected\n");
      return -1;
   }
   for (i = 0; i < num_threads; i++) {
      if (thread_results[i] != expected_ret_code) {
         fprintf(stderr, "Thread returned unexpected return code %d\n", thread_results[i]);
         has_error = 1;
      }
   }

#if defined(os_windows_test)
   WSACleanup();
#endif
   //fprintf(stderr, "end finiProcControlTest\n");
   return has_error ? -1 : 0;
}

<<<<<<< HEAD
#if !defined(os_windows_test)
=======
>>>>>>> 5144adab
#include <signal.h>
#include <sys/types.h>
#include <sys/socket.h>
#include <sys/un.h>

<<<<<<< HEAD
static volatile char MutatorSocket[4096];

static char *socket_type = NULL;
static char *socket_name = NULL;

void getSocketInfo()
{
   int count = 0;

   count = 0;
   while (MutatorSocket[0] == '\0') {
      usleep(10000); //.01 seconds
      count++;
      if (count >= MESSAGE_TIMEOUT * 100) {
         logerror("Mutatee timeout\n");
         exit(-2);
      }
   }
   socket_type = (char *) MutatorSocket;
   char *space = strchr((char *) MutatorSocket, ' ');
   socket_name = space+1;
   *space = '\0';
}


void sigalarm_handler(int sig)
{
   assert(sig == SIGALRM);
   timeout = 1;
}

void setTimeoutAlarm()
{
   static int set_alarm_handler = 0;
   if (!set_alarm_handler) {
      set_alarm_handler = 1;
      signal(SIGALRM, sigalarm_handler);
   }
   timeout = 0;
   alarm(MESSAGE_TIMEOUT);
}

void resetTimeoutAlarm()
{
   alarm(0);
}

int initMutatorConnection()
{
   int result;

=======
#if defined(__cplusplus)
extern "C" {
#endif

volatile char MutatorSocket[4096];

char *socket_type = NULL;
char *socket_name = NULL;

#if defined(__cplusplus)
}
#endif

void getSocketInfo()
{
   int count = 0;

   count = 0;
   while (MutatorSocket[0] == '\0') {
      usleep(10000); //.01 seconds
      count++;
      if (count >= MESSAGE_TIMEOUT * 100) {
         logerror("Mutatee timeout\n");
         exit(-2);
      }
   }
   MutatorSocket[4095] = '\0';
   socket_type = (char *) MutatorSocket;
   char *space = strchr((char *) MutatorSocket, ' ');
   socket_name = space+1;
   *space = '\0';
}

void sigalarm_handler(int sig)
{
   assert(sig == SIGALRM);
   timeout = 1;
}

void setTimeoutAlarm()
{
   static int set_alarm_handler = 0;
   if (!set_alarm_handler) {
      set_alarm_handler = 1;
      signal(SIGALRM, sigalarm_handler);
   }
   timeout = 0;
   alarm(MESSAGE_TIMEOUT);
}

void resetTimeoutAlarm()
{
   alarm(0);
}

#if defined(os_bgq_test)
#include <mpi.h>
#endif

static int created_named_pipes = 0;
static void createNamedPipes()
{
   int id, result;
   uint32_t ready = 0x42;
   if (created_named_pipes)
      return;
   created_named_pipes = 1;

   if (strcmp(socket_type, "named_pipe") != 0) 
      return;

   unsigned int len = strlen(socket_name) + 16;
   char *rd_socketname = (char *) malloc(len);
   char *wr_socketname = (char *) malloc(len);
   
#if defined(os_bgq_test)
   result = MPI_Comm_rank(MPI_COMM_WORLD, &id);
   if (result != MPI_SUCCESS) {
     fprintf(stderr, "Failed to get MPI_Comm_rank\n");
     return;
   }
#else
   id = getpid();
#endif

   snprintf(rd_socketname, len, "%s_w.%d", socket_name, id);
   do {
     r_pipe = open(rd_socketname, O_RDONLY | O_NONBLOCK);
   } while (r_pipe == -1 && errno == ENXIO);
   if (r_pipe == -1) {
      int error = errno;
      fprintf(stderr, "Mutatee failed to create read pipe for %s: %s\n", rd_socketname, strerror(error));
      assert(0);
   }

   snprintf(wr_socketname, len, "%s_r.%d", socket_name, id);
   w_pipe = open(wr_socketname, O_WRONLY);
   printf("[%s:%u] - mutatee open(%s, O_WRONLY) = %d\n", __FILE__, __LINE__, wr_socketname, w_pipe);
   if (w_pipe == -1) {
      int error = errno;
      fprintf(stderr, "Mutatee failed to create write pipe for %s: %s\n", wr_socketname, strerror(error));
      assert(0);
   }

   unlink(rd_socketname);
   unlink(wr_socketname);
   free(rd_socketname);
   free(wr_socketname);

   write(w_pipe, &ready, 4);

   int fdflags = fcntl(r_pipe, F_GETFL);
   if (fdflags < 0 || errno) {
      logerror("Failed to set fcntl flags\n");
      return;
   }
   fcntl(r_pipe, F_SETFL, fdflags & O_NONBLOCK);
}

int initMutatorConnection()
{
   int result;

>>>>>>> 5144adab
   if (strcmp(socket_type, "un_socket") == 0) {
      sockfd = socket(PF_UNIX, SOCK_STREAM, 0);
      if (sockfd == -1) {
         perror("Failed to create socket");
         return -1;
      }
      struct sockaddr_un server_addr;
      memset(&server_addr, 0, sizeof(struct sockaddr_un));
      server_addr.sun_family = PF_UNIX;
      strncpy(server_addr.sun_path, socket_name, 108);
      result = connect(sockfd, (struct sockaddr *) &server_addr, sizeof(struct sockaddr_un));
      if (result != 0) {
         perror("Failed to connect to server");
         return -1;
      }
   }
<<<<<<< HEAD
=======
   if (strcmp(socket_type, "named_pipe") == 0) {
      createNamedPipes();
   }
   
>>>>>>> 5144adab
   return 0;
}

int send_message(unsigned char *msg, size_t msg_size)
{
   int result;

   if (strcmp(socket_type, "un_socket") == 0) {
      result = send(sockfd, msg, msg_size, 0);
   }
   else if (strcmp(socket_type, "named_pipe") == 0) {
      assert(created_named_pipes);
      result = write(w_pipe, msg, msg_size);
      printf("[%s:%u] - mutatee write(%d, msg, %u) = %d\n", __FILE__, __LINE__, w_pipe, (unsigned) msg_size, result);
   }
   if (result == -1) {
      perror("Mutatee unable to send message");
      return -1;
   }
   return 0;
}

int recv_message(unsigned char *msg, size_t msg_size)
{
<<<<<<< HEAD
   static int warned_syscall_restart = 0;
   int result = -1;
   int timeout = MESSAGE_TIMEOUT * 10;
   while( result != (int) msg_size && result != 0 ) {
       fd_set read_set;
       FD_ZERO(&read_set);
       FD_SET(sockfd, &read_set);
       struct timeval s_timeout;
       s_timeout.tv_sec = 0;
       s_timeout.tv_usec = 100000; //.1 sec
       int sresult = select(sockfd+1, &read_set, NULL, NULL, &s_timeout);
       int error = errno;
       if (sresult == -1)
       {
          if (error == EINVAL || error == EBADF) {
             fprintf(stderr, "Mutatee unable to receive message during select: %s\n", strerror(error));
             return -1;
          }
          else if (error == EINTR) {
             continue;
          }
          else {
             //Seen as kernels with broken system call restarting during IRPC test.
             if (!warned_syscall_restart) {
                fprintf(stderr, "WARNING: Unknown error out of select--broken syscall restarting in kernel?\n");
                warned_syscall_restart = 1;
             }
             continue;
          }
       }
       if (sresult == 0) {
          timeout--;
          if (timeout > 0)
             continue;
          perror("Timeout waiting for message\n");
          return -1;
       }
       
       
       result = recv(sockfd, msg, msg_size, MSG_WAITALL);

       if (result == -1 && errno != EINTR ) {
          perror("Mutatee unable to receive message");
          return -1;
       }
=======
   if (strcmp(socket_type, "un_socket") == 0) {
      static int warned_syscall_restart = 0;
      int result = -1;
      int timeout = MESSAGE_TIMEOUT * 10;
      int no_select = 0;
      while( result != (int) msg_size && result != 0 ) {
         fd_set read_set;
         FD_ZERO(&read_set);
         FD_SET(sockfd, &read_set);
         struct timeval s_timeout;
         s_timeout.tv_sec = 0;
         s_timeout.tv_usec = 100000; //.1 sec
         int sresult = select(sockfd+1, &read_set, NULL, NULL, &s_timeout);
         int error = errno;
         if (sresult == -1)
         {
            if (error == EINVAL || error == EBADF) {
               fprintf(stderr, "Mutatee unable to receive message during select: %s\n", strerror(error));
               return -1;
            }
            else if (error == EINTR) {
               continue;
            }
            else if (error == ENOSYS) {
               no_select = 1;
            }
            else {
               //Seen as kernels with broken system call restarting during IRPC test.
               if (!warned_syscall_restart) {
                  fprintf(stderr, "WARNING: Unknown error out of select--broken syscall restarting in kernel?\n");
                  warned_syscall_restart = 1;
               }
               continue;
            }
         }
         if (sresult == 0) {
            timeout--;
            if (timeout > 0)
               continue;
            perror("Timeout waiting for message\n");
            return -1;
         }
       
         result = recv(sockfd, msg, msg_size, MSG_WAITALL);

         if (result == -1 && errno != EINTR ) {
            perror("Mutatee unable to recieve message");
            return -1;
         }
>>>>>>> 5144adab

#if defined(os_freebsd_test)
         /* Sometimes the recv system call is not restarted properly after a
          * signal and an iRPC. TODO a workaround for this bug
          */
         if( result > 0 && result != msg_size ) {
            logerror("Received message of unexpected size %d (expected %d)\n",
                     result, msg_size);
         }
#endif
      }
   }
   else if (strcmp(socket_type, "named_pipe") == 0) {
     unsigned int bytes_read = 0;
     unsigned int num_retries = 300; //30 seconds

     assert(created_named_pipes);
      
     printf("[%s:%u] - Starting mutatee read\n", __FILE__, __LINE__);
     do {
         int result = read(r_pipe, msg + bytes_read, msg_size - bytes_read);
         int error = errno;
         if (result == 0 || (result == -1 && (error == EAGAIN || error == EWOULDBLOCK || error == EIO))) {
	   printf("[%s:%u] - Mutatee read loop\n", __FILE__, __LINE__);
            usleep(100000); //.1 seconds
            if (--num_retries == 0) {
               fprintf(stderr, "Failed to read message from read pipe\n");
               return -1;
            }
            continue;
         }
         else if (result == -1) {
            fprintf(stderr, "Error: Could not read from read pipe: %s\n", strerror(error));
            return -1;
         }
         bytes_read += result;
         assert(bytes_read <= msg_size);
      } while (bytes_read < msg_size);
   }      
   return 0;
<<<<<<< HEAD
}
#else // windows


int initMutatorConnection()
{
   int result;
   char *un_socket = NULL;
   int i, pid;
   struct sockaddr_in server_addr;

	//fprintf(stderr, "begin initMutatorConnection()\n");

   for (i = 0; i < gargc; i++) {
      if (strcmp(gargv[i], "-un_socket") == 0) {
         un_socket = gargv[i+1];
		 //fprintf(stderr, "found un_socket: %s\n", un_socket);
         break;
      }
   }
   if(!un_socket)
   {
	   fprintf(stderr, "no -un_socket argument, bailing\n");
	   return 0;
   }
   sscanf(un_socket, "/tmp/pct%d", &pid);
   
   if (un_socket) {
      sockfd = socket(AF_INET, SOCK_STREAM, IPPROTO_TCP);
      if (sockfd == INVALID_SOCKET) {
		  fprintf(stderr, "socket() failed: %d\n", WSAGetLastError());
         perror("Failed to create socket");
         return -1;
      }
      
      memset(&server_addr, 0, sizeof(struct sockaddr_in));
      server_addr.sin_family = AF_INET;
	  server_addr.sin_addr.s_addr = inet_addr("127.0.0.1");
	  server_addr.sin_port = (USHORT)(pid);

      result = connect(sockfd, (struct sockaddr *) &server_addr, sizeof(struct sockaddr_in));
      if (result != 0) {
		  fprintf(stderr, "connect() to 127.0.0.1:%d failed: %d\n", server_addr.sin_port, WSAGetLastError());
         perror("Failed to connect to server");
//		 assert(!"connect failed");
         return -1;
      }
   }

   return 0;
}

int send_message(unsigned char *msg, size_t msg_size)
{
   int result;
   //fprintf(stderr, "Mutatee sending %d bytes...\n", msg_size);
   result = send(sockfd, (char*)msg, msg_size, 0);
   if (result == -1) {
	   fprintf(stderr, "Mutatee unable to send message\n");
      return -1;
   }
   //fprintf(stderr, "mutatee send_message() OK\n");
   return 0;
}

int recv_message(unsigned char *msg, size_t msg_size)
{
   int result = -1;
   int bytes_remaining = msg_size;
   while( (bytes_remaining > 0) && (result != 0) ) {
	   //fprintf(stderr, "mutatee waiting for %d bytes\n", bytes_remaining);
       result = recv(sockfd, (char*)msg, bytes_remaining, 0);

       if (result == -1) {
		   fprintf(stderr, "recv() failed: %d\n", WSAGetLastError());
          fprintf(stderr, "Mutatee unable to recieve message\n");
          return -1;
       }
	   bytes_remaining -= result;
   }
   //fprintf(stderr, "mutatee recv_message() OK\n");
   return 0;
}


#endif
=======
}
>>>>>>> 5144adab
<|MERGE_RESOLUTION|>--- conflicted
+++ resolved
@@ -52,11 +52,6 @@
 #include <unistd.h>
 #endif
 
-#include <sys/select.h>
-#include <sys/time.h>
-#include <sys/types.h>
-#include <unistd.h>
-
 #include <sys/types.h>
 #include <sys/stat.h>
 #include <fcntl.h>
@@ -65,12 +60,9 @@
 int thread_results[MAX_POSSIBLE_THREADS];
 int num_threads;
 int sockfd;
-<<<<<<< HEAD
-=======
 int r_pipe;
 int w_pipe;
 
->>>>>>> 5144adab
 extern int signal_fd;
 
 typedef struct {
@@ -201,10 +193,6 @@
       fprintf(stderr, "Could not send PID\n");
       return -1;
    }
-<<<<<<< HEAD
-=======
-   handshake shake;
->>>>>>> 5144adab
    result = recv_message((unsigned char *) &shake, sizeof(handshake));
    if (result != 0) {
       fprintf(stderr, "Error recieving message\n");
@@ -222,23 +210,16 @@
 
 void pingSignalFD(int sfd)
 {
-<<<<<<< HEAD
 #if !defined(os_windows_test)
 	char c = 'X';
-=======
-   char c = 'X';
->>>>>>> 5144adab
    if (sfd == 0 || sfd == -1) {
       return;
    }
    write(sfd, &c, sizeof(char));
-<<<<<<< HEAD
 #else
 //	assert(!"really, matt?");
 	return;
 #endif
-=======
->>>>>>> 5144adab
 }
 
 int releaseThreads()
@@ -253,9 +234,9 @@
 
 int initProcControlTest(int (*init_func)(int, void*), void *thread_data)
 {
+   int result = 0;
 #if defined(os_windows_test)
 	WORD wsVer = MAKEWORD(2,0);
-   int result = 0;
    WSADATA ignored;
    //fprintf(stderr, "starting initProcControlTest\n");
    result = WSAStartup(wsVer, &ignored);
@@ -274,14 +255,10 @@
       return -1;
    }
    pingSignalFD(signal_fd);
-<<<<<<< HEAD
 #if !defined(os_windows_test)
    getSocketInfo();
 #endif
-=======
-   getSocketInfo();
-
->>>>>>> 5144adab
+
    result = initMutatorConnection();
    if (result != 0) {
       fprintf(stderr, "Error initializing connection to mutator\n");
@@ -327,20 +304,24 @@
    return has_error ? -1 : 0;
 }
 
-<<<<<<< HEAD
 #if !defined(os_windows_test)
-=======
->>>>>>> 5144adab
 #include <signal.h>
 #include <sys/types.h>
 #include <sys/socket.h>
 #include <sys/un.h>
 
-<<<<<<< HEAD
-static volatile char MutatorSocket[4096];
-
-static char *socket_type = NULL;
-static char *socket_name = NULL;
+#if defined(__cplusplus)
+extern "C" {
+#endif
+
+volatile char MutatorSocket[4096];
+
+char *socket_type = NULL;
+char *socket_name = NULL;
+
+#if defined(__cplusplus)
+}
+#endif
 
 void getSocketInfo()
 {
@@ -355,72 +336,13 @@
          exit(-2);
       }
    }
-   socket_type = (char *) MutatorSocket;
-   char *space = strchr((char *) MutatorSocket, ' ');
-   socket_name = space+1;
-   *space = '\0';
-}
-
-
-void sigalarm_handler(int sig)
-{
-   assert(sig == SIGALRM);
-   timeout = 1;
-}
-
-void setTimeoutAlarm()
-{
-   static int set_alarm_handler = 0;
-   if (!set_alarm_handler) {
-      set_alarm_handler = 1;
-      signal(SIGALRM, sigalarm_handler);
-   }
-   timeout = 0;
-   alarm(MESSAGE_TIMEOUT);
-}
-
-void resetTimeoutAlarm()
-{
-   alarm(0);
-}
-
-int initMutatorConnection()
-{
-   int result;
-
-=======
-#if defined(__cplusplus)
-extern "C" {
-#endif
-
-volatile char MutatorSocket[4096];
-
-char *socket_type = NULL;
-char *socket_name = NULL;
-
-#if defined(__cplusplus)
-}
-#endif
-
-void getSocketInfo()
-{
-   int count = 0;
-
-   count = 0;
-   while (MutatorSocket[0] == '\0') {
-      usleep(10000); //.01 seconds
-      count++;
-      if (count >= MESSAGE_TIMEOUT * 100) {
-         logerror("Mutatee timeout\n");
-         exit(-2);
-      }
-   }
    MutatorSocket[4095] = '\0';
    socket_type = (char *) MutatorSocket;
    char *space = strchr((char *) MutatorSocket, ' ');
    socket_name = space+1;
    *space = '\0';
 }
+
 
 void sigalarm_handler(int sig)
 {
@@ -512,7 +434,6 @@
 {
    int result;
 
->>>>>>> 5144adab
    if (strcmp(socket_type, "un_socket") == 0) {
       sockfd = socket(PF_UNIX, SOCK_STREAM, 0);
       if (sockfd == -1) {
@@ -529,13 +450,10 @@
          return -1;
       }
    }
-<<<<<<< HEAD
-=======
    if (strcmp(socket_type, "named_pipe") == 0) {
       createNamedPipes();
    }
    
->>>>>>> 5144adab
    return 0;
 }
 
@@ -560,53 +478,6 @@
 
 int recv_message(unsigned char *msg, size_t msg_size)
 {
-<<<<<<< HEAD
-   static int warned_syscall_restart = 0;
-   int result = -1;
-   int timeout = MESSAGE_TIMEOUT * 10;
-   while( result != (int) msg_size && result != 0 ) {
-       fd_set read_set;
-       FD_ZERO(&read_set);
-       FD_SET(sockfd, &read_set);
-       struct timeval s_timeout;
-       s_timeout.tv_sec = 0;
-       s_timeout.tv_usec = 100000; //.1 sec
-       int sresult = select(sockfd+1, &read_set, NULL, NULL, &s_timeout);
-       int error = errno;
-       if (sresult == -1)
-       {
-          if (error == EINVAL || error == EBADF) {
-             fprintf(stderr, "Mutatee unable to receive message during select: %s\n", strerror(error));
-             return -1;
-          }
-          else if (error == EINTR) {
-             continue;
-          }
-          else {
-             //Seen as kernels with broken system call restarting during IRPC test.
-             if (!warned_syscall_restart) {
-                fprintf(stderr, "WARNING: Unknown error out of select--broken syscall restarting in kernel?\n");
-                warned_syscall_restart = 1;
-             }
-             continue;
-          }
-       }
-       if (sresult == 0) {
-          timeout--;
-          if (timeout > 0)
-             continue;
-          perror("Timeout waiting for message\n");
-          return -1;
-       }
-       
-       
-       result = recv(sockfd, msg, msg_size, MSG_WAITALL);
-
-       if (result == -1 && errno != EINTR ) {
-          perror("Mutatee unable to receive message");
-          return -1;
-       }
-=======
    if (strcmp(socket_type, "un_socket") == 0) {
       static int warned_syscall_restart = 0;
       int result = -1;
@@ -656,7 +527,6 @@
             perror("Mutatee unable to recieve message");
             return -1;
          }
->>>>>>> 5144adab
 
 #if defined(os_freebsd_test)
          /* Sometimes the recv system call is not restarted properly after a
@@ -697,7 +567,6 @@
       } while (bytes_read < msg_size);
    }      
    return 0;
-<<<<<<< HEAD
 }
 #else // windows
 
@@ -783,7 +652,4 @@
 }
 
 
-#endif
-=======
-}
->>>>>>> 5144adab
+#endif