--- conflicted
+++ resolved
@@ -111,12 +111,9 @@
       myerror = true;
       return Process::cbDefault;
    }
-<<<<<<< HEAD
-   proc_info &pi = proclibs[ev->getProcess()];
+
+   proc_info_lib &pi = proclibs[ev->getProcess()];
    const LibraryPool& libpool = ev->getProcess()->libraries();
-=======
-   proc_info_lib &pi = proclibs[ev->getProcess()];
->>>>>>> e15976ab
 
    std::set<Library::ptr>::const_iterator i;
    for (i = evlib->libsAdded().begin(); i != evlib->libsAdded().end(); i++) {
