/*
 * Copyright (c) 1996-2011 Barton P. Miller
 * 
 * We provide the Paradyn Parallel Performance Tools (below
 * described as "Paradyn") on an AS IS basis, and do not warrant its
 * validity or performance.  We reserve the right to update, modify,
 * or discontinue this software at any time.  We shall have no
 * obligation to supply such updates or modifications or any other
 * form of support to you.
 * 
 * By your use of Paradyn, you understand and agree that we (or any
 * other person or entity with proprietary rights in Paradyn) are
 * under no obligation to provide either maintenance services,
 * update services, notices of latent defects, or correction of
 * defects for Paradyn.
 * 
 * This library is free software; you can redistribute it and/or
 * modify it under the terms of the GNU Lesser General Public
 * License as published by the Free Software Foundation; either
 * version 2.1 of the License, or (at your option) any later version.
 * 
 * This library is distributed in the hope that it will be useful,
 * but WITHOUT ANY WARRANTY; without even the implied warranty of
 * MERCHANTABILITY or FITNESS FOR A PARTICULAR PURPOSE.  See the GNU
 * Lesser General Public License for more details.
 * 
 * You should have received a copy of the GNU Lesser General Public
 * License along with this library; if not, write to the Free Software
 * Foundation, Inc., 51 Franklin Street, Fifth Floor, Boston, MA 02110-1301 USA
 */
// TestOutputDriver.h
// This file defines an object that produces output for the test driver.

#ifndef TEST_OUTPUT_DRIVER_H
#define TEST_OUTPUT_DRIVER_H

#include <map>
#include <string>
#include <vector>

#include <stdarg.h>

#include "test_info_new.h"
#include "test_results.h"

typedef enum {
  STDOUT,
  STDERR,
  LOGINFO,
  LOGERR,
  HUMAN
} TestOutputStream;

<<<<<<< HEAD
class TestOutputDriver {
protected:
   bool needs_header;
public:
   TESTLIB_DLL_EXPORT virtual ~TestOutputDriver();
   TESTLIB_DLL_EXPORT static bool getAttributesMap(TestInfo *test, 
=======
class TESTLIB_DLL_EXPORT TestOutputDriver {
public:
   static bool getAttributesMap(TestInfo *test, 
>>>>>>> 41da13ce
                        RunGroup *group, std::map<std::string, std::string> &attrs);

  // Informs the output driver that any log messages or results should be
  // associated with the test passed in through the attributes parameter
  virtual void startNewTest(std::map<std::string, std::string> &attributes, TestInfo *test, RunGroup *group) = 0;

  // Specifies a file to redirect one of the output streams to.  The default
  // file can be specified with a filename of "-".  Defaults are as follows:
  // STDOUT, LOGINFO, HUMAN -> stdout
  // STDERR, LOGERR -> stderr
  virtual void redirectStream(TestOutputStream stream, const char * filename) = 0;

  // Before calling any of the log* methods or finalizeOutput(), the user
  // must have initialized the test output driver with a call to startNewTest()

  virtual void logResult(test_results_t result, int stage=-1) = 0;

  // Log that the last test run by a test driver with pid crashedPID crashed
  virtual void logCrash(std::string testname) = 0;
  virtual void log(TestOutputStream stream, const char *fmt, ...) = 0;
  // Like the vprintf() family, vlog() does not call the va_end() macro, so
  // its caller should do so after the call to vlog().
  virtual void vlog(TestOutputStream stream, const char *fmt, va_list args) = 0;
  virtual void finalizeOutput() = 0;

  TESTLIB_DLL_EXPORT void setNeedsHeader(bool h);
  // Returns arguments to pass to the mutatee driver that cause it to invoke
  // its support for this output driver
  virtual void getMutateeArgs(std::vector<std::string> &args);
};

#endif // TEST_OUTPUT_DRIVER_H<|MERGE_RESOLUTION|>--- conflicted
+++ resolved
@@ -51,18 +51,12 @@
   HUMAN
 } TestOutputStream;
 
-<<<<<<< HEAD
 class TestOutputDriver {
 protected:
    bool needs_header;
 public:
    TESTLIB_DLL_EXPORT virtual ~TestOutputDriver();
    TESTLIB_DLL_EXPORT static bool getAttributesMap(TestInfo *test, 
-=======
-class TESTLIB_DLL_EXPORT TestOutputDriver {
-public:
-   static bool getAttributesMap(TestInfo *test, 
->>>>>>> 41da13ce
                         RunGroup *group, std::map<std::string, std::string> &attrs);
 
   // Informs the output driver that any log messages or results should be
