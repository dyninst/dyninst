/*
 * Copyright (c) 1996-2011 Barton P. Miller
 * 
 * We provide the Paradyn Parallel Performance Tools (below
 * described as "Paradyn") on an AS IS basis, and do not warrant its
 * validity or performance.  We reserve the right to update, modify,
 * or discontinue this software at any time.  We shall have no
 * obligation to supply such updates or modifications or any other
 * form of support to you.
 * 
 * By your use of Paradyn, you understand and agree that we (or any
 * other person or entity with proprietary rights in Paradyn) are
 * under no obligation to provide either maintenance services,
 * update services, notices of latent defects, or correction of
 * defects for Paradyn.
 * 
 * This library is free software; you can redistribute it and/or
 * modify it under the terms of the GNU Lesser General Public
 * License as published by the Free Software Foundation; either
 * version 2.1 of the License, or (at your option) any later version.
 * 
 * This library is distributed in the hope that it will be useful,
 * but WITHOUT ANY WARRANTY; without even the implied warranty of
 * MERCHANTABILITY or FITNESS FOR A PARTICULAR PURPOSE.  See the GNU
 * Lesser General Public License for more details.
 * 
 * You should have received a copy of the GNU Lesser General Public
 * License along with this library; if not, write to the Free Software
 * Foundation, Inc., 51 Franklin Street, Fifth Floor, Boston, MA 02110-1301 USA
 */

// $Id: test_driver.C,v 1.7 2008/10/30 19:16:50 legendre Exp $
#include <stdio.h>
#include <stdlib.h>
#include <stdarg.h>
#include <string.h>
#include <string>
#include <errno.h>
#include <vector>
#include <iostream>
#include <sstream>
#include <assert.h>
#include <algorithm>
#include <sys/stat.h>
#include <time.h>
#include <limits.h>

#if defined(os_windows_test)
#define vsnprintf _vsnprintf
#define snprintf _snprintf
#pragma warning(disable:4786)
#include <direct.h>
#else
#include <fnmatch.h>
#include <dirent.h>
#include <unistd.h>
#include <sys/times.h>
#include <sys/time.h>
#include <sys/resource.h>
#include <strings.h>
#endif

#include "ParameterDict.h"
#include "test_lib.h"
#include "error.h"
#include "ResumeLog.h"
#include "TestOutputDriver.h"
#include "StdOutputDriver.h"
#include "comptester.h"
#include "CmdLine.h"
#include "module.h"
#include "MutateeStart.h"
#include "remotetest.h"

using namespace std;

int testsRun = 0;
<<<<<<< HEAD
=======
int errorPrint = 0;
int debugPrint = 0;
int unique_id = 0;
int max_unique_id = 0;
char *humanlog_name = "-";
char *crashlog_name = "crashlog";
std::vector<char *> mutatee_list;
std::vector<char *> test_list;
>>>>>>> e7210dea

FILE *outlog = NULL;
FILE *errlog = NULL;
char *logfilename;
FILE *debug_log;

int gargc;
char **gargv;

void initModuleIfNecessary(RunGroup *group, std::vector<RunGroup *> &groups, 
                           ParameterDict &params);
int LMONInvoke(RunGroup *, ParameterDict params, char *test_args[], char *daemon_args[], bool attach, int &l_pid);
bool collectInvocation(pid_t mpirun_pid, int session);

int setupLogs(ParameterDict &params);

#if !defined(os_windows_test)
int runScript(const char *name, ...)
{
   char test[1024];
   int result;
   va_list ap;
   va_start(ap, name);
   vsnprintf(test, 1024, name, ap);
   va_end(ap);

   char test2[1024];
   if ((outlog != NULL) && (outlog != stdout)) {
      snprintf(test2, 1024, "sh -c \"%s\" >>%s 2>&1", test, logfilename);
   } else {
      snprintf(test2, 1024, "%s", test);
   }

   // Flush before/after script run
   flushOutputLog();
   flushErrorLog();
   result = system(test2);
   flushOutputLog();
   flushErrorLog();

   return result;
}
#else
int runScript(const char *name, ...) {
   getOutput()->log(STDERR, "runScript not implemented on Windows\n");
   assert(0);
   return -1;
}
#endif

#if !defined(os_windows_test)
<<<<<<< HEAD
//static void *mem_start;
//static struct tms start_time;

#include <unistd.h>
#include <fcntl.h>
#include <sys/time.h>

#ifndef timersub
#define timersub(b, a, r) \
do { \
    (r)->tv_sec = (b)->tv_sec - (a)->tv_sec;\
    (r)->tv_usec = (b)->tv_usec -(a)->tv_usec;\
    if((r)->tv_usec < 0) {\
        (r)->tv_sec--;\
        (r)->tv_usec += 1000000;\
    } \
} while(0)
#endif

class testMetrics
{
    public:
    testMetrics(TestOutputDriver* d, ParameterDict &dict)
       : driver(d),
         initialized(false)
    {
        if (!dict["measure_memcpu"]->getInt() || !d)
            return;

        initialized = true;
        getrusage(RUSAGE_SELF, &start_time);
    }
    ~testMetrics()
    {
       if (!initialized)
            return;

        //unsigned long mem_end = get_mem_usage();
        struct rusage end_time;
        getrusage(RUSAGE_SELF, &end_time);

        //signed long mem_diff = mem_end - mem_start;
        timeval utime, stime;
        timersub(&end_time.ru_utime, &start_time.ru_utime, &utime);
        timersub(&end_time.ru_stime, &start_time.ru_stime, &stime);
        double ut, st;
        ut = (double)(utime.tv_sec) + (double)(utime.tv_usec)/1000000;
        st = (double)(stime.tv_sec) + (double)(stime.tv_usec)/1000000;
        // If Linux ever fills out the full rusage structure, we'll capture the difference in high-water mark here.
        // Right now, this should log zeroes for our memory usage...we're still getting the framework in at least.
        // Note that RSS is measured in kB, so we'll scale...
        driver->logMemory(1024 * (end_time.ru_maxrss - start_time.ru_maxrss));  
        driver->logTime(ut + st);
    }
    private:
        TestOutputDriver* driver;
        struct rusage start_time;
        bool initialized;
};
=======
>>>>>>> e7210dea

#else

void setupProcessGroup()
{
}

#endif

void printLogMutateeHeader(const char *mutatee, test_linktype_t linktype)
{
   flushOutputLog();
   flushErrorLog();
   // Mutatee Description
   // Mutatee Info
   if ( (mutatee != NULL) && (strcmp(mutatee, "") != 0) ) {
      getOutput()->log(LOGINFO, "[Tests with %s]\n", mutatee);
#if !defined(os_windows_test)
      runScript("ls -lLF %s", mutatee);
      if( linktype == DynamicLink ) 
         runScript("ldd %s", mutatee);
      else
         getOutput()->log(LOGINFO, "%s: statically linked\n", mutatee);
#endif
   } else {
      getOutput()->log(LOGINFO, "[Tests with none]\n");
   }

   getOutput()->log(LOGINFO, "\n");
   flushOutputLog();
   flushErrorLog();
}

void printLogOptionHeader(TestInfo *tinfo, ParameterDict &params)
{
   if (!params["printMutateeLogHeader"]->getInt())
      return;
   getOutput()->log(LOGINFO, "test-info: %s\n", tinfo->label);
   flushOutputLog();
   flushErrorLog();
}

void printHumanTestHeader(test_data_t &test, char *mutatee, bool useAttach)
{
   flushOutputLog();
   flushErrorLog();
   // Test Header
   getOutput()->log(LOGINFO, "Running: %s", test.name);
   if ( strcmp(mutatee, "") != 0 )
   {
      getOutput()->log(LOGINFO, " with mutatee: %s", mutatee);
   }
   if ( useAttach )
   {
      getOutput()->log(LOGINFO, " in attach mode");
   }
   getOutput()->log(LOGINFO, ".\n");


   flushOutputLog();
   flushErrorLog();
}

struct formatStrings
{
   formatStrings(const std::string& pass, const std::string& skip, const std::string& fail, const std::string& crash, 
                 const std::string& create, const std::string& attach, const std::string& testNameFormat) :
      passStr(pass), skipStr(skip), failStr(fail), crashStr(crash), createStr(create), attachStr(attach), testNameFormatStr(testNameFormat) 
   {
   }
   formatStrings() 
   {
   }
  
   std::string passStr;
   std::string skipStr;
   std::string failStr;
   std::string crashStr;
   std::string createStr;
   std::string attachStr;
   std::string testNameFormatStr;
};

static formatStrings verboseStrings("PASSED\n", "SKIPPED\n", "FAILED\n", "CRASHED\n", "create\tresult: ", "attach\tresult: ", "%s: mutatee: %s create_mode: ");
static formatStrings compactStrings(".", "S", "F", "C", "", "", "");

struct failureInfo
{
   std::string testName;
   bool createMode;
   bool wasCrash;
};

void setupRemoteTests(vector<RunGroup *> &groups)
{
   for (unsigned i=0; i < groups.size(); i++) {
      if (groups[i]->disabled)
         continue;
      if (groups[i]->mutator_location == remote) {
         groups[i]->modname = "remote::" + groups[i]->modname;
      }
   }
}

int setupRemoteMutator(RunGroup *group)
{
   int count = 0;
   for (unsigned i=0; i<group->tests.size(); i++) {
      if (group->tests[i]->disabled)
         continue;
      group->tests[i]->mutator = RemoteTestFE::createRemoteTestFE(group->tests[i], getConnection());
      count++;
   }
   return count;
}

int numUnreportedTests(RunGroup *group)
{
   int num_unreported = 0;

   for (unsigned i=0; i<group->tests.size(); i++)
   {
      if (shouldRunTest(group, group->tests[i]))
      {
         num_unreported++;
      }
   }

   return num_unreported;
}

void executeTest(ComponentTester *tester,
                 RunGroup *group, TestInfo *test, 
                 ParameterDict param)
{
    std::map<std::string, std::string> attrs;
    TestOutputDriver::getAttributesMap(test, group, attrs);

    std::vector<ParamString*> new_params;
    int group_num = group->index;
    int test_num = test->index;

    std::map<std::string, std::string>::iterator i = attrs.begin();
    for (; i != attrs.end(); i++)
    {
        ParamString *pstr = new ParamString((*i).second.c_str());
        param[(*i).first] = pstr;
        new_params.push_back(pstr);
    }

    if(shouldRunTest(group, test))
    {
<<<<<<< HEAD
        testMetrics m(getOutput(), param);

        if(shouldRunTest(group, test))
        {
            log_teststart(group_num, test_num, test_setup_rs);
            test->results[test_setup_rs] = tester->test_setup(test, param);
            log_testresult(test->results[test_setup_rs]);
        }
        if(shouldRunTest(group, test))
        {
            log_teststart(group_num, test_num, test_execute_rs);
            test->results[test_execute_rs] = test->mutator->executeTest();
            log_testresult(test->results[test_execute_rs]);
        }
        if(shouldRunTest(group, test))
        {
            log_teststart(group_num, test_num, test_teardown_rs);
            test->results[test_teardown_rs] = tester->test_teardown(test, param);
            log_testresult(test->results[test_teardown_rs]);
=======
        if (measureMEMCPU) {
            if (test->mutator)
                test->mutator->measureUsage(&test->usage);
            test->usage = tester->usage_info();
            test->usage.start();
>>>>>>> e7210dea
        }

        log_teststart(group_num, test_num, test_setup_rs);
        test->results[test_setup_rs] = tester->test_setup(test, param);
        log_testresult(test->results[test_setup_rs]);
    }
    if(shouldRunTest(group, test))
    {
        log_teststart(group_num, test_num, test_execute_rs);
        test->results[test_execute_rs] = test->mutator->executeTest();
        log_testresult(test->results[test_execute_rs]);

        if (measureMEMCPU) test->usage.end();
    }
    if(shouldRunTest(group, test))
    {
        log_teststart(group_num, test_num, test_teardown_rs);
        test->results[test_teardown_rs] = tester->test_teardown(test, param);
        log_testresult(test->results[test_teardown_rs]);
    }

    for (unsigned j=0; j<new_params.size(); j++)
        delete new_params[j];
}

volatile int dont_optimize = 0;
void tests_breakpoint()
{
  dont_optimize++;
  //Breakpoint here to get a binary with test libraries loaded.
}

int lmon_session = -1;
int launcher_pid = -1;
static void clearConnection()
{
   Connection *con = getConnection();
   if (con) {
      delete con;
      setConnection(NULL);
   }

   if (lmon_session != -1) {
      collectInvocation(launcher_pid, lmon_session);
   }
   lmon_session = -1;
   launcher_pid = -1;
}

bool setupConnectionToRemote(RunGroup *group, ParameterDict &params)
{
   clearConnection();
   Connection *con = new Connection();
   setConnection(con);

   //Setup connection
   std::string hostname;
   int port;
   bool result = con->server_setup(hostname, port);
   if (!result) {
      fprintf(stderr, "Could not setup server socket\n");
      return false;
   }

   //Mutatee params
   string mutatee_exec;
   vector<string> mutatee_args;
   result = getMutateeParams(group, params, mutatee_exec, mutatee_args);
   if (!result) {
      fprintf(stderr, "Failed to collect mutatee params\n");
   }
   char **c_mutatee_args = getCParams(mutatee_exec, mutatee_args);

   //driver params;
   vector<string> driver_args;
#if defined(RUN_IN_VALGRIND) 
   string driver_exec = "valgrind";
   driver_args.push_back("--tool=memcheck");
   driver_args.push_back("testdriver_be2");
#else
   static char buffer[4096];
   char *wd = getcwd(buffer, 4096);
   strncat(wd, "/testdriver_be2", 4096);
   string driver_exec = wd;
#endif
   char port_s[32];
   snprintf(port_s, 32, "%d", port);
   driver_args.push_back("-hostname");
   driver_args.push_back(hostname);
   driver_args.push_back("-port");
   driver_args.push_back(port_s);
#if !defined(os_bg_test)
   //Work-around BG bug where you have a limited number of command line args.
   // We'll send the arguments over the network connection down below.
   for (unsigned i=0; i<gargc; i++) {
      driver_args.push_back(gargv[i]);
   }
#endif
   char **c_driver_args = getCParams(driver_exec, driver_args);

   bool attach_mode = (group->createmode == USEATTACH);
   lmon_session = LMONInvoke(group, params, c_mutatee_args, c_driver_args, attach_mode, launcher_pid);

   result = con->server_accept();
   if (!result) {
      fprintf(stderr, "Failed to accept connection from client\n");
      return false;
   }

#if defined(os_bg_test)
   //See above comment on BG bug
   std::string arg_str("A:");
   unsigned i = 0;
   for (;;) {
      arg_str += gargv[i++];
      if (i >= gargc)
         break;
      arg_str += " ";

   }
   result = sendRawString(con, arg_str);
   if (!result) {
      return false;
   }
#endif
   return true;
}

void executeGroup(RunGroup *group,
                  vector<RunGroup *> &groups,
                  ParameterDict param)
{
   setMutateeDict(group, param);

   bool is_remote = (group->mutator_location == remote);
   if (is_remote && !group->disabled)
      setupConnectionToRemote(group, param);

   initModuleIfNecessary(group, groups, param);

   test_results_t result;
   // setupMutatorsForRunGroup creates TestMutator objects and
   // sets a pointer in the TestInfo object to point to the TestMutator for
   // each test.
<<<<<<< HEAD
   int tests_found;
   if (group->mutator_location == remote)
      tests_found = setupRemoteMutator(group);
   else
      tests_found = setupMutatorsForRunGroup(group);

=======

   int tests_found = setupMutatorsForRunGroup(group);
>>>>>>> e7210dea
   if (tests_found <= 0)
      return;
   tests_breakpoint();

   int groupnum = group->index;

   ParameterDict::iterator pdi = param.find("given_mutatee");
   if (pdi != param.end())
   {
      registerMutatee(pdi->second->getString());
   }

   for (unsigned i=0; i<group->tests.size(); i++)
   {
      if (shouldRunTest(group, group->tests[i]))
         testsRun++;
   }

<<<<<<< HEAD
   ComponentTester *tester = group->mod->tester;
=======
   // Reset group_setup usage data before we init a new group.
   tester->clear_group_usage();
>>>>>>> e7210dea

   log_teststart(groupnum, 0, group_setup_rs);
   result = tester->group_setup(group, param);
   log_testresult(result);
   if (result != PASSED && result != SKIPPED && result != UNKNOWN) {
      getOutput()->log(LOGERR, "Group setup failed: %s\n", 
                       tester->getLastErrorMsg().c_str());
   }
   if (result != UNKNOWN) {
      for (unsigned int i = 0; i < group->tests.size(); i++) {
         group->tests[i]->results[group_setup_rs] = result;
      }
   }

   for(unsigned i = 0; i < group->tests.size(); i++)
   {
      // Print mutator log header
      assert(group->tests[i]);
      printLogOptionHeader(group->tests[i], param);

      if (shouldRunTest(group, group->tests[i])) {
         log_teststart(groupnum, i, test_init_rs);
         if(group->tests[i]->mutator)
         {
            test_results_t setup_res = group->tests[i]->mutator->setup(param);
            group->tests[i]->results[test_init_rs] = setup_res;
            if (setup_res != PASSED)
            {
               logerror("%s[%d]:  setup failed (%d) for test %s\n", 
                        FILE__, __LINE__, (int) setup_res, group->tests[i]->name);
            }
         }
         else
         {
            logerror("No mutator object found for test: %s\n", group->tests[i]->name);
            group->tests[i]->results[test_init_rs] = FAILED;
         }
         log_testresult(group->tests[i]->results[test_init_rs]);
      }
   }
      
   for (size_t i = 0; i < group->tests.size(); i++) {
      executeTest(tester, group, group->tests[i], param);
   }

   log_teststart(groupnum, 0, group_teardown_rs);
   result = tester->group_teardown(group, param);
   log_testresult(result);
   if (result != PASSED && result != SKIPPED && result != UNKNOWN) {
      getOutput()->log(LOGERR, "Group teardown failed: %s\n", 
                       tester->getLastErrorMsg().c_str());
   }
   if (result != UNKNOWN) {
      for (unsigned int i = 0; i < group->tests.size(); i++) {
         group->tests[i]->results[group_teardown_rs] = result;
      }
   }

   for (int i = 0; i < group->tests.size(); i++) {
      reportTestResult(group, group->tests[i]);
   }

   clearConnection();
}

void initModuleIfNecessary(RunGroup *group, std::vector<RunGroup *> &groups, 
                           ParameterDict &params)
{
   if (group->disabled)
      return;

   bool is_remote = (group->mutator_location == remote);
   Module::registerGroupInModule(group->modname, group, is_remote);

   bool hasEnabledTest = false;
   for (unsigned j=0; j<group->tests.size(); j++) {
      if (!group->tests[j]->disabled)
         hasEnabledTest = true;
   }
   if (!hasEnabledTest)
      return;

   bool initModule = false;
   if (group->mod && !group->mod->setupRun())
      initModule = true;
   if (group->mutator_location == remote)
      initModule = true;
   if (!initModule)
      return;

   // Reset program_setup usage data before we init a new program.
   group->mod->tester->clear_program_usage();

   log_teststart(group->index, 0, program_setup_rs);
   test_results_t result = group->mod->tester->program_setup(params);
   log_testresult(result);

   group->mod->setSetupRun(true);

   for (unsigned i=0; i<groups.size(); i++) {
      if (groups[i]->disabled || groups[i]->modname != group->modname)
         continue;
      if (groups[i]->mutator_location == remote && groups[i] != group)
         continue;
      for (unsigned j=0; j<groups[i]->tests.size(); j++) {
         if (groups[i]->tests[j]->disabled)
            continue;
         groups[i]->tests[j]->results[program_setup_rs] = result;
         if (result != PASSED)
            reportTestResult(groups[i], groups[i]->tests[j]);
      }
   }
}
         
void teardownModule(Module *mod, RunGroup *group, ParameterDict &param) {
    if( mod != NULL && mod->setupRun() && !group->disabled ) {
        log_teststart(group->index, 0, program_teardown_rs);
        test_results_t result = mod->tester->program_teardown(param);
        log_testresult(result);

        for (unsigned j=0; j < group->tests.size(); j++) {
            if (!group->tests[j]->disabled) {
                group->tests[j]->results[program_teardown_rs] = result;
            }
            reportTestResult(group, group->tests[j]);
        }

        mod->setSetupRun(false);
        mod->setInitialized(false);
    }
}

void startAllTests(std::vector<RunGroup *> &groups, ParameterDict &param)
{
   // Begin setting up test parameters
   unsigned i;
   bool aborted_group = false;

   // Print Test Log Header
   getOutput()->log(LOGINFO, "Commencing test(s) ...\n");
#if !defined(os_windows_test)
   runScript("date");
   runScript("uname -a");
   getOutput()->log(LOGINFO, "TESTDIR=%s\n", getenv("PWD"));
#else
	char* cwd = _getcwd(NULL, 0);
	if(cwd) {
	   getOutput()->log(LOGINFO, "TESTDIR=%s\n", cwd);
	} else {
		getOutput()->log(LOGERR, "Couldn't get working directory!\n");
	}
	free(cwd);
#endif

   setupRemoteTests(groups);

   //measureStart();

   Module *currentMod = groups[0]->mod;
   RunGroup *lastGroup = groups[0];

   for (i = 0; i < groups.size(); i++) {
      if (groups[i]->disabled)
         continue;

      //If we fail then have the log resume us at this group
      log_resumepoint(i, 0);

<<<<<<< HEAD
=======
      if (measureMEMCPU)
          groups[i]->mod->tester->measure_usage();

      initModuleIfNecessary(groups[i], groups, param);

>>>>>>> e7210dea
      // Print mutatee (run group) header
      printLogMutateeHeader(groups[i]->mutatee, groups[i]->linktype);

      int before_group = numUnreportedTests(groups[i]);
      if (!before_group)
         continue;

      // Run program teardown once the module changes
      if( groups[i]->mod != currentMod ) {
        teardownModule(currentMod, lastGroup, param);
        currentMod = groups[i]->mod;
      }

      executeGroup(groups[i], groups, param);
      int after_group = numUnreportedTests(groups[i]);
   
      if (after_group) {
         if (before_group == after_group) {
            //This should be uncommon.  We made no forward progress
            // running tests in the group, and we have tests that didn't run.
            // Mark the group as failed, as we don't want to just spin here.
            for (unsigned j=0; j<groups[i]->tests.size(); j++) {
               if (!shouldRunTest(groups[i], groups[i]->tests[j]))
                  continue;
               groups[i]->tests[j]->results[group_teardown_rs] = FAILED;
               reportTestResult(groups[i], groups[i]->tests[j]);
            }
         }
         else {
            aborted_group = true;
            break;
         }
      }
      lastGroup = groups[i];
   }

   if( i < groups.size() ) {
    teardownModule(currentMod, groups[i], param);
   }else{
    teardownModule(currentMod, lastGroup, param);
   }

   if (!aborted_group) {      
     if (param["limited_tests"]->getInt()) {
        int next_resume_group = param["next_resume_group"]->getInt();
        int next_resume_test = param["next_resume_test"]->getInt();
        if (next_resume_group != -1 && next_resume_test != -1)
           log_resumepoint(next_resume_group, next_resume_test);
        else
           log_clear();
     } else {
       log_clear();
     }
   }
      
<<<<<<< HEAD
   clearConnection();

=======
   cleanPIDFile();
>>>>>>> e7210dea
   return;
} // startAllTests()

void DebugPause() {
#if defined(os_windows_test)
   getOutput()->log(STDERR, "Waiting for attach by debugger\n");
   DebugBreak();
#else
   getOutput()->log(STDERR, "Waiting for attach by debugger to %d\n", getpid());
   static volatile int set_me = 0;
   while (!set_me)
     P_sleep(1);
#endif
}

void updateSearchPaths(const char *filename) {
#if !defined(os_windows_test)
   // First, find the directory we reside in

    bool include_cwd_always = false;
#if defined(os_aix_test)
    // AIX strips a ./ from the start of argv[0], so
    // we will execute ./test_driver and see test_driver

    include_cwd_always = true;
#endif

   char *execpath;
   char pathname[PATH_MAX];
   getcwd(pathname, PATH_MAX);

   if (filename[0] == '/') {
      // If it begins with a slash, it's an absolute path
      execpath = strdup(filename);
   } else if (strchr(filename,'/') || include_cwd_always) {
      // If it contains slashes, it's a relative path
      char *filename_copy = strdup(filename);
      
      execpath = (char *) ::malloc(strlen(pathname) + strlen(filename_copy) + 2);
      strcpy(execpath,pathname);
      strcat(execpath,"/");
      strcat(execpath,filename_copy);
      ::free(filename_copy);
   } else {
      // If it's just a name, it was found in PATH. 
      // Add current directory to the search path
      const char *pathenv = getenv("PATH");
      char *newpath = (char *) malloc (strlen(pathenv)+3);
      strcat(newpath, pathenv);
      strcat(newpath, ":.");
      execpath = searchPath(newpath, filename);
      if(execpath == NULL) {
         //  Not found in PATH - we'll assume it should be in CWD
         return;
      }
   }

   *strrchr(execpath, '/') = '\0';
   // Now update PATH and LD_LIBRARY_PATH/LIBPATH

   char *envCopy;

   char *envPath = getenv("PATH");
   envCopy = (char *) ::malloc(((envPath && strlen(envPath)) ? strlen(envPath) + 1 : 0) + strlen(execpath) + 6);
   strcpy(envCopy, "PATH=");
   if (envPath && strlen(envPath)) {
      strcat(envCopy, envPath);
      strcat(envCopy, ":");
   }
   strcat(envCopy, execpath);
   assert(!putenv(envCopy));
    
   char *envLibPath;
#if defined(os_aix_test)
   envLibPath = getenv("LIBPATH");
#else
   envLibPath = getenv("LD_LIBRARY_PATH");
#endif
    
   envCopy = (char *) ::malloc(((envLibPath && strlen(envLibPath)) ? strlen(envLibPath) + 1 : 0) + strlen(execpath) + 17);
#if defined(os_aix_test)
   strcpy(envCopy, "LIBPATH=");
#else
   strcpy(envCopy, "LD_LIBRARY_PATH=");
#endif
   if (envLibPath && strlen(envLibPath)) {
      strcat(envCopy, envLibPath);
      strcat(envCopy, ":");
   }
   strcat(envCopy, execpath);
   assert(!putenv(envCopy));

   //fprintf(stderr, "%s[%d]:  set LD_LIBRARY_PATH to %s\n", FILE__, __LINE__, getenv("LD_LIBRARY_PATH"));
   ::free(execpath);
#endif
}

bool testsRemain(std::vector<RunGroup *> &groups)
{
   for (unsigned  i = 0; i < groups.size(); i++) {
      if (groups[i]->disabled)
         continue;
      for (unsigned j=0; j<groups[i]->tests.size(); j++) {
         if (shouldRunTest(groups[i], groups[i]->tests[j]))
            return true;
      }
   }
   return false;
}

int main(int argc, char *argv[]) {
   updateSearchPaths(argv[0]);
   setOutput(new StdOutputDriver(NULL));

   ParameterDict params;
   int result = parseArgs(argc, argv, params);
   if (result)
      exit(result);

   gargc = argc;
   gargv = argv;

   if ( params["debugbreak"]->getInt() ) {
      DebugPause();
   }

   // Fill in tests vector with lists of test to run
   std::vector<RunGroup *> groups;
   getGroupList(groups, params);

   result = setupLogs(params);
   if (result)
      exit(result);

   // Set the resume log name
   if ( getenv("RESUMELOG") ) {
      set_resumelog_name(getenv("RESUMELOG"));
   }

   startAllTests(groups, params);

   if ((outlog != NULL) && (outlog != stdout)) {
      fclose(outlog);
   }
   fflush(stdout);

   if (!testsRemain(groups) && !params["limited_tests"]->getInt())
      return NOTESTS;
   return 0;
}

int setupLogs(ParameterDict &params)
{
   logfilename = params["logfilename"]->getString();
   // Set up the logging file..
   if (strcmp(logfilename, "-") == 0) 
   {
      outlog = stdout;
      errlog = stderr;
   }
   else
   {
      outlog = fopen(logfilename, "a");
      if (!outlog) {
         getOutput()->log(STDERR, "Error opening log file '%s'\n", logfilename);
         return NOTESTS;
      }
      errlog = outlog;
   } 

   setOutputLog(outlog);
   setErrorLog(errlog);
   setOutputLogFilename(logfilename);
   setErrorLogFilename(logfilename);

   if ((logfilename != NULL) && (strcmp(logfilename, "-") != 0)) {
      getOutput()->redirectStream(LOGINFO, logfilename);
      getOutput()->redirectStream(LOGERR, logfilename);
   }

   if (params["usehumanlog"]->getInt()) {
      getOutput()->redirectStream(HUMAN, params["humanlogname"]->getString());
   } else {
      getOutput()->redirectStream(HUMAN, NULL);
   }

<<<<<<< HEAD
   char *dbname = params["dboutput"]->getString();
   if (dbname) {
      TestOutputDriver *newoutput = loadOutputDriver(const_cast<char *>("DatabaseOutputDriver"), dbname);
      //make sure it loaded correctly before replacing default output
      if (newoutput != NULL) {
         setOutput(newoutput);
      }      
   }
=======
int parseArgs(int argc, char *argv[])
{
   for (unsigned i=1; i < argc; i++ )
   {
      if (strncmp(argv[i], "-v+", 3) == 0)
         errorPrint++;
      if (strncmp(argv[i], "-v++", 4) == 0)
         errorPrint++;
      if (strncmp(argv[i], "-verbose", 2) == 0)
         debugPrint = 1;
      else if (strcmp(argv[i], "-q") == 0)
      {
         getOutput()->log(STDERR, "[%s:%u] - Quiet format not yet enabled\n");
         quietFormat = true;
      }
      else if ( strcmp(argv[i], "-skipTo")==0)
      {
         // skip to test i+1
         skipToTest = atoi(argv[++i]);
      }
      else if ( strcmp(argv[i], "-log")==0)
      {
         logfilename = "-";
         if ((i + 1) < argc) {
            if ((argv[i + 1][0] != '-') || (argv[i + 1][1] == '\0')) {
               i += 1;
               logfilename = argv[i];
            }
         }
      }
      else if ( strcmp(argv[i], "-logfile") == 0) {
         getOutput()->log(STDERR, "WARNING: -logfile is a deprecated option; use -log instead\n");
         /* Store the log file name */
         if ((i + 1) >= argc) {
            getOutput()->log(STDERR, "Missing log file name\n");
            return NOTESTS;
         }
         i += 1;
         logfilename = argv[i];
      }
      else if ( strcmp(argv[i], "-debug")==0)
      {
         shouldDebugBreak = true;
      }
      else if ( strcmp(argv[i], "-test") == 0)
      {
         char *tests;
         char *name;

         runAllTests = false;
         if ( i + 1 >= argc )
         {
            getOutput()->log(STDERR, "-test must be followed by a testname\n");
            return NOTESTS;
         }

         tests = strdup(argv[++i]);

         name = strtok(tests, ","); // FIXME Use strtok_r()
         test_list.push_back(name);
         while ( name != NULL )
         {
            name = strtok(NULL, ",");
            if ( name != NULL )
            {
               test_list.push_back(name);
            }
         }
      }
      else if ( strcmp(argv[i], "-mutatee") == 0)
      {
         char *mutatees;
         char *name;

         runAllMutatees = false;
         if ( i + 1 >= argc )
         {
            getOutput()->log(STDERR, "-mutatee must be followed by mutatee names\n");
            return NOTESTS;
         }

         mutatees = strdup(argv[++i]);

         name = strtok(mutatees, ","); // FIXME Use strtok_r()
         if (NULL == name) {
            // Special handling for a "" mutatee specified on the command line
            mutatee_list.push_back("");
         } else {
            mutatee_list.push_back(name);
         }
         while ( name != NULL )
         {
            name = strtok(NULL, ","); // FIXME Use strtok_r()
            if ( name != NULL )
            {
               mutatee_list.push_back(name);
            }
         }
      }
      // TODO: Remove the -run option, it is replaced by the -test option
      else if ( strcmp(argv[i], "-run") == 0)
      {
         unsigned int j;
         runAllTests = false;
         for ( j = i+1; j < argc; j++ )
         {
            if ( argv[j][0] == '-' )
            {
               // end of test list
               break;
            }
            else
            {
               test_list.push_back(argv[j]);
            }
         }
         i = j - 1;
      }
      // TODO -attach and -create are DyninstAPI specific
      else if ( strcmp(argv[i], "-attach") == 0 )
      {
         if (runDefaultStarts)
         {
            runCreate = false;
            runRewriter = false;
         }
         runAttach = true;
         runDefaultStarts = false;
      }
      else if ( strcmp(argv[i], "-create") == 0 )
      {
         if (runDefaultStarts)
         {
            runAttach = false;
            runRewriter = false;
         }
         runCreate = true;
         runDefaultStarts = false;
      }
      else if ( strcmp(argv[i], "-rewriter") == 0 )
      {
         if (runDefaultStarts)
         {
            runCreate = false;
            runAttach = false;
         }
         runRewriter = true;
         runDefaultStarts = false;
      }
      else if ( strcmp(argv[i], "-noclean") == 0 )
      {
         noclean = true;
      }
      else if ( strcmp(argv[i], "-serialize") == 0 )
      {
         runDefaultStarts = false;
         runCreate = true;
         runAttach = false;
         runDeserialize = true;
      }
      else if (strcmp(argv[i], "-allmode") == 0)
      {
         runCreate = true;
         runAttach = true;
         runDeserialize = true;
         runRewriter = false;
         runDefaultStarts = false;
      }
      else if (strcmp(argv[i], "-all") == 0)
      {
         runCreate = true;
         runAttach = true;
         runDeserialize = true;
         runRewriter = true;
         runAllLinks = true;
         runAllCompilers = true;
         runAllComps = true;
         runPic = true;
         runNonPic = true;
      }
      else if (strcmp(argv[i], "-full") == 0)
      {
         //Like -all, but with full optimization levels
         runCreate = true;
         runAttach = true;
         runDeserialize = true;
         runRewriter = true;
         runAllLinks = true;
         runAllCompilers = true;
         runAllComps = true;
         runPic = true;
         runNonPic = true;
         optLevel = opt_all;
      }
      else if ( strcmp(argv[i], "-dyninst") == 0)
      {
         runDyninst = true;
         runAllComps = false;
      }
      else if ( strcmp(argv[i], "-symtab") == 0)
      {
         runSymtab = true;
         runAllComps = false;
      }
      else if (strcmp(argv[i], "-instruction") == 0)
      {
         runInstruction = true;
         runAllComps = false;
      }
      else if (strcmp(argv[i], "-proccontrol") == 0)
      {
         runProcControl = true;
         runAllComps = false;
      }
      else if (strcmp(argv[i], "-allcomp") == 0)
      {
         runSymtab = true;
         runDyninst = true;
         runInstruction = true;
         runAllComps = true;
      }
      else if (strcmp(argv[i], "-max") == 0)
      {
         if (runDefaultOpts)
            optLevel = 0;
         runDefaultOpts = false;
         optLevel |= opt_max;
      }
      else if (strcmp(argv[i], "-high") == 0)
      {
         if (runDefaultOpts)
            optLevel = 0;
         runDefaultOpts = false;
         optLevel |= opt_high;
      }
      else if (strcmp(argv[i], "-low") == 0)
      {
         if (runDefaultOpts)
            optLevel = 0;
         runDefaultOpts = false;
         optLevel |= opt_low;
      }
      else if (strcmp(argv[i], "-none") == 0)
      {
         if (runDefaultOpts)
            optLevel = 0;
         runDefaultOpts = false;
         optLevel |= opt_none;
      }
      else if (strcmp(argv[i], "-allopt") == 0)
      {
         runDefaultOpts = false;
         optLevel |= opt_all;
      }
      else if (strcmp(argv[i], "-32") == 0)
      {
         runAllABIs = false;
         runABI_32 = true;
      }
      else if (strcmp(argv[i], "-64") == 0)
      {
         runAllABIs = false;
         runABI_64 = true;
      }
      else if (strcmp(argv[i], "-pic") == 0)
      {
          runPic = true;
          runNonPic = false;
      }
      else if ((strcmp(argv[i], "-cpumem") == 0) ||
               (strcmp(argv[i], "-memcpu") == 0))
      {
         measureMEMCPU = true;
      }
      else if ((strcmp(argv[i], "-enable-resume") == 0) ||
               (strcmp(argv[i], "-use-resume") == 0)) {
         enableResumeLog();
      } else if ( strcmp(argv[i], "-header") == 0 ) {
         printMutateeLogHeader = true;
      } else if ( strcmp(argv[i], "-limit") == 0 ) {
         if ( i + 1 >= argc ) {
            getOutput()->log(STDERR, "-limit must be followed by an integer limit\n");
            return NOTESTS;
         }
         testLimit = strtol(argv[++i], NULL, 10);
         if ((0 == testLimit) && (EINVAL == errno)) {
            getOutput()->log(STDERR, "-limit must be followed by an integer limit\n");
            return NOTESTS;
         }
      }
      else if (strcmp(argv[i], "-resumelog-name") == 0)
      {
         if (i + 1 >= argc) {
            getOutput()->log(STDERR, "-resumelog-name must be followed by a filename\n");
            return NOTESTS;
         }
         set_resumelog_name(argv[++i]);
      }
      else if (strcmp(argv[i], "-unique") == 0) {
         if (i + 1 < argc) {
            unique_id = atoi(argv[++i]);
         }
         if (!unique_id) {
            getOutput()->log(STDERR, "-unique must be followed by a non-zero integer\n");
            return NOTESTS;
         }
      }
      else if (strcmp(argv[i], "-max-unique") == 0) {
         if (i + 1 < argc) {
            max_unique_id = atoi(argv[++i]);
         }
         if (!max_unique_id) {
            getOutput()->log(STDERR, "-max_unique must be followed by a non-zero integer\n");
            return NOTESTS;
         }
      }
      else if ( strcmp(argv[i], "-humanlog") == 0 ) {
         // Verify that the following argument exists
         if ( i + 1 >= argc )
         {
            getOutput()->log(STDERR, "-humanlog must by followed by a filename\n");
            return NOTESTS;
         }

         useHumanLog = true;
         humanlog_name = argv[++i];
      } else if (strcmp(argv[i], "-under-runtests") == 0) {
         called_from_runTests = true;
      }
      else if ((strcmp(argv[i], "-help") == 0) ||
               (strcmp(argv[i], "--help") == 0)) {
         print_help();
         exit(-5);
      }
      else if (strcmp(argv[i], "-pidfile") == 0) {
         char *pidFilename = NULL;
         if (i + 1 >= argc) {
            getOutput()->log(STDERR, "-pidfile must be followed by a filename\n");
            return NOTESTS;
         }
         i += 1;
         pidFilename = argv[i];
         setPIDFilename(pidFilename);
      }
      else if (strcmp(argv[i], "-dboutput") == 0) {
         char * failedOutputFile = NULL;
         //check if a failed output file is specified
         if ((i + 1) < argc) {
            if (argv[i+1][0] != '-' || argv[i+1][1] == '\0') {
               //either it doesn't start with - or it's exactly -
               i++;
               failedOutputFile = argv[i];
            }
         }

         if (NULL == failedOutputFile) {
            //TODO insert proper value
            time_t rawtime;
            struct tm * timeinfo = (tm *)malloc(sizeof(struct tm));

            time(&rawtime);
            timeinfo = localtime(&rawtime);

            failedOutputFile = (char*)malloc(sizeof(char) * strlen("sql_dblog-xxxx-xx-xx0"));
            if (failedOutputFile == NULL) {
               fprintf(stderr, "[%s:%u] - Out of memory!\n", __FILE__, __LINE__);
               // TODO Handle error;
            }
            sprintf(failedOutputFile, "sql_dblog-%4d-%02d-%02d",
                    timeinfo->tm_year + 1900, timeinfo->tm_mon + 1, timeinfo->tm_mday);

            getOutput()->log(STDERR, "No 'SQL log file' found, using default %s\n", failedOutputFile);
         }

         std::string s_failedOutputFile (failedOutputFile);
         TestOutputDriver *newoutput = loadOutputDriver("DatabaseOutputDriver", &s_failedOutputFile);
>>>>>>> e7210dea

   int unique_id = params["unique_id"]->getInt();
   if (unique_id) {
      char id_string[32];
      snprintf(id_string, 32, "%d", unique_id);
      std::string newname = std::string("resumelog.") +  std::string(id_string);
      set_resumelog_name(strdup(newname.c_str()));
   }
   else {
      set_resumelog_name(const_cast<char *>("resumelog"));
   }

   if (params["no_header"]->getInt()) {
      getOutput()->setNeedsHeader(false);
   }
   else {
      getOutput()->setNeedsHeader(true);
   }
   
   return 0;
}<|MERGE_RESOLUTION|>--- conflicted
+++ resolved
@@ -75,17 +75,6 @@
 using namespace std;
 
 int testsRun = 0;
-<<<<<<< HEAD
-=======
-int errorPrint = 0;
-int debugPrint = 0;
-int unique_id = 0;
-int max_unique_id = 0;
-char *humanlog_name = "-";
-char *crashlog_name = "crashlog";
-std::vector<char *> mutatee_list;
-std::vector<char *> test_list;
->>>>>>> e7210dea
 
 FILE *outlog = NULL;
 FILE *errlog = NULL;
@@ -136,77 +125,6 @@
 }
 #endif
 
-#if !defined(os_windows_test)
-<<<<<<< HEAD
-//static void *mem_start;
-//static struct tms start_time;
-
-#include <unistd.h>
-#include <fcntl.h>
-#include <sys/time.h>
-
-#ifndef timersub
-#define timersub(b, a, r) \
-do { \
-    (r)->tv_sec = (b)->tv_sec - (a)->tv_sec;\
-    (r)->tv_usec = (b)->tv_usec -(a)->tv_usec;\
-    if((r)->tv_usec < 0) {\
-        (r)->tv_sec--;\
-        (r)->tv_usec += 1000000;\
-    } \
-} while(0)
-#endif
-
-class testMetrics
-{
-    public:
-    testMetrics(TestOutputDriver* d, ParameterDict &dict)
-       : driver(d),
-         initialized(false)
-    {
-        if (!dict["measure_memcpu"]->getInt() || !d)
-            return;
-
-        initialized = true;
-        getrusage(RUSAGE_SELF, &start_time);
-    }
-    ~testMetrics()
-    {
-       if (!initialized)
-            return;
-
-        //unsigned long mem_end = get_mem_usage();
-        struct rusage end_time;
-        getrusage(RUSAGE_SELF, &end_time);
-
-        //signed long mem_diff = mem_end - mem_start;
-        timeval utime, stime;
-        timersub(&end_time.ru_utime, &start_time.ru_utime, &utime);
-        timersub(&end_time.ru_stime, &start_time.ru_stime, &stime);
-        double ut, st;
-        ut = (double)(utime.tv_sec) + (double)(utime.tv_usec)/1000000;
-        st = (double)(stime.tv_sec) + (double)(stime.tv_usec)/1000000;
-        // If Linux ever fills out the full rusage structure, we'll capture the difference in high-water mark here.
-        // Right now, this should log zeroes for our memory usage...we're still getting the framework in at least.
-        // Note that RSS is measured in kB, so we'll scale...
-        driver->logMemory(1024 * (end_time.ru_maxrss - start_time.ru_maxrss));  
-        driver->logTime(ut + st);
-    }
-    private:
-        TestOutputDriver* driver;
-        struct rusage start_time;
-        bool initialized;
-};
-=======
->>>>>>> e7210dea
-
-#else
-
-void setupProcessGroup()
-{
-}
-
-#endif
 
 void printLogMutateeHeader(const char *mutatee, test_linktype_t linktype)
 {
@@ -351,33 +269,11 @@
 
     if(shouldRunTest(group, test))
     {
-<<<<<<< HEAD
-        testMetrics m(getOutput(), param);
-
-        if(shouldRunTest(group, test))
-        {
-            log_teststart(group_num, test_num, test_setup_rs);
-            test->results[test_setup_rs] = tester->test_setup(test, param);
-            log_testresult(test->results[test_setup_rs]);
-        }
-        if(shouldRunTest(group, test))
-        {
-            log_teststart(group_num, test_num, test_execute_rs);
-            test->results[test_execute_rs] = test->mutator->executeTest();
-            log_testresult(test->results[test_execute_rs]);
-        }
-        if(shouldRunTest(group, test))
-        {
-            log_teststart(group_num, test_num, test_teardown_rs);
-            test->results[test_teardown_rs] = tester->test_teardown(test, param);
-            log_testresult(test->results[test_teardown_rs]);
-=======
-        if (measureMEMCPU) {
+       if (param["measureMEMCPU"]->getInt()) {
             if (test->mutator)
                 test->mutator->measureUsage(&test->usage);
             test->usage = tester->usage_info();
             test->usage.start();
->>>>>>> e7210dea
         }
 
         log_teststart(group_num, test_num, test_setup_rs);
@@ -390,7 +286,7 @@
         test->results[test_execute_rs] = test->mutator->executeTest();
         log_testresult(test->results[test_execute_rs]);
 
-        if (measureMEMCPU) test->usage.end();
+        if (param["measureMEMCPU"]->getInt()) test->usage.end();
     }
     if(shouldRunTest(group, test))
     {
@@ -522,17 +418,11 @@
    // setupMutatorsForRunGroup creates TestMutator objects and
    // sets a pointer in the TestInfo object to point to the TestMutator for
    // each test.
-<<<<<<< HEAD
    int tests_found;
    if (group->mutator_location == remote)
       tests_found = setupRemoteMutator(group);
    else
       tests_found = setupMutatorsForRunGroup(group);
-
-=======
-
-   int tests_found = setupMutatorsForRunGroup(group);
->>>>>>> e7210dea
    if (tests_found <= 0)
       return;
    tests_breakpoint();
@@ -551,12 +441,9 @@
          testsRun++;
    }
 
-<<<<<<< HEAD
    ComponentTester *tester = group->mod->tester;
-=======
    // Reset group_setup usage data before we init a new group.
    tester->clear_group_usage();
->>>>>>> e7210dea
 
    log_teststart(groupnum, 0, group_setup_rs);
    result = tester->group_setup(group, param);
@@ -725,14 +612,9 @@
       //If we fail then have the log resume us at this group
       log_resumepoint(i, 0);
 
-<<<<<<< HEAD
-=======
-      if (measureMEMCPU)
+      if (param["measureMEMCPU"]->getInt())
           groups[i]->mod->tester->measure_usage();
 
-      initModuleIfNecessary(groups[i], groups, param);
-
->>>>>>> e7210dea
       // Print mutatee (run group) header
       printLogMutateeHeader(groups[i]->mutatee, groups[i]->linktype);
 
@@ -788,12 +670,7 @@
      }
    }
       
-<<<<<<< HEAD
    clearConnection();
-
-=======
-   cleanPIDFile();
->>>>>>> e7210dea
    return;
 } // startAllTests()
 
@@ -980,7 +857,6 @@
       getOutput()->redirectStream(HUMAN, NULL);
    }
 
-<<<<<<< HEAD
    char *dbname = params["dboutput"]->getString();
    if (dbname) {
       TestOutputDriver *newoutput = loadOutputDriver(const_cast<char *>("DatabaseOutputDriver"), dbname);
@@ -989,384 +865,6 @@
          setOutput(newoutput);
       }      
    }
-=======
-int parseArgs(int argc, char *argv[])
-{
-   for (unsigned i=1; i < argc; i++ )
-   {
-      if (strncmp(argv[i], "-v+", 3) == 0)
-         errorPrint++;
-      if (strncmp(argv[i], "-v++", 4) == 0)
-         errorPrint++;
-      if (strncmp(argv[i], "-verbose", 2) == 0)
-         debugPrint = 1;
-      else if (strcmp(argv[i], "-q") == 0)
-      {
-         getOutput()->log(STDERR, "[%s:%u] - Quiet format not yet enabled\n");
-         quietFormat = true;
-      }
-      else if ( strcmp(argv[i], "-skipTo")==0)
-      {
-         // skip to test i+1
-         skipToTest = atoi(argv[++i]);
-      }
-      else if ( strcmp(argv[i], "-log")==0)
-      {
-         logfilename = "-";
-         if ((i + 1) < argc) {
-            if ((argv[i + 1][0] != '-') || (argv[i + 1][1] == '\0')) {
-               i += 1;
-               logfilename = argv[i];
-            }
-         }
-      }
-      else if ( strcmp(argv[i], "-logfile") == 0) {
-         getOutput()->log(STDERR, "WARNING: -logfile is a deprecated option; use -log instead\n");
-         /* Store the log file name */
-         if ((i + 1) >= argc) {
-            getOutput()->log(STDERR, "Missing log file name\n");
-            return NOTESTS;
-         }
-         i += 1;
-         logfilename = argv[i];
-      }
-      else if ( strcmp(argv[i], "-debug")==0)
-      {
-         shouldDebugBreak = true;
-      }
-      else if ( strcmp(argv[i], "-test") == 0)
-      {
-         char *tests;
-         char *name;
-
-         runAllTests = false;
-         if ( i + 1 >= argc )
-         {
-            getOutput()->log(STDERR, "-test must be followed by a testname\n");
-            return NOTESTS;
-         }
-
-         tests = strdup(argv[++i]);
-
-         name = strtok(tests, ","); // FIXME Use strtok_r()
-         test_list.push_back(name);
-         while ( name != NULL )
-         {
-            name = strtok(NULL, ",");
-            if ( name != NULL )
-            {
-               test_list.push_back(name);
-            }
-         }
-      }
-      else if ( strcmp(argv[i], "-mutatee") == 0)
-      {
-         char *mutatees;
-         char *name;
-
-         runAllMutatees = false;
-         if ( i + 1 >= argc )
-         {
-            getOutput()->log(STDERR, "-mutatee must be followed by mutatee names\n");
-            return NOTESTS;
-         }
-
-         mutatees = strdup(argv[++i]);
-
-         name = strtok(mutatees, ","); // FIXME Use strtok_r()
-         if (NULL == name) {
-            // Special handling for a "" mutatee specified on the command line
-            mutatee_list.push_back("");
-         } else {
-            mutatee_list.push_back(name);
-         }
-         while ( name != NULL )
-         {
-            name = strtok(NULL, ","); // FIXME Use strtok_r()
-            if ( name != NULL )
-            {
-               mutatee_list.push_back(name);
-            }
-         }
-      }
-      // TODO: Remove the -run option, it is replaced by the -test option
-      else if ( strcmp(argv[i], "-run") == 0)
-      {
-         unsigned int j;
-         runAllTests = false;
-         for ( j = i+1; j < argc; j++ )
-         {
-            if ( argv[j][0] == '-' )
-            {
-               // end of test list
-               break;
-            }
-            else
-            {
-               test_list.push_back(argv[j]);
-            }
-         }
-         i = j - 1;
-      }
-      // TODO -attach and -create are DyninstAPI specific
-      else if ( strcmp(argv[i], "-attach") == 0 )
-      {
-         if (runDefaultStarts)
-         {
-            runCreate = false;
-            runRewriter = false;
-         }
-         runAttach = true;
-         runDefaultStarts = false;
-      }
-      else if ( strcmp(argv[i], "-create") == 0 )
-      {
-         if (runDefaultStarts)
-         {
-            runAttach = false;
-            runRewriter = false;
-         }
-         runCreate = true;
-         runDefaultStarts = false;
-      }
-      else if ( strcmp(argv[i], "-rewriter") == 0 )
-      {
-         if (runDefaultStarts)
-         {
-            runCreate = false;
-            runAttach = false;
-         }
-         runRewriter = true;
-         runDefaultStarts = false;
-      }
-      else if ( strcmp(argv[i], "-noclean") == 0 )
-      {
-         noclean = true;
-      }
-      else if ( strcmp(argv[i], "-serialize") == 0 )
-      {
-         runDefaultStarts = false;
-         runCreate = true;
-         runAttach = false;
-         runDeserialize = true;
-      }
-      else if (strcmp(argv[i], "-allmode") == 0)
-      {
-         runCreate = true;
-         runAttach = true;
-         runDeserialize = true;
-         runRewriter = false;
-         runDefaultStarts = false;
-      }
-      else if (strcmp(argv[i], "-all") == 0)
-      {
-         runCreate = true;
-         runAttach = true;
-         runDeserialize = true;
-         runRewriter = true;
-         runAllLinks = true;
-         runAllCompilers = true;
-         runAllComps = true;
-         runPic = true;
-         runNonPic = true;
-      }
-      else if (strcmp(argv[i], "-full") == 0)
-      {
-         //Like -all, but with full optimization levels
-         runCreate = true;
-         runAttach = true;
-         runDeserialize = true;
-         runRewriter = true;
-         runAllLinks = true;
-         runAllCompilers = true;
-         runAllComps = true;
-         runPic = true;
-         runNonPic = true;
-         optLevel = opt_all;
-      }
-      else if ( strcmp(argv[i], "-dyninst") == 0)
-      {
-         runDyninst = true;
-         runAllComps = false;
-      }
-      else if ( strcmp(argv[i], "-symtab") == 0)
-      {
-         runSymtab = true;
-         runAllComps = false;
-      }
-      else if (strcmp(argv[i], "-instruction") == 0)
-      {
-         runInstruction = true;
-         runAllComps = false;
-      }
-      else if (strcmp(argv[i], "-proccontrol") == 0)
-      {
-         runProcControl = true;
-         runAllComps = false;
-      }
-      else if (strcmp(argv[i], "-allcomp") == 0)
-      {
-         runSymtab = true;
-         runDyninst = true;
-         runInstruction = true;
-         runAllComps = true;
-      }
-      else if (strcmp(argv[i], "-max") == 0)
-      {
-         if (runDefaultOpts)
-            optLevel = 0;
-         runDefaultOpts = false;
-         optLevel |= opt_max;
-      }
-      else if (strcmp(argv[i], "-high") == 0)
-      {
-         if (runDefaultOpts)
-            optLevel = 0;
-         runDefaultOpts = false;
-         optLevel |= opt_high;
-      }
-      else if (strcmp(argv[i], "-low") == 0)
-      {
-         if (runDefaultOpts)
-            optLevel = 0;
-         runDefaultOpts = false;
-         optLevel |= opt_low;
-      }
-      else if (strcmp(argv[i], "-none") == 0)
-      {
-         if (runDefaultOpts)
-            optLevel = 0;
-         runDefaultOpts = false;
-         optLevel |= opt_none;
-      }
-      else if (strcmp(argv[i], "-allopt") == 0)
-      {
-         runDefaultOpts = false;
-         optLevel |= opt_all;
-      }
-      else if (strcmp(argv[i], "-32") == 0)
-      {
-         runAllABIs = false;
-         runABI_32 = true;
-      }
-      else if (strcmp(argv[i], "-64") == 0)
-      {
-         runAllABIs = false;
-         runABI_64 = true;
-      }
-      else if (strcmp(argv[i], "-pic") == 0)
-      {
-          runPic = true;
-          runNonPic = false;
-      }
-      else if ((strcmp(argv[i], "-cpumem") == 0) ||
-               (strcmp(argv[i], "-memcpu") == 0))
-      {
-         measureMEMCPU = true;
-      }
-      else if ((strcmp(argv[i], "-enable-resume") == 0) ||
-               (strcmp(argv[i], "-use-resume") == 0)) {
-         enableResumeLog();
-      } else if ( strcmp(argv[i], "-header") == 0 ) {
-         printMutateeLogHeader = true;
-      } else if ( strcmp(argv[i], "-limit") == 0 ) {
-         if ( i + 1 >= argc ) {
-            getOutput()->log(STDERR, "-limit must be followed by an integer limit\n");
-            return NOTESTS;
-         }
-         testLimit = strtol(argv[++i], NULL, 10);
-         if ((0 == testLimit) && (EINVAL == errno)) {
-            getOutput()->log(STDERR, "-limit must be followed by an integer limit\n");
-            return NOTESTS;
-         }
-      }
-      else if (strcmp(argv[i], "-resumelog-name") == 0)
-      {
-         if (i + 1 >= argc) {
-            getOutput()->log(STDERR, "-resumelog-name must be followed by a filename\n");
-            return NOTESTS;
-         }
-         set_resumelog_name(argv[++i]);
-      }
-      else if (strcmp(argv[i], "-unique") == 0) {
-         if (i + 1 < argc) {
-            unique_id = atoi(argv[++i]);
-         }
-         if (!unique_id) {
-            getOutput()->log(STDERR, "-unique must be followed by a non-zero integer\n");
-            return NOTESTS;
-         }
-      }
-      else if (strcmp(argv[i], "-max-unique") == 0) {
-         if (i + 1 < argc) {
-            max_unique_id = atoi(argv[++i]);
-         }
-         if (!max_unique_id) {
-            getOutput()->log(STDERR, "-max_unique must be followed by a non-zero integer\n");
-            return NOTESTS;
-         }
-      }
-      else if ( strcmp(argv[i], "-humanlog") == 0 ) {
-         // Verify that the following argument exists
-         if ( i + 1 >= argc )
-         {
-            getOutput()->log(STDERR, "-humanlog must by followed by a filename\n");
-            return NOTESTS;
-         }
-
-         useHumanLog = true;
-         humanlog_name = argv[++i];
-      } else if (strcmp(argv[i], "-under-runtests") == 0) {
-         called_from_runTests = true;
-      }
-      else if ((strcmp(argv[i], "-help") == 0) ||
-               (strcmp(argv[i], "--help") == 0)) {
-         print_help();
-         exit(-5);
-      }
-      else if (strcmp(argv[i], "-pidfile") == 0) {
-         char *pidFilename = NULL;
-         if (i + 1 >= argc) {
-            getOutput()->log(STDERR, "-pidfile must be followed by a filename\n");
-            return NOTESTS;
-         }
-         i += 1;
-         pidFilename = argv[i];
-         setPIDFilename(pidFilename);
-      }
-      else if (strcmp(argv[i], "-dboutput") == 0) {
-         char * failedOutputFile = NULL;
-         //check if a failed output file is specified
-         if ((i + 1) < argc) {
-            if (argv[i+1][0] != '-' || argv[i+1][1] == '\0') {
-               //either it doesn't start with - or it's exactly -
-               i++;
-               failedOutputFile = argv[i];
-            }
-         }
-
-         if (NULL == failedOutputFile) {
-            //TODO insert proper value
-            time_t rawtime;
-            struct tm * timeinfo = (tm *)malloc(sizeof(struct tm));
-
-            time(&rawtime);
-            timeinfo = localtime(&rawtime);
-
-            failedOutputFile = (char*)malloc(sizeof(char) * strlen("sql_dblog-xxxx-xx-xx0"));
-            if (failedOutputFile == NULL) {
-               fprintf(stderr, "[%s:%u] - Out of memory!\n", __FILE__, __LINE__);
-               // TODO Handle error;
-            }
-            sprintf(failedOutputFile, "sql_dblog-%4d-%02d-%02d",
-                    timeinfo->tm_year + 1900, timeinfo->tm_mon + 1, timeinfo->tm_mday);
-
-            getOutput()->log(STDERR, "No 'SQL log file' found, using default %s\n", failedOutputFile);
-         }
-
-         std::string s_failedOutputFile (failedOutputFile);
-         TestOutputDriver *newoutput = loadOutputDriver("DatabaseOutputDriver", &s_failedOutputFile);
->>>>>>> e7210dea
 
    int unique_id = params["unique_id"]->getInt();
    if (unique_id) {
