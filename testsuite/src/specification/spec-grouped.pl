--- conflicted
+++ resolved
@@ -3504,10 +3504,7 @@
   S \= 'bluegene'.
 runmode_platform(P, 'createProcess', 'proccontrol') :- platform(_, _, _, P).
 runmode_platform(P, 'useAttach', 'proccontrol') :- platform(_, _, _, P).
-<<<<<<< HEAD
-=======
 runmode_platform(P, 'createProcess', 'instruction') :- platform(_, _, _, P).
->>>>>>> 75d32e31
 runmode_platform(P, 'binary', _) :- platform('i386', 'linux', _, P).
 runmode_platform(P, 'binary', _) :- platform('x86_64', 'linux', _, P).
 runmode_platform(P, 'binary', _) :- platform('power32', 'linux', _, P).
