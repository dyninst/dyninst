% Dyninst test suite specification file

%%%%%%%%%%
%
% DO NOT EDIT ANYTHING UNTIL YOU REACH THE 'SAFE TO EDIT' MARK
%
%%%%%%%%%%

% Include some utility definitions
:- include('test.pl').

% Allow the user to specify new clauses as they want throughout this file
:- discontiguous([library/2, object_suffix/2, library_suffix/2,
                  library_prefix/2, test_plat/2, mutator/2,
                  mutator_requires_libs/2, mutator_comp/1, mutatee/2,
                  mutatee/3, mutatee_requires_libs/2, mutatee_comp/1, lang/1,
                  comp_lang/2, platform/4, compiler_opt_trans/3,
                  comp_mut/2, compiler_platform/2,
                  mcomp_plat/2, test_runmode/2, 
                  test_threadmode/2, test_processmode/2, threadmode/1, processmode/1,
                  mutatee_format/2, format_runmode/3, platform_format/2, 
                  compiler_format/2, test_exclude_format/2,
                  test_serializable/1, comp_std_flags_str/2,
                  comp_mutatee_flags_str/2, test_runs_everywhere/1,
                  mutatee_special_make_str/2, mutatee_special_requires/2,
                  groupable_test/1, test_platform/2,
                  compiler_for_mutatee/2, test_start_state/2,
                  compiler_define_string/2, compiler_s/2,
                  mutatee_link_options/2, mutatee_peer/2,
                  compiler_parm_trans/3, test/3, test_description/2,
                  optimization_for_mutatee/3, spec_exception/3,
                  spec_object_file/6, fortran_c_component/1,
                  whitelist/1, parameter/1, parameter_values/2,
                  mutatee_abi/1, platform_abi/2,
                  compiler_platform_abi_s/4, test_platform_abi/3,
                  restricted_amd64_abi/1, compiler_presence_def/2,
                  restricted_abi_for_arch/3, insane/2, module/1,
                  compiler_static_link/3, compiler_dynamic_link/3,
                  compiler_platform_abi/3, tests_module/2, mutator_requires_libs/2, 
                  test_exclude_compiler/2, remote_platform/1, remote_runmode_mutator/2,
                  remote_runmode_mutatee/2, mutatee_launchtime/2, runmode_launch_params/5,
                  platform_module/2, mutatee_compiler_platform_exclude/2,
                  platform_mode/4]).

%%%%%%%%%%
%
% SAFE TO EDIT
% It is safe to add new clauses and edit the clauses in the section below
%
%%%%%%%%%%

% Some tests require shared libraries as well as mutatees
%mutator('test_requireslib', ['test_requireslib.C']).
% We need to specify that 'test_requireslib' requires the library 'requireslib'
%mutator_library('test_requireslib', 'requireslib').
% And then we need to provide a definition of the library and the source files
% it reqires if we havent already done so.
% NOTE TO SELF:
% So we want Windows to compile the following file to 'requireslib.dll' and
% Unix to compile it to 'librequireslib.so'
%library('requireslib', ['requireslib.C']).

% Mutatees can require that they're linked with certain libraries.  Here's
% how to specify that
%mutatee_requires_libs('test_threaded_mutatee', ['pthread']).

module('dyninst').
module('symtab').
module('stackwalker').
module('instruction').
module('proccontrol').

platform_module(P, 'dyninst') :- platform(_, S, _, P),
 S \= 'bluegene'.
platform_module(_, 'symtab').
platform_module(P, 'instruction') :- platform('i386', _, _, P).
platform_module(P, 'instruction') :- platform('x86_64', _, _, P).
platform_module(P, 'instruction') :- platform('power32', _, _, P).
platform_module(P, 'instruction') :- platform('power64', _, _, P).
platform_module(P, 'proccontrol') :- platform(_, 'linux', _, P).
platform_module(P, 'proccontrol') :- platform(_, 'freebsd', _, P).
platform_module(P, 'proccontrol') :- platform(_, 'bluegene', _, P).
   
%%%%%%%%%%%%%%%%%%%%%%%%%%%%%%%%%%%%%%%%%%%%%%%%%%%%%%%%%%%%%%%%%%%%%%%%%%%%
% Below are specifications for the standard Dyninst test suite
%
% DO NOT EDIT ANYTHING BELOW THIS MARK UNLESS YOU'RE SURE YOU KNOW
% WHAT YOU'RE DOING
%%%%%%%%%%%%%%%%%%%%%%%%%%%%%%%%%%%%%%%%%%%%%%%%%%%%%%%%%%%%%%%%%%%%%%%%%%%%

% This is a dummy mutatee definition thats used by some tests that check that
% we correctly identify error conditions
mutatee('none', []).
compiler_for_mutatee('none', '').
compiler_platform('', P) :- platform(P).
% Also a dummy compiler for our dummy mutatee
compiler_define_string('', '').
mutatee_comp('').
mutatee_link_options('', '').
comp_std_flags_str('', '').
comp_mutatee_flags_str('', '').

mutatee('dyninst_group_test', ['test1_1_mutatee.c', 
	'test1_2_mutatee.c',
	'test1_3_mutatee.c', 
	'test1_4_mutatee.c',
	'test1_5_mutatee.c', 
	'test1_6_mutatee.c',
	'test1_7_mutatee.c', 
	'test1_8_mutatee.c',
	'test1_9_mutatee.c', 
	'test1_10_mutatee.c',
	'test1_11_mutatee.c',
	'test1_13_mutatee.c',
	'test1_16_mutatee.c',
	'test1_17_mutatee.c',
	'test1_18_mutatee.c',
	'test1_20_mutatee.c',
	'test1_21_mutatee.c',
	'test1_22_mutatee.c',
	'snip_ref_shlib_var_mutatee.c',
	'snip_change_shlib_var_mutatee.c',
	'test1_23_mutatee.c',
	'test1_24_mutatee.c',
	'test1_25_mutatee.c',
	'test1_26_mutatee.c',
	'test1_27_mutatee.c',
	'test1_28_mutatee.c',
	'test1_30_mutatee.c',
	'test1_31_mutatee.c',
	'test1_32_mutatee.c',
	'test1_33_mutatee.c',
	'test1_34_mutatee.c',
	'test1_36_mutatee.c',
	'test1_37_mutatee.c',
	'test1_38_mutatee.c',
	'test1_39_mutatee.c',
	'test2_5_mutatee.c',
	'test2_7_mutatee.c',
	'test2_9_mutatee.c',
	'test2_11_mutatee.c',
	'test2_12_mutatee.c',
	'test2_13_mutatee.c',
   'test_write_param_mutatee.c'
    ]).
compiler_for_mutatee('dyninst_group_test', Compiler) :-
    comp_lang(Compiler, 'c').
mutatee_format('dyninst_group_test', 'staticMutatee').

mutatee('dyninst_cxx_group_test', ['test5_1_mutatee.C',
	'test5_2_mutatee.C',
	'test5_3_mutatee.C',
	'test5_4_mutatee.C',
	'test5_5_mutatee.C',
	'test5_6_mutatee.C',
	'test5_7_mutatee.C',
	'test5_8_mutatee.C',
	'test5_9_mutatee.C'
    ], ['cpp_test.C']).
compiler_for_mutatee('dyninst_cxx_group_test', Compiler) :-
    comp_lang(Compiler, 'c++').
mutatee_format('dyninst_cxx_group_test', 'staticMutatee').

mutatee('symtab_group_test', [
   'test_lookup_func_mutatee.c',
	'test_lookup_var_mutatee.c',
	'test_line_info_mutatee.c',
	'test_module_mutatee.c',
	'test_relocations_mutatee.c',
	'test_symtab_ser_funcs_mutatee.c',
	'test_ser_anno_mutatee.c',
	'test_type_info_mutatee.c',
        'test_anno_basic_types_mutatee.c',
        'test_add_symbols_mutatee.c'
   ]).
compiler_for_mutatee('symtab_group_test', Compiler) :-
    comp_lang(Compiler, 'c').
compiler_for_mutatee('symtab_cxx_group_test', Compiler) :-
    comp_lang(Compiler, 'c++').

test('test1_1', 'test1_1', 'dyninst_group_test').
test_description('test1_1', 'instrument with zero-arg function call').
test_runs_everywhere('test1_1').
groupable_test('test1_1').
mutator('test1_1', ['test1_1.C']).
test_runmode('test1_1', 'staticdynamic').
test_start_state('test1_1', 'stopped').
tests_module('test1_1', 'dyninst').

test('test1_2', 'test1_2', 'dyninst_group_test').
test_description('test1_2', 'instrument with four-arg function call').
test_runs_everywhere('test1_2').
groupable_test('test1_2').
mutator('test1_2', ['test1_2.C']).
mutatee('test1_2', ['test1_2_mutatee.c']).
compiler_for_mutatee('test1_2', Compiler) :-
    comp_lang(Compiler, 'c').
test_runmode('test1_2', 'staticdynamic').
test_start_state('test1_2', 'stopped').
tests_module('test1_2', 'dyninst').

test('test1_3', 'test1_3', 'dyninst_group_test').
test_description('test1_3', 'passing variables to a function').
test_runs_everywhere('test1_3').
groupable_test('test1_3').
mutator('test1_3', ['test1_3.C']).
test_runmode('test1_3', 'staticdynamic').
test_start_state('test1_3', 'stopped').
tests_module('test1_3', 'dyninst').

test('test1_4', 'test1_4', 'dyninst_group_test').
test_description('test1_4', 'instrument with a sequence').
test_runs_everywhere('test1_4').
groupable_test('test1_4').
mutator('test1_4', ['test1_4.C']).
test_runmode('test1_4', 'staticdynamic').
test_start_state('test1_4', 'stopped').
tests_module('test1_4', 'dyninst').

test('test1_5', 'test1_5', 'dyninst_group_test').
test_description('test1_5', 'instrument with if clause (no else)').
test_runs_everywhere('test1_5').
groupable_test('test1_5').
mutator('test1_5', ['test1_5.C']).
test_runmode('test1_5', 'staticdynamic').
test_start_state('test1_5', 'stopped').
tests_module('test1_5', 'dyninst').

test('test1_6', 'test1_6', 'dyninst_group_test').
test_description('test1_6', 'arithmetic operators').
test_runs_everywhere('test1_6').
groupable_test('test1_6').
mutator('test1_6', ['test1_6.C']).
test_runmode('test1_6', 'staticdynamic').
test_start_state('test1_6', 'stopped').
tests_module('test1_6', 'dyninst').

test('test1_7', 'test1_7', 'dyninst_group_test').
test_description('test1_7', 'relational operators').
test_runs_everywhere('test1_7').
groupable_test('test1_7').
mutator('test1_7', ['test1_7.C']).
test_runmode('test1_7', 'staticdynamic').
test_start_state('test1_7', 'stopped').
tests_module('test1_7', 'dyninst').

test('test1_8', 'test1_8', 'dyninst_group_test').
test_description('test1_8', 'verify that registers are preserved across inserted expression').
test_runs_everywhere('test1_8').
groupable_test('test1_8').
mutator('test1_8', ['test1_8.C']).
test_runmode('test1_8', 'staticdynamic').
test_start_state('test1_8', 'stopped').
tests_module('test1_8', 'dyninst').

test('test1_9', 'test1_9', 'dyninst_group_test').
test_description('test1_9', 'verify that registers are preserved across inserted function call').
test_runs_everywhere('test1_9').
groupable_test('test1_9').
mutator('test1_9', ['test1_9.C']).
test_runmode('test1_9', 'staticdynamic').
test_start_state('test1_9', 'stopped').
tests_module('test1_9', 'dyninst').

test('test1_10', 'test1_10', 'dyninst_group_test').
test_description('test1_10', 'inserted snippet order').
test_runs_everywhere('test1_10').
groupable_test('test1_10').
mutator('test1_10', ['test1_10.C']).
test_runmode('test1_10', 'staticdynamic').
test_start_state('test1_10', 'stopped').
tests_module('test1_10', 'dyninst').

test('test1_11', 'test1_11', 'dyninst_group_test').
test_description('test1_11', 'insert snippets at entry, exit, and call points').
test_runs_everywhere('test1_11').
groupable_test('test1_11').
mutator('test1_11', ['test1_11.C']).
test_runmode('test1_11', 'staticdynamic').
test_start_state('test1_11', 'stopped').
tests_module('test1_11', 'dyninst').

test('test1_12', 'test1_12', 'test1_12').
test_description('test1_12', 'insert/remove and malloc/free').
test_runs_everywhere('test1_12').
mutator('test1_12', ['test1_12.C']).
mutatee('test1_12', ['test1_12_mutatee.c']).
compiler_for_mutatee('test1_12', Compiler) :-
    comp_lang(Compiler, 'c').
test_runmode('test1_12', 'dynamic').
test_start_state('test1_12', 'stopped').
tests_module('test1_12', 'dyninst').

test('test1_13', 'test1_13', 'dyninst_group_test').
test_description('test1_13', 'paramExpr,retExpr,nullExpr').
test_runs_everywhere('test1_13').
groupable_test('test1_13').
mutator('test1_13', ['test1_13.C']).
test_runmode('test1_13', 'staticdynamic').
test_start_state('test1_13', 'stopped').
tests_module('test1_13', 'dyninst').

test('test1_14', 'test1_14', 'test1_14').
test_description('test1_14', 'Replace/Remove Function Call').
test_runs_everywhere('test1_14').
mutator('test1_14', ['test1_14.C']).
mutatee('test1_14', ['test1_14_mutatee.c']).
% test1_14s mutatee can be compiled with any C or Fortran compiler
compiler_for_mutatee('test1_14', Compiler) :-
    comp_lang(Compiler, 'c').
test_runmode('test1_14', 'staticdynamic').
test_start_state('test1_14', 'stopped').
tests_module('test1_14', 'dyninst').
groupable_test('test1_14').
mutatee_format('test1_14', 'staticMutatee').

test('test1_15', 'test1_15', 'test1_15').
test_description('test1_15', 'setMutationsActive').
test_runs_everywhere('test1_15').
mutator('test1_15', ['test1_15.C']).
mutatee('test1_15', ['test1_15_mutatee.c']).
compiler_for_mutatee('test1_15', Compiler) :-
    comp_lang(Compiler, 'c').
test_runmode('test1_15', 'dynamic').
test_start_state('test1_15', 'stopped').
tests_module('test1_15', 'dyninst').

test('test1_16', 'test1_16', 'dyninst_group_test').
test_description('test1_16', 'If else').
test_runs_everywhere('test1_16').
groupable_test('test1_16').
mutator('test1_16', ['test1_16.C']).
test_runmode('test1_16', 'staticdynamic').
test_start_state('test1_16', 'stopped').
tests_module('test1_16', 'dyninst').

test('test1_17', 'test1_17', 'dyninst_group_test').
test_description('test1_17', 'Verifies that instrumentation inserted at exit point doesn\'t clobber return value').
test_runs_everywhere('test1_17').
groupable_test('test1_17').
mutator('test1_17', ['test1_17.C']).
test_runmode('test1_17', 'staticdynamic').
test_start_state('test1_17', 'stopped').
tests_module('test1_17', 'dyninst').

test('test1_18', 'test1_18', 'dyninst_group_test').
test_description('test1_18', 'Read/Write a variable in the mutatee').
test_runs_everywhere('test1_18').
groupable_test('test1_18').
mutator('test1_18', ['test1_18.C']).
test_runmode('test1_18', 'staticdynamic').
test_start_state('test1_18', 'stopped').
tests_module('test1_18', 'dyninst').

test('test1_19', 'test1_19', 'test1_19').
test_description('test1_19', 'oneTimeCode').
test_runs_everywhere('test1_19').
mutator('test1_19', ['test1_19.C']).
mutatee('test1_19', ['test1_19_mutatee.c']).
compiler_for_mutatee('test1_19', Compiler) :-
    comp_lang(Compiler, 'c').
test_runmode('test1_19', 'dynamic').
test_start_state('test1_19', 'stopped').
tests_module('test1_19', 'dyninst').

test('test1_20', 'test1_20', 'dyninst_group_test').
test_description('test1_20', 'Instrumentation at arbitrary points').
test_runs_everywhere('test1_20').
groupable_test('test1_20').
mutator('test1_20', ['test1_20.C']).
test_runmode('test1_20', 'staticdynamic').
test_start_state('test1_20', 'stopped').
tests_module('test1_20', 'dyninst').
mutator_requires_libs('test1_20', L) :-
        current_platform(P),
        platform(Arch, _, _, P),
        (Arch = 'i386' -> L = ['instructionAPI'];
         Arch = 'x86_64' -> L = ['instructionAPI'];
         Arch = 'power32' -> L = ['instructionAPI'];
         Arch = 'power64' -> L = ['instructionAPI'];
         Arch = 'powerpc' -> L = ['instructionAPI'];
         L = []
                ).

test('test1_21', 'test1_21', 'dyninst_group_test').
test_description('test1_21', 'findFunction in module').
test_runs_everywhere('test1_21').
groupable_test('test1_21').
mutator('test1_21', ['test1_21.C']).
test_runmode('test1_21', 'staticdynamic').
test_start_state('test1_21', 'stopped').
tests_module('test1_21', 'dyninst').

test('test1_22', 'test1_22', 'dyninst_group_test').
test_description('test1_22', 'Replace Function').
test_runs_everywhere('test1_22').
groupable_test('test1_22').
mutator('test1_22', ['test1_22.C']).
mutatee_requires_libs('dyninst_group_test', Libs) :-
    % FreeBSD doesn't have a libdl
    current_platform(P),
    platform(_, OS, _, P),
    (
        OS = 'freebsd' -> Libs = [];
        Libs = ['dl']
    ).
test_runmode('test1_22', 'staticdynamic').
test_start_state('test1_22', 'stopped').
tests_module('test1_22', 'dyninst').
test_exclude_format('test1_22', 'staticMutatee').

test('snip_ref_shlib_var', 'snip_ref_shlib_var', 'dyninst_group_test').
test_description('snip_ref_shlib_var', 'Inst references variable in shared lib').
test_runs_everywhere('snip_ref_shlib_var').
groupable_test('snip_ref_shlib_var').
mutator('snip_ref_shlib_var', ['snip_ref_shlib_var.C']).
test_runmode('snip_ref_shlib_var', 'staticdynamic').
test_start_state('snip_ref_shlib_var', 'stopped').
tests_module('snip_ref_shlib_var', 'dyninst').

test('snip_change_shlib_var', 'snip_change_shlib_var', 'dyninst_group_test').
test_description('snip_change_shlib_var', 'Inst modifies variable in shared lib').
test_runs_everywhere('snip_change_shlib_var').
groupable_test('snip_change_shlib_var').
mutator('snip_change_shlib_var', ['snip_change_shlib_var.C']).
test_runmode('snip_change_shlib_var', 'staticdynamic').
test_start_state('snip_change_shlib_var', 'stopped').
tests_module('snip_change_shlib_var', 'dyninst').

% test_snip_remove
test('test_snip_remove', 'test_snip_remove', 'test_snip_remove').
test_description('test_snip_remove', 'Tests multiple snippet removal').
test_runs_everywhere('test_snip_remove').
groupable_test('test_snip_remove').
mutator('test_snip_remove', ['test_snip_remove.C']).
mutatee('test_snip_remove', ['test_snip_remove_mutatee.c']).
compiler_for_mutatee('test_snip_remove', Compiler) :-
    comp_lang(Compiler, 'c').
test_runmode('test_snip_remove', 'dynamic').
test_start_state('test_snip_remove', 'stopped').
tests_module('test_snip_remove', 'dyninst').

% amd64_7_arg_call
test('amd64_7_arg_call', 'amd64_7_arg_call', 'amd64_7_arg_call').
test_description('amd64_7_arg_call', 'AMD64: verify that we can make calls using the stack and GPRs for parameter passing.').
    test_platform('amd64_7_arg_call', Platform) :-
    platform(Arch, _, _, Platform),
    member(Arch, ['x86_64']).
groupable_test('amd64_7_arg_call').
mutator('amd64_7_arg_call', ['amd64_7_arg_call.C']).
mutatee('amd64_7_arg_call', ['amd64_7_arg_call_mutatee.c']).
compiler_for_mutatee('amd64_7_arg_call', Compiler) :-
    comp_lang(Compiler, 'c').
test_runmode('amd64_7_arg_call', 'staticdynamic').
test_start_state('amd64_7_arg_call', 'stopped').
tests_module('amd64_7_arg_call', 'dyninst').


test('init_fini_callback', 'init_fini_callback', 'init_fini_callback').
test_description('init_fini_callback', 'Adds callbacks for rewritten module on load/unload/entry/exit.').
% ELF platforms only
    test_platform('init_fini_callback', Platform) :-
    platform(Arch, OS, _, Platform),
    member(OS, ['linux', 'freebsd', 'bluegene']),
    member(Arch, ['i386', 'x86_64', 'power32', 'power64']).
mutator('init_fini_callback', ['init_fini_callback.C']).
mutatee('init_fini_callback', ['init_fini_callback_mutatee.c']).
mutatee_requires_libs('init_fini_callback', Libs) :-
    % FreeBSD doesn't have a libdl
    current_platform(P),
    platform(_, OS, _, P),
    (
        OS = 'freebsd' -> Libs = [];
        Libs = ['dl']
    ).
compiler_for_mutatee('init_fini_callback', Compiler) :-
    comp_lang(Compiler, 'c').
groupable_test('init_fini_callback').
test_runmode('init_fini_callback', 'staticdynamic').
test_start_state('init_fini_callback', 'stopped').
tests_module('init_fini_callback', 'dyninst').

test('test1_23', 'test1_23', 'dyninst_group_test').
test_description('test1_23', 'Local Variables').
test_runs_everywhere('test1_23').
groupable_test('test1_23').
mutator('test1_23', ['test1_23.C']).
test_runmode('test1_23', 'staticdynamic').
test_start_state('test1_23', 'stopped').
tests_module('test1_23', 'dyninst').

test('test1_24', 'test1_24', 'dyninst_group_test').
test_description('test1_24', 'Array Variables').
test_runs_everywhere('test1_24').
groupable_test('test1_24').
mutator('test1_24', ['test1_24.C']).
test_runmode('test1_24', 'staticdynamic').
test_start_state('test1_24', 'stopped').
tests_module('test1_24', 'dyninst').

test('test1_25', 'test1_25', 'dyninst_group_test').
test_description('test1_25', 'Unary Operators').
test_runs_everywhere('test1_25').
groupable_test('test1_25').
mutator('test1_25', ['test1_25.C']).
test_runmode('test1_25', 'staticdynamic').
test_start_state('test1_25', 'stopped').
tests_module('test1_25', 'dyninst').

test('test1_26', 'test1_26', 'dyninst_group_test').
test_description('test1_26', 'Struct Elements').
test_runs_everywhere('test1_26').
groupable_test('test1_26').
mutator('test1_26', ['test1_26.C']).
test_runmode('test1_26', 'staticdynamic').
test_start_state('test1_26', 'stopped').
tests_module('test1_26', 'dyninst').

test('test1_27', 'test1_27', 'dyninst_group_test').
test_description('test1_27', 'Type compatibility').
test_runs_everywhere('test1_27').
groupable_test('test1_27').
mutator('test1_27', ['test1_27.C']).
test_runmode('test1_27', 'staticdynamic').
test_start_state('test1_27', 'stopped').
tests_module('test1_27', 'dyninst').

test('test1_28', 'test1_28', 'dyninst_group_test').
test_description('test1_28', 'User Defined Fields').
test_runs_everywhere('test1_28').
groupable_test('test1_28').
mutator('test1_28', ['test1_28.C']).
test_runmode('test1_28', 'staticdynamic').
test_start_state('test1_28', 'stopped').
tests_module('test1_28', 'dyninst').

test('test1_29', 'test1_29', 'test1_29').
test_description('test1_29', 'BPatch_srcObj class').
test_runs_everywhere('test1_29').
groupable_test('test1_29').
mutator('test1_29', ['test1_29.C']).
mutatee('test1_29', ['test1_29_mutatee.c']).
% test1_29s mutatee can be compiled with any C compiler or Fortran compiler
compiler_for_mutatee('test1_29', Compiler) :-
    comp_lang(Compiler, 'c').
test_runmode('test1_29', 'staticdynamic').
test_start_state('test1_29', 'stopped').
tests_module('test1_29', 'dyninst').
mutatee_format('test1_29', 'staticMutatee').

test('test1_30', 'test1_30', 'dyninst_group_test').
test_description('test1_30', 'Line Information').
test_runs_everywhere('test1_30').
groupable_test('test1_30').
mutator('test1_30', ['test1_30.C']).
test_runmode('test1_30', 'staticdynamic').
test_start_state('test1_30', 'stopped').
tests_module('test1_30', 'dyninst').

test('test1_31', 'test1_31', 'dyninst_group_test').
test_description('test1_31', 'Non-Recursive Base Tramp').
test_runs_everywhere('test1_31').
groupable_test('test1_31').
mutator('test1_31', ['test1_31.C']).
test_runmode('test1_31', 'staticdynamic').
test_start_state('test1_31', 'stopped').
tests_module('test1_31', 'dyninst').

test('test1_32', 'test1_32', 'dyninst_group_test').
test_description('test1_32', 'Recursive Base Tramp').
test_runs_everywhere('test1_32').
groupable_test('test1_32').
mutator('test1_32', ['test1_32.C']).
test_runmode('test1_32', 'staticdynamic').
test_start_state('test1_32', 'stopped').
tests_module('test1_32', 'dyninst').

test('test1_33', 'test1_33', 'dyninst_group_test').
test_description('test1_33', 'Control Flow Graphs').
test_runs_everywhere('test1_33').
groupable_test('test1_33').
mutator('test1_33', ['test1_33.C']).
test_runmode('test1_33', 'staticdynamic').
test_start_state('test1_33', 'stopped').
tests_module('test1_33', 'dyninst').

test('test1_34', 'test1_34', 'dyninst_group_test').
test_description('test1_34', 'Loop Information').
test_runs_everywhere('test1_34').
groupable_test('test1_34').
mutator('test1_34', ['test1_34.C']).
test_runmode('test1_34', 'staticdynamic').
test_start_state('test1_34', 'stopped').
tests_module('test1_34', 'dyninst').

test('test1_35', 'test1_35', 'test1_35').
test_description('test1_35', 'Function Relocation').
test_platform('test1_35', 'i386-unknown-linux2.4').
test_platform('test1_35', 'i386-unknown-linux2.6').
test_platform('test1_35', 'x86_64-unknown-linux2.4').
test_platform('test1_35', 'i386-unknown-freebsd7.2').
test_platform('test1_35', 'amd64-unknown-freebsd7.2').
groupable_test('test1_35').
mutator('test1_35', ['test1_35.C']).
mutatee('test1_35', ['test1_35_mutatee.c'], Sources) :-
    current_platform(Plat), platform(Arch, OS, _, Plat),
    (
        (Arch = 'x86_64', OS = 'linux') ->
            Sources = ['call35_1_x86_64_linux.s'];
        (Arch = 'i386', OS = 'linux') ->
            Sources = ['call35_1_x86_linux.s'];
        (Arch = 'i386', OS = 'freebsd') ->
            Sources = ['call35_1_x86_linux.s'];
        (Arch = 'x86_64', OS = 'freebsd') ->
            Sources = ['call35_1_x86_64_linux.s'];
        Sources = ['call35_1.c']
    ).
% test1_35s mutatee can be compiled with any C compiler
compiler_for_mutatee('test1_35', Compiler) :-
    comp_lang(Compiler, 'c').
test_runmode('test1_35', 'staticdynamic').
test_start_state('test1_35', 'stopped').
restricted_amd64_abi('test1_35').
tests_module('test1_35', 'dyninst').
mutatee_format('test1_35', 'staticMutatee').

test('test1_36', 'test1_36', 'dyninst_group_test').
test_description('test1_36', 'Callsite Parameter Referencing').
test_runs_everywhere('test1_36').
groupable_test('test1_36').
mutator('test1_36', ['test1_36.C']).
test_runmode('test1_36', 'staticdynamic').
test_start_state('test1_36', 'stopped').
tests_module('test1_36', 'dyninst').

test('test1_37', 'test1_37', 'dyninst_group_test').
test_description('test1_37', 'Instrument Loops').
test_runs_everywhere('test1_37').
groupable_test('test1_37').
mutator('test1_37', ['test1_37.C']).
test_runmode('test1_37', 'staticdynamic').
test_start_state('test1_37', 'stopped').
tests_module('test1_37', 'dyninst').

% FIXME I dont think test1_38 runs on all platforms
test('test1_38', 'test1_38', 'dyninst_group_test').
test_description('test1_38', 'CFG Loop Callee Tree').
test_runs_everywhere('test1_38').
groupable_test('test1_38').
mutator('test1_38', ['test1_38.C']).
test_runmode('test1_38', 'staticdynamic').
test_start_state('test1_38', 'stopped').
tests_module('test1_38', 'dyninst').

test('test1_39', 'test1_39', 'dyninst_group_test').
test_description('test1_39', 'Regex search').
% test1_39 doesnt run on Windows
test_platform('test1_39', Platform) :-
    platform(_, OS, _, Platform),
    OS \= 'windows'.
groupable_test('test1_39').
mutator('test1_39', ['test1_39.C']).
test_runmode('test1_39', 'staticdynamic').
test_start_state('test1_39', 'stopped').
tests_module('test1_39', 'dyninst').

test('test1_40', 'test1_40', 'test1_40').
test_description('test1_40', 'Verify that we can monitor call sites').
% test1_40 should not run on Windows or IA64 Linux
test_platform('test1_40', Platform) :-
        platform(Platform),
        \+ platform(_, 'windows', _, Platform),
        \+ platform(_, 'bluegene', _, Platform).
groupable_test('test1_40').
mutator('test1_40', ['test1_40.C']).
mutatee('test1_40', ['test1_40_mutatee.c']).
% test1_40s mutatee can be compiled with any C compiler except xlc/xlC
compiler_for_mutatee('test1_40', Compiler) :-
    comp_lang(Compiler, 'c'),
    \+ member(Compiler, ['xlc', 'xlC']).
test_runmode('test1_40', 'dynamic').
test_start_state('test1_40', 'stopped').
tests_module('test1_40', 'dyninst').

test('test1_41', 'test1_41', 'test1_41').
test_description('test1_41', 'Tests whether we lose line information running a mutatee twice').
% test1_41 doesnt run on Windows
test_platform('test1_41', Platform) :-
    platform(_, OS, _, Platform),
    OS \= 'windows'.
mutator('test1_41', ['test1_41.C']).
mutatee('test1_41', ['test1_41_mutatee.c']).
compiler_for_mutatee('test1_41', Compiler) :-
    comp_lang(Compiler, 'c').
test_runmode('test1_41', 'createProcess').
test_start_state('test1_41', 'selfstart').
tests_module('test1_41', 'dyninst').

test('test_write_param', 'test_write_param', 'dyninst_group_test').
test_description('test_write_param', 'writing to parameters').
test_platform('test_write_param', 'i386-unknown-linux2.4').
test_platform('test_write_param', 'x86_64-unknown-linux2.4').
test_platform('test_write_param', 'i386-unknown-nt4.0').
test_platform('test_write_param', 'rs6000-ibm-aix5.1').
test_platform('test_write_param', 'i386-unknown-freebsd7.2').
test_platform('test_write_param', 'amd64-unknown-freebsd7.2').
groupable_test('test_write_param').
mutator('test_write_param', ['test_write_param.C']).
test_runmode('test_write_param', 'staticdynamic').
test_start_state('test_write_param', 'stopped').
tests_module('test_write_param', 'dyninst').

test('test_pt_ls', 'test_pt_ls', none).
test_description('test_pt_ls', 'Run parseThat on ls').
% test_pt_ls doesnt run on Windowscd \paradyn
test_platform('test_pt_ls', Platform) :-
    platform(_, OS, _, Platform),
    OS \= 'windows'.
mutator('test_pt_ls', ['test_pt_ls.C']).
test_runmode('test_pt_ls', 'staticdynamic').
test_start_state('test_pt_ls', 'selfstart').
tests_module('test_pt_ls', 'dyninst').

test('test2_1', 'test2_1', none).
test_description('test2_1', 'Run an executable that does not exist').
test_runs_everywhere('test2_1').
mutator('test2_1', ['test2_1.C']).
test_runmode('test2_1', 'createProcess').
test_start_state('test2_1', 'selfstart').
restricted_amd64_abi('test2_1').
tests_module('test2_1', 'dyninst').

test('test2_2', 'test2_2', none).
test_description('test2_2', 'Try to run a createProcess on a file that is not an executable file').
test_runs_everywhere('test2_2').
mutator('test2_2', ['test2_2.C']).
test_runmode('test2_2', 'createProcess').
test_start_state('test2_2', 'selfstart').
restricted_amd64_abi('test2_2').
tests_module('test2_2', 'dyninst').

test('test2_3', 'test2_3', none).
test_description('test2_3', 'Attatch to an invalid pid').
test_runs_everywhere('test2_3').
mutator('test2_3', ['test2_3.C']).
test_runmode('test2_3', 'useAttach').
test_start_state('test2_3', 'selfstart').
restricted_amd64_abi('test2_3').
tests_module('test2_3', 'dyninst').

test('test2_4', 'test2_4', none).
test_description('test2_4', 'Attach to a protected pid').
test_runs_everywhere('test2_4').
mutator('test2_4', ['test2_4.C']).
test_runmode('test2_4', 'useAttach').
test_start_state('test2_4', 'selfstart').
restricted_amd64_abi('test2_4').
tests_module('test2_4', 'dyninst').

test('test2_5', 'test2_5', 'dyninst_group_test').
test_description('test2_5', 'Look up nonexistent function').
test_runs_everywhere('test2_5').
groupable_test('test2_5').
mutator('test2_5', ['test2_5.C']).
test_runmode('test2_5', 'staticdynamic').
test_start_state('test2_5', 'stopped').
tests_module('test2_5', 'dyninst').

test('test2_6', 'test2_6', 'test2_6').
test_description('test2_6', 'Load a dynamically linked library from the mutatee').
% test2_6 doesnt run on Windows
test_platform('test2_6', Platform) :-
    platform(_, OS, _, Platform),
    OS \= 'windows'.
mutator('test2_6', ['test2_6.C']).
mutatee('test2_6', ['test2_6_mutatee.c']).
compiler_for_mutatee('test2_6', Compiler) :-
    comp_lang(Compiler, 'c').
mutatee_requires_libs('test2_6', Libs) :-
    % FreeBSD doesn't have a libdl
    current_platform(P),
    platform(_, OS, _, P),
    (
        OS = 'freebsd' -> Libs = [];
        Libs = ['dl']
    ).
test_runmode('test2_6', 'dynamic').
test_start_state('test2_6', 'stopped').
tests_module('test2_6', 'dyninst').

test('test2_7', 'test2_7', 'dyninst_group_test').
test_description('test2_7', '').
% test2_7 runs on Solaris, Linux, AIX, and Windows
test_platform('test2_7', Platform) :-
    platform(_, OS, _, Platform),
    member(OS, ['linux', 'aix', 'windows', 'freebsd']).
mutator('test2_7', ['test2_7.C']).
test_runmode('test2_7', 'dynamic').
test_start_state('test2_7', 'stopped').
groupable_test('test2_7').
tests_module('test2_7', 'dyninst').

test('test2_8', 'test2_8', 'test2_8').
test_runs_everywhere('test2_8').
mutator('test2_8', ['test2_8.C']).
mutatee('test2_8', ['test2_8_mutatee.c']).
compiler_for_mutatee('test2_8', Compiler) :-
    comp_lang(Compiler, 'c').
test_runmode('test2_8', 'dynamic').
test_start_state('test2_8', 'stopped').
tests_module('test2_8', 'dyninst').

test('test2_11', 'test2_11', 'dyninst_group_test').
test_runs_everywhere('test2_11').
mutator('test2_11', ['test2_11.C']).
test_runmode('test2_11', 'dynamic').
test_start_state('test2_11', 'stopped').
groupable_test('test2_11').
tests_module('test2_11', 'dyninst').

test('test2_12', 'test2_12', 'dyninst_group_test').
test_runs_everywhere('test2_12').
mutator('test2_12', ['test2_12.C']).
test_runmode('test2_12', 'dynamic').
test_start_state('test2_12', 'stopped').
groupable_test('test2_12').
tests_module('test2_12', 'dyninst').

test('test2_13', 'test2_13', 'dyninst_group_test').
% test2_13 doesnt run on Alpha, but were not supporting Alpha any more, so we
% dont need to bother checking for it
test_runs_everywhere('test2_13').
mutator('test2_13', ['test2_13.C']).
test_runmode('test2_13', 'dynamic').
test_start_state('test2_13', 'stopped').
groupable_test('test2_13').
tests_module('test2_13', 'dyninst').

% test2_14 used getThreads(), which has been deprecated forever and is now gone.
test('test2_14', 'test2_14', 'test2_14').
test_runs_everywhere('test2_14').
mutator('test2_14', ['test2_14.C']).
mutatee('test2_14', ['test2_14_mutatee.c']).
compiler_for_mutatee('test2_14', Compiler) :- comp_lang(Compiler, 'c').
test_runmode('test2_14', 'dynamic').
test_start_state('test2_14', 'stopped').
tests_module('test2_14', 'dyninst').

test('test3_1', 'test3_1', 'test3_1').
test_runs_everywhere('test3_1').
mutator('test3_1', ['test3_1.C']).
mutatee('test3_1', ['test3_1_mutatee.c']).
compiler_for_mutatee('test3_1', Compiler) :- comp_lang(Compiler, 'c').
test_runmode('test3_1', 'createProcess').
test_start_state('test3_1', 'selfstart').
tests_module('test3_1', 'dyninst').

test('test3_2', 'test3_2', 'test3_2').
test_runs_everywhere('test3_2').
mutator('test3_2', ['test3_2.C']).
mutatee('test3_2', ['test3_2_mutatee.c']).
compiler_for_mutatee('test3_2', C) :- comp_lang(C, 'c').
test_runmode('test3_2', 'createProcess').
test_start_state('test3_2', 'selfstart').
tests_module('test3_2', 'dyninst').

test('test3_3', 'test3_3', 'test3_3').
test_runs_everywhere('test3_3').
mutator('test3_3', ['test3_3.C']).
mutatee('test3_3', ['test3_3_mutatee.c']).
compiler_for_mutatee('test3_3', C) :- comp_lang(C, 'c').
test_runmode('test3_3', 'createProcess').
test_start_state('test3_3', 'selfstart').
tests_module('test3_3', 'dyninst').

test('test3_4', 'test3_4', 'test3_4').
test_runs_everywhere('test3_4').
mutator('test3_4', ['test3_4.C']).
mutatee('test3_4', ['test3_4_mutatee.c']).
compiler_for_mutatee('test3_4', C) :- comp_lang(C, 'c').
test_runmode('test3_4', 'createProcess').
test_start_state('test3_4', 'selfstart').
tests_module('test3_4', 'dyninst').

test('test3_5', 'test3_5', 'test3_5').
test_platform('test3_5', Platform) :-
    platform(_, OS, _, Platform), OS \= 'windows'.
mutator('test3_5', ['test3_5.C']).
mutatee('test3_5', ['test3_5_mutatee.c']).
compiler_for_mutatee('test3_5', C) :- comp_lang(C, 'c').
test_runmode('test3_5', 'createProcess').
test_start_state('test3_5', 'selfstart').
tests_module('test3_5', 'dyninst').

test('test3_6', 'test3_6', 'test3_6').
test_description('test3_6', 'simultaneous multiple-process management - terminate (fork)').
% test3_6 doesnt run on Windows
test_platform('test3_6', Platform) :-
    platform(_, OS, _, Platform), OS \= 'windows'.
mutator('test3_6', ['test3_6.C']).
mutatee('test3_6', ['test3_6_mutatee.c']).
compiler_for_mutatee('test3_6', Compiler) :- comp_lang(Compiler, 'c').
test_runmode('test3_6', 'createProcess').
test_start_state('test3_6', 'selfstart').
tests_module('test3_6', 'dyninst').

test('test3_7', 'test3_7', 'test3_7').
test_runs_everywhere('test3_7').
mutator('test3_7', ['test3_7.C']).
mutatee('test3_7', ['test3_7_mutatee.c']).
compiler_for_mutatee('test3_7', Compiler) :- comp_lang(Compiler, 'c').
test_runmode('test3_7', 'createProcess').
test_start_state('test3_7', 'selfstart').
tests_module('test3_7', 'dyninst').

test('test4_1', 'test4_1', 'test4_1').
% Mutator claims test doesnt run on Alpha or Windows, but there were no
% checks to make sure it wasnt running on Windows..
test_runs_everywhere('test4_1').
mutator('test4_1', ['test4_1.C']).
mutatee('test4_1', ['test4_1_mutatee.c']).
compiler_for_mutatee('test4_1', Compiler) :- comp_lang(Compiler, 'c').
test_runmode('test4_1', 'createProcess').
test_start_state('test4_1', 'selfstart').
tests_module('test4_1', 'dyninst').

test('test4_2', 'test4_2', 'test4_2').
% test4_2 doesnt run on Windows
test_platform('test4_2', Platform) :-
    platform(_, OS, _, Platform), OS \= 'windows'.
mutator('test4_2', ['test4_2.C']).
mutatee('test4_2', ['test4_2_mutatee.c']).
compiler_for_mutatee('test4_2', Compiler) :- comp_lang(Compiler, 'c').
test_runmode('test4_2', 'createProcess').
test_start_state('test4_2', 'selfstart').
tests_module('test4_2', 'dyninst').

test('test4_3', 'test4_3', 'test4_3').
% test4_3 doesnt run on Windows
test_platform('test4_3', Platform) :-
    platform(_, OS, _, Platform), OS \= 'windows'.
mutator('test4_3', ['test4_3.C']).
mutatee('test4_3', ['test4_3_mutatee.c']).
compiler_for_mutatee('test4_3', Compiler) :- comp_lang(Compiler, 'c').
test_runmode('test4_3', 'createProcess').
test_start_state('test4_3', 'selfstart').
mutatee('test4_3b', ['test4_3b_mutatee.c']).
mutatee_peer('test4_3', 'test4_3b').
compiler_for_mutatee('test4_3b', Compiler) :- comp_lang(Compiler, 'c').
tests_module('test4_3', 'dyninst').

test('test4_4', 'test4_4', 'test4_4').
% test4_4 doesnt run on Windows
test_platform('test4_4', Platform) :-
    platform(_, OS, _, Platform), OS \= 'windows'.
mutator('test4_4', ['test4_4.C']).
mutatee('test4_4', ['test4_4_mutatee.c']).
compiler_for_mutatee('test4_4', Compiler) :-
    comp_lang(Compiler, 'c').
test_runmode('test4_4', 'createProcess').
test_start_state('test4_4', 'selfstart').
mutatee('test4_4b', ['test4_4b_mutatee.c']).
mutatee_peer('test4_4', 'test4_4b').
compiler_for_mutatee('test4_4b', Compiler) :-
    comp_lang(Compiler, 'c').
tests_module('test4_4', 'dyninst').

test('test5_1', 'test5_1', 'dyninst_cxx_group_test').
% test5_1 only runs on Linux, Solaris, and Windows
test_platform('test5_1', Platform) :-
    platform(_, OS, _, Platform),
    member(OS, ['linux', 'windows', 'aix', 'freebsd', 'bluegene']).
mutator('test5_1', ['test5_1.C']).
test_runmode('test5_1', 'staticdynamic').
test_start_state('test5_1', 'stopped').
groupable_test('test5_1').
restricted_amd64_abi('test5_1').
tests_module('test5_1', 'dyninst').

test('test5_2', 'test5_2', 'dyninst_cxx_group_test').
% test5_2 only runs on Linux, Solaris, and Windows
test_platform('test5_2', Platform) :-
    platform(_, OS, _, Platform),
    member(OS, ['linux', 'windows', 'aix', 'freebsd', 'bluegene']).
mutator('test5_2', ['test5_2.C']).
test_runmode('test5_2', 'staticdynamic').
test_start_state('test5_2', 'stopped').
groupable_test('test5_2').
restricted_amd64_abi('test5_2').
tests_module('test5_2', 'dyninst').

test('test5_3', 'test5_3', 'dyninst_cxx_group_test').
test_runs_everywhere('test5_3').
mutator('test5_3', ['test5_3.C']).
test_runmode('test5_3', 'staticdynamic').
test_start_state('test5_3', 'stopped').
groupable_test('test5_3').
restricted_amd64_abi('test5_3').
tests_module('test5_3', 'dyninst').

test('test5_4', 'test5_4', 'dyninst_cxx_group_test').
% test5_4 only runs on Linux, Solaris, and Windows
test_platform('test5_4', Platform) :-
    platform(_, OS, _, Platform),
    member(OS, ['linux', 'windows', 'aix', 'freebsd', 'bluegene']).
mutator('test5_4', ['test5_4.C']).
test_runmode('test5_4', 'staticdynamic').
test_start_state('test5_4', 'stopped').
groupable_test('test5_4').
restricted_amd64_abi('test5_4').
tests_module('test5_4', 'dyninst').

test('test5_5', 'test5_5', 'dyninst_cxx_group_test').
% test5_5 only runs on Linux, Solaris, and Windows
test_platform('test5_5', Platform) :-
    platform(_, OS, _, Platform),
    member(OS, ['linux', 'windows', 'aix', 'freebsd', 'bluegene']).
mutator('test5_5', ['test5_5.C']).
test_runmode('test5_5', 'staticdynamic').
test_start_state('test5_5', 'stopped').
groupable_test('test5_5').
restricted_amd64_abi('test5_5').
tests_module('test5_5', 'dyninst').

test('test5_6', 'test5_6', 'dyninst_cxx_group_test').
% test5_6 only runs on x86 Linux
test_platform('test5_6', Platform) :-
    platform('i386', OS, _, Platform),
    member(OS, ['linux', 'freebsd', 'bluegene']).
mutator('test5_6', ['test5_6.C']).
test_runmode('test5_6', 'staticdynamic').
test_start_state('test5_6', 'stopped').
groupable_test('test5_6').
restricted_amd64_abi('test5_6').
tests_module('test5_6', 'dyninst').

test('test5_7', 'test5_7', 'dyninst_cxx_group_test').
% test5_7 only runs on Linux, Solaris, and Windows
test_platform('test5_7', Platform) :-
    platform(_, OS, _, Platform),
    member(OS, ['linux', 'windows', 'aix', 'freebsd', 'bluegene']).
mutator('test5_7', ['test5_7.C']).
test_runmode('test5_7', 'staticdynamic').
test_start_state('test5_7', 'stopped').
groupable_test('test5_7').
restricted_amd64_abi('test5_7').
tests_module('test5_7', 'dyninst').
test_exclude_compiler('test5_7', 'pgCC').

test('test5_8', 'test5_8', 'dyninst_cxx_group_test').
% test5_8 only runs on Linux, Solaris, and Windows
test_platform('test5_8', Platform) :-
    platform(_, OS, _, Platform),
    member(OS, ['linux', 'windows', 'aix', 'freebsd', 'bluegene']).
mutator('test5_8', ['test5_8.C']).
test_runmode('test5_8', 'staticdynamic').
test_start_state('test5_8', 'stopped').
groupable_test('test5_8').
restricted_amd64_abi('test5_8').
% pgCC uses non-standard name mangling for templates
tests_module('test5_8', 'dyninst').

test('test5_9', 'test5_9', 'dyninst_cxx_group_test').
% test5_9 only runs on Linus, Solaris, and Windows
test_platform('test5_9', Platform) :-
    platform(_, OS, _, Platform),
    member(OS, ['linux', 'windows', 'aix', 'freebsd', 'bluegene']).
mutator('test5_9', ['test5_9.C']).
test_runmode('test5_9', 'staticdynamic').
test_start_state('test5_9', 'stopped').
groupable_test('test5_9').
restricted_amd64_abi('test5_9').
tests_module('test5_9', 'dyninst').
% pgCC uses non-standard name mangling for templates
test_exclude_compiler('test5_9', 'pgCC').

% Convenience rule for mapping platforms to the asm sources for test_mem
test_mem_mutatee_aux(P, Aux) :-
    (
        platform('power32', 'aix', _, P) -> Aux = ['test_mem_util.c',
                                                 'test6LS-power.s'];
        platform('i386', 'linux', _, P) -> Aux = ['test_mem_util.c',
                                                  'test6LS-x86.asm'];
        platform('i386', 'windows', _, P) -> Aux = ['test_mem_util.c',
                                                    'test6LS-masm.asm'];
        platform('x86_64', 'linux', _, P) -> Aux = ['test_mem_util.c',
                                                    'test6LS-x86_64.s'];
        platform('power32', 'linux', _, P) -> Aux = ['test_mem_util.c',
                                                   'test6LS-powerpc.S'];
        platform('power64', 'linux', _, P) -> Aux = ['test_mem_util.c',
                                                   'test6LS-powerpc.S'];
        platform('i386', 'freebsd', _, P) -> Aux = ['test_mem_util.c',
                                                   'test6LS-x86.asm'];
        platform('x86_64', 'freebsd', _, P) -> Aux = ['test_mem_util.c',
                                                    'test6LS-x86_64.s']
    ).

% Convenience rule for checking platforms for test_mem_*
test_mem_platform(Platform) :-
        platform('power32', 'aix', _, Platform);
        platform('i386', 'linux', _, Platform);
        platform('i386', 'windows', _, Platform);
        platform('x86_64', 'linux', _, Platform);
        platform('i386', 'freebsd', _, Platform);
        platform('x86_64', 'freebsd', _, Platform).

spec_object_file(OFile, 'ibm_as', ['dyninst/test6LS-power.s'], [], [], []) :-
        current_platform(P),
        platform('power32', 'aix', _, P),
        member(OFile, ['test6LS-power_gcc_32_none', 'test6LS-power_gcc_32_low',
                       'test6LS-power_gcc_32_high', 'test6LS-power_gcc_32_max']).

% test_mem_1, formerly test6_1
test('test_mem_1', 'test_mem_1', 'test_mem_1').
% test_mem_1 runs on some specific platforms (asm code)
test_platform('test_mem_1', Platform) :-
    test_mem_platform(Platform).
mutator('test_mem_1', ['test_mem_1.C']).
mutatee('test_mem_1', ['test_mem_1_mutatee.c'], Aux) :-
    current_platform(P),
    test_mem_mutatee_aux(P, Aux).
compiler_for_mutatee('test_mem_1', Compiler) :-
    comp_lang(Compiler, 'c').
test_runmode('test_mem_1', 'staticdynamic').
test_start_state('test_mem_1', 'stopped').
groupable_test('test_mem_1').
restricted_amd64_abi('test_mem_1').
tests_module('test_mem_1', 'dyninst').

% test_mem_2, formerly test6_2
test('test_mem_2', 'test_mem_2', 'test_mem_2').
% test_mem_2 runs on specified platforms (assembly code)
test_platform('test_mem_2', Platform) :-
    test_mem_platform(Platform).
mutator('test_mem_2', ['test_mem_2.C']).
mutatee('test_mem_2', ['test_mem_2_mutatee.c'], Aux) :-
    current_platform(Plat),
    test_mem_mutatee_aux(Plat, Aux).
compiler_for_mutatee('test_mem_2', Compiler) :-
    comp_lang(Compiler, 'c').
test_runmode('test_mem_2', 'staticdynamic').
test_start_state('test_mem_2', 'stopped').
groupable_test('test_mem_2').
restricted_amd64_abi('test_mem_2').
groupable_test('test_mem_2').
tests_module('test_mem_2', 'dyninst').

% test_mem_3, formerly test6_3
test('test_mem_3', 'test_mem_3', 'test_mem_3').
test_platform('test_mem_3', Platform) :-
    test_mem_platform(Platform).
mutator('test_mem_3', ['test_mem_3.C']).
mutatee('test_mem_3', ['test_mem_3_mutatee.c'], Aux) :-
    current_platform(Plat),
    test_mem_mutatee_aux(Plat, Aux).
compiler_for_mutatee('test_mem_3', Compiler) :-
    comp_lang(Compiler, 'c').
test_runmode('test_mem_3', 'staticdynamic').
test_start_state('test_mem_3', 'stopped').
groupable_test('test_mem_3').
restricted_amd64_abi('test_mem_3').
groupable_test('test_mem_3').
tests_module('test_mem_3', 'dyninst').

% test_mem_4, formerly test6_4
test('test_mem_4', 'test_mem_4', 'test_mem_4').
test_platform('test_mem_4', Platform) :-
    test_mem_platform(Platform).
mutator('test_mem_4', ['test_mem_4.C']).
mutatee('test_mem_4', ['test_mem_4_mutatee.c'], Aux) :-
    current_platform(Platform),
    test_mem_mutatee_aux(Platform, Aux).
compiler_for_mutatee('test_mem_4', Compiler) :-
    comp_lang(Compiler, 'c').
test_runmode('test_mem_4', 'staticdynamic').
test_start_state('test_mem_4', 'stopped').
groupable_test('test_mem_4').
restricted_amd64_abi('test_mem_4').
groupable_test('test_mem_4').
tests_module('test_mem_4', 'dyninst').

% test_mem_5, formerly test6_5
test('test_mem_5', 'test_mem_5', 'test_mem_5').
test_platform('test_mem_5', Platform) :-
    test_mem_platform(Platform).
mutator('test_mem_5', ['test_mem_5.C']).
mutatee('test_mem_5', ['test_mem_5_mutatee.c'], Aux) :-
    current_platform(Platform),
    test_mem_mutatee_aux(Platform, Aux).
compiler_for_mutatee('test_mem_5', Compiler) :-
    comp_lang(Compiler, 'c').
test_runmode('test_mem_5', 'staticdynamic').
test_start_state('test_mem_5', 'stopped').
restricted_amd64_abi('test_mem_5').
groupable_test('test_mem_5').
tests_module('test_mem_5', 'dyninst').

% test_mem_6, formerly test6_6
test('test_mem_6', 'test_mem_6', 'test_mem_6').
test_platform('test_mem_6', Platform) :-
    test_mem_platform(Platform).
mutator('test_mem_6', ['test_mem_6.C']).
mutatee('test_mem_6', ['test_mem_6_mutatee.c'], Aux) :-
    current_platform(Platform),
    test_mem_mutatee_aux(Platform, Aux).
compiler_for_mutatee('test_mem_6', Compiler) :-
    comp_lang(Compiler, 'c').
test_runmode('test_mem_6', 'staticdynamic').
test_start_state('test_mem_6', 'stopped').
groupable_test('test_mem_6').
restricted_amd64_abi('test_mem_6').
tests_module('test_mem_6', 'dyninst').
groupable_test('test_mem_6').

% test_mem_7, formerly test6_7
test('test_mem_7', 'test_mem_7', 'test_mem_7').
test_platform('test_mem_7', Platform) :-
    test_mem_platform(Platform).
mutator('test_mem_7', ['test_mem_7.C']).
mutatee('test_mem_7', ['test_mem_7_mutatee.c'], Aux) :-
    current_platform(Platform),
    test_mem_mutatee_aux(Platform, Aux).
compiler_for_mutatee('test_mem_7', Compiler) :-
    comp_lang(Compiler, 'c').
test_runmode('test_mem_7', 'staticdynamic').
test_start_state('test_mem_7', 'stopped').
groupable_test('test_mem_7').
restricted_amd64_abi('test_mem_7').
groupable_test('test_mem_7').
tests_module('test_mem_7', 'dyninst').

% test_mem_8, formerly test6_8
test('test_mem_8', 'test_mem_8', 'test_mem_8').
test_platform('test_mem_8', Platform) :-
    test_mem_platform(Platform).
mutator('test_mem_8', ['test_mem_8.C']).
mutatee('test_mem_8', ['test_mem_8_mutatee.c'], Aux) :-
    current_platform(Platform),
    test_mem_mutatee_aux(Platform, Aux).
compiler_for_mutatee('test_mem_8', Compiler) :-
    comp_lang(Compiler, 'c').
test_runmode('test_mem_8', 'staticdynamic').
test_start_state('test_mem_8', 'stopped').
groupable_test('test_mem_8').
restricted_amd64_abi('test_mem_8').
tests_module('test_mem_8', 'dyninst').
groupable_test('test_mem_8').

test('test_fork_5', 'test_fork_5', 'test_fork_5'). % Formerly test7_1
% No fork() on Windows
test_platform('test_fork_5', Platform) :-
    platform(_, OS, _, Platform),
    OS \= 'windows'.
mutator('test_fork_5', ['test_fork_5.C']).
mutatee('test_fork_5', ['test_fork_5_mutatee.c']).
compiler_for_mutatee('test_fork_5', Compiler) :-
    comp_lang(Compiler, 'c').
test_runmode('test_fork_5', 'createProcess').
test_start_state('test_fork_5', 'stopped').
tests_module('test_fork_5', 'dyninst').

test('test_fork_6', 'test_fork_6', 'test_fork_6'). % Formerly test7_2
% No fork() on Windows
test_platform('test_fork_6', Platform) :-
    platform(_, OS, _, Platform),
    OS \= 'windows'.
mutator('test_fork_6', ['test_fork_6.C']).
mutatee('test_fork_6', ['test_fork_6_mutatee.c']).
compiler_for_mutatee('test_fork_6', Compiler) :-
    comp_lang(Compiler, 'c').
test_runmode('test_fork_6', 'createProcess').
test_start_state('test_fork_6', 'stopped').
tests_module('test_fork_6', 'dyninst').

test('test_fork_7', 'test_fork_7', 'test_fork_7'). % Formerly test7_3
% No fork() on Windows
test_platform('test_fork_7', Platform) :-
    platform(_, OS, _, Platform),
    OS \= 'windows'.
mutator('test_fork_7', ['test_fork_7.C']).
mutatee('test_fork_7', ['test_fork_7_mutatee.c']).
compiler_for_mutatee('test_fork_7', Compiler) :-
    comp_lang(Compiler, 'c').
test_runmode('test_fork_7', 'createProcess').
test_start_state('test_fork_7', 'stopped').
tests_module('test_fork_7', 'dyninst').

test('test_fork_8', 'test_fork_8', 'test_fork_8'). % Formerly test7_4
% No fork() on Windows
test_platform('test_fork_8', Platform) :-
    platform(_, OS, _, Platform),
    OS \= 'windows'.
mutator('test_fork_8', ['test_fork_8.C']).
mutatee('test_fork_8', ['test_fork_8_mutatee.c']).
compiler_for_mutatee('test_fork_8', Compiler) :-
    comp_lang(Compiler, 'c').
test_runmode('test_fork_8', 'createProcess').
test_start_state('test_fork_8', 'stopped').
tests_module('test_fork_8', 'dyninst').

test('test_fork_9', 'test_fork_9', 'test_fork_9'). % Formerly test7_5
% No fork() on Windows
test_platform('test_fork_9', Platform) :-
    platform(_, OS, _, Platform),
    OS \= 'windows'.
mutator('test_fork_9', ['test_fork_9.C']).
mutatee('test_fork_9', ['test_fork_9_mutatee.c']).
compiler_for_mutatee('test_fork_9', Compiler) :-
    comp_lang(Compiler, 'c').
test_runmode('test_fork_9', 'createProcess').
test_start_state('test_fork_9', 'stopped').
tests_module('test_fork_9', 'dyninst').

test('test_fork_10', 'test_fork_10', 'test_fork_10'). % Formerly test7_6
% No fork() on Windows
test_platform('test_fork_10', Platform) :-
    platform(_, OS, _, Platform),
    OS \= 'windows'.
mutator('test_fork_10', ['test_fork_10.C']).
mutatee('test_fork_10', ['test_fork_10_mutatee.c']).
compiler_for_mutatee('test_fork_10', Compiler) :-
    comp_lang(Compiler, 'c').
test_runmode('test_fork_10', 'createProcess').
test_start_state('test_fork_10', 'stopped').
tests_module('test_fork_10', 'dyninst').

test('test_fork_11', 'test_fork_11', 'test_fork_11'). % Formerly test7_7
% No fork() on Windows
test_platform('test_fork_11', Platform) :-
    platform(_, OS, _, Platform),
    OS \= 'windows'.
mutator('test_fork_11', ['test_fork_11.C']).
mutatee('test_fork_11', ['test_fork_11_mutatee.c']).
compiler_for_mutatee('test_fork_11', Compiler) :-
    comp_lang(Compiler, 'c').
test_runmode('test_fork_11', 'createProcess').
test_start_state('test_fork_11', 'stopped').
tests_module('test_fork_11', 'dyninst').

test('test_fork_12', 'test_fork_12', 'test_fork_12'). % Formerly test7_8
% No fork() on Windows
test_platform('test_fork_12', Platform) :-
    platform(_, OS, _, Platform),
    OS \= 'windows'.
mutator('test_fork_12', ['test_fork_12.C']).
mutatee('test_fork_12', ['test_fork_12_mutatee.c']).
compiler_for_mutatee('test_fork_12', Compiler) :-
    comp_lang(Compiler, 'c').
test_runmode('test_fork_12', 'createProcess').
test_start_state('test_fork_12', 'stopped').
tests_module('test_fork_12', 'dyninst').

test('test_fork_13', 'test_fork_13', 'test_fork_13'). % Formerly test7_9
% No fork() on Windows
test_platform('test_fork_13', Platform) :-
    platform(_, OS, _, Platform),
    OS \= 'windows'.
mutator('test_fork_13', ['test_fork_13.C']).
mutatee('test_fork_13', ['test_fork_13_mutatee.c']).
compiler_for_mutatee('test_fork_13', Compiler) :-
    comp_lang(Compiler, 'c').
test_runmode('test_fork_13', 'createProcess').
test_start_state('test_fork_13', 'stopped').
tests_module('test_fork_13', 'dyninst').

% test_stack_1 (formerly test8_1)
test('test_stack_1', 'test_stack_1', 'test_stack_1').
test_description('test_stack_1', 'Basic getCallStack test').
test_runs_everywhere('test_stack_1').
mutator('test_stack_1', ['test_stack_1.C']).
mutatee('test_stack_1', ['test_stack_1_mutatee.c']).
compiler_for_mutatee('test_stack_1', Compiler) :-
    comp_lang(Compiler, 'c').
test_runmode('test_stack_1', 'createProcess').
test_start_state('test_stack_1', 'stopped').
tests_module('test_stack_1', 'dyninst').

% test_stack_2 (formerly test8_2)
test('test_stack_2', 'test_stack_2', 'test_stack_2').
test_description('test_stack_2', 'Test getCallStack when the mutatee stops in a signal handler').
% test_stack_2 doesnt run on Windows
test_platform('test_stack_2', Platform) :-
    platform(_, OS, _, Platform),
    OS \= 'windows'.
mutator('test_stack_2', ['test_stack_2.C']).
mutatee('test_stack_2', ['test_stack_2_mutatee.c']).
compiler_for_mutatee('test_stack_2', Compiler) :-
    comp_lang(Compiler, 'c').
test_runmode('test_stack_2', 'createProcess').
test_start_state('test_stack_2', 'stopped').
tests_module('test_stack_2', 'dyninst').

% test_stack_3 (formerly test8_3)
test('test_stack_3', 'test_stack_3', 'test_stack_3').
test_description('test_stack_3', 'Test getCallStack through instrumentation').
test_runs_everywhere('test_stack_3').
mutator('test_stack_3', ['test_stack_3.C']).
mutatee('test_stack_3', ['test_stack_3_mutatee.c']).
compiler_for_mutatee('test_stack_3', Compiler) :-
    comp_lang(Compiler, 'c').
test_runmode('test_stack_3', 'createProcess').
test_start_state('test_stack_3', 'stopped').
tests_module('test_stack_3', 'dyninst').

% test_stack_4
test('test_stack_4', 'test_stack_4', 'test_stack_4').
test_description('test_stack_4', 'Test getCallStack through an entry-instrumented signal handler').
% test_stack_4 doesnt run on Windows
test_platform('test_stack_4', Platform) :-
    platform(_, OS, _, Platform),
    OS \= 'windows'.
mutator('test_stack_4', ['test_stack_4.C']).
mutatee('test_stack_4', ['test_stack_4_mutatee.c']).
compiler_for_mutatee('test_stack_4', Compiler) :-
    comp_lang(Compiler, 'c').
test_runmode('test_stack_4', 'createProcess').
test_start_state('test_stack_4', 'stopped').
tests_module('test_stack_4', 'dyninst').

% test_callback_1 (formerly test12_2)
test('test_callback_1', 'test_callback_1', 'test_callback_1').
test_description('test_callback_1', 'dynamic callsite callbacks').
% Why doesnt this test run on Windows?
test_platform('test_callback_1', Platform) :-
    platform(_, OS, _, Platform),
    OS \= 'windows'.
mutator('test_callback_1', ['test_callback_1.C']).
mutatee('test_callback_1', ['test_callback_1_mutatee.c']).
compiler_for_mutatee('test_callback_1', Compiler) :-
    comp_lang(Compiler, 'c').
test_runmode('test_callback_1', 'createProcess').
test_start_state('test_callback_1', 'stopped').
tests_module('test_callback_1', 'dyninst').

% test_callback_2 (formerly test12_7)
test('test_callback_2', 'test_callback_2', 'test_callback_2').
test_description('test_callback_2', 'user defined message callback -- st').
% Is there really any reason why this test *cant* run on Windows?
test_platform('test_callback_2', Platform) :-
    platform(_, OS, _, Platform),
    OS \= 'windows'.
mutator('test_callback_2', ['test_callback_2.C']).
mutatee('test_callback_2', ['test_callback_2_mutatee.c']).
compiler_for_mutatee('test_callback_2', Compiler) :-
    comp_lang(Compiler, 'c').
test_runmode('test_callback_2', 'createProcess').
test_start_state('test_callback_2', 'stopped').
tests_module('test_callback_2', 'dyninst').

% test_thread_1 (Formerly test12_1)
test('test_thread_1', 'test_thread_1', 'test_thread_1').
test_description('test_thread_1', 'rtlib spinlocks').
% test_thread_* doesnt run on Windows
test_platform('test_thread_1', Platform) :-
    platform(_, OS, _, Platform),
    OS \= 'windows'.
mutator('test_thread_1', ['test_thread_1.C']).
mutatee('test_thread_1', ['test_thread_1_mutatee.c'], ['test_thread.c']).
compiler_for_mutatee('test_thread_1', Compiler) :-
    comp_lang(Compiler, 'c').
% Requires an additional library on Solaris
mutatee_requires_libs('test_thread_1', Libs) :-
    current_platform(P),
    platform(_, OS, _, P),
    (
        OS = 'freebsd' -> Libs = ['pthread'];
        Libs = ['dl', 'pthread']
    ).
test_runmode('test_thread_1', 'createProcess').
test_start_state('test_thread_1', 'stopped').
tests_module('test_thread_1', 'dyninst').

% test_thread_2 (formerly test12_3)
mutator('test_thread_2', ['test_thread_2.C']).
mutatee('test_thread_2', ['test_thread_2_mutatee.c'], ['test_thread.c']).
compiler_for_mutatee('test_thread_2', Compiler) :-
    comp_lang(Compiler, 'c').
% Requires an additional library on Solaris
mutatee_requires_libs('test_thread_2', Libs) :-
    current_platform(P),
    platform(_, OS, _, P),
    (
        OS = 'freebsd' -> Libs = ['pthread'];
        Libs = ['dl', 'pthread']
    ).
test('test_thread_2', 'test_thread_2', 'test_thread_2').
% Does this test fall under callback tests or thread tests?
test_description('test_thread_2', 'thread create callback').
test_platform('test_thread_2', Platform) :-
    platform(_, OS, _, Platform),
    OS \= 'windows'.
test_runmode('test_thread_2', 'createProcess').
test_start_state('test_thread_2', 'stopped').
tests_module('test_thread_2', 'dyninst').

% test_thread_3 (formerly test12_4)
mutator('test_thread_3', ['test_thread_3.C']).
mutatee('test_thread_3', ['test_thread_3_mutatee.c'], ['test_thread.c']).
compiler_for_mutatee('test_thread_3', Compiler) :-
    comp_lang(Compiler, 'c').
% Requires an additional library on Solaris
mutatee_requires_libs('test_thread_3', Libs) :-
    current_platform(P),
    platform(_, OS, _, P),
    (
        OS = 'freebsd' -> Libs = ['pthread'];
        Libs = ['dl', 'pthread']
    ).
test('test_thread_3', 'test_thread_3', 'test_thread_3').
test_description('test_thread_3', 'thread create callback - doa').
test_platform('test_thread_3', Platform) :-
    platform(_, OS, _, Platform),
    OS \= 'windows'.
test_runmode('test_thread_3', 'createProcess').
test_start_state('test_thread_3', 'stopped').
tests_module('test_thread_3', 'dyninst').

% test_thread_5 (formerly test12_8)
mutator('test_thread_5', ['test_thread_5.C']).
mutatee('test_thread_5', ['test_thread_5_mutatee.c'], ['test_thread.c']).
compiler_for_mutatee('test_thread_5', Compiler) :-
    comp_lang(Compiler, 'c').
% Requires an additional library on Solaris
mutatee_requires_libs('test_thread_5', Libs) :-
    current_platform(P),
    platform(_, OS, _, P),
    (
        OS = 'freebsd' -> Libs = ['pthread'];
        Libs = ['dl', 'pthread']
    ).
test('test_thread_5', 'test_thread_5', 'test_thread_5').
test_description('test_thread_5', 'user defined message callback -- mt').
test_platform('test_thread_5', Platform) :-
    platform(_, OS, _, Platform),
    OS \= 'windows'.
test_runmode('test_thread_5', 'createProcess').
test_start_state('test_thread_5', 'stopped').
tests_module('test_thread_5', 'dyninst').

% test_thread_6 (formerly test13_1)
mutator('test_thread_6', ['test_thread_6.C']).
mutatee('test_thread_6', ['test_thread_6_mutatee.c'], ['mutatee_util_mt.c']).
compiler_for_mutatee('test_thread_6', Compiler) :-
    comp_lang(Compiler, 'c').
% Mutatee needs to be linked with libpthread everywhere but on Windows
mutatee_requires_libs('test_thread_6', Libs) :-
    current_platform(Platform),
    platform(_, OS, _, Platform),
    (
        OS = 'windows' -> Libs = [];
        Libs = ['pthread']
    ).
test('test_thread_6', 'test_thread_6', 'test_thread_6').
test_description('test_thread_6', 'thread create and destroy callbacks?').
test_runs_everywhere('test_thread_6').
test_runmode('test_thread_6', 'dynamic').
test_start_state('test_thread_6', 'selfattach').
tests_module('test_thread_6', 'dyninst').

% test_thread_7 (formerly test14_1)
mutator('test_thread_7', ['test_thread_7.C']).
mutatee('test_thread_7', ['test_thread_7_mutatee.c'], ['mutatee_util_mt.c']).
compiler_for_mutatee('test_thread_7', Compiler) :-
    comp_lang(Compiler, 'c').
% gcc/g++ with max optimization do some weird recursive call unrolling that
% breaks this test
optimization_for_mutatee('test_thread_7', GNU, Opt) :-
    member(GNU, ['gcc', 'g++']),
    member(Opt, ['none', 'low', 'high']).
optimization_for_mutatee('test_thread_7', NonGNU, Opt) :-
    comp_lang(NonGNU, 'c'),
    \+ member(NonGNU, ['gcc', 'g++']),
    compiler_opt_trans(NonGNU, Opt, _).
% Mutatee needs to be linked with libpthread everywhere but on Windows
mutatee_requires_libs('test_thread_7', Libs) :-
    current_platform(Platform),
    platform(_, OS, _, Platform),
    (
        OS = 'windows' -> Libs = [];
        Libs = ['pthread']
    ).
test('test_thread_7', 'test_thread_7', 'test_thread_7').
test_description('test_thread_7', 'multithreaded tramp guards').
test_runs_everywhere('test_thread_7').
test_runmode('test_thread_7', 'dynamic').
test_start_state('test_thread_7', 'selfattach').
tests_module('test_thread_7', 'dyninst').

% test_thread_8 (formerly test15_1)
% This test tests both synchronous and asynchronous one time codes..
mutator('test_thread_8', ['test_thread_8.C']).
mutatee('test_thread_8', ['test_thread_8_mutatee.c'], ['mutatee_util_mt.c']).
compiler_for_mutatee('test_thread_8', Compiler) :-
    comp_lang(Compiler, 'c').
% Mutatee needs to be linked with libpthread everywhere but on Windows
mutatee_requires_libs('test_thread_8', Libs) :-
    current_platform(Platform),
    platform(_, OS, _, Platform),
    (
        OS = 'windows' -> Libs = [];
        Libs = ['pthread']
    ).
test('test_thread_8', 'test_thread_8', 'test_thread_8').
test_description('test_thread_8', 'thread-specific one time codes').
test_runs_everywhere('test_thread_8').
test_runmode('test_thread_8', 'dynamic').
test_start_state('test_thread_8', 'selfattach').
tests_module('test_thread_8', 'dyninst').

% The Fortran tests

% convenience clause for C components of Fortran tests
spec_object_file(Object, 'gcc', [], [Source], [], ['-DSOLO_MUTATEE $(MUTATEE_G77_CFLAGS) -I../src']) :-
    fortran_c_component(Testname),
    atom_concat(Testname, '_mutatee_solo_gcc_none', Object),
    atom_concat(Testname, '_solo_me.c', Source).

mutatee('test1_1F', ['test1_1F_mutatee.c'], ['test1_1F_fortran.F']).
% TODO Make sure these are correct
compiler_for_mutatee('test1_1F', Compiler) :-
    comp_lang(Compiler, 'fortran').
optimization_for_mutatee('test1_1F', Compiler, 'none') :-
    compiler_for_mutatee('test1_1F', Compiler).
% The C language components of the Fortran tests are compiled with different
% options than the rest of the C files.  Regretably, this clause is very non-
% intuitive..  Im doing a hack here around the fact that the Python component
% doesnt know that test1_1F_mutatee.c gets preprocessed and renamed.. This
% sucks and I need to figure out a better way to do it.
fortran_c_component('test1_1F').
%spec_object_file('test1_1F_mutatee_solo_gcc_none', 'gcc',
%   ['test1_1F_solo_me.c'], [], ['$(MUTATEE_G77_CFLAGS)']).
% spec_exception('test1_1F_mutatee.c', 'mutatee_flags',
%          ['gcc', '$(MUTATEE_G77_CFLAGS)']).
% spec_exception('test1_1F_mutatee.c', 'mutatee_flags',
%          ['g++', '$(MUTATEE_G77_CFLAGS)']).
% First try at a test that uses a one-to-many mutator-mutatee mapping
test('test1_1F', 'test1_1', 'test1_1F').
test_description('test1_1F', 'instrument with zero-arg function call (Fortran)').
test_runs_everywhere('test1_1F').
test_runmode('test1_1F', 'dynamic').
test_start_state('test1_1F', 'stopped').
groupable_test('test1_1F').
tests_module('test1_1F', 'dyninst').

mutatee('test1_2F', ['test1_2F_mutatee.c'], ['test1_2F_fortran.F']).
% TODO Make sure these are correct
compiler_for_mutatee('test1_2F', Compiler) :-
    comp_lang(Compiler, 'fortran').
optimization_for_mutatee('test1_2F', Compiler, 'none') :-
    compiler_for_mutatee('test1_2F', Compiler).
% The C language components of the Fortran tests are compiled with different
% options than the rest of the C files.  Regretably, this clause is very non-
% intuitive..  Im doing a hack here around the fact that the Python component
% doesnt know that test1_2F_mutatee.c gets preprocessed and renamed.. This
% sucks and I need to figure out a better way to do it.
fortran_c_component('test1_2F').
% First try at a test that uses a one-to-many mutator-mutatee mapping
test('test1_2F', 'test1_2', 'test1_2F').
test_description('test1_2F', 'instrument with four-arg function call (Fortran)').
test_runs_everywhere('test1_2F').
test_runmode('test1_2F', 'dynamic').
test_start_state('test1_2F', 'stopped').
groupable_test('test1_2F').
tests_module('test1_2F', 'dyninst').

mutatee('test1_3F', ['test1_3F_mutatee.c'], ['test1_3F_fortran.F']).
% TODO Make sure these are correct
compiler_for_mutatee('test1_3F', Compiler) :-
    comp_lang(Compiler, 'fortran').
optimization_for_mutatee('test1_3F', Compiler, 'none') :-
    compiler_for_mutatee('test1_3F', Compiler).
% The C language components of the Fortran tests are compiled with different
% options than the rest of the C files.  Regretably, this clause is very non-
% intuitive..  Im doing a hack here around the fact that the Python component
% doesnt know that test1_3F_mutatee.c gets preprocessed and renamed.. This
% sucks and I need to figure out a better way to do it.
fortran_c_component('test1_3F').
% First try at a test that uses a one-to-many mutator-mutatee mapping
test('test1_3F', 'test1_3', 'test1_3F').
test_description('test1_3F', 'passing variables to a function (Fortran)').
test_runs_everywhere('test1_3F').
test_runmode('test1_3F', 'dynamic').
test_start_state('test1_3F', 'stopped').
groupable_test('test1_3F').
tests_module('test1_3F', 'dyninst').

mutatee('test1_4F', ['test1_4F_mutatee.c'], ['test1_4F_fortran.F']).
% TODO Make sure these are correct
compiler_for_mutatee('test1_4F', Compiler) :-
    comp_lang(Compiler, 'fortran').
optimization_for_mutatee('test1_4F', Compiler, 'none') :-
    compiler_for_mutatee('test1_4F', Compiler).
% The C language components of the Fortran tests are compiled with different
% options than the rest of the C files.  Regretably, this clause is very non-
% intuitive..  Im doing a hack here around the fact that the Python component
% doesnt know that test1_4F_mutatee.c gets preprocessed and renamed.. This
% sucks and I need to figure out a better way to do it.
fortran_c_component('test1_4F').
% First try at a test that uses a one-to-many mutator-mutatee mapping
test('test1_4F', 'test1_4', 'test1_4F').
test_description('test1_4F', 'instrument with a sequence (Fortran)').
test_runs_everywhere('test1_4F').
test_runmode('test1_4F', 'dynamic').
test_start_state('test1_4F', 'stopped').
groupable_test('test1_4F').
tests_module('test1_4F', 'dyninst').

mutatee('test1_5F', ['test1_5F_mutatee.c'], ['test1_5F_fortran.F']).
% TODO Make sure these are correct
compiler_for_mutatee('test1_5F', Compiler) :-
    comp_lang(Compiler, 'fortran').
optimization_for_mutatee('test1_5F', Compiler, 'none') :-
    compiler_for_mutatee('test1_5F', Compiler).
% The C language components of the Fortran tests are compiled with different
% options than the rest of the C files.  Regretably, this clause is very non-
% intuitive..  Im doing a hack here around the fact that the Python component
% doesnt know that test1_5F_mutatee.c gets preprocessed and renamed.. This
% sucks and I need to figure out a better way to do it.
fortran_c_component('test1_5F').
% First try at a test that uses a one-to-many mutator-mutatee mapping
test('test1_5F', 'test1_5', 'test1_5F').
test_description('test1_5F', 'instrument with if clause (no else) (Fortran)').
test_runs_everywhere('test1_5F').
test_runmode('test1_5F', 'dynamic').
test_start_state('test1_5F', 'stopped').
groupable_test('test1_5F').
tests_module('test1_5F', 'dyninst').

mutatee('test1_6F', ['test1_6F_mutatee.c'], ['test1_6F_fortran.F']).
% TODO Make sure these are correct
compiler_for_mutatee('test1_6F', Compiler) :-
    comp_lang(Compiler, 'fortran').
optimization_for_mutatee('test1_6F', Compiler, 'none') :-
    compiler_for_mutatee('test1_6F', Compiler).
% The C language components of the Fortran tests are compiled with different
% options than the rest of the C files.  Regretably, this clause is very non-
% intuitive..  Im doing a hack here around the fact that the Python component
% doesnt know that test1_6F_mutatee.c gets preprocessed and renamed.. This
% sucks and I need to figure out a better way to do it.
fortran_c_component('test1_6F').
% First try at a test that uses a one-to-many mutator-mutatee mapping
test('test1_6F', 'test1_6', 'test1_6F').
test_description('test1_6F', 'arithmetic operators (Fortran)').
test_runs_everywhere('test1_6F').
test_runmode('test1_6F', 'dynamic').
test_start_state('test1_6F', 'stopped').
groupable_test('test1_6F').
tests_module('test1_6F', 'dyninst').

mutatee('test1_7F', ['test1_7F_mutatee.c'], ['test1_7F_fortran.F']).
% TODO Make sure these are correct
compiler_for_mutatee('test1_7F', Compiler) :-
    comp_lang(Compiler, 'fortran').
optimization_for_mutatee('test1_7F', Compiler, 'none') :-
    compiler_for_mutatee('test1_7F', Compiler).
% The C language components of the Fortran tests are compiled with different
% options than the rest of the C files.  Regretably, this clause is very non-
% intuitive..  Im doing a hack here around the fact that the Python component
% doesnt know that test1_7F_mutatee.c gets preprocessed and renamed.. This
% sucks and I need to figure out a better way to do it.
fortran_c_component('test1_7F').
% First try at a test that uses a one-to-many mutator-mutatee mapping
test('test1_7F', 'test1_7', 'test1_7F').
test_description('test1_7F', 'relational operators (Fortran)').
test_runs_everywhere('test1_7F').
test_runmode('test1_7F', 'dynamic').
test_start_state('test1_7F', 'stopped').
groupable_test('test1_7F').
tests_module('test1_7F', 'dyninst').

mutatee('test1_8F', ['test1_8F_mutatee.c'], ['test1_8F_fortran.F']).
% TODO Make sure these are correct
compiler_for_mutatee('test1_8F', Compiler) :-
    comp_lang(Compiler, 'fortran').
optimization_for_mutatee('test1_8F', Compiler, 'none') :-
    compiler_for_mutatee('test1_8F', Compiler).
% The C language components of the Fortran tests are compiled with different
% options than the rest of the C files.  Regretably, this clause is very non-
% intuitive..  Im doing a hack here around the fact that the Python component
% doesnt know that test1_8F_mutatee.c gets preprocessed and renamed.. This
% sucks and I need to figure out a better way to do it.
fortran_c_component('test1_8F').
% First try at a test that uses a one-to-many mutator-mutatee mapping
test('test1_8F', 'test1_8', 'test1_8F').
test_description('test1_8F', 'verify that registers are preserved across inserted expression (Fortran)').
test_runs_everywhere('test1_8F').
test_runmode('test1_8F', 'dynamic').
test_start_state('test1_8F', 'stopped').
groupable_test('test1_8F').
tests_module('test1_8F', 'dyninst').

mutatee('test1_9F', ['test1_9F_mutatee.c'], ['test1_9F_fortran.F']).
% TODO Make sure these are correct
compiler_for_mutatee('test1_9F', Compiler) :-
    comp_lang(Compiler, 'fortran').
optimization_for_mutatee('test1_9F', Compiler, 'none') :-
    compiler_for_mutatee('test1_9F', Compiler).
% The C language components of the Fortran tests are compiled with different
% options than the rest of the C files.  Regretably, this clause is very non-
% intuitive..  Im doing a hack here around the fact that the Python component
% doesnt know that test1_9F_mutatee.c gets preprocessed and renamed.. This
% sucks and I need to figure out a better way to do it.
fortran_c_component('test1_9F').
% First try at a test that uses a one-to-many mutator-mutatee mapping
test('test1_9F', 'test1_9', 'test1_9F').
test_description('test1_9F', 'verify that registers are preserved across inserted function call (Fortran)').
test_runs_everywhere('test1_9F').
test_runmode('test1_9F', 'dynamic').
test_start_state('test1_9F', 'stopped').
groupable_test('test1_9F').
tests_module('test1_9F', 'dyninst').

mutatee('test1_10F', ['test1_10F_mutatee.c'], ['test1_10F_fortran.F']).
% TODO Make sure these are correct
compiler_for_mutatee('test1_10F', Compiler) :-
    comp_lang(Compiler, 'fortran').
optimization_for_mutatee('test1_10F', Compiler, 'none') :-
    compiler_for_mutatee('test1_10F', Compiler).
% The C language components of the Fortran tests are compiled with different
% options than the rest of the C files.  Regretably, this clause is very non-
% intuitive..  Im doing a hack here around the fact that the Python component
% doesnt know that test1_10F_mutatee.c gets preprocessed and renamed.. This
% sucks and I need to figure out a better way to do it.
fortran_c_component('test1_10F').
% First try at a test that uses a one-to-many mutator-mutatee mapping
test('test1_10F', 'test1_10', 'test1_10F').
test_description('test1_10F', 'inserted snippet order (Fortran)').
test_runs_everywhere('test1_10F').
test_runmode('test1_10F', 'dynamic').
test_start_state('test1_10F', 'stopped').
groupable_test('test1_10F').
tests_module('test1_10F', 'dyninst').

mutatee('test1_11F', ['test1_11F_mutatee.c'], ['test1_11F_fortran.F']).
% TODO Make sure these are correct
compiler_for_mutatee('test1_11F', Compiler) :-
    comp_lang(Compiler, 'fortran').
optimization_for_mutatee('test1_11F', Compiler, 'none') :-
    compiler_for_mutatee('test1_11F', Compiler).
% The C language components of the Fortran tests are compiled with different
% options than the rest of the C files.  Regretably, this clause is very non-
% intuitive..  Im doing a hack here around the fact that the Python component
% doesnt know that test1_11F_mutatee.c gets preprocessed and renamed.. This
% sucks and I need to figure out a better way to do it.
fortran_c_component('test1_11F').
% First try at a test that uses a one-to-many mutator-mutatee mapping
test('test1_11F', 'test1_11', 'test1_11F').
test_description('test1_11F', 'insert snippets at entry, exit, and call points (Fortran)').
test_runs_everywhere('test1_11F').
test_runmode('test1_11F', 'dynamic').
test_start_state('test1_11F', 'stopped').
groupable_test('test1_11F').
tests_module('test1_11F', 'dyninst').

mutatee('test1_12F', ['test1_12F_mutatee.c'], ['test1_12F_fortran.F']).
% TODO Make sure these are correct
compiler_for_mutatee('test1_12F', Compiler) :-
    comp_lang(Compiler, 'fortran').
optimization_for_mutatee('test1_12F', Compiler, 'none') :-
    compiler_for_mutatee('test1_12F', Compiler).
% The C language components of the Fortran tests are compiled with different
% options than the rest of the C files.  Regretably, this clause is very non-
% intuitive..  Im doing a hack here around the fact that the Python component
% doesnt know that test1_12F_mutatee.c gets preprocessed and renamed.. This
% sucks and I need to figure out a better way to do it.
fortran_c_component('test1_12F').
% First try at a test that uses a one-to-many mutator-mutatee mapping
test('test1_12F', 'test1_12', 'test1_12F').
test_description('test1_12F', 'insert/remove and malloc/free (Fortran)').
test_runs_everywhere('test1_12F').
test_runmode('test1_12F', 'dynamic').
test_start_state('test1_12F', 'stopped').
tests_module('test1_12F', 'dyninst').

mutatee('test1_13F', ['test1_13F_mutatee.c'], ['test1_13F_fortran.F']).
% TODO Make sure these are correct
compiler_for_mutatee('test1_13F', Compiler) :-
    comp_lang(Compiler, 'fortran').
optimization_for_mutatee('test1_13F', Compiler, 'none') :-
    compiler_for_mutatee('test1_13F', Compiler).
% The C language components of the Fortran tests are compiled with different
% options than the rest of the C files.  Regretably, this clause is very non-
% intuitive..  Im doing a hack here around the fact that the Python component
% doesnt know that test1_13F_mutatee.c gets preprocessed and renamed.. This
% sucks and I need to figure out a better way to do it.
fortran_c_component('test1_13F').
% First try at a test that uses a one-to-many mutator-mutatee mapping
test('test1_13F', 'test1_13', 'test1_13F').
test_description('test1_13F', 'paramExpr,retExpr,nullExpr (Fortran)').
test_runs_everywhere('test1_13F').
test_runmode('test1_13F', 'dynamic').
test_start_state('test1_13F', 'stopped').
groupable_test('test1_13F').
tests_module('test1_13F', 'dyninst').

mutatee('test1_14F', ['test1_14F_mutatee.c'], ['test1_14F_fortran.F']).
% TODO Make sure these are correct
compiler_for_mutatee('test1_14F', Compiler) :-
    comp_lang(Compiler, 'fortran').
optimization_for_mutatee('test1_14F', Compiler, 'none') :-
    compiler_for_mutatee('test1_14F', Compiler).
% The C language components of the Fortran tests are compiled with different
% options than the rest of the C files.  Regretably, this clause is very non-
% intuitive..  Im doing a hack here around the fact that the Python component
% doesnt know that test1_14F_mutatee.c gets preprocessed and renamed.. This
% sucks and I need to figure out a better way to do it.
fortran_c_component('test1_14F').
% First try at a test that uses a one-to-many mutator-mutatee mapping
test('test1_14F', 'test1_14', 'test1_14F').
test_description('test1_14F', 'Replace/Remove Function Call (Fortran)').
test_runs_everywhere('test1_14F').
test_runmode('test1_14F', 'dynamic').
test_start_state('test1_14F', 'stopped').
groupable_test('test1_14F').
tests_module('test1_14F', 'dyninst').

mutatee('test1_15F', ['test1_15F_mutatee.c'], ['test1_15F_fortran.F']).
% TODO Make sure these are correct
compiler_for_mutatee('test1_15F', Compiler) :-
    comp_lang(Compiler, 'fortran').
optimization_for_mutatee('test1_15F', Compiler, 'none') :-
    compiler_for_mutatee('test1_15F', Compiler).
% The C language components of the Fortran tests are compiled with different
% options than the rest of the C files.  Regretably, this clause is very non-
% intuitive..  Im doing a hack here around the fact that the Python component
% doesnt know that test1_15F_mutatee.c gets preprocessed and renamed.. This
% sucks and I need to figure out a better way to do it.
fortran_c_component('test1_15F').
% First try at a test that uses a one-to-many mutator-mutatee mapping
test('test1_15F', 'test1_15', 'test1_15F').
test_description('test1_15F', 'setMutationsActive (Fortran)').
test_runs_everywhere('test1_15F').
test_runmode('test1_15F', 'dynamic').
test_start_state('test1_15F', 'stopped').
tests_module('test1_15F', 'dyninst').

mutatee('test1_16F', ['test1_16F_mutatee.c'], ['test1_16F_fortran.F']).
% TODO Make sure these are correct
compiler_for_mutatee('test1_16F', Compiler) :-
    comp_lang(Compiler, 'fortran').
optimization_for_mutatee('test1_16F', Compiler, 'none') :-
    compiler_for_mutatee('test1_16F', Compiler).
% The C language components of the Fortran tests are compiled with different
% options than the rest of the C files.  Regretably, this clause is very non-
% intuitive..  Im doing a hack here around the fact that the Python component
% doesnt know that test1_16F_mutatee.c gets preprocessed and renamed.. This
% sucks and I need to figure out a better way to do it.
fortran_c_component('test1_16F').
% First try at a test that uses a one-to-many mutator-mutatee mapping
test('test1_16F', 'test1_16', 'test1_16F').
test_description('test1_16F', 'If else (Fortran)').
test_runs_everywhere('test1_16F').
test_runmode('test1_16F', 'dynamic').
test_start_state('test1_16F', 'stopped').
groupable_test('test1_16F').
tests_module('test1_16F', 'dyninst').

mutatee('test1_17F', ['test1_17F_mutatee.c'], ['test1_17F_fortran.F']).
% TODO Make sure these are correct
compiler_for_mutatee('test1_17F', Compiler) :-
    comp_lang(Compiler, 'fortran').
optimization_for_mutatee('test1_17F', Compiler, 'none') :-
    compiler_for_mutatee('test1_17F', Compiler).
% The C language components of the Fortran tests are compiled with different
% options than the rest of the C files.  Regretably, this clause is very non-
% intuitive..  Im doing a hack here around the fact that the Python component
% doesnt know that test1_17F_mutatee.c gets preprocessed and renamed.. This
% sucks and I need to figure out a better way to do it.
fortran_c_component('test1_17F').
% First try at a test that uses a one-to-many mutator-mutatee mapping
test('test1_17F', 'test1_17', 'test1_17F').
test_description('test1_17F', 'Verifies that instrumentation inserted at exit point doesn\'t clobber return value (Fortran)').
test_runs_everywhere('test1_17F').
test_runmode('test1_17F', 'dynamic').
test_start_state('test1_17F', 'stopped').
groupable_test('test1_17F').
tests_module('test1_17F', 'dyninst').

mutatee('test1_18F', ['test1_18F_mutatee.c'], ['test1_18F_fortran.F']).
% TODO Make sure these are correct
compiler_for_mutatee('test1_18F', Compiler) :-
    comp_lang(Compiler, 'fortran').
optimization_for_mutatee('test1_18F', Compiler, 'none') :-
    compiler_for_mutatee('test1_18F', Compiler).
% The C language components of the Fortran tests are compiled with different
% options than the rest of the C files.  Regretably, this clause is very non-
% intuitive..  Im doing a hack here around the fact that the Python component
% doesnt know that test1_18F_mutatee.c gets preprocessed and renamed.. This
% sucks and I need to figure out a better way to do it.
fortran_c_component('test1_18F').
% First try at a test that uses a one-to-many mutator-mutatee mapping
test('test1_18F', 'test1_18', 'test1_18F').
test_description('test1_18F', 'Read/Write a variable in the mutatee (Fortran)').
test_runs_everywhere('test1_18F').
test_runmode('test1_18F', 'dynamic').
test_start_state('test1_18F', 'stopped').
groupable_test('test1_18F').
tests_module('test1_18F', 'dyninst').

mutatee('test1_19F', ['test1_19F_mutatee.c'], ['test1_19F_fortran.F']).
% TODO Make sure these are correct
compiler_for_mutatee('test1_19F', Compiler) :-
    comp_lang(Compiler, 'fortran').
optimization_for_mutatee('test1_19F', Compiler, 'none') :-
    compiler_for_mutatee('test1_19F', Compiler).
% The C language components of the Fortran tests are compiled with different
% options than the rest of the C files.  Regretably, this clause is very non-
% intuitive..  Im doing a hack here around the fact that the Python component
% doesnt know that test1_19F_mutatee.c gets preprocessed and renamed.. This
% sucks and I need to figure out a better way to do it.
fortran_c_component('test1_19F').
% First try at a test that uses a one-to-many mutator-mutatee mapping
test('test1_19F', 'test1_19', 'test1_19F').
test_description('test1_19F', 'oneTimeCode (Fortran)').
test_runs_everywhere('test1_19F').
test_runmode('test1_19F', 'dynamic').
test_start_state('test1_19F', 'stopped').
tests_module('test1_19F', 'dyninst').

mutatee('test1_20F', ['test1_20F_mutatee.c'], ['test1_20F_fortran.F']).
% TODO Make sure these are correct
compiler_for_mutatee('test1_20F', Compiler) :-
    comp_lang(Compiler, 'fortran').
optimization_for_mutatee('test1_20F', Compiler, 'none') :-
    compiler_for_mutatee('test1_20F', Compiler).
% The C language components of the Fortran tests are compiled with different
% options than the rest of the C files.  Regretably, this clause is very non-
% intuitive..  Im doing a hack here around the fact that the Python component
% doesnt know that test1_20F_mutatee.c gets preprocessed and renamed.. This
% sucks and I need to figure out a better way to do it.
fortran_c_component('test1_20F').
% First try at a test that uses a one-to-many mutator-mutatee mapping
test('test1_20F', 'test1_20', 'test1_20F').
test_description('test1_20F', 'Instrumentation at arbitrary points (Fortran)').
test_runs_everywhere('test1_20F').
test_runmode('test1_20F', 'dynamic').
test_start_state('test1_20F', 'stopped').
groupable_test('test1_20F').
tests_module('test1_20F', 'dyninst').

mutatee('test1_25F', ['test1_25F_mutatee.c'], ['test1_25F_fortran.F']).
% TODO Make sure these are correct
compiler_for_mutatee('test1_25F', Compiler) :-
    comp_lang(Compiler, 'fortran').
optimization_for_mutatee('test1_25F', Compiler, 'none') :-
    compiler_for_mutatee('test1_25F', Compiler).
% The C language components of the Fortran tests are compiled with different
% options than the rest of the C files.  Regretably, this clause is very non-
% intuitive..  Im doing a hack here around the fact that the Python component
% doesnt know that test1_25F_mutatee.c gets preprocessed and renamed.. This
% sucks and I need to figure out a better way to do it.
fortran_c_component('test1_25F').
% First try at a test that uses a one-to-many mutator-mutatee mapping
test('test1_25F', 'test1_25', 'test1_25F').
test_description('test1_25F', 'Unary Operators (Fortran)').
test_runs_everywhere('test1_25F').
test_runmode('test1_25F', 'dynamic').
test_start_state('test1_25F', 'stopped').
groupable_test('test1_25F').
tests_module('test1_25F', 'dyninst').

mutatee('test1_29F', ['test1_29F_mutatee.c'], ['test1_29F_fortran.F']).
% TODO Make sure these are correct
compiler_for_mutatee('test1_29F', Compiler) :-
    comp_lang(Compiler, 'fortran').
optimization_for_mutatee('test1_29F', Compiler, 'none') :-
    compiler_for_mutatee('test1_29F', Compiler).
% The C language components of the Fortran tests are compiled with different
% options than the rest of the C files.  Regretably, this clause is very non-
% intuitive..  Im doing a hack here around the fact that the Python component
% doesnt know that test1_29F_mutatee.c gets preprocessed and renamed.. This
% sucks and I need to figure out a better way to do it.
fortran_c_component('test1_29F').
% First try at a test that uses a one-to-many mutator-mutatee mapping
test('test1_29F', 'test1_29', 'test1_29F').
test_description('test1_29F', 'BPatch_srcObj class (Fortran)').
test_runs_everywhere('test1_29F').
test_runmode('test1_29F', 'dynamic').
test_start_state('test1_29F', 'stopped').
groupable_test('test1_29F').
tests_module('test1_29F', 'dyninst').

mutatee('test1_31F', ['test1_31F_mutatee.c'], ['test1_31F_fortran.F']).
% TODO Make sure these are correct
compiler_for_mutatee('test1_31F', Compiler) :-
    comp_lang(Compiler, 'fortran').
optimization_for_mutatee('test1_31F', Compiler, 'none') :-
    compiler_for_mutatee('test1_31F', Compiler).
% The C language components of the Fortran tests are compiled with different
% options than the rest of the C files.  Regretably, this clause is very non-
% intuitive..  Im doing a hack here around the fact that the Python component
% doesnt know that test1_31F_mutatee.c gets preprocessed and renamed.. This
% sucks and I need to figure out a better way to do it.
fortran_c_component('test1_31F').
% First try at a test that uses a one-to-many mutator-mutatee mapping
test('test1_31F', 'test1_31', 'test1_31F').
test_description('test1_31F', 'Non-Recursive Base Tramp (Fortran)').
test_runs_everywhere('test1_31F').
test_runmode('test1_31F', 'dynamic').
test_start_state('test1_31F', 'stopped').
groupable_test('test1_31F').
tests_module('test1_31F', 'dyninst').

mutatee('test1_32F', ['test1_32F_mutatee.c'], ['test1_32F_fortran.F']).
% TODO Make sure these are correct
compiler_for_mutatee('test1_32F', Compiler) :-
    comp_lang(Compiler, 'fortran').
optimization_for_mutatee('test1_32F', Compiler, 'none') :-
    compiler_for_mutatee('test1_32F', Compiler).
% The C language components of the Fortran tests are compiled with different
% options than the rest of the C files.  Regretably, this clause is very non-
% intuitive..  Im doing a hack here around the fact that the Python component
% doesnt know that test1_32F_mutatee.c gets preprocessed and renamed.. This
% sucks and I need to figure out a better way to do it.
fortran_c_component('test1_32F').
% First try at a test that uses a one-to-many mutator-mutatee mapping
test('test1_32F', 'test1_32', 'test1_32F').
test_description('test1_32F', 'Recursive Base Tramp (Fortran)').
test_runs_everywhere('test1_32F').
test_runmode('test1_32F', 'dynamic').
test_start_state('test1_32F', 'stopped').
groupable_test('test1_32F').
tests_module('test1_32F', 'dyninst').

mutatee('test1_34F', ['test1_34F_mutatee.c'], ['test1_34F_fortran.F']).
% TODO Make sure these are correct
compiler_for_mutatee('test1_34F', Compiler) :-
    comp_lang(Compiler, 'fortran').
optimization_for_mutatee('test1_34F', Compiler, 'none') :-
    compiler_for_mutatee('test1_34F', Compiler).
% The C language components of the Fortran tests are compiled with different
% options than the rest of the C files.  Regretably, this clause is very non-
% intuitive..  Im doing a hack here around the fact that the Python component
% doesnt know that test1_34F_mutatee.c gets preprocessed and renamed.. This
% sucks and I need to figure out a better way to do it.
fortran_c_component('test1_34F').
% First try at a test that uses a one-to-many mutator-mutatee mapping
test('test1_34F', 'test1_34', 'test1_34F').
test_description('test1_34F', 'Loop Information (Fortran)').
test_runs_everywhere('test1_34F').
test_runmode('test1_34F', 'dynamic').
test_start_state('test1_34F', 'stopped').
groupable_test('test1_34F').
tests_module('test1_34F', 'dyninst').

mutatee('test1_36F', ['test1_36F_mutatee.c'], ['test1_36F_fortran.F']).
% TODO Make sure these are correct
compiler_for_mutatee('test1_36F', Compiler) :-
    comp_lang(Compiler, 'fortran').
optimization_for_mutatee('test1_36F', Compiler, 'none') :-
    compiler_for_mutatee('test1_36F', Compiler).
% The C language components of the Fortran tests are compiled with different
% options than the rest of the C files.  Regretably, this clause is very non-
% intuitive..  Im doing a hack here around the fact that the Python component
% doesnt know that test1_36F_mutatee.c gets preprocessed and renamed.. This
% sucks and I need to figure out a better way to do it.
fortran_c_component('test1_36F').
% First try at a test that uses a one-to-many mutator-mutatee mapping
test('test1_36F', 'test1_36', 'test1_36F').
test_description('test1_36F', 'Callsite Parameter Referencing (Fortran)').
test_runs_everywhere('test1_36F').
test_runmode('test1_36F', 'dynamic').
test_start_state('test1_36F', 'stopped').
groupable_test('test1_36F').
tests_module('test1_36F', 'dyninst').


% SymtabAPI tests

test('test_lookup_func', 'test_lookup_func', 'symtab_group_test').
test_description('test_lookup_func', 'Lookup a single function with SymtabAPI').
test_runs_everywhere('test_lookup_func').
groupable_test('test_lookup_func').
mutator('test_lookup_func', ['test_lookup_func.C']).
test_runmode('test_lookup_func', 'disk').
test_start_state('test_lookup_func', 'stopped').
tests_module('test_lookup_func', 'symtab').
% test_serializable('test_lookup_func').

test('test_lookup_var', 'test_lookup_var', 'symtab_group_test').
test_description('test_lookup_var', 'Lookup a single variable with SymtabAPI').
test_runs_everywhere('test_lookup_var').
groupable_test('test_lookup_var').
mutator('test_lookup_var', ['test_lookup_var.C']).
test_runmode('test_lookup_var', 'disk').
test_start_state('test_lookup_var', 'stopped').
tests_module('test_lookup_var', 'symtab').
% test_serializable('test_lookup_var').

test('test_add_symbols', 'test_add_symbols', 'symtab_group_test').
test_description('test_add_symbols', 'Use SymtabAPI to add symbols to a file').
groupable_test('test_add_symbols').
mutator('test_add_symbols', ['test_add_symbols.C']).
test_runmode('test_add_symbols', 'createProcess').
test_start_state('test_add_symbols', 'stopped').
tests_module('test_add_symbols', 'symtab').
test_platform('test_add_symbols', Platform) :- rewriteablePlatforms(Platform).
% test_serializable('test_add_symbols').

test('test_line_info', 'test_line_info', 'symtab_group_test').
test_description('test_line_info', 'SymtabAPI Line Information').
test_runs_everywhere('test_line_info').
groupable_test('test_line_info').
mutator('test_line_info', ['test_line_info.C']).
test_runmode('test_line_info', 'disk').
test_start_state('test_line_info', 'stopped').
tests_module('test_line_info', 'symtab').
% test_serializable('test_line_info').

test('test_module', 'test_module', 'symtab_group_test').
test_description('test_module', 'SymtabAPI Module detection & management').
test_runs_everywhere('test_module').
groupable_test('test_module').
mutator('test_module', ['test_module.C']).
test_runmode('test_module', 'disk').
test_start_state('test_module', 'stopped').
tests_module('test_module', 'symtab').
% test_serializable('test_module').

test('test_relocations', 'test_relocations', 'symtab_group_test').
test_description('test_relocations', 'SymtabAPI relocation table parsing').
test_platform('test_relocations', Platform) :-
    platform(_, OS, _, Platform),
    member(OS, ['linux', 'freebsd']).
groupable_test('test_relocations').
mutator('test_relocations', ['test_relocations.C']).
test_runmode('test_relocations', 'disk').
test_start_state('test_relocations', 'stopped').
tests_module('test_relocations', 'symtab').
mutatee_requires_libs('symtab_group_test', ['testA']).
% test_serializable('test_relocations').

test('test_type_info', 'test_type_info', 'symtab_group_test').
test_description('test_type_info', 'SymtabAPI Type Information').
test_runs_everywhere('test_type_info').
groupable_test('test_type_info').
mutator('test_type_info', ['test_type_info.C']).
test_runmode('test_type_info', 'disk').
test_start_state('test_type_info', 'stopped').
tests_module('test_type_info', 'symtab').
% test_serializable('test_type_info').

test('test_symtab_ser_funcs', 'test_symtab_ser_funcs', 'symtab_group_test').
test_description('test_symtab_ser_funcs', 'Base SymtabAPI seialization function sanity checks').
test_runs_everywhere('test_symtab_ser_funcs').
groupable_test('test_symtab_ser_funcs').
mutator('test_symtab_ser_funcs', ['test_symtab_ser_funcs.C']).
test_runmode('test_symtab_ser_funcs', 'disk').
test_start_state('test_symtab_ser_funcs', 'stopped').
tests_module('test_symtab_ser_funcs', 'symtab').

test('test_ser_anno', 'test_ser_anno', 'symtab_group_test').
test_description('test_ser_anno', 'Base SymtabAPI seialization function sanity checks').
test_runs_everywhere('test_ser_anno').
groupable_test('test_ser_anno').
mutator('test_ser_anno', ['test_ser_anno.C']).
test_runmode('test_ser_anno', 'disk').
test_start_state('test_ser_anno', 'stopped').
tests_module('test_ser_anno', 'symtab').

% should this really be groupable?
test('test_anno_basic_types', 'test_anno_basic_types', 'symtab_group_test').
test_description('test_anno_basic_types', 'Annotate objects with basic types').
test_runs_everywhere('test_anno_basic_types').
groupable_test('test_anno_basic_types').
mutator('test_anno_basic_types', ['test_anno_basic_types.C']).
test_runmode('test_anno_basic_types', 'disk').
test_start_state('test_anno_basic_types', 'stopped').
tests_module('test_anno_basic_types', 'symtab').

test('test_exception', 'test_exception', 'test_exception').
test_description('test_exception', 'SymtabAPI C++ Exception detection and sanity checks').
groupable_test('test_exception').
mutator('test_exception', ['test_exception.C']).
test_runmode('test_exception', 'disk').
% test_serializable('test_exception').
test_start_state('test_exception', 'stopped').
tests_module('test_exception', 'symtab').
test_platform('test_exception', 'i386-unknown-linux2.4').
test_platform('test_exception', 'i386-unknown-linux2.6').
test_platform('test_exception', 'x86_64-unknown-linux2.4').
mutatee('test_exception', ['test_exception_mutatee.C']).
compiler_for_mutatee('test_exception', Compiler) :-
   member(Compiler, ['g++', 'iCC']).

% instructionAPI tests
test('test_instruction_read_write', 'test_instruction_read_write', none).
test_description('test_instruction_read_write', 'Tests the read & write sets of instructions.').
test_platform('test_instruction_read_write', Platform) :-
        platform(Platform),
        platform('i386', _, _, Platform);
        platform('x86_64', _, _, Platform).
mutator('test_instruction_read_write', ['test_instruction_read_write.C']).
test_runmode('test_instruction_read_write', 'disk').
test_start_state('test_instruction_read_write', 'stopped').
tests_module('test_instruction_read_write', 'instruction').

test('test_instruction_farcall', 'test_instruction_farcall', none).
test_description('test_instruction_farcall', 'Tests decoding of far call instructions.').
test_platform('test_instruction_farcall', Platform) :-
        platform(Platform),
        platform('i386', _, _, Platform);
        platform('x86_64', _, _, Platform).
mutator('test_instruction_farcall', ['test_instruction_farcall.C']).
test_runmode('test_instruction_farcall', 'disk').
test_start_state('test_instruction_farcall', 'stopped').
tests_module('test_instruction_farcall', 'instruction').

test('test_instruction_bind_eval', 'test_instruction_bind_eval', none).
test_description('test_instruction_bind_eval', 'Tests bind and evaluation mechanism.').
test_platform('test_instruction_bind_eval', Platform) :-
        platform(Platform),
        platform('i386', _, _, Platform);
        platform('x86_64', _, _, Platform).
mutator('test_instruction_bind_eval', ['test_instruction_bind_eval.C']).
test_runmode('test_instruction_bind_eval', 'disk').
test_start_state('test_instruction_bind_eval', 'stopped').
tests_module('test_instruction_bind_eval', 'instruction').

test('test_instruction_profile', 'test_instruction_profile', none).
test_description('test_instruction_profile', 'Collect profiling data from decoding 1M bytes of random memory.').
test_platform('test_instruction_profile', Platform) :-
        platform(Platform),
        platform('i386', OS, _, Platform), OS \= 'windows';
        platform('x86_64', OS, _, Platform), OS \= 'windows'.
mutator('test_instruction_profile', ['test_instruction_profile.C']).
test_runmode('test_instruction_profile', 'disk').
test_start_state('test_instruction_profile', 'stopped').
tests_module('test_instruction_profile', 'instruction').
mutator_requires_libs('test_instruction_profile', ['symtabAPI', 'dyninstAPI']).

test('power_decode', 'power_decode', none).
test_description('power_decode', 'Tests the read & write sets of POWER instructions.').
test_platform('power_decode', Platform) :-
        platform(Platform),
        platform('i386', _, _, Platform);
        platform('power32', _, _, Platform);
        platform('power64', _, _, Platform);
        platform('powerpc', _, _, Platform);
        platform('x86_64', _, _, Platform).
mutator('power_decode', ['power_decode.C']).
test_runmode('power_decode', 'disk').
test_start_state('power_decode', 'stopped').
tests_module('power_decode', 'instruction').

test('power_cft', 'power_cft', none).
test_description('power_cft', 'Tests the control flow targets of POWER instructions.').
test_platform('power_cft', Platform) :-
        platform(Platform),
        platform('i386', _, _, Platform);
        platform('power32', _, _, Platform);
        platform('power64', _, _, Platform);
        platform('powerpc', _, _, Platform);
        platform('x86_64', _, _, Platform).
mutator('power_cft', ['power_cft.C']).
test_runmode('power_cft', 'disk').
test_start_state('power_cft', 'stopped').
tests_module('power_cft', 'instruction').

test('fucompp', 'fucompp', none).
test_description('fucompp', 'Tests the fucompp instruction').
test_platform('fucompp', Platform) :-
        platform(Platform),
        platform('i386', _, _, Platform);
        platform('x86_64', _, _, Platform).
mutator('fucompp', ['fucompp.C']).
test_runmode('fucompp', 'createProcess').
test_start_state('fucompp', 'stopped').
tests_module('fucompp', 'instruction').


test('mov_size_details', 'mov_size_details', none).                                                 
test_description('mov_size_details', 'Tests the sizes of mov AST elements.').                          
test_platform('mov_size_details', Platform) :-                                                                 
        platform(Platform),                                                                                               
        platform('i386', _, _, Platform);                                                                                
        platform('x86_64', _, _, Platform).                                                                              
mutator('mov_size_details', ['mov_size_details.C']).                                                
test_runmode('mov_size_details', 'createProcess').                                                             
test_start_state('mov_size_details', 'stopped').                                                               
tests_module('mov_size_details', 'instruction').                                                             



% ProcessControlAPI Tests
pcPlatforms(P) :- platform(_, 'linux', _, P).
pcPlatforms(P) :- platform(_, 'windows', _, P).
pcPlatforms(P) :- platform('i386', 'freebsd', _,P).
pcPlatforms(P) :- platform('x86_64', 'freebsd', _,P).
pcPlatforms(P) :- platform(_, 'bluegene', _, P).

% ELF platforms
rewriteablePlatforms(P) :- platform(_, 'linux', _, P).
rewriteablePlatforms(P) :- platform(_, 'freebsd', _, P).
%rewriteablePlatforms(P) :- platform(_, 'bluegene', _, P).

pcMutateeLibs(Libs) :-
   current_platform(P),
   platform(_, OS, _, P),
   (
       OS = 'freebsd' -> Libs = ['pthread'];
       Libs = ['dl', 'pthread']
   ).

compiler_for_mutatee(Mutatee, Compiler) :-
    test(T, _, Mutatee),
    tests_module(T, 'proccontrol'),
<<<<<<< HEAD
    member(Compiler, ['gcc', 'g++', 'VC', 'VC++']).
           
=======
    member(Compiler, ['gcc', 'g++', 'bg_gcc', 'bg_g++']).

>>>>>>> e15976ab
test('pc_launch', 'pc_launch', 'pc_launch').
test_description('pc_launch', 'Launch a process').
test_platform('pc_launch', Platform) :- pcPlatforms(Platform).
mutator('pc_launch', ['pc_launch.C']).
test_runmode('pc_launch', 'dynamic').
test_threadmode('pc_launch', 'Threading').
test_processmode('pc_launch', 'Processes').
test_start_state('pc_launch', 'selfattach').
tests_module('pc_launch', 'proccontrol').
mutatee('pc_launch', ['pc_launch_mutatee.c'], ['pcontrol_mutatee_tools.c', 'mutatee_util_mt.c']).
mutatee_requires_libs('pc_launch', Libs) :- pcMutateeLibs(Libs).
optimization_for_mutatee('pc_launch', _, Opt) :- member(Opt, ['none']).

test('pc_thread_cont', 'pc_thread_cont', 'pc_thread_cont').
test_description('pc_thread_cont', 'Test process running').
test_platform('pc_thread_cont', Platform) :- 
   pcPlatforms(Platform),
   \+ platform(_, 'bluegene', _, Platform).
mutator('pc_thread_cont', ['pc_thread_cont.C']).
test_runmode('pc_thread_cont', 'dynamic').
test_threadmode('pc_thread_cont', 'Threading').
test_processmode('pc_thread_cont', 'Processes').
test_start_state('pc_thread_cont', 'selfattach').
tests_module('pc_thread_cont', 'proccontrol').
mutatee('pc_thread_cont', ['pc_thread_cont_mutatee.c'], ['pcontrol_mutatee_tools.c', 'mutatee_util_mt.c']).
mutatee_requires_libs('pc_thread_cont', Libs) :- pcMutateeLibs(Libs).
optimization_for_mutatee('pc_thread_cont', _, Opt) :- member(Opt, ['none']).

test('pc_breakpoint', 'pc_breakpoint', 'pc_breakpoint').
test_description('pc_breakpoint', 'Test breakpoints').
test_platform('pc_breakpoint', Platform) :- pcPlatforms(Platform).
mutator('pc_breakpoint', ['pc_breakpoint.C']).
test_runmode('pc_breakpoint', 'dynamic').
test_threadmode('pc_breakpoint', 'Threading').
test_processmode('pc_breakpoint', 'Processes').
test_start_state('pc_breakpoint', 'selfattach').
tests_module('pc_breakpoint', 'proccontrol').
mutatee('pc_breakpoint', ['pc_breakpoint_mutatee.c'], ['pcontrol_mutatee_tools.c', 'mutatee_util_mt.c']).
mutatee_requires_libs('pc_breakpoint', Libs) :- pcMutateeLibs(Libs).
optimization_for_mutatee('pc_breakpoint', _, Opt) :- member(Opt, ['none']).

test('pc_library', 'pc_library', 'pc_library').
test_description('pc_library', 'Library loads').
test_platform('pc_library', Platform) :- pcPlatforms(Platform).
mutator('pc_library', ['pc_library.C']).
test_runmode('pc_library', 'dynamic').
test_threadmode('pc_library', 'Threading').
test_processmode('pc_library', 'Processes').
test_start_state('pc_library', 'selfattach').
tests_module('pc_library', 'proccontrol').
mutatee('pc_library', ['pc_library_mutatee.c'], ['pcontrol_mutatee_tools.c', 'mutatee_util_mt.c']).
mutatee_requires_libs('pc_library', Libs) :- pcMutateeLibs(Libs).
optimization_for_mutatee('pc_library', _, Opt) :- member(Opt, ['none']).

test('pc_singlestep', 'pc_singlestep', 'pc_singlestep').
test_description('pc_singlestep', 'Single step').
test_platform('pc_singlestep', Platform) :- pcPlatforms(Platform).
mutator('pc_singlestep', ['pc_singlestep.C']).
test_runmode('pc_singlestep', 'dynamic').
test_threadmode('pc_singlestep', 'Threading').
test_processmode('pc_singlestep', 'Processes').
test_start_state('pc_singlestep', 'selfattach').
tests_module('pc_singlestep', 'proccontrol').
mutatee('pc_singlestep', ['pc_singlestep_mutatee.c'], ['pcontrol_mutatee_tools.c', 'mutatee_util_mt.c']).
mutatee_requires_libs('pc_singlestep', Libs) :- pcMutateeLibs(Libs).
optimization_for_mutatee('pc_singlestep', _, Opt) :- member(Opt, ['none']).

test('pc_thread', 'pc_thread', 'pc_thread').
test_description('pc_thread', 'Thread Info').
test_platform('pc_thread', Platform) :- pcPlatforms(Platform).
mutator('pc_thread', ['pc_thread.C']).
test_runmode('pc_thread', 'dynamic').
test_threadmode('pc_thread', 'Threading').
test_processmode('pc_thread', 'Processes').
test_start_state('pc_thread', 'selfattach').
tests_module('pc_thread', 'proccontrol').
mutatee('pc_thread', ['pc_thread_mutatee.c'], ['pcontrol_mutatee_tools.c', 'mutatee_util_mt.c']).
mutatee_requires_libs('pc_thread', Libs) :- pcMutateeLibs(Libs).
optimization_for_mutatee('pc_thread', _, Opt) :- member(Opt, ['none']).

test('pc_fork', 'pc_fork', 'pc_fork').
test_description('pc_fork', 'Fork processes').
% FreeBSD doesn't provide fork events
test_platform('pc_fork', Platform) :- 
    pcPlatforms(Platform),
    platform(_, OS, _, Platform),
    member(OS, ['linux']).
mutator('pc_fork', ['pc_fork.C']).
test_runmode('pc_fork', 'dynamic').
test_threadmode('pc_fork', 'Threading').
test_processmode('pc_fork', 'Processes').
test_start_state('pc_fork', 'selfattach').
tests_module('pc_fork', 'proccontrol').
mutatee('pc_fork', ['pc_fork_mutatee.c'], ['pcontrol_mutatee_tools.c', 'mutatee_util_mt.c']).
mutatee_requires_libs('pc_fork', Libs) :- pcMutateeLibs(Libs).
optimization_for_mutatee('pc_fork', _, Opt) :- member(Opt, ['none']).

test('pc_fork_exec', 'pc_fork_exec', 'pc_fork_exec').
test_description('pc_fork_exec', 'Fork exec processes').
test_platform('pc_fork_exec', Platform) :- 
    pcPlatforms(Platform),
    platform(_, OS, _, Platform),
    member(OS, ['linux']).
mutator('pc_fork_exec', ['pc_fork_exec.C']).
test_runmode('pc_fork_exec', 'dynamic').
test_threadmode('pc_fork_exec', 'Threading').
test_processmode('pc_fork_exec', 'Processes').
test_start_state('pc_fork_exec', 'selfattach').
tests_module('pc_fork_exec', 'proccontrol').
mutatee('pc_fork_exec', ['pc_fork_exec_mutatee.c'], ['pcontrol_mutatee_tools.c', 'mutatee_util_mt.c']).
mutatee_requires_libs('pc_fork_exec', Libs) :- pcMutateeLibs(Libs).
optimization_for_mutatee('pc_fork_exec', _, Opt) :- member(Opt, ['none']).
mutatee('pc_exec_targ', ['pc_exec_targ_mutatee.c']).
mutatee_peer('pc_fork_exec', 'pc_exec_targ').
compiler_for_mutatee('pc_exec_targ', Compiler) :- comp_lang(Compiler, 'c').

test('pc_irpc', 'pc_irpc', 'pc_irpc').
test_description('pc_irpc', 'Run inferior RPCs').
test_platform('pc_irpc', Platform) :- pcPlatforms(Platform).
mutator('pc_irpc', ['pc_irpc.C']).
test_runmode('pc_irpc', 'dynamic').
test_threadmode('pc_irpc', 'Threading').
test_processmode('pc_irpc', 'Processes').
test_start_state('pc_irpc', 'selfattach').
tests_module('pc_irpc', 'proccontrol').
mutatee('pc_irpc', ['pc_irpc_mutatee.c'], ['pcontrol_mutatee_tools.c', 'mutatee_util_mt.c']).
mutatee_requires_libs('pc_irpc', Libs) :- pcMutateeLibs(Libs).
optimization_for_mutatee('pc_irpc', _, Opt) :- member(Opt, ['none']).

test('pc_detach', 'pc_detach', 'pc_detach').
test_description('pc_detach', 'Detach from processes').
test_platform('pc_detach', Platform) :- pcPlatforms(Platform).
mutator('pc_detach', ['pc_detach.C']).
test_runmode('pc_detach', 'dynamic').
test_threadmode('pc_detach', 'Threading').
test_processmode('pc_detach', 'Processes').
test_start_state('pc_detach', 'selfattach').
tests_module('pc_detach', 'proccontrol').
mutatee('pc_detach', ['pc_detach_mutatee.c'], ['pcontrol_mutatee_tools.c', 'mutatee_util_mt.c']).
mutatee_requires_libs('pc_detach', Libs) :- pcMutateeLibs(Libs).
optimization_for_mutatee('pc_detach', _, Opt) :- member(Opt, ['none']).

test('pc_temp_detach', 'pc_temp_detach', 'pc_temp_detach').
test_description('pc_temp_detach', 'Temoprarily detach from processes').
test_platform('pc_temp_detach', Platform) :- pcPlatforms(Platform),
   \+ platform(_, 'bluegene', _, Platform).
mutator('pc_temp_detach', ['pc_temp_detach.C']).
test_runmode('pc_temp_detach', 'dynamic').
test_threadmode('pc_temp_detach', 'Threading').
test_processmode('pc_temp_detach', 'Processes').
test_start_state('pc_temp_detach', 'selfattach').
tests_module('pc_temp_detach', 'proccontrol').
mutatee('pc_temp_detach', ['pc_temp_detach_mutatee.c'], ['pcontrol_mutatee_tools.c', 'mutatee_util_mt.c']).
mutatee_requires_libs('pc_temp_detach', Libs) :- pcMutateeLibs(Libs).
optimization_for_mutatee('pc_temp_detach', _, Opt) :- member(Opt, ['none']).

test('pc_terminate', 'pc_terminate', 'pc_terminate').
test_description('pc_terminate', 'Detach from processes').
test_platform('pc_terminate', Platform) :- pcPlatforms(Platform).
mutator('pc_terminate', ['pc_terminate.C']).
test_runmode('pc_terminate', 'dynamic').
test_threadmode('pc_terminate', 'Threading').
test_processmode('pc_terminate', 'Processes').
test_start_state('pc_terminate', 'selfattach').
tests_module('pc_terminate', 'proccontrol').
mutatee('pc_terminate', ['pc_terminate_mutatee.c'], ['pcontrol_mutatee_tools.c', 'mutatee_util_mt.c']).
mutatee_requires_libs('pc_terminate', Libs) :- pcMutateeLibs(Libs).
optimization_for_mutatee('pc_terminate', _, Opt) :- member(Opt, ['none']).

test('pc_terminate_stopped', 'pc_terminate_stopped', 'pc_terminate_stopped').
test_description('pc_terminate_stopped', 'Detach from processes').
test_platform('pc_terminate_stopped', Platform) :- pcPlatforms(Platform).
mutator('pc_terminate_stopped', ['pc_terminate_stopped.C']).
test_runmode('pc_terminate_stopped', 'dynamic').
test_threadmode('pc_terminate_stopped', 'Threading').
test_processmode('pc_terminate_stopped', 'Processes').
test_start_state('pc_terminate_stopped', 'selfattach').
tests_module('pc_terminate_stopped', 'proccontrol').
mutatee('pc_terminate_stopped', ['pc_terminate_stopped_mutatee.c'], ['pcontrol_mutatee_tools.c', 'mutatee_util_mt.c']).
mutatee_requires_libs('pc_terminate_stopped', Libs) :- pcMutateeLibs(Libs).
optimization_for_mutatee('pc_terminate_stopped', _, Opt) :- member(Opt, ['none']).

% test_start_state/2
% test_start_state(?Test, ?State) specifies that Test should be run with its
% mutatee in state State, with State in {stopped, running, selfstart, selfattach}

% compiler_for_mutatee/2
% compiler_for_mutatee(?Testname, ?Compiler)
% Specifies that the mutatee for the test Testname can be compiled with the
% compiler Compiler.
% If nothing else is specified, a tests mutatee can be compiled with any C
% compiler
% Actually, I dont know how to specify this..
% compiler_for_mutatee(Testname, Compiler) :- ...
    

% Specify libtestSuite
library('testSuite', ['test_lib.C',
                      'test_lib_soExecution.C',
                      'test_lib_mutateeStart.C',
                      'test_lib_test7.C',
                      'test_lib_test9.C',
                      'Process_data.C',
                      'ParameterDict.C',
                      'Callbacks.C',
                      'TestData.C',
                      'TestMutator.C']).
% All mutators require libtestSuite
% mutator_library(Mutator, 'testSuite') :- mutator(Mutator, _).

%%%%%%%%%%%%%%%%%%%%%%%%%%%%%%%%%%%%%%%%%%%%%%%%%%%%%%%%%%%%%%%%%%%%%%
% PLATFORM SPECIFICATIONS
%%%%%%%%%%%%%%%%%%%%%%%%%%%%%%%%%%%%%%%%%%%%%%%%%%%%%%%%%%%%%%%%%%%%%%

% platform/4
% platform(?Arch, ?OS_general, ?OS_specific, ?Platform)
platform('i386', 'linux', 'linux2.4', 'i386-unknown-linux2.4').
platform('i386', 'linux', 'linux2.6', 'i386-unknown-linux2.6').
platform('i386', 'windows', 'nt4.0', 'i386-unknown-nt4.0').
platform('i386', 'windows', 'winXP', 'i386-unknown-winXP').
platform('power32', 'aix', 'aix5.1', 'rs6000-ibm-aix5.1').
platform('power32', 'aix', 'aix5.2', 'rs6000-ibm-aix64-5.2').
platform('x86_64', 'linux', 'linux2.4', 'x86_64-unknown-linux2.4').
platform('x86_64', 'linux', 'cnl', 'x86_64_cnl').
platform('power64', 'linux', 'linux2.6', 'ppc64_linux').
platform('power32', 'linux', 'linux2.6', 'ppc32_linux').
platform('i386', 'freebsd', 'freebsd7.2', 'i386-unknown-freebsd7.2').
platform('x86_64', 'freebsd', 'freebsd7.2', 'amd64-unknown-freebsd7.2').
platform('power32', 'bluegene', 'bluegenep', 'ppc32_bgp_ion').
platform('power32', 'bluegene', 'bluegenel', 'ppc32_bgl_ion').
platform('power32', 'bluegene', 'bluegenep', 'ppc32_bgp').

% Platform Defns
% platform/1
% Convenience thing.  Mostly used for verifying that a particular platform
% exists.
platform(P) :- platform(_, _, _, P).

% Mutatee ABI specifications
% Were going to try out the new implementation idea here
% NOTE: The parameter_values / whitelise / blacklist system has not been
% implemented yet.
parameter('mutatee_abi').
parameter_values('mutatee_abi', Values) :-
    findall(V, mutatee_abi(V), Values_t),
    sort(Values_t, Values).
mutatee_abi(32).
mutatee_abi(64).

% platform_format (Platform, Format)
platform_format(P, 'dynamicMutatee') :- platform(_, _, S, P),
   S \= 'bluegenel'.
platform_format(P, 'staticMutatee') :- platform('i386', 'linux', _, P).
platform_format(P, 'staticMutatee') :- platform('x86_64', 'linux', _, P).
platform_format(P, 'staticMutatee') :- platform('i386', 'freebsd', _, P).
platform_format(P, 'staticMutatee') :- platform('x86_64', 'freebsd', _, P).
platform_format(P, 'staticMutatee') :- platform(_, 'bluegene', _, P).

% compiler_format (Compiler, Format)
compiler_format(_, 'dynamicMutatee').
% For the time being, static mutatees only built for GNU compilers
compiler_format('g++', 'staticMutatee').
compiler_format('gcc', 'staticMutatee').
compiler_format('gfortran', 'staticMutatee').

compiler_format('bg_gcc', 'staticMutatee').
compiler_format('bg_g++', 'staticMutatee').
compiler_format('bg_gfortran', 'staticMutatee').

% format_runmode (Platform, RunMode, Format)
format_runmode(_, 'binary', 'staticMutatee').
format_runmode(_, 'binary', 'dynamicMutatee').
format_runmode(_, 'createProcess', 'dynamicMutatee').
format_runmode(_, 'useAttach', 'dynamicMutatee').
format_runmode(_, 'disk', 'dynamicMutatee').

% Platform ABI support
% Testing out how this looks with whitelist clauses
% NOTE: The parameter_values / whitelise / blacklist system has not been
% implemented yet.
whitelist([['platform', Platform], ['mutatee_abi', ABI]]) :-
    platform_abi(Platform, ABI).

% platform_abi/2
% All platforms support 32-bit mutatees except ia64, ppc64, and freebsd.
platform_abi(Platform, 32) :-
    platform(_, _, _, Platform),
    \+ member(Platform, ['amd64-unknown-freebsd7.2',
                         'ppc64_linux']).

% A smaller list of platforms with for 64-bit mutatees
platform_abi('x86_64-unknown-linux2.4', 64).
platform_abi('ppc64_linux', 64).
platform_abi('rs6000-ibm-aix64-5.2', 64).
platform_abi('x86_64_cnl', 64).
platform_abi('amd64-unknown-freebsd7.2', 64).

runmode_launch_params(Runmode, Platform, Mutator, Mutatee, Launchtime) :-
   runmode(Runmode),
   remote_runmode_mutator(Runmode, Rmutator),
   (
       \+ remote_platform(Platform) -> Mutator = 'local';
       remote_platform(Platform) -> Mutator = Rmutator
   ),
   remote_runmode_mutatee(Runmode, Rmutatee),
   (
       \+ remote_platform(Platform) -> Mutatee = 'local';
       remote_platform(Platform) -> Mutatee = Rmutatee
   ),
   mutatee_launchtime(Runmode, Launchtime).

remote_platform(P) :- 
   platform(_, OS, _, P),
   member(OS, ['bluegene']).

% Mutator and mutatee run remotely, test will launch mutatee
remote_runmode_mutator('createProcess', 'remote').
remote_runmode_mutatee('createProcess', 'remote').
mutatee_launchtime('createProcess', 'no_launch').

% Mutator and mutatee run remotely, launch mutatee before mutator runs
remote_runmode_mutator('useAttach', 'remote').
remote_runmode_mutatee('useAttach', 'remote').
mutatee_launchtime('useAttach', 'pre').

% Mutator runs locally, mutatee runs on BE.  Launch mutatee after test.
remote_runmode_mutator('binary', 'local').
remote_runmode_mutatee('binary', 'remote').
mutatee_launchtime('binary', 'post').

% Mutator runs locally, no mutatee.
remote_runmode_mutator('disk', 'local').
remote_runmode_mutatee('disk', 'not_run').
mutatee_launchtime('disk', 'no_launch').

% restricted_abi_for_arch(Test, Arch, ABI)
% Limits the test Test to only running with mutatees compiled to ABI on the
% architecture Arch

% restricted_amd64_abi(Test)
% Define restricted_amd64_abi as a convenience clause for
% restricted_abi_for_arch
restricted_abi_for_arch(Test, 'x86_64', 64) :-
        restricted_amd64_abi(Test).

% object_suffix/2
% Specifies the convention used for object files on a platform
object_suffix(Platform, Suffix) :-
    platform(_, OS, _, Platform),
    (
        OS = 'windows' -> Suffix = '.obj';
        Suffix = '.o'
    ).

% executable_suffix/2
% Specifies the convention used for executable files on a platform
executable_suffix(Platform, Suffix) :-
    platform(_, OS, _, Platform),
    (
        OS = 'windows' -> Suffix = '.exe';
        Suffix = ''
    ).

% library_prefix/2
% Specifies the convention used for shared library prefixes on a platform
library_prefix(Platform, Prefix) :-
    platform(_, OS, _, Platform),
    (
        OS = 'windows' -> Prefix = '';
        Prefix = 'lib'
    ).

% library_suffix/2
% Specifies the convention used for shared library suffixes on a platform
library_suffix(Platform, Suffix) :-
    platform(_, OS, _, Platform),
    (
        OS = 'windows' -> Suffix = '.dll';
        Suffix = '.so'
    ).

% Platform Compilers Constraints
% gcc and g++ run on everything but Windows
compiler_platform('gcc', Plat) :- platform(_, OS, _, Plat), OS \= 'windows', OS \= 'bluegene'.
compiler_platform('g++', Plat) :- platform(_, OS, _, Plat), OS \= 'windows', OS \= 'bluegene'.
% gfortran only runs on i386 Linux
compiler_platform('gfortran', 'i386-unknown-linux2.4').
compiler_platform('gfortran', 'i386-unknown-linux2.6').
% Visual C/C++ only runs on Windows
compiler_platform('VC', Plat) :- platform(_, OS, _, Plat), OS == 'windows'.
compiler_platform('VC++', Plat) :- platform(_, OS, _, Plat), OS == 'windows'.
% Portland Group compiler only runs on i386 Linux
compiler_platform('pgcc', Plat) :- platform(Arch, OS, _, Plat), Arch == 'i386', OS == 'linux'.
compiler_platform('pgCC', Plat) :- platform(Arch, OS, _, Plat), Arch == 'i386', OS == 'linux'.
compiler_platform('pgcc', Plat) :- platform(Arch, OS, _, Plat), Arch == 'x86_64', OS == 'linux'.
compiler_platform('pgCC', Plat) :- platform(Arch, OS, _, Plat), Arch == 'x86_64', OS == 'linux'.
% AIXs native compilers are xlc & xlC
compiler_platform('xlc', 'rs6000-ibm-aix5.1').
compiler_platform('xlC', 'rs6000-ibm-aix5.1').
% Intel cc on Linux/x86 and Linux/x86_64
compiler_platform('icc', Plat) :- 
    platform(Arch, OS, _, Plat), Arch == 'i386', OS == 'linux'.
compiler_platform('iCC', Plat) :-
    platform(Arch, OS, _, Plat), Arch == 'i386', OS == 'linux'.
compiler_platform('icc', Plat) :- 
    platform(Arch, OS, _, Plat), Arch == 'x86_64', OS == 'linux'.
compiler_platform('iCC', Plat) :-
    platform(Arch, OS, _, Plat), Arch == 'x86_64', OS == 'linux'.

% BlueGene gets its own versions of GNU compilers
compiler_platform('bg_gcc', Plat) :- platform(_, 'bluegene', _, Plat).
compiler_platform('bg_g++', Plat) :- platform(_, 'bluegene', _, Plat).
compiler_platform('bg_gfortran', Plat) :- platform(_, 'bluegene', _, Plat).
mutatee_compiler_platform_exclude('gcc', Plat) :- platform(_, 'bluegene', _, Plat).
mutatee_compiler_platform_exclude('g++', Plat) :- platform(_, 'bluegene', _, Plat).
mutatee_compiler_platform_exclude('gfortran', Plat) :- platform(_, 'bluegene', _, Plat).

% Bluegene xlc ccompilers	 
compiler_platform('bgxlc', Plat) :- platform(_, 'bluegene', _, Plat).
compiler_platform('bgxlc++', Plat) :- platform(_, 'bluegene', _, Plat).

% linker/2
% linker(?Platform, ?Linker)
% specifies the default linker to use for a given (platform, language) pair
linker(Platform, Linker) :-
    platform(_, OS, _, Platform),
    (
        OS = 'windows' -> Linker = 'link';
        Linker = ''
    ).

% aux_compiler_for_platform/3
% aux_compiler_for_platform(?Platform, ?Language, ?Compiler)
% Specifies the default compiler to use for a given (platform, language) pair
% for compiling files where were not trying to test the output of the compiler
aux_compiler_for_platform(Platform, 'c', 'gcc') :-
    platform(_, 'linux', _, Platform).
aux_compiler_for_platform(Platform, 'fortran', 'gfortran') :-
    platform('i386', 'linux', _, Platform).
aux_compiler_for_platform(Platform, 'nasm_asm', 'nasm') :-
    platform('i386', OS, _, Platform),
    member(OS, ['freebsd', 'linux']).
aux_compiler_for_platform(Platform, 'masm_asm', 'masm') :-
    platform('i386', 'windows', _, Platform).
aux_compiler_for_platform(Platform, 'att_asm', 'gcc') :-
    platform(_, OS, _, Platform),
    % AIX is excluded because both att_asm and power_asm use the '.s' extension
    % and we cant have multiple compilers use the same extension on a platform
    \+ member(OS, ['windows', 'aix', 'bluegene']).
aux_compiler_for_platform(Platform, 'power_asm', 'ibm_as') :-
        platform('power32', 'aix', _, Platform).

% mcomp_plat/2
% mcomp_plat(?Compiler, ?Platform)
% Specifies that Compiler is used to compile mutators on Platform.  Eventually
% well probably support more than one mutator compiler per platform.
% Mutators are compiled with g++ on Unix
mcomp_plat('g++',Plat) :- platform(_, OS, _, Plat), OS \= 'windows'.
% Mutators are compiled with Visual C++ on Windows
mcomp_plat('VC++', Plat) :- platform(_, 'windows', _, Plat).

%%%%%%%%%%%%%%%%%%%%%%%%%%%%%%%%%%%%%%%%%%%%%%%%%%%%%%%%%%%%%%%%%%%%%%
% LANGUAGE SPECIFICATIONS
%%%%%%%%%%%%%%%%%%%%%%%%%%%%%%%%%%%%%%%%%%%%%%%%%%%%%%%%%%%%%%%%%%%%%%

% Language Defns
lang('fortran').
lang('c').
lang('c++').
lang('att_asm').
lang('masm_asm').
lang('nasm_asm').
lang('power_asm').

% Language-file extension mappings
lang_ext('fortran', '.F').
lang_ext('c', '.c').
lang_ext('c++', '.C').
lang_ext('att_asm', '.s').
lang_ext('att_asm', '.S').
lang_ext('power_asm', '.s'). % On POWER/AIX
lang_ext('masm_asm', '.asm').
lang_ext('nasm_asm', '.asm').

% lang_ext sanity checking
% No platform should have compilers defined for multiple languages that share
% the same extension.  e.g. POWER/AIX must not have compilers defined for both
% att_asm and power_asm because they both use the '.s' extension for source
% files
insane('Too many compilers on platform P1 for extension P2',
       [Platform, Extension]) :-
    current_platform(Platform),
    compiler_platform(Compiler1, Platform),
    compiler_platform(Compiler2, Platform),
    lang_ext(Language1, Extension),
    lang_ext(Language2, Extension),
    Language1 \= Language2,
    comp_lang(Compiler1, Language1),
    comp_lang(Compiler2, Language2).


%%%%%%%%%%%%%%%%%%%%%%%%%%%%%%%%%%%%%%%%%%%%%%%%%%%%%%%%%%%%%%%%%%%%%%
% COMPILER SPECIFICATIONS
%%%%%%%%%%%%%%%%%%%%%%%%%%%%%%%%%%%%%%%%%%%%%%%%%%%%%%%%%%%%%%%%%%%%%%

% Compiler/language constraints
comp_lang('gfortran', 'fortran').
comp_lang(Compiler, 'c') :-
    member(Compiler, ['gcc', 'pgcc', 'VC', 'xlc', 'icc', 'bg_gcc', 'bgxlc']);
    member(Compiler, ['g++', 'pgCC', 'VC++', 'xlC', 'iCC', 'bg_g++', 'bgxlc++']).
comp_lang(Compiler, 'c++') :-
    member(Compiler, ['g++', 'pgCC', 'VC++', 'xlC', 'iCC', 'bg_g++', 'bgxlc++']).
comp_lang('gcc', 'att_asm') :-
    % We dont use gcc for assembly files on AIX
    current_platform(Platform),
    \+ platform(_, 'aix', _, Platform).

% Mutatee Compiler Defns
% mutatee_comp(compiler name)
mutatee_comp('gcc').
mutatee_comp('gfortran').
mutatee_comp('g++').
mutatee_comp('pgcc').
mutatee_comp('pgCC').
mutatee_comp('VC').
mutatee_comp('VC++').
mutatee_comp('xlc').
mutatee_comp('xlC').
mutatee_comp('icc').
mutatee_comp('iCC').
mutatee_comp('bg_gcc').
mutatee_comp('bg_g++').
mutatee_comp('bg_gfortran').
mutatee_comp('bgxlc').
mutatee_comp('bgxlc++').

% compiler_presence_def/2
% compiler_presence_def(Compiler, EnvironmentVariable)
% Before trying to build anything using Compiler, we need to check whether
% EnvironmentVariable is set.  If it is not set, then we dont have access
% to Compiler.
% FIXME Theres got to be a better way to do this.
compiler_presence_def('pgcc', 'PGI').
compiler_presence_def('pgCC', 'PGI').
compiler_presence_def('icc', 'ICC').
compiler_presence_def('iCC', 'ICC').
compiler_presence_def('xlc', 'XLC').
compiler_presence_def('xlC', 'XLC').

% Translations between compiler names and compiler #defines
compiler_define_string('gcc', 'gnu_cc').
compiler_define_string('g++', 'gnu_cxx').
compiler_define_string('pgcc', 'pg_cc').
compiler_define_string('VC', 'native_cc').
compiler_define_string('xlc', 'native_cc').
compiler_define_string('pgCC', 'pg_cxx').
compiler_define_string('VC++', 'native_cxx').
compiler_define_string('cxx', 'native_cxx').
compiler_define_string('xlC', 'native_cxx').
compiler_define_string('gfortran', 'gnu_fc').
compiler_define_string('icc', 'intel_cc').
compiler_define_string('iCC', 'intel_CC').
compiler_define_string('bg_gcc', 'gnu_cc').
compiler_define_string('bg_g++', 'gnu_xx').
compiler_define_string('bg_gfortran', 'gnu_fc').
compiler_define_string('bgxlc', 'bg_cc').
compiler_define_string('bgxlc++', 'bg_CC').

%%%%%%%%%%
% *_s relations translate various internal atoms into strings than are
% appropriate for writing out to makefiles, etc.
%%%%%%%%%%

% compiler_s/2 translates from the name of a compiler to the executable name
% HACK I think we're already using the executable names as our atoms
compiler_s(Comp, Comp) :-
    % The next line contains a list of compilers whose executable names are
    % different from the name of the compiler that is used in this
    % specification system.
    \+ member(Comp, ['ibm_as', 'masm', 'VC', 'VC++']),
    findall(C, mutatee_comp(C), Me_comp),
    findall(C, mutator_comp(C), Mr_comp),
    findall(C, (member(C, Me_comp); member(C, Mr_comp)), All_comp),
    sort(All_comp, Comps),
    member(Comp, Comps).
compiler_s('VC', 'cl').
compiler_s('VC++', 'cl').
compiler_s('icc', 'icc').
compiler_s('iCC', 'icpc').
compiler_s('bg_gcc', 'powerpc-bgp-linux-gcc').
compiler_s('bg_g++', 'powerpc-bgp-linux-g++').
compiler_s('bg_gfortran', 'powerpc-bgp-linux-gfortran').


% Translation for Optimization Level
%compiler_opt_trans(compiler name, symbolic name, compiler argument).
% FIXME(?) I think the Windows optimization strings should be with cap-O, not
% zero
% FIXME Im also not sure that all these compilers default to no optimization
compiler_opt_trans(_, 'none', '').
compiler_opt_trans(Comp, 'low', '-O1') :-
    member(Comp, ['gcc', 'g++', 'pgcc', 'pgCC', 'gfortran', 'icc', 'iCC', 'bg_gcc', 'bg_g++', 'bg_gfortran']).
compiler_opt_trans(Comp, 'low', '/O1') :- Comp == 'VC++'; Comp == 'VC'.
compiler_opt_trans(IBM, 'low', '-O') :-
    member(IBM, ['xlc', 'xlC']).
compiler_opt_trans(Comp, 'high', '-O2') :-
    member(Comp, ['gcc', 'g++', 'pgcc', 'pgCC', 'gfortran', 'icc', 'iCC', 'bg_gcc', 'bg_g++', 'bg_gfortran']).
compiler_opt_trans(Comp, 'high', '/O2') :- Comp == 'VC++'; Comp == 'VC'.
compiler_opt_trans(IBM, 'high', '-O3') :-
    member(IBM, ['xlc', 'xlC']).
compiler_opt_trans(Comp, 'max', '-O3') :-
    member(Comp, ['gcc', 'g++', 'icc', 'iCC', 'bg_gcc', 'bg_g++', 'bg_gfortran']).
compiler_opt_trans(IBM, 'max', '-O5') :-
    member(IBM, ['xlc', 'xlC']).
compiler_opt_trans(Comp, 'max', '/Ox') :- Comp == 'VC++'; Comp == 'VC'.

compiler_pic_trans(_, 'none', '').
compiler_pic_trans(Comp, 'pic', '-fPIC') :-
    member(Comp, ['gcc', 'g++', 'gfortran', 'icc', 'iCC', 'bg_gcc', 'bg_g++', 'bg_gfortran']).
compiler_pic_trans(Comp, 'pic', '-KPIC') :-
    member(Comp, ['pgcc', 'pgCC']).
compiler_pic_trans(Comp, 'pic', '-qpic') :-
    member(Comp, ['bgxlc', 'bgxlc++']).
compiler_pic_trans(Comp, 'pic', '') :-
        member(Comp, ['VC++', 'VC']).

compiler_pic('g++', 'pic').
compiler_pic('gcc', 'pic').
compiler_pic('pgCC', 'pic').
compiler_pic('pgcc', 'pic').
compiler_pic('iCC', 'pic').
compiler_pic('icc', 'pic').
compiler_pic('bgxlc', 'pic').
compiler_pic('bgxlc++', 'pic').
compiler_pic('gfortran', 'pic').
compiler_pic('bg_gcc', 'pic').
compiler_pic('bg_g++', 'pic').
compiler_pic('bg_gfortran', 'pic').
compiler_pic(C, 'none') :-
        mutatee_comp(C).
        
% Ensure that we're only defining translations for compilers that exist
insane('P1 not defined as a compiler, but has optimization translation defined',
       [Compiler]) :-
    compiler_opt_trans(Compiler, _, _),
    \+ compiler_platform(Compiler, _).


% Translation for parameter flags
% partial_compile: compile to an object file rather than an executable
compiler_parm_trans(Comp, 'partial_compile', '-c') :-
    member(Comp, ['gcc', 'g++', 'pgcc', 'pgCC', 
                  'xlc', 'xlC', 'gfortran', 'VC', 'VC++', 'icc', 'iCC',
                  'bg_gcc', 'bg_g++', 'bg_gfortran', 'bgxlc', 'bgxlc++']).

% Mutator compiler defns
mutator_comp('g++').
mutator_comp('pgCC').
mutator_comp('VC++').
mutator_comp('xlC').
mutator_comp('bgxlc++').

% Per-compiler link options for building mutatees
mutatee_link_options(Gnu_family, '$(MUTATEE_LDFLAGS_GNU)') :- member(Gnu_family, ['icc', 'gcc', 'g++', 'iCC']).
mutatee_link_options(Native_cc, '$(MUTATEE_CFLAGS_NATIVE) $(MUTATEE_LDFLAGS_NATIVE)') :-
    member(Native_cc, ['xlc', 'pgcc']).
mutatee_link_options(Native_cxx, '$(MUTATEE_CXXFLAGS_NATIVE) $(MUTATEE_LDFLAGS_NATIVE)') :-
    member(Native_cxx, ['xlC', 'pgCC']).
mutatee_link_options('VC', '$(LDFLAGS) $(MUTATEE_CFLAGS_NATIVE) $(MUTATEE_LDFLAGS_NATIVE)').
mutatee_link_options('VC++', '$(LDFLAGS) $(MUTATEE_CXXFLAGS_NATIVE) $(MUTATEE_LDFLAGS_NATIVE)').
mutatee_link_options('bgxlc', '$(MUTATEE_LDFLAGS_NATIVE)').
mutatee_link_options('bgxlc++', '$(MUTATEE_LDFLAGS_NATIVE)').

% Static and dynamic linking
compiler_static_link('g++', P, '-static') :- platform(_,'linux', _, P).
compiler_static_link('gcc', P, '-static') :- platform(_,'linux', _, P).
compiler_static_link('g++', P, '-static') :- platform(_,'freebsd', _,P).
compiler_static_link('gcc', P, '-static') :- platform(_,'freebsd', _,P).
compiler_static_link('bg_g++', P, '-static') :- platform(_,'bluegene', _, P).
compiler_static_link('bg_gcc', P, '-static') :- platform(_,'bluegene', _, P).

compiler_dynamic_link('bg_g++', P, '-dynamic') :- platform(_, 'bluegene', _, P).
compiler_dynamic_link('bg_gcc', P, '-dynamic') :- platform(_, 'bluegene', _, P).


% Specify the standard flags for each compiler
comp_std_flags_str('gcc', '$(CFLAGS)').
comp_std_flags_str('g++', '$(CXXFLAGS)').
comp_std_flags_str('xlc', '$(CFLAGS_NATIVE)').
comp_std_flags_str('pgcc', '$(CFLAGS_NATIVE)').
comp_std_flags_str('bgxlc', '-qnostaticlink').
comp_std_flags_str('bgxlc++', '-qnostaticlink').
% FIXME Make sure that these flags for cxx are correct, or tear out cxx (Alpha)
comp_std_flags_str('xlC', '$(CXXFLAGS_NATIVE)').
comp_std_flags_str('pgCC', '$(CXXFLAGS_NATIVE)').
comp_std_flags_str('bg_gcc', '$(CFLAGS)').
comp_std_flags_str('bg_g++', '$(CXXFLAGS)').
% FIXME Tear out the '-DSOLO_MUTATEE' from these and make it its own thing
comp_mutatee_flags_str('gcc', '-DSOLO_MUTATEE $(MUTATEE_CFLAGS_GNU) -I../src').
comp_mutatee_flags_str('g++', '-DSOLO_MUTATEE $(MUTATEE_CXXFLAGS_GNU) -I../src').
comp_mutatee_flags_str('xlc', '$(MUTATEE_CFLAGS_NATIVE) -I../src').
comp_mutatee_flags_str('pgcc', '-DSOLO_MUTATEE $(MUTATEE_CFLAGS_NATIVE) -I../src').
comp_mutatee_flags_str('bg_gcc', '-DSOLO_MUTATEE $(MUTATEE_CFLAGS_GNU) -I../src').
comp_mutatee_flags_str('bg_g++', '-DSOLO_MUTATEE $(MUTATEE_CXXFLAGS_GNU) -I../src').
comp_mutatee_flags_str('bgxlc', '$(CFLAGS)').
comp_mutatee_flags_str('bgxlc++', '$(CXXFLAGS)').
% FIXME Make sure that these flags for cxx are correct, or tear out cxx (Alpha)
comp_mutatee_flags_str('xlC', '$(MUTATEE_CXXFLAGS_NATIVE) -I../src').
comp_mutatee_flags_str('pgCC', '-DSOLO_MUTATEE $(MUTATEE_CXXFLAGS_NATIVE) -I../src').
% FIXME What do I specify for the Windows compilers, if anything?
comp_std_flags_str('VC', '-TC').
comp_std_flags_str('VC++', '-TP').
comp_mutatee_flags_str('VC', '$(CFLAGS)').
comp_mutatee_flags_str('VC++', '$(CXXFLAGS_NORM)').
comp_std_flags_str('icc', '$(CFLAGS)').
comp_std_flags_str('iCC', '$(CXXFLAGS)').
comp_mutatee_flags_str('icc', '-DSOLO_MUTATEE $(MUTATEE_CFLAGS_GNU) -I../src').
comp_mutatee_flags_str('iCC', '-x c++ -DSOLO_MUTATEE $(MUTATEE_CXXFLAGS_GNU) -I../src').

% gfortran flags
comp_std_flags_str('gfortran', '-g').
comp_mutatee_flags_str('gfortran', '$(MUTATEE_G77_FFLAGS)').
mutatee_link_options('gfortran', '$(MUTATEE_G77_LDFLAGS)').

% NASM (for test_mem (formerly test6))
comp_lang('nasm', 'nasm_asm').
compiler_define_string('nasm', 'nasm').
compiler_platform('nasm', Platform) :-
    platform('i386', OS, _, Platform), % NASM runs on x86 Linux, FreeBSD
    member(OS, ['freebsd', 'linux']).
comp_std_flags_str('nasm', '-f elf -dPLATFORM=$(PLATFORM)').
comp_mutatee_flags_str('nasm', '').
mutatee_link_options('nasm', '').
mutatee_comp('nasm'). % I think I want to reorganize so this isnt required
                      % for compilers that are only used for auxilliary files
compiler_parm_trans('nasm', 'partial_compile', '').

% ml (masm) for test_mem (WINDOWS)
comp_lang('masm', 'masm_asm').
compiler_s('masm', 'ml').
compiler_define_string('masm', 'masm').
compiler_platform('masm', Platform) :-
  platform('i386', 'windows', _, Platform).
comp_std_flags_str('masm', '-nologo').
comp_mutatee_flags_str('masm', '').
mutatee_link_options('masm', '').
mutatee_comp('masm').
compiler_parm_trans('masm', 'partial_compile', '-c').

% as for test_mem
comp_lang('ibm_as', 'power_asm').
compiler_s('ibm_as', 'as').
compiler_define_string('ibm_as', 'ibm_as').
compiler_platform('ibm_as', Platform) :-
    platform('power32', 'aix', _, Platform).
comp_std_flags_str('ibm_as', '').
comp_mutatee_flags_str('ibm_as', '').
mutatee_link_options('ibm_as', '').
mutatee_comp('ibm_as').
compiler_parm_trans('ibm_as', 'partial_compile', '').

% Compiler Optimization Level Defns
optimization_level('none').
optimization_level('low').
optimization_level('high').
optimization_level('max').

% ABI defns for compilers
% compiler_platform_abi_s_default(FlagString)
% The flags string for a platform's default ABI (Do we want this?)
compiler_platform_abi_s_default('').
% compiler_platform_abi_s(Compiler, Platform, ABI, FlagString)
compiler_platform_abi_s(Compiler, Platform, ABI, '') :-
    mutatee_comp(Compiler),
    Compiler \= '',
    platform(Platform),
    compiler_platform(Compiler, Platform),
    mutatee_abi(ABI),
    platform_abi(Platform, ABI),
    \+ ((member(Compiler, ['gcc', 'g++', 'icc', 'iCC', 'pgcc', 'pgCC']),
         Platform = 'x86_64-unknown-linux2.4',
         ABI = 32);
        (member(Compiler, ['gcc', 'g++']),
         Platform = 'ppc64_linux')).

compiler_platform_abi_s(Compiler, 'x86_64-unknown-linux2.4', 32,
                        '-m32 -Di386_unknown_linux2_4 -Dm32_test') :-
    member(Compiler, ['gcc', 'g++', 'icc', 'iCC']).
compiler_platform_abi_s(Compiler, 'x86_64-unknown-linux2.4', 32,
                        '-tp px -Di386_unknown_linux2_4 -Dm32_test') :-
    member(Compiler, ['pgcc', 'pgCC']).
%
% PPC64 platform doesn't support 32-bit mutatees (yet).
%
%compiler_platform_abi_s(Compiler, 'ppc64_linux', 32,
%                        '-m32 -Dppc32_linux -Dm32_test') :-
%    member(Compiler, ['gcc', 'g++']).
compiler_platform_abi_s(Compiler, 'ppc64_linux', 64,
                        '-m64') :-
    member(Compiler, ['gcc', 'g++']).


compiler_platform_abi(Compiler, Platform, ABI) :-
   mutatee_comp(Compiler),
   platform(Platform),
   compiler_platform(Compiler, Platform),
   mutatee_abi(ABI),
   \+ (
      member(Platform, ['x86_64-unknown-linux2.4']),
      member(Compiler, ['icc', 'iCC', 'pgcc', 'pgCC']),
      member(ABI, [32])
   ).

%%%%%%%%%%%%%%%%%%%%%%%%%%%%%%%%%%%%%%%%%%%%%%%%%%%%%%%%%%%%%%%%%%%%%%
% TEST SPECIFICATION GLUE
%%%%%%%%%%%%%%%%%%%%%%%%%%%%%%%%%%%%%%%%%%%%%%%%%%%%%%%%%%%%%%%%%%%%%%

% Test / Platform constraints

% test_platform/2
test_platform(Testname, Platform) :-
    test_runs_everywhere(Testname),
    platform(Platform).

% test_runs_everywhere/1
% Specifies the tests that run on all platforms.
% 'none' is a special atom that no test should match that stops the compiler
% from complaining that test_runs_everywhere isnt defined.
test_runs_everywhere(none).

% Test definitions

% test/3
% test(?Name, ?Mutator, ?Mutatee)
% Specifies that the test Name maps the mutator Mutator to the mutatee Mutatee.
% This (hopefully) allows many-to-many mappings to exist, and lets us assign
% a unique name to each mapping.

% Mutator Defns
% mutator/2
% mutator(+name, ?source list)

% Mutators can also require libraries to be linked with.
% All mutators need to be linked with dyninstAPI and iberty
% All mutators also need to be linked with testSuite, for the TestMutator
% superclass if nothing else.
%
% Remove liberty from the prolog--this is determined by autoconf
all_mutators_require_libs(['testSuite']).


module_required_libs('dyninst', ['dyninstAPI']).
module_required_libs('symtab', ['symtabAPI']).
module_required_libs('stackwalker', ['stackwalkerAPI']).
module_required_libs('instruction', ['instructionAPI']).
module_required_libs('proccontrol', ['pcontrol']).

module_requires_libs_internal([], Output, Output).
module_requires_libs_internal([Module | Tail], Acc, Output) :-
	module_required_libs(Module, Libs),
	append(Libs, Acc, NewAcc),
	module_requires_libs_internal(Tail, NewAcc, Output).
module_requires_libs_internal(Module, Acc, Output) :-
	module_required_libs(Module, Libs),
	append(Libs, Acc, Output).

module_requires_libs(Modules, Output) :-
	module_requires_libs_internal(Modules, [], Libs),
	removedups(Libs, Output).

%module_requires_libs([Module | Rest], Output) :-
%	module_required_libs(Module, Libs),
%	\+ module_requires_libs(Rest, [Libs | Output]).
 
% Those with no specific requirements dont require specific libraries
mutator_requires_libs(Mutator, []) :-
	mutator(Mutator, _),
	test(_, Mutator, _),
	\+ mutator_requires_libs(Mutator, [_|_]).

% Mutatee Defns
% mutatee/2
% mutatee(?name, ?source_list)

% mutatee/3
% mutatee(?name, ?preprocessed_source, ?raw_source)
% Specifies a mutatee that uses some auxilliary source files.  The files in
% the preprocessed_source list have the the boilerplate transformation applied
% to them, while the files in the raw_source list are compiled as-is

% Mutatees specified with mutatee/2 have no raw source files.
mutatee(Name, PPSource, []) :- mutatee(Name, PPSource).

% forall_mutatees/1 defines a list of source files requires by all mutatees
% FIXME mutatee_util is hardcoded into the makefile generator.  I need to
% change that.
% FIXME Once I implement group mutatees, this will need to be fixed
forall_mutatees(['mutatee_util.c']).

% I dont think there are any libraries that all mutatees need to be linked to
all_mutatees_require_libs([]).
% mutatee_requires_libs/2
% Allows the user to specify which libraries a mutatee needs to be linked with
% Any mutatees with no specified required libraries dont require any.
mutatee_requires_libs(Mutatee, []) :-
    mutatee(Mutatee, _, _),
    \+ mutatee_requires_libs(Mutatee, [_|_]).
% The multithreaded mutatees are linked with pthreads
%mutatee_requires_libs('test12.mutatee', ['dl', 'pthread']).
%mutatee_requires_libs('test13.mutatee', ['pthread']).
%mutatee_requires_libs('test14.mutatee', ['pthread']).
%mutatee_requires_libs('test15.mutatee', ['pthread']).
% Test 9's mutatee is linked with something, depending on the platform it is
% run on.
% FIXME is libInstMe required on other platforms?
%mutatee_requires_libs('test9.mutatee', L) :-
%    current_platform(P),
%    (
%        P = 'i386-unknown-linux2.4' -> L = ['InstMe'];
%        L = []
%    ).

% Mutatee, Compliers Constraints
% Using compiler_for_mutatee(?Mutatee, ?Compiler) now

% optimization_for_mutatee/3
% optimization_for_mutatee(?Mutatee, ?Compiler, ?OptimizationLevel)
% Unifies a mutatee name with a valid compiler and optimization level for
% building an object file for the mutatee
% TODO Create some kind of default optimization_for_mutatee rule

% threadmode/1
threadmode('None').
threadmode('MultiThreaded').
threadmode('SingleThreaded').
test_threadmode(Test, 'SingleThreaded') :- test_threadmode(Test, 'Threading').
test_threadmode(Test, 'MultiThreaded') :- test_threadmode(Test, 'Threading').
test_threadmode(Test, 'None') :- tests_module(Test, Module),
   module(Module),
   \+ member(Module, ['proccontrol']).

processmode('None').
processmode('MultiProcess').
processmode('SingleProcess').
test_processmode(Test, 'SingleProcess') :- test_processmode(Test, 'Processes').
test_processmode(Test, 'MultiProcess') :- test_processmode(Test, 'Processes').
test_processmode(Test, 'None') :- tests_module(Test, Module),
   module(Module),
   \+ member(Module, ['proccontrol']).

bg_vn_exclude('VN', 'MultiThreaded').

% platform_mode is currently only used by BG to specify the modes
% the system can run in: Virtual, Dual, or SMP
platform_mode(P, M, RM, TM) :-
   current_platform(P),
   platform(_, 'bluegene', _, P),
   member(M, ['DUAL', 'VN', 'SMP']),
   member(RM, ['createProcess', 'useAttach', 'binary']),
   \+ bg_vn_exclude(M, TM).

platform_mode(P, 'NONE', 'disk', _) :-
   current_platform(P),
   platform(_, 'bluegene', _, P).

platform_mode(P, 'NONE', _, _) :- 
   current_platform(P),
   \+ platform(_, 'bluegene', _, P).   

% runmode/1
% runmode(+RunMode)
% Specifies the valid values for a test's run mode
runmode('createProcess').
runmode('useAttach').
runmode('binary').
runmode('disk').

% runmode('deserialize').

% mutaee_format/2
% mutatee_format(?Mutatee, ?Format)
% For now, all mutatees compiled dynamically
mutatee_format(_, 'dynamicMutatee').

% test_runmode/2
% test_runmode(?Test, ?Runmode)
% The atom 'dynamic' as Runmode means the test can be run in either useAttach
% or createProcess mode.
test_runmode(Test, 'useAttach') :- test_runmode(Test, 'dynamic').
test_runmode(Test, 'createProcess') :- test_runmode(Test, 'dynamic').
test_runmode(Test, 'binary') :- test_runmode(Test, 'staticdynamic').
test_runmode(Test, 'useAttach') :- test_runmode(Test, 'staticdynamic').
test_runmode(Test, 'createProcess') :- test_runmode(Test, 'staticdynamic').
test_runmode(Test, 'binary') :- test_runmode(Test, 'static').

% test_runmode(Test, 'deserialize') :- test_serializable(Test).

% runmode_platform/2
% runmode_platform(?Platform, ?Runmode)
% This specifies what platforms support which runmodes, essentially
% specify binary rewriter support for Dyninst
runmode_platform(P, 'createProcess') :- platform(_, _, _, P).
runmode_platform(P, 'useAttach') :- platform(_, _, _, P).
runmode_platform(P, 'binary') :- platform('i386', 'linux', _, P).
runmode_platform(P, 'binary') :- platform('x86_64', 'linux', _, P).
runmode_platform(P, 'binary') :- platform('power32', 'linux', _, P).
runmode_platform(P, 'binary') :- platform('power32', 'bluegene', _, P).
runmode_platform(P, 'binary') :- platform('i386', 'freebsd', _, P).
runmode_platform(P, 'binary') :- platform('x86_64', 'freebsd', _,P).
runmode_platform(P, 'disk') :- platform(_, _, _, P).
% runmode_platform(P, 'deserialize') :- platform(_, _, _, P).

% mutatee_peers/2
mutatee_peers(M, P) :-
    findall(N, mutatee_peer(M, N), Ps), sort(Ps, P).

%%%%%
% Playing around with how to specify that some tests only run in 64-bit mode
% on x86_64.
%%%%%
% blacklist([['test', 'test5_1'], ['platform', 'x86_64-unknown-linux2.4'],
%            ['mutatee_abi', '32']]).
%
% I like this one the best:
% blacklist([['test', Test], ['platform', 'x86_64-unknown-linux2.4'],
%            ['mutatee_abi', '32']]) :-
%     restricted_amd64_abi(Test).
%
% test_platform_abi(Test, Platform, ABI) :-
%     test_platform(Test, Platform),
%     platform_abi(Platform, ABI),
%     \+ (Platform = 'x86_64-unknown-linux2.4', ABI = 32)
%
test_platform_abi(Test, Platform, ABI) :-
    test_platform(Test, Platform), platform_abi(Platform, ABI),
        platform(Arch, _, _, Platform),
        (
        % If restricted_abi_for_arch is specified, follow its restrictions
            restricted_abi_for_arch(Test, Arch, ABI);
            % If restricted_abi_for_arch is not specified, there are no
            % restrictions
            \+ restricted_abi_for_arch(Test, Arch, _) -> true
        ).

% Sanity checking
% Define
% insane(Message) :- invalid condition.
% to specify that build should fail if invalid condition is true.

%%%%%%%%%%%%%%%%%%%%%%%%%%%%%%%%%%%%%%%%%%%%%%%%%%%%%%%%%%%%%%%%%%%%%%
% SPEC EXCEPTION GLUE
%%%%%%%%%%%%%%%%%%%%%%%%%%%%%%%%%%%%%%%%%%%%%%%%%%%%%%%%%%%%%%%%%%%%%%

% spec_exception_type/3
% spec_exception_type(?ExceptionType, ?ParamCount, ?Params)
% Specifies a new type of exception to a specification rule.  This is where we
% build a catalog of types of exceptions and their parameters

% mutatee_flags exception specifies an exception that overrides the
% standard mutatee flags string for a compiler when compiling a particular
% file.
% OVERRIDES comp_mutatee_flags_str/2
spec_exception_type('mutatee_flags', 2, ['compiler', 'flags']).

% spec_object_file/6
% spec_object_file(?ObjectFile, ?Compiler, ?SourceList, ?IntermediateSourceList
%                  ?DependencyList, ?FlagList)
% This clause should contain everything necessary to generate a makefile rule
% for an object file.  I dont want to do text processing in the Prolog
% component of the spec compiler, so we'll pass along a main source file string
% and let the Python component handle transforming that into an object file
% name
<|MERGE_RESOLUTION|>--- conflicted
+++ resolved
@@ -2405,13 +2405,8 @@
 compiler_for_mutatee(Mutatee, Compiler) :-
     test(T, _, Mutatee),
     tests_module(T, 'proccontrol'),
-<<<<<<< HEAD
-    member(Compiler, ['gcc', 'g++', 'VC', 'VC++']).
-           
-=======
-    member(Compiler, ['gcc', 'g++', 'bg_gcc', 'bg_g++']).
-
->>>>>>> e15976ab
+    member(Compiler, ['gcc', 'g++', 'VC', 'VC++', 'bg_gcc', 'bg_g++']).
+
 test('pc_launch', 'pc_launch', 'pc_launch').
 test_description('pc_launch', 'Launch a process').
 test_platform('pc_launch', Platform) :- pcPlatforms(Platform).
