/*
 * Copyright (c) 1996-2011 Barton P. Miller
 * 
 * We provide the Paradyn Parallel Performance Tools (below
 * described as "Paradyn") on an AS IS basis, and do not warrant its
 * validity or performance.  We reserve the right to update, modify,
 * or discontinue this software at any time.  We shall have no
 * obligation to supply such updates or modifications or any other
 * form of support to you.
 * 
 * By your use of Paradyn, you understand and agree that we (or any
 * other person or entity with proprietary rights in Paradyn) are
 * under no obligation to provide either maintenance services,
 * update services, notices of latent defects, or correction of
 * defects for Paradyn.
 * 
 * This library is free software; you can redistribute it and/or
 * modify it under the terms of the GNU Lesser General Public
 * License as published by the Free Software Foundation; either
 * version 2.1 of the License, or (at your option) any later version.
 * 
 * This library is distributed in the hope that it will be useful,
 * but WITHOUT ANY WARRANTY; without even the implied warranty of
 * MERCHANTABILITY or FITNESS FOR A PARTICULAR PURPOSE.  See the GNU
 * Lesser General Public License for more details.
 * 
 * You should have received a copy of the GNU Lesser General Public
 * License along with this library; if not, write to the Free Software
 * Foundation, Inc., 51 Franklin Street, Fifth Floor, Boston, MA 02110-1301 USA
 */

#ifndef TEST_INFO_NEW_H
#define TEST_INFO_NEW_H

#include <vector>
#include <string>
#include <map>

#include "TestData.h"
#include "test_results.h"

// Avoid stupid circular dependency issue..
class TestMutator;
class ComponentTester;

#if !defined(os_windows_test)

#include <sys/time.h>
#include <sys/types.h>
#include <sys/resource.h>

class UsageMonitor
{
  enum useProcState {
      PS_SKIP,
      PS_UNKNOWN,
      PS_USE
  };

  enum usageMonitorState {
      UM_CLEAR,
      UM_HASDATA,
      UM_COMPLETE
  };

public:
  TESTLIB_DLL_EXPORT UsageMonitor();
  TESTLIB_DLL_EXPORT void start();
  TESTLIB_DLL_EXPORT void end();
  TESTLIB_DLL_EXPORT void clear();
  TESTLIB_DLL_EXPORT void set(timeval &);
  TESTLIB_DLL_EXPORT void set(unsigned long);
  TESTLIB_DLL_EXPORT void complete();
  TESTLIB_DLL_EXPORT bool has_data() const;

  TESTLIB_DLL_EXPORT const timeval &cpuUsage() const;
  TESTLIB_DLL_EXPORT const unsigned long memUsage() const;

  TESTLIB_DLL_EXPORT UsageMonitor &operator=(const UsageMonitor &);
  TESTLIB_DLL_EXPORT UsageMonitor &operator+=(const UsageMonitor &);
  TESTLIB_DLL_EXPORT const UsageMonitor operator+(const UsageMonitor &) const;

private:
  void mark(struct rusage *ru);

  static useProcState use_proc;
  struct rusage start_usage;

  timeval total_cpu;
  unsigned long total_mem;
  usageMonitorState state;
};

#else 

// Empty implementation for Windows

#include <winsock.h>  // For struct timeval

class UsageMonitor
{
public:
  TESTLIB_DLL_EXPORT UsageMonitor() {};
  TESTLIB_DLL_EXPORT void start() {};
  TESTLIB_DLL_EXPORT void end() {};
  TESTLIB_DLL_EXPORT void clear() {};
  TESTLIB_DLL_EXPORT void set(timeval &) {};
  TESTLIB_DLL_EXPORT void set(unsigned long) {};
  TESTLIB_DLL_EXPORT void complete() {};
  TESTLIB_DLL_EXPORT bool has_data() const { return false; };

  TESTLIB_DLL_EXPORT const timeval &cpuUsage() const { return timeval(); };
  TESTLIB_DLL_EXPORT const unsigned long memUsage() const { return 0; };

  TESTLIB_DLL_EXPORT UsageMonitor &operator=(const UsageMonitor &) { return *this; };
  TESTLIB_DLL_EXPORT UsageMonitor &operator+=(const UsageMonitor &) { return *this; };
  TESTLIB_DLL_EXPORT const UsageMonitor operator+(const UsageMonitor &) const { return UsageMonitor(*this); };
};

#endif

#define NUM_RUNSTATES 8
typedef enum {
   program_setup_rs = 0,
   test_init_rs,
   test_setup_rs,
   test_execute_rs,
   test_teardown_rs,
   group_setup_rs,
   group_teardown_rs,
   program_teardown_rs
} test_runstate_t;

typedef enum {
   PNone = 0,
   SingleProcess,
   MultiProcess
} test_procstate_t;

typedef enum {
   TNone = 0,
   SingleThreaded,
   MultiThreaded
} test_threadstate_t;

typedef enum {
    StaticLink = 0,
    DynamicLink
} test_linktype_t;

typedef enum {
   remote,
   local,
   not_run
} run_location_t;

typedef enum {
   pre,
   post,
   no_launch
} mutatee_runtime_t;

typedef enum
{
<<<<<<< HEAD
   nonPIC = 0,
   PIC
} test_pictype_t;

class TestInfo {
=======
    nonPIC = 0,
    PIC
} test_pictype_t;

class TestInfo {
private:
  static int global_max_test_name_length;

>>>>>>> e7210dea
public:
  const char *name;
  const char *mutator_name;
  const char *soname;
  const char *label;
  TestMutator *mutator;
  bool serialize_enable;
  bool disabled;
  bool limit_disabled;
  bool enabled;
  unsigned int index;
<<<<<<< HEAD
  unsigned int group_index;
  
  test_results_t results[NUM_RUNSTATES];
  bool result_reported;
  
  TESTLIB_DLL_EXPORT TestInfo(unsigned int i, const char *iname, const char *mrname,
	   const char *isoname, bool _serialize_enable, const char *ilabel);
=======

  test_results_t results[NUM_RUNSTATES];
  bool result_reported;
  UsageMonitor usage;

  TESTLIB_DLL_EXPORT static int getMaxTestNameLength();
  TESTLIB_DLL_EXPORT static void setMaxTestNameLength(int newlen);
  TESTLIB_DLL_EXPORT TestInfo(unsigned int i, const char *iname,
                              const char *mrname, const char *isoname,
                              bool _serialize_enable, const char *ilabel);
>>>>>>> e7210dea
  TESTLIB_DLL_EXPORT ~TestInfo();
};

class Module;

class RunGroup {
public:
  const char *mutatee;
  start_state_t state;
  create_mode_t createmode;
  bool customExecution;
  bool selfStart;
  unsigned int index;
  std::vector<TestInfo *> tests;
  bool disabled;
  bool connection;
  run_location_t mutator_location;
  run_location_t mutatee_location;
  mutatee_runtime_t mutatee_runtime;
  Module *mod;
  std::string modname;
  test_threadstate_t threadmode;
  test_procstate_t procmode;
  test_linktype_t linktype;
  test_pictype_t pic;
  const char *compiler;
  const char *optlevel;
  const char *abi;
  
  TESTLIB_DLL_EXPORT RunGroup(const char *mutatee_name, start_state_t state_init,
                              create_mode_t attach_init, 
                              test_threadstate_t threads_, test_procstate_t procs_, 
                              run_location_t mutator_location, run_location_t mutatee_location, 
                              mutatee_runtime_t mutator_run_time,
                              test_linktype_t linktype_,
                              bool ex,
                              test_pictype_t pic_,
                              TestInfo *test_init,
                              const char *modname_, const char *compiler_, const char *optlevel_, 
                              const char *abi_);
  TESTLIB_DLL_EXPORT RunGroup(const char *mutatee_name,
                              start_state_t state_init,
                              create_mode_t attach_init,
                              bool ex, 
                              const char *modname_, 
                              test_pictype_t pic_,
                              const char *compiler_,
                              const char *optlevel_,
                              const char *abi);
  TESTLIB_DLL_EXPORT RunGroup(const char *mutatee_name, start_state_t state_init,
                              create_mode_t attach_init, 
                              test_threadstate_t threads_, test_procstate_t procs_, 
                              run_location_t mutator_location_, run_location_t mutatee_location_,
                              mutatee_runtime_t mutator_run_time_,
                              test_linktype_t linktype_,
                              bool ex,
                              test_pictype_t pic_,
                              const char *modname_,
                              const char *compiler_, const char *optlevel_, 
                              const char *abi_);
  TESTLIB_DLL_EXPORT ~RunGroup();
};

//extern std::vector<RunGroup *> tests;

extern void initialize_mutatees(std::vector<RunGroup *> &tests);

#endif // !defined(TEST_INFO_NEW_H)<|MERGE_RESOLUTION|>--- conflicted
+++ resolved
@@ -162,22 +162,13 @@
 
 typedef enum
 {
-<<<<<<< HEAD
    nonPIC = 0,
    PIC
 } test_pictype_t;
 
 class TestInfo {
-=======
-    nonPIC = 0,
-    PIC
-} test_pictype_t;
-
-class TestInfo {
-private:
   static int global_max_test_name_length;
 
->>>>>>> e7210dea
 public:
   const char *name;
   const char *mutator_name;
@@ -189,26 +180,16 @@
   bool limit_disabled;
   bool enabled;
   unsigned int index;
-<<<<<<< HEAD
   unsigned int group_index;
   
   test_results_t results[NUM_RUNSTATES];
   bool result_reported;
+  UsageMonitor usage;
   
+  TESTLIB_DLL_EXPORT static int getMaxTestNameLength();
+  TESTLIB_DLL_EXPORT static void setMaxTestNameLength(int newlen);
   TESTLIB_DLL_EXPORT TestInfo(unsigned int i, const char *iname, const char *mrname,
 	   const char *isoname, bool _serialize_enable, const char *ilabel);
-=======
-
-  test_results_t results[NUM_RUNSTATES];
-  bool result_reported;
-  UsageMonitor usage;
-
-  TESTLIB_DLL_EXPORT static int getMaxTestNameLength();
-  TESTLIB_DLL_EXPORT static void setMaxTestNameLength(int newlen);
-  TESTLIB_DLL_EXPORT TestInfo(unsigned int i, const char *iname,
-                              const char *mrname, const char *isoname,
-                              bool _serialize_enable, const char *ilabel);
->>>>>>> e7210dea
   TESTLIB_DLL_EXPORT ~TestInfo();
 };
 
