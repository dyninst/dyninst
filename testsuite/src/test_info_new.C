/*
 * Copyright (c) 1996-2011 Barton P. Miller
 * 
 * We provide the Paradyn Parallel Performance Tools (below
 * described as "Paradyn") on an AS IS basis, and do not warrant its
 * validity or performance.  We reserve the right to update, modify,
 * or discontinue this software at any time.  We shall have no
 * obligation to supply such updates or modifications or any other
 * form of support to you.
 * 
 * By your use of Paradyn, you understand and agree that we (or any
 * other person or entity with proprietary rights in Paradyn) are
 * under no obligation to provide either maintenance services,
 * update services, notices of latent defects, or correction of
 * defects for Paradyn.
 * 
 * This library is free software; you can redistribute it and/or
 * modify it under the terms of the GNU Lesser General Public
 * License as published by the Free Software Foundation; either
 * version 2.1 of the License, or (at your option) any later version.
 * 
 * This library is distributed in the hope that it will be useful,
 * but WITHOUT ANY WARRANTY; without even the implied warranty of
 * MERCHANTABILITY or FITNESS FOR A PARTICULAR PURPOSE.  See the GNU
 * Lesser General Public License for more details.
 * 
 * You should have received a copy of the GNU Lesser General Public
 * License along with this library; if not, write to the Free Software
 * Foundation, Inc., 51 Franklin Street, Fifth Floor, Boston, MA 02110-1301 USA
 */

#include "test_info_new.h"
#include <assert.h>

// The constructor for TestInfo
TestInfo::TestInfo(unsigned int i, const char *iname, const char *imrname,
                   const char *isoname, bool _serialize_enable, const char *ilabel) :
	index(i), name(iname), mutator_name(imrname), soname(isoname),
	serialize_enable(_serialize_enable),
	label(ilabel), mutator(NULL), disabled(false), limit_disabled(false),
	enabled(false), result_reported(false)
{
   for (unsigned i=0; i<NUM_RUNSTATES; i++)
   {
      results[i] = UNKNOWN;
   }
}

// Constructor for RunGroup, with an initial test specified
RunGroup::RunGroup(const char *mutatee_name, start_state_t state_init,
                   create_mode_t attach_init, 
                   test_threadstate_t threads_, test_procstate_t procs_, 
                   run_location_t mutator_location_, run_location_t mutatee_location_, 
                   mutatee_runtime_t mutatee_runtime_,
                   test_linktype_t linktype_,
                   bool ex,
                   test_pictype_t pic_,
                   TestInfo *test_init,
                   const char *modname_, const char *compiler_, const char *optlevel_, 
                   const char *abi_)
  : mutatee(mutatee_name), state(state_init), createmode(attach_init),
    customExecution(ex), disabled(false), mod(NULL), modname(modname_),
    threadmode(threads_), procmode(procs_),
    mutator_location(mutator_location_), mutatee_location(mutatee_location_),
    mutatee_runtime(mutatee_runtime_),
    linktype(linktype_),
    pic(pic_),
    compiler(compiler_), optlevel(optlevel_), abi(abi_)
{
  tests.push_back(test_init);
}

// Constructor for RunGroup with no initial test specified
RunGroup::RunGroup(const char *mutatee_name, start_state_t state_init,
                   create_mode_t attach_init, 
                   test_threadstate_t threads_, test_procstate_t procs_,
                   run_location_t mutator_location_, run_location_t mutatee_location_, 
                   mutatee_runtime_t mutatee_runtime_,
                   test_linktype_t linktype_,
                   bool ex,
                   test_pictype_t pic_,
                   const char *modname_,
                   const char *compiler_, const char *optlevel_, 
                   const char *abi_)
  : mutatee(mutatee_name), state(state_init), createmode(attach_init),
    customExecution(ex), disabled(false), mod(NULL), modname(modname_),
    threadmode(threads_), procmode(procs_),
    mutator_location(mutator_location_), mutatee_location(mutatee_location_),
    mutatee_runtime(mutatee_runtime_),
    linktype(linktype_),
    pic(pic_),
    compiler(compiler_), optlevel(optlevel_), abi(abi_)
{
}

// Constructor for RunGroup with no initial test specified
RunGroup::RunGroup(const char *mutatee_name, 
                   start_state_t state_init,
                   create_mode_t attach_init, 
                   bool ex,
                   const char *modname_, 
                   test_pictype_t pic_,
                   const char *compiler_, 
                   const char *optlevel_, 
                   const char *abi_)
  : mutatee(mutatee_name), state(state_init), createmode(attach_init),
    customExecution(ex), disabled(false), mod(NULL), modname(modname_),
    threadmode(TNone), procmode(PNone),
    linktype(DynamicLink),
    pic(pic_),
    compiler(compiler_), optlevel(optlevel_), abi(abi_)
{
}

// RunGroup's destructor clears its vector of tests
RunGroup::~RunGroup() {
   assert(0);
}

TestInfo::~TestInfo() {
   assert(0);
}


<<<<<<< HEAD
=======
std::map<std::string, Module *> Module::allmods;

#if !defined(os_windows_test)

#include <cstdio>
#include <cstring>
#include <unistd.h>
#include <fcntl.h>
#include <sys/time.h>
#include <sys/types.h>
#include <sys/stat.h>
#include <sys/resource.h>

#ifndef timersub
#define timersub(b, a, r) \
do { \
    (r)->tv_sec = (b)->tv_sec - (a)->tv_sec;\
    (r)->tv_usec = (b)->tv_usec - (a)->tv_usec;\
    if((r)->tv_usec < 0) {\
        (r)->tv_sec--;\
        (r)->tv_usec += 1000000;\
    } \
} while(0)
#endif

#ifndef timeradd
#define timeradd(b, a, r) \
do { \
    (r)->tv_sec = (b)->tv_sec + (a)->tv_sec;\
    (r)->tv_usec = (b)->tv_usec + (a)->tv_usec;\
    if((r)->tv_usec > 1000000) {\
        (r)->tv_sec += (r)->tv_usec / 1000000;\
        (r)->tv_usec = (r)->tv_usec % 1000000;\
    } \
} while(0)
#endif

UsageMonitor::useProcState UsageMonitor::use_proc = PS_UNKNOWN;

UsageMonitor::UsageMonitor()
{
    if (use_proc == PS_UNKNOWN) {
        struct stat s;
        if (stat("/proc/self/status", &s) == 0)
            use_proc = PS_USE;
        else
            use_proc = PS_SKIP;
    }
    clear();
}

void UsageMonitor::clear()
{
    total_mem = 0;
    total_cpu.tv_sec = 0;
    total_cpu.tv_usec = 0;
    state = UM_CLEAR;
}

void UsageMonitor::start()
{
    if (state == UM_COMPLETE) {
        fprintf(stderr, "*** Refusing to start completed UsageMonitor\n");
        return;
    }
    mark(&start_usage);
}

void UsageMonitor::end()
{
    if (state == UM_COMPLETE) return;

    struct rusage end_usage;
    mark(&end_usage);

    timersub(&end_usage.ru_utime, &start_usage.ru_utime, &end_usage.ru_utime);
    timeradd(&end_usage.ru_utime, &total_cpu, &total_cpu);
    timersub(&end_usage.ru_stime, &start_usage.ru_stime, &end_usage.ru_stime);
    timeradd(&end_usage.ru_stime, &total_cpu, &total_cpu);
    total_mem += (end_usage.ru_maxrss - start_usage.ru_maxrss);
    state = UM_HASDATA;
}

void UsageMonitor::set(timeval &cpu)
{
    total_cpu = cpu;
    state = UM_HASDATA;
}

void UsageMonitor::set(unsigned long mem)
{
    total_mem = mem;
    state = UM_HASDATA;
}

void UsageMonitor::complete()
{
    state = UM_COMPLETE;
}

bool UsageMonitor::has_data() const
{
    return state != UM_CLEAR;
}

const timeval &UsageMonitor::cpuUsage() const
{
    return total_cpu;
}

const unsigned long UsageMonitor::memUsage() const
{
    return total_mem;
}

UsageMonitor &UsageMonitor::operator=(const UsageMonitor &rhs)
{
    if (this != &rhs) {
        total_cpu = rhs.total_cpu;
        total_mem = rhs.total_mem;
        state = rhs.state;
    }
    return *this;
}

UsageMonitor &UsageMonitor::operator+=(const UsageMonitor &rhs)
{
    if (state != UM_CLEAR && rhs.state != UM_CLEAR) {
        total_mem += rhs.total_mem;
        if (state == UM_COMPLETE || rhs.state == UM_COMPLETE)
            state = UM_COMPLETE;
        else
            state = UM_HASDATA;
    }

    return *this;
}

const UsageMonitor UsageMonitor::operator+(const UsageMonitor &rhs) const
{
    return UsageMonitor(*this) += rhs;
}

void UsageMonitor::mark(struct rusage *ru)
{
    getrusage(RUSAGE_SELF, ru);
    if (!ru->ru_maxrss && use_proc != PS_SKIP) {
        unsigned long vmRSS  = 0;
        unsigned long vmSize = 0;

        FILE *fp = fopen("/proc/self/status", "r");
        if (!fp) return;

        char buf[1024] = {0};
        char *ptr = buf, *end = buf + sizeof(buf) - 1;
        while (!feof(fp) && !ferror(fp)) {
            int i = fread(ptr, sizeof(char), end - ptr, fp);
            ptr[i+1] = '\0';

            ptr = strstr(buf, "VmRSS:");
            if (ptr) sscanf(ptr, "VmRSS: %lu", &vmRSS);
            ptr = strstr(buf, "VmSize:");
            if (ptr) sscanf(ptr, "VmSize: %lu", &vmSize);

            if (!feof(fp) && !ferror(fp)) {
                ptr = strrchr(buf, '\n');
                if (!ptr++) break;

                for (i = 0; ptr + i < end; ++i) buf[i] = ptr[i];
                ptr = buf + i;
            }
        }
        fclose(fp);

        if (vmRSS)  ru->ru_maxrss = vmRSS;
        if (vmSize) ru->ru_ixrss  = vmSize;

        if (!vmRSS && !vmSize)
            use_proc = PS_SKIP;
    }
}
#endif
>>>>>>> e7210dea
<|MERGE_RESOLUTION|>--- conflicted
+++ resolved
@@ -30,6 +30,7 @@
  */
 
 #include "test_info_new.h"
+#include "module.h"
 #include <assert.h>
 
 // The constructor for TestInfo
@@ -121,11 +122,6 @@
    assert(0);
 }
 
-
-<<<<<<< HEAD
-=======
-std::map<std::string, Module *> Module::allmods;
-
 #if !defined(os_windows_test)
 
 #include <cstdio>
@@ -305,5 +301,4 @@
             use_proc = PS_SKIP;
     }
 }
-#endif
->>>>>>> e7210dea
+#endif