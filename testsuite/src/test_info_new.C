/*
 * Copyright (c) 1996-2011 Barton P. Miller
 * 
 * We provide the Paradyn Parallel Performance Tools (below
 * described as "Paradyn") on an AS IS basis, and do not warrant its
 * validity or performance.  We reserve the right to update, modify,
 * or discontinue this software at any time.  We shall have no
 * obligation to supply such updates or modifications or any other
 * form of support to you.
 * 
 * By your use of Paradyn, you understand and agree that we (or any
 * other person or entity with proprietary rights in Paradyn) are
 * under no obligation to provide either maintenance services,
 * update services, notices of latent defects, or correction of
 * defects for Paradyn.
 * 
 * This library is free software; you can redistribute it and/or
 * modify it under the terms of the GNU Lesser General Public
 * License as published by the Free Software Foundation; either
 * version 2.1 of the License, or (at your option) any later version.
 * 
 * This library is distributed in the hope that it will be useful,
 * but WITHOUT ANY WARRANTY; without even the implied warranty of
 * MERCHANTABILITY or FITNESS FOR A PARTICULAR PURPOSE.  See the GNU
 * Lesser General Public License for more details.
 * 
 * You should have received a copy of the GNU Lesser General Public
 * License along with this library; if not, write to the Free Software
 * Foundation, Inc., 51 Franklin Street, Fifth Floor, Boston, MA 02110-1301 USA
 */

#include "test_info_new.h"
#include "module.h"
#include <assert.h>

// The constructor for TestInfo
TestInfo::TestInfo(unsigned int i, const char *iname, const char *imrname,
                   const char *isoname, bool _serialize_enable, const char *ilabel) :
	index(i), name(iname), mutator_name(imrname), soname(isoname),
	serialize_enable(_serialize_enable),
	label(ilabel), mutator(NULL), disabled(false), limit_disabled(false),
	enabled(false), result_reported(false)
{
   for (unsigned i=0; i<NUM_RUNSTATES; i++)
   {
      results[i] = UNKNOWN;
   }
}

// Constructor for RunGroup, with an initial test specified
RunGroup::RunGroup(const char *mutatee_name, start_state_t state_init,
                   create_mode_t attach_init, 
                   test_threadstate_t threads_, test_procstate_t procs_, 
                   run_location_t mutator_location_, run_location_t mutatee_location_, 
                   mutatee_runtime_t mutatee_runtime_,
                   test_linktype_t linktype_,
                   bool ex,
                   test_pictype_t pic_,
                   TestInfo *test_init,
                   const char *modname_, const char *compiler_, const char *optlevel_, 
                   const char *abi_, const char *platmode_)
  : mutatee(mutatee_name), state(state_init), createmode(attach_init),
    customExecution(ex), disabled(false), mod(NULL), modname(modname_),
    threadmode(threads_), procmode(procs_),
    mutator_location(mutator_location_), mutatee_location(mutatee_location_),
    mutatee_runtime(mutatee_runtime_),
    linktype(linktype_),
    pic(pic_),
<<<<<<< HEAD
    compiler(compiler_), optlevel(optlevel_), abi(abi_), selfStart(false)
=======
    compiler(compiler_), optlevel(optlevel_), abi(abi_), platmode(platmode_)
>>>>>>> e15976ab
{
  tests.push_back(test_init);
}

// Constructor for RunGroup with no initial test specified
RunGroup::RunGroup(const char *mutatee_name, start_state_t state_init,
                   create_mode_t attach_init, 
                   test_threadstate_t threads_, test_procstate_t procs_,
                   run_location_t mutator_location_, run_location_t mutatee_location_, 
                   mutatee_runtime_t mutatee_runtime_,
                   test_linktype_t linktype_,
                   bool ex,
                   test_pictype_t pic_,
                   const char *modname_,
                   const char *compiler_, const char *optlevel_, 
                   const char *abi_, const char *platmode_)
  : mutatee(mutatee_name), state(state_init), createmode(attach_init),
    customExecution(ex), disabled(false), mod(NULL), modname(modname_),
    threadmode(threads_), procmode(procs_),
    mutator_location(mutator_location_), mutatee_location(mutatee_location_),
    mutatee_runtime(mutatee_runtime_),
    linktype(linktype_),
    pic(pic_),
<<<<<<< HEAD
    compiler(compiler_), optlevel(optlevel_), abi(abi_), selfStart(false)
=======
    compiler(compiler_), optlevel(optlevel_), abi(abi_), platmode(platmode_)
>>>>>>> e15976ab
{
}

// Constructor for RunGroup with no initial test specified
RunGroup::RunGroup(const char *mutatee_name, 
                   start_state_t state_init,
                   create_mode_t attach_init, 
                   bool ex,
                   const char *modname_, 
                   test_pictype_t pic_,
                   const char *compiler_, 
                   const char *optlevel_, 
                   const char *abi_,
                   const char *platmode_)
  : mutatee(mutatee_name), state(state_init), createmode(attach_init),
    customExecution(ex), disabled(false), mod(NULL), modname(modname_),
    threadmode(TNone), procmode(PNone),
    linktype(DynamicLink),
    pic(pic_),
<<<<<<< HEAD
    compiler(compiler_), optlevel(optlevel_), abi(abi_), selfStart(false)
=======
    compiler(compiler_), optlevel(optlevel_), abi(abi_), platmode(platmode_)
>>>>>>> e15976ab
{
}

// RunGroup's destructor clears its vector of tests
RunGroup::~RunGroup() {
   assert(0);
}

TestInfo::~TestInfo() {
   assert(0);
}

#if !defined(os_windows_test)

#include <cstdio>
#include <cstring>
#include <unistd.h>
#include <fcntl.h>
#include <sys/time.h>
#include <sys/types.h>
#include <sys/stat.h>
#include <sys/resource.h>

#ifndef timersub
#define timersub(b, a, r) \
do { \
    (r)->tv_sec = (b)->tv_sec - (a)->tv_sec;\
    (r)->tv_usec = (b)->tv_usec - (a)->tv_usec;\
    if((r)->tv_usec < 0) {\
        (r)->tv_sec--;\
        (r)->tv_usec += 1000000;\
    } \
} while(0)
#endif

#ifndef timeradd
#define timeradd(b, a, r) \
do { \
    (r)->tv_sec = (b)->tv_sec + (a)->tv_sec;\
    (r)->tv_usec = (b)->tv_usec + (a)->tv_usec;\
    if((r)->tv_usec > 1000000) {\
        (r)->tv_sec += (r)->tv_usec / 1000000;\
        (r)->tv_usec = (r)->tv_usec % 1000000;\
    } \
} while(0)
#endif

UsageMonitor::useProcState UsageMonitor::use_proc = PS_UNKNOWN;

UsageMonitor::UsageMonitor()
{
    if (use_proc == PS_UNKNOWN) {
        struct stat s;
        if (stat("/proc/self/status", &s) == 0)
            use_proc = PS_USE;
        else
            use_proc = PS_SKIP;
    }
    clear();
}

void UsageMonitor::clear()
{
    total_mem = 0;
    total_cpu.tv_sec = 0;
    total_cpu.tv_usec = 0;
    state = UM_CLEAR;
}

void UsageMonitor::start()
{
    if (state == UM_COMPLETE) {
        fprintf(stderr, "*** Refusing to start completed UsageMonitor\n");
        return;
    }
    mark(&start_usage);
}

void UsageMonitor::end()
{
    if (state == UM_COMPLETE) return;

    struct rusage end_usage;
    mark(&end_usage);

    timersub(&end_usage.ru_utime, &start_usage.ru_utime, &end_usage.ru_utime);
    timeradd(&end_usage.ru_utime, &total_cpu, &total_cpu);
    timersub(&end_usage.ru_stime, &start_usage.ru_stime, &end_usage.ru_stime);
    timeradd(&end_usage.ru_stime, &total_cpu, &total_cpu);
    total_mem += (end_usage.ru_maxrss - start_usage.ru_maxrss);
    state = UM_HASDATA;
}

void UsageMonitor::set(timeval &cpu)
{
    total_cpu = cpu;
    state = UM_HASDATA;
}

void UsageMonitor::set(unsigned long mem)
{
    total_mem = mem;
    state = UM_HASDATA;
}

void UsageMonitor::complete()
{
    state = UM_COMPLETE;
}

bool UsageMonitor::has_data() const
{
    return state != UM_CLEAR;
}

const timeval &UsageMonitor::cpuUsage() const
{
    return total_cpu;
}

const unsigned long UsageMonitor::memUsage() const
{
    return total_mem;
}

UsageMonitor &UsageMonitor::operator=(const UsageMonitor &rhs)
{
    if (this != &rhs) {
        total_cpu = rhs.total_cpu;
        total_mem = rhs.total_mem;
        state = rhs.state;
    }
    return *this;
}

UsageMonitor &UsageMonitor::operator+=(const UsageMonitor &rhs)
{
    if (state != UM_CLEAR && rhs.state != UM_CLEAR) {
        total_mem += rhs.total_mem;
        if (state == UM_COMPLETE || rhs.state == UM_COMPLETE)
            state = UM_COMPLETE;
        else
            state = UM_HASDATA;
    }

    return *this;
}

const UsageMonitor UsageMonitor::operator+(const UsageMonitor &rhs) const
{
    return UsageMonitor(*this) += rhs;
}

void UsageMonitor::mark(struct rusage *ru)
{
    getrusage(RUSAGE_SELF, ru);
    if (!ru->ru_maxrss && use_proc != PS_SKIP) {
        unsigned long vmRSS  = 0;
        unsigned long vmSize = 0;

        FILE *fp = fopen("/proc/self/status", "r");
        if (!fp) return;

        char buf[1024] = {0};
        char *ptr = buf, *end = buf + sizeof(buf) - 1;
        while (!feof(fp) && !ferror(fp)) {
            int i = fread(ptr, sizeof(char), end - ptr, fp);
            ptr[i+1] = '\0';

            ptr = strstr(buf, "VmRSS:");
            if (ptr) sscanf(ptr, "VmRSS: %lu", &vmRSS);
            ptr = strstr(buf, "VmSize:");
            if (ptr) sscanf(ptr, "VmSize: %lu", &vmSize);

            if (!feof(fp) && !ferror(fp)) {
                ptr = strrchr(buf, '\n');
                if (!ptr++) break;

                for (i = 0; ptr + i < end; ++i) buf[i] = ptr[i];
                ptr = buf + i;
            }
        }
        fclose(fp);

        if (vmRSS)  ru->ru_maxrss = vmRSS;
        if (vmSize) ru->ru_ixrss  = vmSize;

        if (!vmRSS && !vmSize)
            use_proc = PS_SKIP;
    }
}
#endif<|MERGE_RESOLUTION|>--- conflicted
+++ resolved
@@ -66,11 +66,7 @@
     mutatee_runtime(mutatee_runtime_),
     linktype(linktype_),
     pic(pic_),
-<<<<<<< HEAD
-    compiler(compiler_), optlevel(optlevel_), abi(abi_), selfStart(false)
-=======
     compiler(compiler_), optlevel(optlevel_), abi(abi_), platmode(platmode_)
->>>>>>> e15976ab
 {
   tests.push_back(test_init);
 }
@@ -94,11 +90,7 @@
     mutatee_runtime(mutatee_runtime_),
     linktype(linktype_),
     pic(pic_),
-<<<<<<< HEAD
-    compiler(compiler_), optlevel(optlevel_), abi(abi_), selfStart(false)
-=======
     compiler(compiler_), optlevel(optlevel_), abi(abi_), platmode(platmode_)
->>>>>>> e15976ab
 {
 }
 
@@ -118,11 +110,7 @@
     threadmode(TNone), procmode(PNone),
     linktype(DynamicLink),
     pic(pic_),
-<<<<<<< HEAD
-    compiler(compiler_), optlevel(optlevel_), abi(abi_), selfStart(false)
-=======
     compiler(compiler_), optlevel(optlevel_), abi(abi_), platmode(platmode_)
->>>>>>> e15976ab
 {
 }
 
