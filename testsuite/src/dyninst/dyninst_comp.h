--- conflicted
+++ resolved
@@ -201,17 +201,9 @@
 //           or test_lib_dllExecution.C
 
 // Function in MutateeStart.C
-<<<<<<< HEAD
-COMPLIB_DLL_EXPORT BPatch_thread *startMutateeTestGeneric(BPatch *bpatch, const char *pathname, const char **child_argv, bool createmode);
-
-COMPLIB_DLL_EXPORT BPatch_thread *startMutateeTest(BPatch *bpatch, const char *mutatee, const char *testname, bool createmode, char *logfilename, char *humanlogname);
-=======
-COMPLIB_DLL_EXPORT BPatch_process *startMutateeTestGeneric(BPatch *bpatch, const char *pathname, const char **child_argv, bool
-useAttach);
-
-COMPLIB_DLL_EXPORT BPatch_process *startMutateeTest(BPatch *bpatch, const char *mutatee, const char *testname, bool useAttach,
-char *logfilename, char *humanlogname);
->>>>>>> b3eded76
+COMPLIB_DLL_EXPORT BPatch_process *startMutateeTestGeneric(BPatch *bpatch, const char *pathname, const char **child_argv, bool createmode);
+
+COMPLIB_DLL_EXPORT BPatch_process *startMutateeTest(BPatch *bpatch, const char *mutatee, const char *testname, bool createmode, char *logfilename, char *humanlogname);
 
 COMPLIB_DLL_EXPORT BPatch_process *startMutateeTest(BPatch *bpatch, RunGroup *group, char *logfilename, char *humanlogname, bool
 verboseFormat, bool printLabels, int debugPrint, char *pidfilename, char *mutatee_resumelog, int unique);
