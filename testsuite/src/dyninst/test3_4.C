/*
 * Copyright (c) 1996-2009 Barton P. Miller
 * 
 * We provide the Paradyn Parallel Performance Tools (below
 * described as "Paradyn") on an AS IS basis, and do not warrant its
 * validity or performance.  We reserve the right to update, modify,
 * or discontinue this software at any time.  We shall have no
 * obligation to supply such updates or modifications or any other
 * form of support to you.
 * 
 * By your use of Paradyn, you understand and agree that we (or any
 * other person or entity with proprietary rights in Paradyn) are
 * under no obligation to provide either maintenance services,
 * update services, notices of latent defects, or correction of
 * defects for Paradyn.
 * 
 * This library is free software; you can redistribute it and/or
 * modify it under the terms of the GNU Lesser General Public
 * License as published by the Free Software Foundation; either
 * version 2.1 of the License, or (at your option) any later version.
 * 
 * This library is distributed in the hope that it will be useful,
 * but WITHOUT ANY WARRANTY; without even the implied warranty of
 * MERCHANTABILITY or FITNESS FOR A PARTICULAR PURPOSE.  See the GNU
 * Lesser General Public License for more details.
 * 
 * You should have received a copy of the GNU Lesser General Public
 * License along with this library; if not, write to the Free Software
 * Foundation, Inc., 51 Franklin Street, Fifth Floor, Boston, MA 02110-1301 USA
 */

// $Id: test3_4.C,v 1.1 2008/10/30 19:20:39 legendre Exp $
/*
 * #Name: test3_4
 * #Desc: sequential multiple-process management - exit
 * #Dep: 
 * #Arch: all
 */

#include "BPatch.h"
#include "BPatch_Vector.h"
#include "BPatch_thread.h"
#include "BPatch_snippet.h"

#include "test_lib.h"
//#include "test3.h"

#include "dyninst_comp.h"
class test3_4_Mutator : public DyninstMutator {
  const unsigned int MAX_MUTATEES;
  unsigned int Mutatees;
  int debugPrint;
  char *pathname;
  BPatch *bpatch;

public:
  test3_4_Mutator();
  virtual bool hasCustomExecutionPath() { return true; }
  virtual test_results_t setup(ParameterDict &param);
  virtual test_results_t executeTest();
};
extern "C" DLLEXPORT  TestMutator *test3_4_factory() {
  return new test3_4_Mutator();
}

test3_4_Mutator::test3_4_Mutator() 
  : MAX_MUTATEES(32), Mutatees(3), pathname(NULL), bpatch(NULL) {
}

//
// Start Test Case #4 - create one process, wait for it to exit.  Then 
//     create a second one and wait for it to exit.  Repeat as required.
//
// static int mutatorTest(char *pathname, BPatch *bpatch)
test_results_t test3_4_Mutator::executeTest() {
    unsigned int n=0;
    const char *child_argv[5];
    child_argv[n++] = pathname;
    if (debugPrint) child_argv[n++] = const_cast<char*>("-verbose");
    child_argv[n++] = const_cast<char*>("-run");
    child_argv[n++] = const_cast<char*>("test3_4"); // run test2 in mutatee
    child_argv[n++] = NULL;

    for (n=0; n<Mutatees; n++) {
        // Start the mutatee
        dprintf("Starting \"%s\" %d/%d\n", pathname, n, Mutatees);
        appProc = bpatch->processCreate(pathname, child_argv, NULL);
        if (!appProc) {
            logerror("*ERROR*: unable to create handle%d for executable\n", n);
            logerror("**Failed** Test #4 (sequential multiple-process management - exit)\n");
            return FAILED;
        }
<<<<<<< HEAD
        dprintf("Mutatee %d started, pid=%d\n", n, appThread->getPid());
=======
        dprintf("Mutatee %d started, pid=%d\n", n, appProc->getPid());
	// Register for cleanup
        registerPID(appProc->getPid());
>>>>>>> b3eded76

        appProc->continueExecution();

        while (!appProc->isTerminated()) {
            if (appProc->isStopped())
                appProc->continueExecution();
           bpatch->waitForStatusChange();
        }

        if(appProc->terminationStatus() == ExitedNormally) {
            int exitCode = appProc->getExitCode();
           if (exitCode || debugPrint)
               dprintf("Mutatee %d exited with exit code 0x%x\n", n, exitCode);
        } else if(appProc->terminationStatus() == ExitedViaSignal) {
            int signalNum = appProc->getExitSignal();
           if (signalNum || debugPrint)
               dprintf("Mutatee %d exited from signal 0x%d\n", n, signalNum);
        }
    }

    logerror("Passed Test #4 (sequential multiple-process management - exit)\n");
    return PASSED;
}

// extern "C" TEST_DLL_EXPORT int test3_4_mutatorMAIN(ParameterDict &param)
test_results_t test3_4_Mutator::setup(ParameterDict &param) {
    pathname = param["pathname"]->getString();
    bpatch = (BPatch *)(param["bpatch"]->getPtr());
    debugPrint = param["debugPrint"]->getInt();

#if defined (sparc_sun_solaris2_4_test)
    // we use some unsafe type operations in the test cases.
    bpatch->setTypeChecking(false);
#endif
    
    return PASSED;
}<|MERGE_RESOLUTION|>--- conflicted
+++ resolved
@@ -90,13 +90,7 @@
             logerror("**Failed** Test #4 (sequential multiple-process management - exit)\n");
             return FAILED;
         }
-<<<<<<< HEAD
-        dprintf("Mutatee %d started, pid=%d\n", n, appThread->getPid());
-=======
         dprintf("Mutatee %d started, pid=%d\n", n, appProc->getPid());
-	// Register for cleanup
-        registerPID(appProc->getPid());
->>>>>>> b3eded76
 
         appProc->continueExecution();
 
