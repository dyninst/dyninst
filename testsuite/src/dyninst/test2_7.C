--- conflicted
+++ resolved
@@ -126,8 +126,4 @@
 
     return result;
 #endif
-<<<<<<< HEAD
-}
-=======
-}
->>>>>>> b3eded76
+}