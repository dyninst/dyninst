/*
 * Copyright (c) 1996-2011 Barton P. Miller
 *
 * We provide the Paradyn Parallel Performance Tools (below
 * described as "Paradyn") on an AS IS basis, and do not warrant its
 * validity or performance.  We reserve the right to update, modify,
 * or discontinue this software at any time.  We shall have no
 * obligation to supply such updates or modifications or any other
 * form of support to you.
 *
 * By your use of Paradyn, you understand and agree that we (or any
 * other person or entity with proprietary rights in Paradyn) are
 * under no obligation to provide either maintenance services,
 * update services, notices of latent defects, or correction of
 * defects for Paradyn.
 *
 * This library is free software; you can redistribute it and/or
 * modify it under the terms of the GNU Lesser General Public
 * License as published by the Free Software Foundation; either
 * version 2.1 of the License, or (at your option) any later version.
 *
 * This library is distributed in the hope that it will be useful,
 * but WITHOUT ANY WARRANTY; without even the implied warranty of
 * MERCHANTABILITY or FITNESS FOR A PARTICULAR PURPOSE.  See the GNU
 * Lesser General Public License for more details.
 *
 * You should have received a copy of the GNU Lesser General Public
 * License along with this library; if not, write to the Free Software
 * Foundation, Inc., 51 Franklin Street, Fifth Floor, Boston, MA 02110-1301 USA
 */

// $Id: test2_14.C,v 1.1 2008/10/30 19:20:18 legendre Exp $
/*
 * #Name: test2_14
 * #Desc: Delete Thread
 * #Dep:
 * #Arch:
 * #Notes:
 */

#include "BPatch.h"
#include "BPatch_Vector.h"
#include "BPatch_thread.h"
#include "BPatch_snippet.h"

#include "test_lib.h"

#include "dyninst_comp.h"
class test2_14_Mutator : public DyninstMutator {
  BPatch *bpatch;

  virtual bool hasCustomExecutionPath() { return true; }
  virtual test_results_t setup(ParameterDict &param);
  virtual test_results_t executeTest();
};
extern "C" DLLEXPORT  TestMutator *test2_14_factory() {
  return new test2_14_Mutator();
}

//
// Test 14 - Look through the thread list and make sure the thread has
//    been deleted as required.

// static int mutatorTest(BPatch_thread *thread, BPatch_image *appImage)
test_results_t test2_14_Mutator::executeTest() {

  killMutatee(appProc);
  delete appProc;
  bool failed_this = false;
  BPatch_Vector<BPatch_process *> *threads = bpatch->getProcesses();
  for (unsigned int i=0; i < threads->size(); i++) {
    if ((*threads)[i] == appProc) {
      logerror("**Failed** test #14 (delete thread)\n");
      logerror("    thread %p was deleted, but getThreads found it\n",
               appProc); // DO NOT try to dereference here...
      failed_this = true;
    }
  }
  // Because this uses the thread form of terminateExecution (deprecated),
  // it also kills the process.  This means we'll access deleted memory if we try to terminate the process.
  // So set the thread and proc to NULL, ensuring that we won't crash on any system with a real debug heap
  // (e.g. Windows.)
  // This means that the test teardown needs to pass these NULLifications back to the component...
  appThread = NULL;
  appProc = NULL;

  if (!failed_this) {
    logerror("Passed test #14 (delete thread)\n");
    return PASSED;
  } else {
    return FAILED;
  }
}

// extern "C" TEST_DLL_EXPORT int test2_14_mutatorMAIN(ParameterDict &param)
test_results_t test2_14_Mutator::setup(ParameterDict &param) {
<<<<<<< HEAD
    bool createmode = param["createmode"]->getInt();
    bpatch = (BPatch *)(param["bpatch"]->getPtr());
=======
  bool useAttach = param["useAttach"]->getInt();
  bpatch = (BPatch *)(param["bpatch"]->getPtr());
>>>>>>> 41da13ce

  appThread = (BPatch_thread *)(param["appThread"]->getPtr());
  appProc = appThread->getProcess();

  // Read the program's image and get an associated image object
  appImage = appProc->getImage();

<<<<<<< HEAD
    // Signal the child that we've attached
    if (createmode == USEATTACH) {
       signalAttached(appImage);
    }
=======
  // Signal the child that we've attached
  if (useAttach) {
    signalAttached(appImage);
  }
>>>>>>> 41da13ce

  return PASSED;
}<|MERGE_RESOLUTION|>--- conflicted
+++ resolved
@@ -94,13 +94,8 @@
 
 // extern "C" TEST_DLL_EXPORT int test2_14_mutatorMAIN(ParameterDict &param)
 test_results_t test2_14_Mutator::setup(ParameterDict &param) {
-<<<<<<< HEAD
     bool createmode = param["createmode"]->getInt();
     bpatch = (BPatch *)(param["bpatch"]->getPtr());
-=======
-  bool useAttach = param["useAttach"]->getInt();
-  bpatch = (BPatch *)(param["bpatch"]->getPtr());
->>>>>>> 41da13ce
 
   appThread = (BPatch_thread *)(param["appThread"]->getPtr());
   appProc = appThread->getProcess();
@@ -108,17 +103,10 @@
   // Read the program's image and get an associated image object
   appImage = appProc->getImage();
 
-<<<<<<< HEAD
     // Signal the child that we've attached
     if (createmode == USEATTACH) {
        signalAttached(appImage);
     }
-=======
-  // Signal the child that we've attached
-  if (useAttach) {
-    signalAttached(appImage);
-  }
->>>>>>> 41da13ce
 
   return PASSED;
 }