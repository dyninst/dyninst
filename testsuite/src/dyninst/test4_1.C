--- conflicted
+++ resolved
@@ -142,14 +142,7 @@
 	logerror("Unable to run test program.\n");
         return FAILED;
     }
-<<<<<<< HEAD
-    contAndWaitForAllThreads(bpatch, appThread, mythreads, &threadCount);
-=======
-    // Register for cleanup
-    registerPID(appProc->getPid());
-
     contAndWaitForAllProcs(bpatch, appProc, myprocs, &threadCount);
->>>>>>> b3eded76
 
     if ( !passedTest )
     {
