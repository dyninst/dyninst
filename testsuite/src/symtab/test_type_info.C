--- conflicted
+++ resolved
@@ -1048,16 +1048,6 @@
 	if (createmode == DESERIALIZE)
 		return SKIPPED;
 #endif
-<<<<<<< HEAD
-#if defined (os_solaris_test)
-	if (createmode == DESERIALIZE)
-	//	if (compiler == std::string("CC") || compiler == std::string("sun_cc"))
-	//	{
-			return SKIPPED;
-	//	}
-#endif
-=======
->>>>>>> 88da9a78
 
 	SymtabAPI::Module *mod = NULL;
 	std::vector<SymtabAPI::Module *> mods;
