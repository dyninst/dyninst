--- conflicted
+++ resolved
@@ -92,13 +92,8 @@
   set (SRC_LIST ${SRC_LIST}
     src/ntKludges.C
     src/timing-nt.C
-<<<<<<< HEAD
-    src/dthread-win.C
-	src/dthread.C
-=======
 #    src/dthread-win.C
 #	src/dthread.C
->>>>>>> 2c675e9b
     src/addrtranslate-win.C
   )
   add_definitions(-DWIN32 -D_WIN32_WINNT=0x500 -Dsnprintf=_snprintf)
@@ -120,7 +115,6 @@
 
 if(PLATFORM MATCHES nt OR PLATFORM MATCHES windows)
   target_link_libraries (common Psapi WS2_32 dbghelp)
-  target_link_libraries(common ${Boost_LIBRARIES})
 endif()
 
 INSTALL (TARGETS common common_static
