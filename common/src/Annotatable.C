--- conflicted
+++ resolved
@@ -44,11 +44,9 @@
 #include "common/h/headers.h"
 #include "dynutil/h/dyntypes.h"
 #include "dynutil/h/Annotatable.h"
-<<<<<<< HEAD
-=======
-std::vector<void *> annotation_classes;
-
-AnnotatableSparse::annos_t AnnotatableSparse::annos;
+
+COMMON_EXPORT int AnnotationClass_nextId;
+COMMON_EXPORT AnnotatableSparse::annos_t AnnotatableSparse::annos;
 
 namespace Dyninst {
 bool void_ptr_cmp_func(void *v1, void *v2)
@@ -89,7 +87,394 @@
 #endif
 
 #if 0
->>>>>>> 7d353ba9
-
-COMMON_EXPORT int Dyninst::AnnotationClass_nextId;
-AnnotatableSparse::annos_t AnnotatableSparse::annos;+
+
+#if defined (cap_serialization)
+#include "common/h/serialize.h"
+#endif
+
+using namespace Dyninst;
+
+int AnnotatableBase::number;
+int AnnotatableBase::metadataNum;
+dyn_hash_map<std::string, AnnotatableBase::anno_info_t> AnnotatableBase::annotationTypes;
+dyn_hash_map<std::string, int> AnnotatableBase::metadataTypes;
+dyn_hash_map<std::string, std::string> AnnotatableBase::annotypes_to_typenames;
+std::string AnnotatableBase::emptyString = std::string("");
+
+AnnotatableBase::AnnotatableBase() 
+{
+   number = -1;
+}
+
+SerializerBase *getSDAnno(std::string &anno_name)
+{
+   SerializerBase *ret =  AnnotatableBase::getAnnotationSerializer(anno_name);
+
+   if (!ret) 
+   {
+      fprintf(stderr, "%s[%d]:  getAnnotationSerializer (%s) failed\n", 
+            FILE__, __LINE__, anno_name.c_str());
+   }
+
+   return ret;
+}
+
+void dumpSDAnno()
+{
+   AnnotatableBase::dumpAnnotationSerializers();
+}
+
+
+int AnnotatableBase::createAnnotationType(std::string &name, 
+      const char *tname, const char *serializer_name) 
+{
+   std::string n(name);
+   int num = getAnnotationType(name, tname);
+
+   if (num != -1) 
+   {
+      //  also check to see if we have set the tname and serializer fields
+
+#if defined (cap_serialization)
+      SerializerBase *sb = NULL;
+
+      if (serializer_name) 
+      {
+         sb = SerializerBin::findSerializerByName(serializer_name);
+         if (!sb) 
+         {
+            fprintf(stderr, "%s[%d]:  WARNING:  cannot find serializer for name %s\n", 
+                  FILE__, __LINE__, serializer_name);
+         }
+      }
+
+      if (sb) 
+      {
+         dyn_hash_map<std::string, anno_info_t>::iterator iter = annotationTypes.find(n); 
+
+         if (iter != annotationTypes.end()) 
+         {
+            AnnotatableBase::anno_info_t &anno_rec = iter->second;
+
+            if (!anno_rec.anno_serializer) 
+            {
+               fprintf(stderr, "%s[%d]:  assigning serializer for type %s to %p\n",
+                     FILE__, __LINE__, name.c_str(), sb);
+               anno_rec.anno_serializer = sb;
+               anno_rec.anno_serializer_name = serializer_name;
+               fprintf(stderr, "%s[%d]:  assigning serializer for type %s to %s\n",
+                     FILE__, __LINE__, name.c_str(), sb->name().c_str());
+            }
+
+            assert(num == anno_rec.anno_id);
+         }
+      }
+#endif
+
+      return num;
+   }
+
+   number++;
+   AnnotatableBase::anno_info_t anno_rec;
+   anno_rec.anno_id = number;
+
+#if defined (cap_serialization)
+   SerializerBase *sb = NULL;
+
+   if (serializer_name) 
+   {
+      sb = SerializerBin::findSerializerByName(serializer_name);
+
+      if (!sb) 
+      {
+         fprintf(stderr, "%s[%d]:  WARNING:  cannot find serializer for name %s\n", 
+               FILE__, __LINE__, serializer_name);
+      }
+   }
+
+   fprintf(stderr, "%s[%d]:  assigning serializer for type %s to %p\n", 
+         FILE__, __LINE__, name.c_str(), sb);
+
+   anno_rec.anno_serializer = sb;
+   anno_rec.anno_serializer_name = serializer_name;
+#endif
+
+   annotationTypes[n] = anno_rec;
+
+#if defined (cap_serialization)
+   assert(annotationTypes[n].anno_serializer == sb);
+#endif
+   
+   if (!tname) 
+   {
+      //  This should be OK, so long as we init the typename later on when we
+      //  call getOrCreate...  if we get an annotation with an empty type string
+      //  we should just fill it in.
+
+      fprintf(stderr, "%s[%d]:  FIXME:  NULL typename here\n", FILE__, __LINE__);
+      annotypes_to_typenames[name] = emptyString;
+   }
+   else
+      annotypes_to_typenames[name] = std::string(tname);
+
+   return number;
+}
+
+std::string &AnnotatableBase::findTypeName(std::string tname)
+{
+   dyn_hash_map<std::string, std::string>::iterator iter;
+   iter = annotypes_to_typenames.find(tname);
+
+   if (iter != annotypes_to_typenames.end()) 
+   {
+      return iter->second;
+   }
+
+   return emptyString;
+}
+
+int AnnotatableBase::getAnnotationType(std::string &name, const char *tname) 
+{
+   std::string str(name);
+
+   if (annotationTypes.find(name) == annotationTypes.end()) 
+      return -1;
+
+   AnnotatableBase::anno_info_t anno_rec = annotationTypes[name];
+
+   if (tname) 
+   {
+      //  check if we have typename, if not, add it
+      dyn_hash_map<std::string, std::string>::iterator iter;
+      iter  = annotypes_to_typenames.find(std::string(tname));
+
+      
+      if (iter == annotypes_to_typenames.end()) 
+      {
+         // add this typename (it is possible to create an annotation type without a typename
+         //  and patch it up later)
+         annotypes_to_typenames[std::string(tname)] = name;
+      }
+      else 
+      {
+         if (iter->second == emptyString) 
+         {
+            iter->second = std::string(tname);
+         }
+      }
+   }
+
+   return anno_rec.anno_id;
+}
+
+int AnnotatableBase::getOrCreateAnnotationType(std::string &anno_name, const char *tname,
+      const char *serializer_name = NULL) 
+{
+   int anno_type = AnnotatableBase::getAnnotationType(anno_name, tname);
+
+   if (anno_type == -1) 
+   {
+      //  for serializable annotation types, we need to explicitly create 
+      //  these during init time to provide the proper serializer object for
+      //  serializing the annotation later
+
+      anno_type = AnnotatableBase::createAnnotationType(anno_name, tname, serializer_name);
+
+      //  fprintf(stderr, "%s[%d]:  created annotation type %s/%d\n", 
+      //       FILE__, __LINE__, anno_name.c_str(), anno_type);
+   }
+
+   return anno_type;
+}
+
+#if !defined (cap_serialization)
+
+SerializerBase * AnnotatableBase::getAnnotationSerializer(std::string &) 
+{
+   fprintf(stderr, "%s[%d]:  WARNING:  asking for annotation serializer is not defined\n", 
+         FILE__, __LINE__);
+   return NULL;
+}
+
+#else
+
+SerializerBase * AnnotatableBase::getAnnotationSerializer(std::string &name) 
+{
+  std::string str(name);
+
+  if (annotationTypes.find(name) == annotationTypes.end()) {
+     fprintf(stderr, "%s[%d]:  No serializer for type %s\n", FILE__, __LINE__, name.c_str());
+     return NULL;
+  }
+
+  AnnotatableBase::anno_info_t anno_rec = annotationTypes[name];
+
+  if (!anno_rec.anno_serializer) 
+  {
+     if (NULL != anno_rec.anno_serializer_name)
+     {
+        //  try to look it up by name:
+        SerializerBin *sb = SerializerBin::findSerializerByName(anno_rec.anno_serializer_name);
+        
+        if (!sb)
+        {
+           fprintf(stderr, "%s[%d]:  WARNING:  no serializers for anno_serializer_name %s\n", 
+                 FILE__, __LINE__, anno_rec.anno_serializer_name);
+        }
+        else
+        {
+           anno_rec.anno_serializer = sb;
+        }
+     }
+  }
+
+  if (!anno_rec.anno_serializer) 
+  {
+     fprintf(stderr, "%s[%d]:  WARNING:  anno_serializer not initialized\n", FILE__, __LINE__);
+     dyn_hash_map<std::string, anno_info_t>::iterator iter;
+
+     fprintf(stderr, "%s[%d]:  have serializers for:\n", FILE__, __LINE__);
+
+     for (iter = annotationTypes.begin(); iter != annotationTypes.end(); iter++)
+     {
+        std::string an = iter->first;
+        anno_info_t &at = iter->second;
+        fprintf(stderr, "\t%s[%d]: %s--%p\n", an.c_str(), at.anno_id, 
+              at.anno_serializer_name ? at.anno_serializer_name : "no_name_provided", 
+              at.anno_serializer);
+     }
+  }
+
+  SerializerBase *ret = NULL;
+  ret = anno_rec.anno_serializer;
+
+  if (!ret) 
+  {
+     fprintf(stderr, "%s[%d]:  WARNING:  annotation serializer is NULL here?\n",
+           FILE__, __LINE__);
+     return ret;
+  }
+
+  fprintf(stderr, "%s[%d]:  annotation serializer for %s is %p\n", 
+        FILE__, __LINE__, name.c_str(), ret );
+  fprintf(stderr, "%s[%d]:  annotation serializer for %s is %s\n", 
+        FILE__, __LINE__, name.c_str(), ret->name().c_str() );
+  fprintf(stderr, "%s[%d]:  annotation serializer for %s is %p\n", 
+        FILE__, __LINE__, name.c_str(), ret );
+
+  return ret;
+}
+#endif
+
+void AnnotatableBase::dumpAnnotationSerializers() 
+{
+   fprintf(stderr, "%s[%d]:  dump of serializers for annotations\n", FILE__, __LINE__);
+
+#if defined (cap_serialization)
+
+   dyn_hash_map<std::string, anno_info_t>::iterator iter;
+
+   for (iter = annotationTypes.begin(); iter != annotationTypes.end(); iter++) 
+   {
+      std::string name = iter->first;
+      anno_info_t anno_rec = iter->second;
+      fprintf(stderr, "\t%s -- id: %d -- serializer %s--%p\n", 
+            name.c_str(), anno_rec.anno_id, 
+            anno_rec.anno_serializer_name ? anno_rec.anno_serializer_name: "no-name-provided",
+            anno_rec.anno_serializer);
+   }
+
+#else
+
+  fprintf(stderr, "%s[%d]:  WARNING:  asking for annotation serializer dump is not defined\n", 
+        FILE__, __LINE__);
+
+#endif
+}
+
+//  this is just a helper function to get a reference to gtranslate out of the
+//  header files
+bool serialize_int_param(SerializerBase *sb, int &param, const char *tag)
+{
+   if (!sb) 
+   {
+      fprintf(stderr, "%s[%d]: FIXME\n", FILE__, __LINE__);
+      return false;
+   }
+
+   try 
+   {
+      gtranslate(sb, param, tag);
+   }
+   catch (const SerializerError &err)
+   {
+      fprintf(stderr, "%s[%d]:  %sserialization error here\n", FILE__, __LINE__,
+            sb->iomode() == sd_serialize ? "" : "de");
+      printSerErr(err);
+      return false;
+   }
+
+   return true;
+
+}
+
+bool getAndExecuteSerFunc(AnnotatableBase *ab, SerializerBin *ser, int anno_id, 
+      std::string anno_name, unsigned /*nelem*/)
+{
+   SerDesBin &sdbin = ser->getSD_bin(); 
+
+#if 0
+   if (!sdbin)
+   {
+      fprintf(stderr, "%s[%d]: Bulk serialize annotations broken serializer\n",
+            FILE__, __LINE__);
+      return false;
+   }
+#endif
+
+   AnnoFunc *afp = sdbin.findAnnoFunc(anno_id, anno_name);
+
+   if (NULL == afp)
+   {
+      fprintf(stderr, "%s[%d]:  failed to findAnnoFunc for id %d\n",
+            FILE__, __LINE__, anno_id);
+      return false;
+   }
+
+   AnnoFunc &af = *afp;
+
+#if 0
+   fprintf(stderr, "%s[%d]:  executing func %d times\n", FILE__, __LINE__, nelem);
+   for (unsigned int i = 0; i < nelem; ++i) 
+   {
+      bool res = af(ser, ab);
+
+      if (false == res)
+      {
+         fprintf(stderr, "%s[%d]:  failed execute function: %d out of %d\n", 
+               FILE__, __LINE__, i, nelem);
+         return false;
+      }
+   }
+#endif
+
+   bool res = af(ser, ab);
+
+   if (false == res)
+   {
+      fprintf(stderr, "%s[%d]:  failed execute function\n", 
+            FILE__, __LINE__);
+      return false;
+      }
+
+   return true;
+}
+
+#endif
+
+bool dummy_bs()
+{
+   fprintf(stderr, "%s[%d]:  \n", FILE__, __LINE__);
+   return true;
+}