--- conflicted
+++ resolved
@@ -41,10 +41,7 @@
 #include <boost/variant/get.hpp>
 #include <boost/variant/static_visitor.hpp>
 #include <boost/variant/variant.hpp>
-<<<<<<< HEAD
-=======
 #include <boost/interprocess/sync/scoped_lock.hpp>
->>>>>>> 2c675e9b
 
 #if !defined(os_windows)
 #define cap_pthreads
@@ -83,15 +80,6 @@
    long id();
 };
 
-<<<<<<< HEAD
-class COMMON_EXPORT Mutex {
-   friend class CondVar;
-   boost::variant<boost::mutex *, boost::recursive_mutex *> mutex;
-   
- public:
-   Mutex(bool recursive=false);
-   ~Mutex();
-=======
 template<bool isRecursive>
 struct boost_mutex_selector
 {
@@ -102,24 +90,17 @@
 {
 	typedef boost::recursive_mutex mutex;
 };
->>>>>>> 2c675e9b
 
 template <bool isRecursive = false>
 class PC_EXPORT Mutex : public boost_mutex_selector<isRecursive>::mutex {
    
 };
 
-<<<<<<< HEAD
-class COMMON_EXPORT CondVar {
-   boost::condition_variable_any cond;
-   Mutex *mutex;
-=======
 
 template <typename mutex_t = Mutex<false> >
 class PC_EXPORT CondVar {
    boost::condition_variable_any cond;
    mutex_t *mutex;
->>>>>>> 2c675e9b
    bool created_mutex;
  public:
    CondVar(mutex_t * m = NULL) : cond(), created_mutex(false) { 
