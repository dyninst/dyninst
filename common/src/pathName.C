/*
 * Copyright (c) 1996-2007 Barton P. Miller
 * 
 * We provide the Paradyn Parallel Performance Tools (below
 * described as "Paradyn") on an AS IS basis, and do not warrant its
 * validity or performance.  We reserve the right to update, modify,
 * or discontinue this software at any time.  We shall have no
 * obligation to supply such updates or modifications or any other
 * form of support to you.
 * 
 * By your use of Paradyn, you understand and agree that we (or any
 * other person or entity with proprietary rights in Paradyn) are
 * under no obligation to provide either maintenance services,
 * update services, notices of latent defects, or correction of
 * defects for Paradyn.
 * 
 * This library is free software; you can redistribute it and/or
 * modify it under the terms of the GNU Lesser General Public
 * License as published by the Free Software Foundation; either
 * version 2.1 of the License, or (at your option) any later version.
 * 
 * This library is distributed in the hope that it will be useful,
 * but WITHOUT ANY WARRANTY; without even the implied warranty of
 * MERCHANTABILITY or FITNESS FOR A PARTICULAR PURPOSE.  See the GNU
 * Lesser General Public License for more details.
 * 
 * You should have received a copy of the GNU Lesser General Public
 * License along with this library; if not, write to the Free Software
 * Foundation, Inc., 51 Franklin Street, Fifth Floor, Boston, MA  02110-1301  USA
 */

// pathName.C

#include <ctype.h>
#include "common/h/String.h"
#include "common/h/pathName.h"
#include "common/h/headers.h"  // P_strrchr()

#if defined(os_windows) //ccw 20 july 2000 : 29 mar 2001

#define S_ISDIR(x) ((x) & _S_IFDIR)

pdstring expand_tilde_pathname(const pdstring &dir) {
   return dir;
}

#else

#include <pwd.h>

pdstring expand_tilde_pathname(const pdstring &dir) {
   // e.g. convert "~tamches/hello" to "/u/t/a/tamches/hello",
   // or convert "~/hello" to same.
   // In the spirit of Tcl_TildeSubst
   if (dir.length()==0)
      return dir;

   const char *dir_cstr = dir.c_str();
   if (dir_cstr[0] != '~')
      return dir;

   // Now, there are two possibilities: a tilde by itself (e.g. ~/x/y or ~), or
   // a tilde followed by a username.
   if (dir_cstr[1] == '/' || dir_cstr[1] == '\0') {
      // It's the first case.  We need to find the environment vrble HOME and use it.
      // It it doesn't exist (but it always does, I think) then I don't know what
      // to do.
      char *home_dir = getenv("HOME");
      if (home_dir == NULL)
         return dir; // yikes

      if (home_dir[strlen(home_dir)-1] == '/' && dir_cstr[1] != '\0')
         return pdstring(home_dir) + &dir_cstr[2];
      else
         return pdstring(home_dir) + &dir_cstr[1];
   }

   // It's the second case.  We need to find the username.  It starts at
   // dir_cstr[1] and ends at (but not including) the first '/' or '\0'.
   pdstring userName;

   const char *ptr = strchr(&dir_cstr[1], '/');
   if (ptr == NULL)
      userName = pdstring(&dir_cstr[1]);
   else {
      char user_name_buffer[200];
      unsigned user_name_len = ptr - &dir_cstr[1];

      for (unsigned j=0; j < user_name_len; j++)
	 user_name_buffer[j] = dir_cstr[1+j];

      user_name_buffer[user_name_len] = '\0';
      userName = user_name_buffer;
   }

   struct passwd *pwPtr = getpwnam(userName.c_str());
   if (pwPtr == NULL) {
      endpwent();
      return dir; // something better needed...
   }

   pdstring result = pdstring(pwPtr->pw_dir) + pdstring(ptr);
   endpwent();
   return result;
}
#endif

static pdstring concat_pathname_components_simple(const pdstring &comp1, const pdstring &comp2) 
{
   pdstring result = (comp1.length() ? comp1 : comp2);
   return result;
}

pdstring concat_pathname_components(const pdstring &comp1, const pdstring &comp2) 
{
   if (comp1.length() == 0 || comp2.length() == 0)
      return concat_pathname_components_simple(comp1, comp2);

   bool needToAddSlash = true; // so far

   // if comp1 ends in a "/" then no need to add slash
   const char *temp = comp1.c_str();
   if (temp[comp1.length()-1] == '/')
      needToAddSlash = false;

   // if comp2 begins with a "/" then no need to add slash
   if (comp2.length() && comp2[0] == '/')
	   needToAddSlash = false;
#if 0
   if (comp2.prefixed_by("/"))
      needToAddSlash = false;
#endif

   pdstring result = comp1;
   if (needToAddSlash)
      result += "/";
   result += comp2;

   return result;
}

bool extractNextPathElem(const char * &ptr, pdstring &result) 
{
   // assumes that "ptr" points to the value of the PATH environment
   // variable.  Extracts the next element (writing to result, updating
   // ptr, returning true) if available else returns false;

   if ( ptr == NULL )
      return false;

   while (isspace(*ptr))
      ptr++;

   if (*ptr == '\0')
      return false;
   
   // collect from "ptr" upto but not including the next ":" or end-of-string
   const char *start_ptr = ptr;

   while (*ptr != ':' && *ptr != '\0')
      ptr++;

   unsigned len = ptr - start_ptr;

   result = pdstring(start_ptr, len);

   // ptr now points at a ":" or end-of-string
   assert(*ptr == ':' || *ptr == '\0');
   if (*ptr == ':')
      ptr++;

//   cerr << "extractNextPathElem returning " << result << endl;

   return true;
}

bool exists_executable(const pdstring &fullpathname) 
{
   struct stat stat_buffer;
   int result = stat(fullpathname.c_str(), &stat_buffer);

   if (result == -1)
      return false;

   if (S_ISDIR(stat_buffer.st_mode))
      return false; // that was a directory, not an executable

   // more checks needed to be sure this is an executable file...

   return true;
}

#if defined (cap_use_pdstring)
bool executableFromArgv0AndPathAndCwd(pdstring &result,
      const pdstring &i_argv0,
      const pdstring &path,
      const pdstring &cwd) 
{
   // return true iff successful.
   // if successful, writes to result.
   // "path" is the value of the PATH env var
   // "cwd" is the current working directory, presumably from the PWD env var

   // 0) if argv0 empty then forget it
   if (i_argv0.length() == 0)
      return false;

   const pdstring &argv0 = expand_tilde_pathname(i_argv0);

   // 1) If argv0 starts with a slash then we sink or swim with argv0

   if ((argv0.c_str())[0] == '/') 
   {
      if (exists_executable(argv0)) 
      {
         result = argv0;
         return true;
      }
   }

   // 2) search the path, trying (dir + argv0) for each path component.
   //    But only search the path if argv0 doesn't contain any slashes.
   //    Why?  Because if it does contain a slash than at least one
   //    directory component prefixes the executable name, and the path
   //    is only supposed to be searched when an executable name is specifed
   //    alone.
   bool contains_slash = false;
   const char *ptr = argv0.c_str();
   while (*ptr != '\0')
   {
      if (*ptr++ == '/') 
      {
         contains_slash = true;
         break;
      }
   }

   if (!contains_slash) 
   {
      // search the path to see what directory argv0 came from.  If found, then
      // use dir + argv0 else use argv0.
      ptr = path.c_str();
      pdstring pathelem;
      while (extractNextPathElem(ptr, pathelem)) 
      {
         pdstring trystr = concat_pathname_components(pathelem, argv0);

         if (exists_executable(trystr)) 
         {
            result = trystr;
            return true;
         }
      }
   }

   // well, if we've gotten this far without success: couldn't find argv0 in the
   // path and argv0 wasn't a full path.  Last resort: try current directory + argv0

   pdstring trystr = concat_pathname_components(cwd, argv0);

   if (exists_executable(trystr)) 
   {
      result = trystr;
      return true;
   }

   return false;
}
#else


bool executableFromArgv0AndPathAndCwd(std::string &result,
      const std::string &i_argv0,
      const std::string &path,
      const std::string &cwd) 
{
   // return true iff successful.
   // if successful, writes to result.
   // "path" is the value of the PATH env var
   // "cwd" is the current working directory, presumably from the PWD env var

   // 0) if argv0 empty then forget it
   if (i_argv0.length() == 0)
      return false;

   const std::string &argv0 = expand_tilde_pathname(i_argv0);

   // 1) If argv0 starts with a slash then we sink or swim with argv0

   if ((argv0.c_str())[0] == '/') 
   {
      if (exists_executable(argv0)) 
      {
         result = argv0;
         return true;
      }
   }

   // 2) search the path, trying (dir + argv0) for each path component.
   //    But only search the path if argv0 doesn't contain any slashes.
   //    Why?  Because if it does contain a slash than at least one
   //    directory component prefixes the executable name, and the path
   //    is only supposed to be searched when an executable name is specifed
   //    alone.

   bool contains_slash = false;
   const char *ptr = argv0.c_str();

   while (*ptr != '\0')
   {
      if (*ptr++ == '/') 
      {
         contains_slash = true;
         break;
      }
   }

   if (!contains_slash) 
   {
      // search the path to see what directory argv0 came from.  If found, then
      // use dir + argv0 else use argv0.
      ptr = path.c_str();
      std::string pathelem;

      while (extractNextPathElem(ptr, pathelem)) 
      {
         std::string trystr = concat_pathname_components(pathelem, argv0);

         if (exists_executable(trystr)) 
         {
            result = trystr;
            return true;
         }
      }
   }

   // well, if we've gotten this far without success: couldn't find argv0 in the
   // path and argv0 wasn't a full path.  Last resort: try current directory + argv0
   std::string trystr = concat_pathname_components(cwd, argv0);

   if (exists_executable(trystr)) 
   {
      result = trystr;
      return true;
   }
<<<<<<< HEAD
=======


>>>>>>> 375af7c8
   return false;
}
#endif

#if defined(os_windows)
#define PATH_SEP ('\\')
#define SECOND_PATH_SEP ('/')
#else
#define PATH_SEP ('/')
#endif

#if defined (cap_use_pdstring)
pdstring extract_pathname_tail(const pdstring &path)
{
   const char *path_str = path.c_str();
   const char *path_sep = P_strrchr(path_str, PATH_SEP);

#if defined(SECOND_PATH_SEP)
   const char *sec_path_sep = P_strrchr(path_str, SECOND_PATH_SEP);
   if (sec_path_sep && (!path_sep || sec_path_sep > path_sep))
      path_sep = sec_path_sep;
#endif

   pdstring ret = (path_sep) ? (path_sep + 1) : (path_str);
   return ret;
}

#else
std::string extract_pathname_tail(const std::string &path)
{
   const char *path_str = path.c_str();
   const char *path_sep = P_strrchr(path_str, PATH_SEP);

#if defined(SECOND_PATH_SEP)
   const char *sec_path_sep = P_strrchr(path_str, SECOND_PATH_SEP);
   if (sec_path_sep && (!path_sep || sec_path_sep > path_sep))
      path_sep = sec_path_sep;
#endif

   std::string ret = (path_sep) ? (path_sep + 1) : (path_str);
   return ret;
}
#endif

#if !defined (os_windows)
char *resolve_file_path(const char *fname, char *resolved_path)
{
   // (1)  use realpath() to resolve any . or ..'s, or symbolic links
   if (NULL == realpath(fname, resolved_path)) {
      fprintf(stderr, "%s[%d]:  realpath(%s): %s\n", FILE__, __LINE__, fname, strerror(errno));
      return NULL;
   }
   fprintf(stderr, "%s[%d]:  resolved file path: %s\n", FILE__, __LINE__, resolved_path);

   // (2) if no slashes, try CWD
   if (!strpbrk(resolved_path, "/\\")) {
      char cwd[PATH_MAX];
      if (NULL == getcwd(cwd, PATH_MAX)) {
         fprintf(stderr, "%s[%d]:  getcwd: %s\n", FILE__, __LINE__, strerror(errno));
         return NULL;
      }
      char resolved_path_bak[PATH_MAX];
      strcpy(resolved_path_bak, resolved_path);
      sprintf(resolved_path, "%s/%s", cwd, resolved_path_bak);
   }

   // (3) if it has a tilde, expand tilde pathname
   if (!strpbrk(resolved_path, "~")) {
      pdstring td_pathname = pdstring(resolved_path);
      pdstring no_td_pathname = expand_tilde_pathname(td_pathname);
      strcpy(resolved_path, no_td_pathname.c_str());
   }

   return resolved_path;
}
#else
char *resolve_file_path(const char *fname, char *resolved_path) 
{
   //  hrm.
   //... windows has no realpath()?
   fprintf(stderr, "%s[%d]:  IMPLEMENT ME: %s\n", FILE__, __LINE__, fname);
   return "bogus_path";
}
#endif
<|MERGE_RESOLUTION|>--- conflicted
+++ resolved
@@ -343,11 +343,6 @@
       result = trystr;
       return true;
    }
-<<<<<<< HEAD
-=======
-
-
->>>>>>> 375af7c8
    return false;
 }
 #endif
