/*
 * See the dyninst/COPYRIGHT file for copyright information.
 *
 * We provide the Paradyn Tools (below described as "Paradyn")
 * on an AS IS basis, and do not warrant its validity or performance.
 * We reserve the right to update, modify, or discontinue this
 * software at any time.  We shall have no obligation to supply such
 * updates or modifications or any other form of support to you.
 *
 * By your use of Paradyn, you understand and agree that we (or any
 * other person or entity with proprietary rights in Paradyn) are
 * under no obligation to provide either maintenance services,
 * update services, notices of latent defects, or correction of
 * defects for Paradyn.
 *
 * This library is free software; you can redistribute it and/or
 * modify it under the terms of the GNU Lesser General Public
 * License as published by the Free Software Foundation; either
 * version 2.1 of the License, or (at your option) any later version.
 *
 * This library is distributed in the hope that it will be useful,
 * but WITHOUT ANY WARRANTY; without even the implied warranty of
 * MERCHANTABILITY or FITNESS FOR A PARTICULAR PURPOSE.  See the GNU
 * Lesser General Public License for more details.
 *
 * You should have received a copy of the GNU Lesser General Public
 * License along with this library; if not, write to the Free Software
 * Foundation, Inc., 51 Franklin Street, Fifth Floor, Boston, MA 02110-1301 USA
 */

#define DYN_DEFINE_REGS
#include "common/h/dyn_regs.h"

#include "external/rose/rose-compat.h"
#include "external/rose/powerpcInstructionEnum.h"
#include "external/rose/armv8InstructionEnum.h"
#include "external/rose/amdgpuInstructionEnum.h"
#include <boost/format.hpp>

#include <iostream>

using namespace Dyninst;

boost::shared_ptr<MachRegister::NameMap> MachRegister::names()
{
    static boost::shared_ptr<MachRegister::NameMap> store =
        boost::shared_ptr<MachRegister::NameMap>(new MachRegister::NameMap);
    return store;
}

MachRegister::MachRegister() :
    reg(0)
{
}

MachRegister::MachRegister(signed int r) :
    reg(r)
{
}

MachRegister::MachRegister(signed int r, const char *n) :
    reg(r)
{
    (*names())[r] = std::string(n);
}

MachRegister::MachRegister(signed int r, std::string n) :
    reg(r)
{
    (*names())[r] = n;
}

unsigned int MachRegister::regClass() const
{
    return reg & 0x00ff0000;
}

MachRegister MachRegister::getBaseRegister() const {
<<<<<<< HEAD
    signed int category = (reg & 0x00ff0000);
    switch (getArchitecture()) {
        case Arch_x86:
            if (category == x86::GPR) return MachRegister(reg & 0xfffff0ff);
            else if (category == x86::FLAG) return x86::flags;
            else return *this;
        case Arch_x86_64:
            if (category == x86_64::GPR) return MachRegister(reg & 0xfffff0ff);
            else if (category == x86_64::FLAG) return x86_64::flags;
            else return *this;
        case Arch_ppc32:
        case Arch_ppc64:
        case Arch_none:
            return *this;
        case Arch_cuda:
        case Arch_amdgpu:
            switch (category){
                case amdgpu::SGPR:
                case amdgpu::SGPR_VEC2:
                case amdgpu::SGPR_VEC4:
                case amdgpu::SGPR_VEC8:
                case amdgpu::SGPR_VEC16:
                    return MachRegister( (reg & 0x000000ff) | amdgpu::sgpr0); 
                case amdgpu::VGPR:
                case amdgpu::VGPR_VEC2:
                case amdgpu::VGPR_VEC4:
                case amdgpu::VGPR_VEC8:
                case amdgpu::VGPR_VEC16:
                    return MachRegister( (reg & 0x000000ff) | amdgpu::vgpr0); 
                case amdgpu::HWR:
                    return MachRegister(reg);

                default:
                    return *this;
            }
        case Arch_aarch32:
        case Arch_aarch64:
            //not verified
            return *this;
    }
    return InvalidReg;
=======
   signed int category = (reg & 0x00ff0000);
   switch (getArchitecture()) {
      case Arch_x86:
         if (category == x86::GPR) return MachRegister(reg & 0xfffff0ff);
         else if (category == x86::FLAG) return x86::flags;
         else return *this;
      case Arch_x86_64:
         if (category == x86_64::GPR) return MachRegister(reg & 0xfffff0ff);
         else if (category == x86_64::FLAG) return x86_64::flags;
         else return *this;
      case Arch_ppc32:
      case Arch_ppc64:
      case Arch_none:
         return *this;
      case Arch_cuda:
         return *this;
		case Arch_aarch32:
		case Arch_aarch64:
				  //not verified
		   return *this;
        case Arch_intelGen9:
           return *this;
   }
   return InvalidReg;
>>>>>>> 260318c2
}

Architecture MachRegister::getArchitecture() const {
    return (Architecture) (reg & 0xff000000);
}

bool MachRegister::isValid() const {
    return (reg != InvalidReg.reg);
}

MachRegisterVal MachRegister::getSubRegValue(const MachRegister& subreg,
        MachRegisterVal &orig) const
{
    if (subreg.reg == reg ||
            getArchitecture() == Arch_ppc32 ||
            getArchitecture() == Arch_ppc64)
        return orig;

    assert(subreg.getBaseRegister() == getBaseRegister());
    switch ((subreg.reg & 0x00000f00) >> 8) {
        case 0x0: return orig;
        case 0x1: return (orig & 0xff);
        case 0x2: return (orig & 0xff00) >> 8;
        case 0x3: return (orig & 0xffff);
        case 0xf: return (orig & 0xffffffff);
        default: assert(0); return orig;
    }
}

std::string MachRegister::name() const {
    assert(names() != NULL);
    NameMap::const_iterator iter = names()->find(reg);

    std::string ret;
    if (iter != names()->end()) {

        signed int category = reg & 0x00ff0000;
        signed int base_val = reg & 0x000000ff;
        switch(category){
            case amdgpu::SGPR_VEC2:
                ret = std::string("SGPR["+std::to_string(base_val)+"-"+std::to_string(base_val+1)+"]");
                break;
            case amdgpu::VGPR_VEC2:
                ret = std::string("VGPR["+std::to_string(base_val)+"-"+std::to_string(base_val+1)+"]");
                break;
            case amdgpu::SGPR_VEC4:
                ret = std::string("SGPR["+std::to_string(base_val)+"-"+std::to_string(base_val+3)+"]");
                break;
            case amdgpu::VGPR_VEC4:
                ret = std::string("VGPR["+std::to_string(base_val)+"-"+std::to_string(base_val+3)+"]");
                break;
            case amdgpu::SGPR_VEC8:
                ret = std::string("SGPR["+std::to_string(base_val)+"-"+std::to_string(base_val+7)+"]");

                break;
            case amdgpu::VGPR_VEC8:
                ret = std::string("VGPR["+std::to_string(base_val)+"-"+std::to_string(base_val+7)+"]");

                break;
            case amdgpu::SGPR_VEC16:
                ret = std::string("SGPR["+std::to_string(base_val)+"-"+std::to_string(base_val+15)+"]");
                break;
            case amdgpu::VGPR_VEC16:
                ret = std::string("VGPR["+std::to_string(base_val)+"-"+std::to_string(base_val+15)+"]");
                break;
            default:
                ret = iter->second;
                break;
        }
        return ret;
    }
    std::cout << " can't find " << reg << std::endl;
    return std::string("<INVALID_REG>");

}

unsigned int MachRegister::size() const {
    switch (getArchitecture())
    {
        case Arch_x86:
            switch (reg & 0x0000ff00) {
                case x86::L_REG: //L_REG
                case x86::H_REG: //H_REG
                    return 1;
                case x86::W_REG: //W_REG
                    return 2;
                case x86::FULL: //FULL
                    return 4;
                    // Commented out because no register
                    // is defined with this size type
                    //case x86::QUAD:
                    //   return 8;
                case x86::OCT:
                    return 16;
                case x86::FPDBL:
                    return 10;
                case x86::BIT:
                    return 0;
                case x86::YMMS:
                    return 32;
                case x86::ZMMS:
                    return 64;
                default:
                    return 0;//KEVINTODO: removed sanity-check assert because of asprotect fuzz testing, could use this as a sign that the parse has gone into junk
                    assert(0);
            }
        case Arch_x86_64:
            switch (reg & 0x0000ff00) {
                case x86_64::L_REG: //L_REG
                case x86_64::H_REG: //H_REG
                    return 1;
                case x86_64::W_REG: //W_REG
                    return 2;
                case x86_64::FULL: //FULL
                    return 8;
                case x86_64::D_REG:
                    return 4;
                case x86_64::OCT:
                    return 16;
                case x86_64::FPDBL:
                    return 10;
                case x86_64::BIT:
                    return 0;
                case x86_64::YMMS:
                    return 32;
                case x86_64::ZMMS:
                    return 64;

<<<<<<< HEAD
                default:
                    return 0; // Xiaozhu: do not assert, but return 0 as an indication of parsing junk.
                    assert(0);
            }
        case Arch_ppc32: {
                             int reg_class = reg & 0x00ff0000;
                             if (reg_class == ppc32::FPR || reg_class == ppc32::FSR)
                                 return 8;
                             return 4;
                         }
        case Arch_ppc64: {
                             if((reg & 0x00ff0000) == aarch64::FPR)
                                 return 16;
                             return 8;
                         }
        case Arch_aarch32:
        case Arch_cuda:
        case Arch_amdgpu:{
                             int reg_class = (reg&0x00ff0000 ) ;
                             if ( reg_class == amdgpu::SGPR || reg_class == amdgpu::VGPR){
                                 return 4;
                             }else if (reg_class == amdgpu::SGPR_VEC2 || reg_class == amdgpu::VGPR_VEC2){
                                 return 8;
                             }else if (reg_class == amdgpu::SGPR_VEC4 || reg_class == amdgpu::VGPR_VEC4){
                                 return 16;
                             }else if (reg_class == amdgpu::SGPR_VEC8 || reg_class == amdgpu::VGPR_VEC8){
                                 return 32;
                             }else if (reg_class == amdgpu::SGPR_VEC16 || reg_class == amdgpu::VGPR_VEC16){
                                 return 64;
                             }else{
                                 switch(reg & 0x00007f00){
                                     case amdgpu::BITS_1:
                                     case amdgpu::BITS_2:
                                     case amdgpu::BITS_3:
                                     case amdgpu::BITS_4:
                                     case amdgpu::BITS_6:
                                     case amdgpu::BITS_7:
                                     case amdgpu::BITS_8:
                                         return 1;
                                     case amdgpu::BITS_9:
                                     case amdgpu::BITS_15:
                                     case amdgpu::BITS_16:
                                         return 2;
                                     case amdgpu::BITS_32:
                                         return 4;
                                     case amdgpu::BITS_48:
                                     case amdgpu::BITS_64:
                                         return 8; 
                                     case amdgpu::BITS_128:
                                         return 16;
                                     case amdgpu::BITS_256:
                                         return 32;
                                     case amdgpu::BITS_512:
                                         return 64;
                                 }
                                 std::cerr << "unknown reg size " << std::hex << reg << std::endl;

                                 assert(0);
                             }
                         }
        case Arch_aarch64:
                         if((reg & 0x00ff0000) == aarch64::FPR)
                         {
                             switch(reg & 0x0000ff00)
                             {
                                 case aarch64::B_REG: return 1;
                                 case aarch64::W_REG: return 2;
                                 case aarch64::D_REG: return 4;
                                 case aarch64::FULL: 
                                 case aarch64::HQ_REG: return 8;
                                 case aarch64::Q_REG: return 16;
                                 default:
                                                      assert(0);
                                                      return 0;
                             }
                         }
                         else if((reg & 0x00ff0000) == aarch64::GPR || (reg & 0x00ff0000) == aarch64::SPR ||
                                 (reg & 0x00ff0000) == aarch64::SYSREG || (reg & 0x00ff0000) == aarch64::FLAG)
                             switch(reg & 0x0000ff00)
                             {
                                 case aarch64::FULL : return 8;
                                 case aarch64::D_REG: return 4;
                                 case aarch64::BIT:   return 0;
                                 default: return 0;
                             }
                         else
                             return 4;
        case Arch_none:
                         return 0;
    }
    return 0; //Unreachable, but disable warnings
=======
            default:
	       return 0; // Xiaozhu: do not assert, but return 0 as an indication of parsing junk.
               assert(0);
         }
      case Arch_ppc32: {
         int reg_class = reg & 0x00ff0000;
         if (reg_class == ppc32::FPR || reg_class == ppc32::FSR)
            return 8;
         return 4;
      }
      case Arch_ppc64:
        if((reg & 0x00ff0000) == aarch64::FPR)
          return 16;
        return 8;
      case Arch_aarch32:
        {
          assert(0);
          break;
        }
      case Arch_cuda:
        {
          return 8;
        }
      case Arch_aarch64:
		if((reg & 0x00ff0000) == aarch64::FPR)
		{
		    switch(reg & 0x0000ff00)
		    {
			case aarch64::B_REG: return 1;
			case aarch64::W_REG: return 2;
			case aarch64::D_REG: return 4;
			case aarch64::FULL: 
			case aarch64::HQ_REG: return 8;
			case aarch64::Q_REG: return 16;
			default:
			    assert(0);
			    return 0;
		    }
		}
		else if((reg & 0x00ff0000) == aarch64::GPR || (reg & 0x00ff0000) == aarch64::SPR ||
                (reg & 0x00ff0000) == aarch64::SYSREG || (reg & 0x00ff0000) == aarch64::FLAG)
			switch(reg & 0x0000ff00)
			{
				case aarch64::FULL : return 8;
				case aarch64::D_REG: return 4;
                case aarch64::BIT:   return 0;
				default: return 0;
			}
		else
			return 4;
      case Arch_intelGen9:
        {
          assert(0);
          break;
        }
      case Arch_none:
         return 0;
   }
   return 0; //Unreachable, but disable warnings
>>>>>>> 260318c2
}

bool MachRegister::operator<(const MachRegister &a) const {
    return (reg < a.reg);
}

bool MachRegister::operator==(const MachRegister &a) const {
    return (reg == a.reg);
}

MachRegister::operator signed int() const {
    return reg;
}

signed int MachRegister::val() const {
    return reg;
}


MachRegister MachRegister::getPC(Dyninst::Architecture arch)
{
<<<<<<< HEAD
    switch (arch)
    {
        case Arch_x86:
            return x86::eip;
        case Arch_x86_64:
            return x86_64::rip;
        case Arch_ppc32:
            return ppc32::pc;
        case Arch_ppc64:
            return ppc64::pc;
        case Arch_aarch64:  //aarch64: pc is not writable
            return aarch64::pc;
        case Arch_aarch32:
        case Arch_cuda:

            assert(0);

        case Arch_amdgpu:
            return amdgpu::pc;
        case Arch_none:
            return InvalidReg;
    }
    return InvalidReg;
=======
   switch (arch)
   {
      case Arch_x86:
         return x86::eip;
      case Arch_x86_64:
         return x86_64::rip;
      case Arch_ppc32:
         return ppc32::pc;
      case Arch_ppc64:
         return ppc64::pc;
      case Arch_aarch64:  //aarch64: pc is not writable
         return aarch64::pc;
      case Arch_aarch32:
         return InvalidReg;
      case Arch_cuda:
         return cuda::pc;
      default:
         return InvalidReg;
   }
   return InvalidReg;
>>>>>>> 260318c2
}


MachRegister MachRegister::getReturnAddress(Dyninst::Architecture arch)
{
<<<<<<< HEAD
    switch (arch)
    {
        case Arch_x86:
            assert(0); //not implemented
        case Arch_x86_64:
            assert(0); //not implemented
        case Arch_ppc32:
            assert(0); //not implemented
        case Arch_ppc64:
            assert(0); //not implemented
        case Arch_aarch64:  //aarch64: x30 stores the RA for current frame
            return aarch64::x30;
        case Arch_aarch32:
        case Arch_cuda:
        case Arch_amdgpu:
            assert(0);
        case Arch_none:
            return InvalidReg;
    }
    return InvalidReg;
=======
   switch (arch)
   {
      case Arch_x86:
          assert(0); //not implemented
      case Arch_x86_64:
          assert(0); //not implemented
      case Arch_ppc32:
          assert(0); //not implemented
      case Arch_ppc64:
          assert(0); //not implemented
      case Arch_aarch64:  //aarch64: x30 stores the RA for current frame
         return aarch64::x30;
      case Arch_aarch32:
      case Arch_cuda:
         assert(0);
      default:
         return InvalidReg;
   }
   return InvalidReg;
>>>>>>> 260318c2
}

MachRegister MachRegister::getFramePointer(Dyninst::Architecture arch)
{
    switch (arch)
    {
        case Arch_x86:
            return x86::ebp;
        case Arch_x86_64:
            return x86_64::rbp;
        case Arch_ppc32:
            return ppc32::r1;
        case Arch_ppc64:
            return ppc64::r1;
        case Arch_aarch64:
            return aarch64::x29; //aarch64: frame pointer is X29 by convention

        case Arch_amdgpu:
        case Arch_none:
            return InvalidReg;

        default:
            assert(0);
            return InvalidReg;
    }
    return InvalidReg;
}

MachRegister MachRegister::getStackPointer(Dyninst::Architecture arch)
{
    switch (arch)
    {
        case Arch_x86:
            return x86::esp;
        case Arch_x86_64:
            return x86_64::rsp;
        case Arch_ppc32:
            return ppc32::r1;
        case Arch_ppc64:
            return ppc64::r1;
        case Arch_aarch64:
            return aarch64::sp; //aarch64: stack pointer is an independent register
        case Arch_aarch32:
        case Arch_cuda:
            assert(0);
        case Arch_none:
        case Arch_amdgpu:
            return InvalidReg;
        default:
            assert(0);
            return InvalidReg;
    }
    return InvalidReg;
}

MachRegister MachRegister::getSyscallNumberReg(Dyninst::Architecture arch)
{
    switch (arch)
    {
        case Arch_x86:
            return x86::eax;
        case Arch_x86_64:
            return x86_64::rax;
        case Arch_ppc32:
            return ppc32::r0;
        case Arch_ppc64:
            return ppc64::r0;
        case Arch_aarch64:
            return aarch64::x8;
        case Arch_aarch32:
        case Arch_cuda:
        case Arch_amdgpu:
            assert(0);
        case Arch_none:
            return InvalidReg;
        default:
            assert(0);
            return InvalidReg;
    }
    return InvalidReg;
}

MachRegister MachRegister::getSyscallNumberOReg(Dyninst::Architecture arch)
{
    switch (arch)
    {
        case Arch_x86:
            return x86::oeax;
        case Arch_x86_64:
            return x86_64::orax;
        case Arch_ppc32:
            return ppc32::r0;
        case Arch_ppc64:
            return ppc64::r0;
        case Arch_aarch64:
            return aarch64::x8;
        case Arch_none:
            return InvalidReg;
        default:
            assert(0);
            return InvalidReg;
    }
    return InvalidReg;
}

MachRegister MachRegister::getSyscallReturnValueReg(Dyninst::Architecture arch)
{
    switch (arch)
    {
        case Arch_x86:
            return x86::eax;
        case Arch_x86_64:
            return x86_64::rax;
        case Arch_ppc32:
            return ppc32::r3;
        case Arch_ppc64:
            return ppc64::r3;
        case Arch_aarch64:
            return aarch64::x0; //returned value is save in x0
        case Arch_none:
            return InvalidReg;
        default:
            assert(0);
            return InvalidReg;
    }
    return InvalidReg;
}

MachRegister MachRegister::getArchRegFromAbstractReg(MachRegister abstract,
        Dyninst::Architecture arch) {
    switch(arch){
        case Arch_aarch64:
            if( abstract == ReturnAddr)
                return aarch64::x30;
            if( abstract == FrameBase)
                return aarch64::x29;
            if( abstract == StackTop)
                return aarch64::sp;
            if( abstract == CFA)
                assert(0); //don't know what to do
            //not abstract, return arch reg
            return abstract;
        default:
            assert(0);
    }

    return Dyninst::InvalidReg;
}

MachRegister MachRegister::getZeroFlag(Dyninst::Architecture arch)
{
    switch (arch)
    {
        case Arch_x86:
            return x86::zf;
        case Arch_x86_64:
            return x86_64::zf;
        case Arch_aarch64: 
            return aarch64::z;
        case Arch_aarch32:
            assert(!"Not implemented");
        case Arch_ppc32:
            return ppc32::cr0e;
        case Arch_ppc64:
            return ppc64::cr0e;
        case Arch_cuda:
        case Arch_amdgpu:
            assert(0);
        case Arch_none:
            return InvalidReg;
        default:
            return InvalidReg;
    }

    return InvalidReg;
}


bool MachRegister::isPC() const
{
    return (*this == x86_64::rip || *this == x86::eip ||
            *this == ppc32::pc || *this == ppc64::pc ||
            *this == aarch64::pc );
}

bool MachRegister::isFramePointer() const
{
    return (*this == x86_64::rbp || *this == x86::ebp ||
            *this == FrameBase ||
            *this == aarch64::x29);
}

bool MachRegister::isStackPointer() const
{
    return (*this == x86_64::rsp || *this == x86::esp ||
            *this == ppc32::r1   || *this == ppc64::r1 ||
            *this == aarch64::sp);
}

bool MachRegister::isSyscallNumberReg() const
{
    return ( *this == x86_64::orax || *this == x86::oeax ||
            *this == ppc32::r1    || *this == ppc64::r1 ||
            *this == aarch64::x8
           );
}

bool MachRegister::isSyscallReturnValueReg() const
{
    if(getArchitecture() == Arch_aarch64)
        assert(0);
    return (*this == x86_64::rax || *this == x86::eax ||
            *this == ppc32::r1   || *this == ppc64::r1 ||
            *this == aarch64::x0
           );
}

bool MachRegister::isFlag() const
{
    int regC = regClass();
    switch (getArchitecture())
    {
<<<<<<< HEAD
        case Arch_x86:
            return regC == x86::FLAG;
        case Arch_x86_64:
            return regC == x86_64::FLAG;
        case Arch_aarch64:
            return regC == aarch64::FLAG;
        case Arch_ppc32: 
        case Arch_ppc64:{
                            // For power, we have a different register representation.
                            // We do not use the subrange field for MachReigsters
                            // and all lower 32 bits are base ID
                            int baseID = reg & 0x0000FFFF;
                            return (baseID <= 731 && baseID >= 700) || (baseID <= 629 && baseID >= 621); 
                        }
        case Arch_amdgpu:{
                             return (reg & 0x0000F000);
                         }
        default:
                         assert(!"Not implemented!");
    }
    return false;
=======
      case Arch_x86:
         return regC == x86::FLAG;
      case Arch_x86_64:
         return regC == x86_64::FLAG;
      case Arch_aarch64:
         return regC == aarch64::FLAG;
      case Arch_ppc32: 
      case Arch_ppc64:{
         // For power, we have a different register representation.
	 // We do not use the subrange field for MachReigsters
	 // and all lower 32 bits are base ID
	 int baseID = reg & 0x0000FFFF;
         return (baseID <= 731 && baseID >= 700) || (baseID <= 629 && baseID >= 621); 
      }       
      case Arch_cuda:
         return false;
      default:
         assert(!"Not implemented!");
   }
   return false;
>>>>>>> 260318c2
}

bool MachRegister::isZeroFlag() const
{
    switch (getArchitecture())
    {
        case Arch_x86:
            return *this == x86::zf;
        case Arch_x86_64:
            return *this == x86_64::zf;
        case Arch_aarch64:
            return *this == aarch64::z;
        case Arch_ppc32: 
        case Arch_ppc64:{
                            // For power, we have a different register representation.
                            // We do not use the subrange field for MachReigsters
                            // and all lower 32 bits are base ID
                            int baseID = reg & 0x0000FFFF;
                            return (baseID <= 731 && baseID >= 700 && baseID % 4 == 2) || (baseID <= 628 && baseID >= 621); 
                        }
        default:
                        assert(!"Not implemented!");
    }
    return false;
}

COMMON_EXPORT bool Dyninst::isSegmentRegister(int regClass)
{
    return 0 != (regClass & x86::SEG);
}


// reg_idx needs to be set as the offset from base register
// offset needs to be set as the offset inside the register

void MachRegister::getAMDGPUROSERegister(int &reg_class, int &reg_idx, int &offset){
    signed int category = (reg & 0x00ff0000);
    signed int subrange = (reg & 0x0000ff00);
    signed int baseID =   (reg & 0x000000ff);
    //std::cout << "calling " << __func__ << " category = " << category << std::endl;
    switch(category){
        case amdgpu::SGPR:{
            reg_class = amdgpu_regclass_sgpr;
            reg_idx = baseID;
            offset  = 0;
            return;
        }
        case amdgpu::VGPR: {
            reg_class = amdgpu_regclass_vgpr;
            reg_idx = baseID;
            offset  = 0;
            return;
        }
        case amdgpu::PC: {
            reg_class = amdgpu_regclass_pc;
            reg_idx = amdgpu_pc;
            offset = 0;
        }
        case amdgpu::SGPR_VEC2:{
            //std::cout << "class = vec 2 " << std::endl;
            reg_class = amdgpu_regclass_sgpr_vec2;
            reg_idx = baseID;
            offset = 0;
            return;
        }

    }
}

/* This function should has a boolean return value
 * to indicate whether there is a corresponding
 * ROSE register.
 *
 * Since historically, this function does not 
 * have a return value. We set c to -1 to represent
 * error cases
 * c is set to regClass 
 * n is set to regNum
 * p is set to regPosition 
 * see dataflowAPI/src/ExpressionConversionVisitor.C
 */

void MachRegister::getROSERegister(int &c, int &n, int &p)
{
    // Rose: class, number, position
    // Dyninst: category, base id, subrange
    if (getArchitecture()==Arch_amdgpu){
        getAMDGPUROSERegister(c,n,p);
        return;
    }
    signed int category = (reg & 0x00ff0000);
    signed int subrange = (reg & 0x0000ff00);
    signed int baseID =   (reg & 0x000000ff);

    switch (getArchitecture()) {
        case Arch_x86:
            switch (category) {
                case x86::GPR:
                    c = x86_regclass_gpr;
                    switch (baseID) {
                        case x86::BASEA:
                            n = x86_gpr_ax;
                            break;
                        case x86::BASEC:
                            n = x86_gpr_cx;
                            break;
                        case x86::BASED:
                            n = x86_gpr_dx;
                            break;
                        case x86::BASEB:
                            n = x86_gpr_bx;
                            break;
                        case x86::BASESP:
                            n = x86_gpr_sp;
                            break;
                        case x86::BASEBP:
                            n = x86_gpr_bp;
                            break;
                        case x86::BASESI:
                            n = x86_gpr_si;
                            break;
                        case x86::BASEDI:
                            n = x86_gpr_di;
                            break;
                        default:
                            n = 0;
                            break;
                    }
                    break;
                case x86::SEG:
                    c = x86_regclass_segment;
                    switch (baseID) {
                        case 0x0:
                            n = x86_segreg_ds;
                            break;
                        case 0x1:
                            n = x86_segreg_es;
                            break;
                        case 0x2:
                            n = x86_segreg_fs;
                            break;
                        case 0x3:
                            n = x86_segreg_gs;
                            break;
                        case 0x4:
                            n = x86_segreg_cs;
                            break;
                        case 0x5:
                            n = x86_segreg_ss;
                            break;
                        default:
                            n = 0;
                            break;
                    }
                    break;
                case x86::FLAG:
                    c = x86_regclass_flags;
                    switch(baseID) {
                        case x86::CF:
                            n = x86_flag_cf;
                            break;
                        case x86::PF:
                            n = x86_flag_pf;
                            break;
                        case x86::AF:
                            n = x86_flag_af;
                            break;
                        case x86::ZF:
                            n = x86_flag_zf;
                            break;
                        case x86::SF:
                            n = x86_flag_sf;
                            break;
                        case x86::TF:
                            n = x86_flag_tf;
                            break;
                        case x86::IF:
                            n = x86_flag_if;
                            break;
                        case x86::DF:
                            n = x86_flag_df;
                            break;
                        case x86::OF:
                            n = x86_flag_of;
                            break;
                        default:
                            assert(0);
                            break;
                    }
                    break;
                case x86::MISC:
                    c = x86_regclass_unknown;
                    break;
                case x86::XMM:
                    c = x86_regclass_xmm;
                    n = baseID;
                    break;
                case x86::MMX:
                    c = x86_regclass_mm;
                    n = baseID;
                    break;
                case x86::CTL:
                    c = x86_regclass_cr;
                    n = baseID;
                    break;
                case x86::DBG:
                    c = x86_regclass_dr;
                    n = baseID;
                    break;
                case x86::TST:
                    c = x86_regclass_unknown;
                    break;
                case 0:
                    switch (baseID) {
                        case 0x10:
                            c = x86_regclass_ip;
                            n = 0;
                            break;
                        default:
                            c = x86_regclass_unknown;
                            break;
                    }
                    break;
            }
            break;
        case Arch_x86_64:
            switch (category) {
                case x86_64::GPR:
                    c = x86_regclass_gpr;
                    switch (baseID) {
                        case x86_64::BASEA:
                            n = x86_gpr_ax;
                            break;
                        case x86_64::BASEC:
                            n = x86_gpr_cx;
                            break;
                        case x86_64::BASED:
                            n = x86_gpr_dx;
                            break;
                        case x86_64::BASEB:
                            n = x86_gpr_bx;
                            break;
                        case x86_64::BASESP:
                            n = x86_gpr_sp;
                            break;
                        case x86_64::BASEBP:
                            n = x86_gpr_bp;
                            break;
                        case x86_64::BASESI:
                            n = x86_gpr_si;
                            break;
                        case x86_64::BASEDI:
                            n = x86_gpr_di;
                            break;
                        case x86_64::BASE8:
                            n = x86_gpr_r8;
                            break;
                        case x86_64::BASE9:
                            n = x86_gpr_r9;
                            break;
                        case x86_64::BASE10:
                            n = x86_gpr_r10;
                            break;
                        case x86_64::BASE11:
                            n = x86_gpr_r11;
                            break;
                        case x86_64::BASE12:
                            n = x86_gpr_r12;
                            break;
                        case x86_64::BASE13:
                            n = x86_gpr_r13;
                            break;
                        case x86_64::BASE14:
                            n = x86_gpr_r14;
                            break;
                        case x86_64::BASE15:
                            n = x86_gpr_r15;
                            break;
                        default:
                            n = 0;
                            break;
                    }
                    break;
                case x86_64::SEG:
                    c = x86_regclass_segment;
                    switch (baseID) {
                        case 0x0:
                            n = x86_segreg_ds;
                            break;
                        case 0x1:
                            n = x86_segreg_es;
                            break;
                        case 0x2:
                            n = x86_segreg_fs;
                            break;
                        case 0x3:
                            n = x86_segreg_gs;
                            break;
                        case 0x4:
                            n = x86_segreg_cs;
                            break;
                        case 0x5:
                            n = x86_segreg_ss;
                            break;
                        default:
                            n = 0;
                            break;
                    }
                    break;
                case x86_64::FLAG:
                    c = x86_regclass_flags;
                    switch(baseID) {
                        case x86_64::CF:
                            n = x86_flag_cf;
                            break;
                        case x86_64::PF:
                            n = x86_flag_pf;
                            break;
                        case x86_64::AF:
                            n = x86_flag_af;
                            break;
                        case x86_64::ZF:
                            n = x86_flag_zf;
                            break;
                        case x86_64::SF:
                            n = x86_flag_sf;
                            break;
                        case x86_64::TF:
                            n = x86_flag_tf;
                            break;
                        case x86_64::IF:
                            n = x86_flag_if;
                            break;
                        case x86_64::DF:
                            n = x86_flag_df;
                            break;
                        case x86_64::OF:
                            n = x86_flag_of;
                            break;
                        default:
                            c = -1;
                            return; 
                            break;
                    }
                    break;
                case x86_64::MISC:
                    c = x86_regclass_unknown;
                    break;
                case x86_64::KMASK:
                    c = x86_regclass_kmask;
                    n = baseID;
                    break;
                case x86_64::ZMM:
                    c = x86_regclass_zmm;
                    n = baseID;
                    break;
                case x86_64::YMM:
                    c = x86_regclass_ymm;
                    n = baseID;
                    break;
                case x86_64::XMM:
                    c = x86_regclass_xmm;
                    n = baseID;
                    break;
                case x86_64::MMX:
                    c = x86_regclass_mm;
                    n = baseID;
                    break;
                case x86_64::CTL:
                    c = x86_regclass_cr;
                    n = baseID;
                    break;
                case x86_64::DBG:
                    c = x86_regclass_dr;
                    n = baseID;
                    break;
                case x86_64::TST:
                    c = x86_regclass_unknown;
                    break;
                case 0:
                    switch (baseID) {
                        case 0x10:
                            c = x86_regclass_ip;
                            n = 0;
                            break;
                        default:
                            c = x86_regclass_unknown;
                            break;
                    }
                    break;
            }
            break;
        case Arch_ppc32:
        case Arch_ppc64: // 64-bit not supported in ROSE
            {
                baseID = reg & 0x0000FFFF;
                n = baseID;
                switch(category)
                {
                    case ppc32::GPR:
                        c = powerpc_regclass_gpr;
                        break;
                    case ppc32::FPR:
                    case ppc32::FSR:
                        c = powerpc_regclass_fpr;
                        break;
                    case ppc32::SPR:
                        {
                            if(baseID < 613) {
                                c = powerpc_regclass_spr;
                            } else if(baseID < 621 ) {
                                c = powerpc_regclass_sr;
                            } else {
                                c = powerpc_regclass_cr;
                                n = 0;
                                p = baseID - 621;
                                /*                       n = baseID - 621;
                                                         if(n > 7) {
                                                         n = 0;
                                                         p = powerpc_condreggranularity_whole;
                                                         } else {
                                                         p = powerpc_condreggranularity_field;
                                                         }
                                                         */
                            }
                        }
                        break;
                    default:
                        c = -1;
                        return;
                }
                return;
            }
            break;
        case Arch_aarch64: {
                               p = 0;
                               switch (category) {
                                   case aarch64::GPR: {
                                                          c = armv8_regclass_gpr;
                                                          int regnum = baseID - (aarch64::x0 & 0xFF);
                                                          n = armv8_gpr_r0 + regnum;
                                                      }
                                                      break;
                                   case aarch64::SPR: {
                                                          n = 0;
                                                          if (baseID == (aarch64::pstate & 0xFF)) {
                                                              c = armv8_regclass_pstate;
                                                          } else if(baseID == (aarch64::xzr & 0xFF) || baseID == (aarch64::wzr & 0xFF)) {
                                                              c = armv8_regclass_gpr;
                                                              n = armv8_gpr_zr;
                                                          } else if (baseID == (aarch64::pc & 0xFF)) {
                                                              c = armv8_regclass_pc;
                                                          } else if (baseID == (aarch64::sp & 0xFF) || baseID == (aarch64::wsp & 0xFF)) {
                                                              c = armv8_regclass_sp;
                                                          }
                                                      }
                                                      break;
                                   case aarch64::FPR: {
                                                          c = armv8_regclass_simd_fpr;

                                                          int firstRegId;
                                                          switch(reg & 0xFF00) {
                                                              case aarch64::Q_REG: firstRegId = (aarch64::q0 & 0xFF);
                                                                                   break;
                                                              case aarch64::HQ_REG: firstRegId = (aarch64::hq0 & 0xFF);
                                                                                    p = 64;
                                                                                    break;
                                                              case aarch64::FULL: firstRegId = (aarch64::d0 & 0xFF);
                                                                                  break;
                                                              case aarch64::D_REG: firstRegId = (aarch64::s0 & 0xFF);
                                                                                   break;
                                                              case aarch64::W_REG: firstRegId = (aarch64::h0 & 0xFF);
                                                                                   break;
                                                              case aarch64::B_REG: firstRegId = (aarch64::b0 & 0xFF);
                                                                                   break;
                                                              default:assert(!"invalid register subcategory for ARM64!");
                                                                      break;
                                                          }
                                                          n = armv8_simdfpr_v0 + (baseID - firstRegId);
                                                      }
                                                      break;
                                   case aarch64::FLAG: {
                                                           c = armv8_regclass_pstate;
                                                           n = 0;
                                                           switch (baseID) {
                                                               case aarch64::N_FLAG:
                                                                   p = armv8_pstatefield_n;
                                                                   break;
                                                               case aarch64::Z_FLAG:
                                                                   p = armv8_pstatefield_z;
                                                                   break;
                                                               case aarch64::V_FLAG:
                                                                   p = armv8_pstatefield_v;
                                                                   break;
                                                               case aarch64::C_FLAG:
                                                                   p = armv8_pstatefield_c;
                                                                   break;
                                                               default:
                                                                   c = -1;
                                                                   return;
                                                           }
                                                       }
                                                       break;
                                   default:
                                                       // We do not want to assert here.
                                                       // Set these output variable to invalid values and let the
                                                       // semantics code to throw exceptions
                                                       p = -1;
                                                       c = -1;
                                                       n = -1;
                                                       //                   assert(!"unknown register type!");
                                                       break;
                               }
                               return;
                           }
                           break;
       default:
                         c = x86_regclass_unknown;
                         n = 0;
                         break;
    }

    switch (getArchitecture()) {
        case Arch_x86:
            switch (subrange) {
                case x86::OCT:
                case x86::FPDBL:
                    p = x86_regpos_qword;
                    break;
                case x86::H_REG:
                    p = x86_regpos_high_byte;
                    break;
                case x86::L_REG:
                    p = x86_regpos_low_byte;
                    break;
                case x86::W_REG:
                    p = x86_regpos_word;
                    break;
                case x86::FULL:
                case x86_64::D_REG:
                    p = x86_regpos_dword;
                    break;
                case x86::BIT:
                    p = x86_regpos_all;
                    break;
            }
            break;

        case Arch_x86_64:
            switch (subrange) {
                case x86::FULL:
                case x86::OCT:
                case x86::FPDBL:
                    p = x86_regpos_qword;
                    break;
                case x86::H_REG:
                    p = x86_regpos_high_byte;
                    break;
                case x86::L_REG:
                    p = x86_regpos_low_byte;
                    break;
                case x86::W_REG:
                    p = x86_regpos_word;
                    break;
                case x86_64::D_REG:
                    p = x86_regpos_dword;
                    break;
                case x86::BIT:
                    p = x86_regpos_all;
                    break;
            }
            break;
        case Arch_aarch64:
            {
                c = -1;
                return;
            }
        default:
            p = x86_regpos_unknown;
    }
}

MachRegister MachRegister::DwarfEncToReg(int encoding, Dyninst::Architecture arch)
{
    switch (arch)
    {
        case Arch_x86:
            switch (encoding) {
                case 0: return Dyninst::x86::eax;
                case 1: return Dyninst::x86::ecx;
                case 2: return Dyninst::x86::edx;
                case 3: return Dyninst::x86::ebx;
                case 4: return Dyninst::x86::esp;
                case 5: return Dyninst::x86::ebp;
                case 6: return Dyninst::x86::esi;
                case 7: return Dyninst::x86::edi;
                case 8: return Dyninst::x86::eip;
                case 9: return Dyninst::x86::flags;
                case 10: return Dyninst::InvalidReg;
                case 11: return Dyninst::x86::st0;
                case 12: return Dyninst::x86::st1;
                case 13: return Dyninst::x86::st2;
                case 14: return Dyninst::x86::st3;
                case 15: return Dyninst::x86::st4;
                case 16: return Dyninst::x86::st5;
                case 17: return Dyninst::x86::st6;
                case 18: return Dyninst::x86::st7;
                case 19: return Dyninst::InvalidReg;
                case 20: return Dyninst::InvalidReg;
                case 21: return Dyninst::x86::xmm0;
                case 22: return Dyninst::x86::xmm1;
                case 23: return Dyninst::x86::xmm2;
                case 24: return Dyninst::x86::xmm3;
                case 25: return Dyninst::x86::xmm4;
                case 26: return Dyninst::x86::xmm5;
                case 27: return Dyninst::x86::xmm6;
                case 28: return Dyninst::x86::xmm7;
                case 29: return Dyninst::x86::mm0;
                case 30: return Dyninst::x86::mm1;
                case 31: return Dyninst::x86::mm2;
                case 32: return Dyninst::x86::mm3;
                case 33: return Dyninst::x86::mm4;
                case 34: return Dyninst::x86::mm5;
                case 35: return Dyninst::x86::mm6;
                case 36: return Dyninst::x86::mm7;
                case 37: return Dyninst::InvalidReg; //fcw
                case 38: return Dyninst::InvalidReg; //fsw
                case 39: return Dyninst::InvalidReg; //mxcsr
                case 40: return Dyninst::x86::es;
                case 41: return Dyninst::x86::cs;
                case 42: return Dyninst::x86::ss;
                case 43: return Dyninst::x86::ds;
                case 44: return Dyninst::x86::fs;
                case 45: return Dyninst::x86::gs;
                case 46: return Dyninst::InvalidReg;
                case 47: return Dyninst::InvalidReg;
                case 48: return Dyninst::InvalidReg; //tr
                case 49: return Dyninst::InvalidReg; //ldtr
                default: return Dyninst::InvalidReg;
            }
            break;
        case Arch_x86_64:
            switch (encoding) {
                case 0: return Dyninst::x86_64::rax;
                case 1: return Dyninst::x86_64::rdx;
                case 2: return Dyninst::x86_64::rcx;
                case 3: return Dyninst::x86_64::rbx;
                case 4: return Dyninst::x86_64::rsi;
                case 5: return Dyninst::x86_64::rdi;
                case 6: return Dyninst::x86_64::rbp;
                case 7: return Dyninst::x86_64::rsp;
                case 8: return Dyninst::x86_64::r8;
                case 9: return Dyninst::x86_64::r9;
                case 10: return Dyninst::x86_64::r10;
                case 11: return Dyninst::x86_64::r11;
                case 12: return Dyninst::x86_64::r12;
                case 13: return Dyninst::x86_64::r13;
                case 14: return Dyninst::x86_64::r14;
                case 15: return Dyninst::x86_64::r15;
                case 16: return Dyninst::x86_64::rip;
                case 17: return Dyninst::x86_64::k0;
                case 18: return Dyninst::x86_64::k1;
                case 19: return Dyninst::x86_64::k2;
                case 20: return Dyninst::x86_64::k3;
                case 21: return Dyninst::x86_64::k4;
                case 22: return Dyninst::x86_64::k5;
                case 23: return Dyninst::x86_64::k6;
                case 24: return Dyninst::x86_64::k7;
                case 25: return Dyninst::x86_64::zmm0;
                case 26: return Dyninst::x86_64::zmm1;
                case 27: return Dyninst::x86_64::zmm2;
                case 28: return Dyninst::x86_64::zmm3;
                case 29: return Dyninst::x86_64::zmm4;
                case 30: return Dyninst::x86_64::zmm5;
                case 31: return Dyninst::x86_64::zmm6;
                case 32: return Dyninst::x86_64::zmm7;
                case 33: return Dyninst::x86_64::zmm8;
                case 34: return Dyninst::x86_64::zmm9;
                case 35: return Dyninst::x86_64::zmm10;
                case 36: return Dyninst::x86_64::zmm11;
                case 37: return Dyninst::x86_64::zmm12;
                case 38: return Dyninst::x86_64::zmm13;
                case 39: return Dyninst::x86_64::zmm14;
                case 40: return Dyninst::x86_64::zmm15;
                case 41: return Dyninst::x86_64::zmm16;
                case 42: return Dyninst::x86_64::zmm17;
                case 43: return Dyninst::x86_64::zmm18;
                case 44: return Dyninst::x86_64::zmm19;
                case 45: return Dyninst::x86_64::zmm20;
                case 46: return Dyninst::x86_64::zmm21;
                case 47: return Dyninst::x86_64::zmm22;
                case 48: return Dyninst::x86_64::zmm23;
                case 49: return Dyninst::x86_64::zmm24;
                case 50: return Dyninst::x86_64::zmm25;
                case 51: return Dyninst::x86_64::zmm26;
                case 52: return Dyninst::x86_64::zmm27;
                case 53: return Dyninst::x86_64::zmm28;
                case 54: return Dyninst::x86_64::zmm29;
                case 55: return Dyninst::x86_64::zmm30;
                case 56: return Dyninst::x86_64::zmm31;
                case 57: return Dyninst::x86_64::ymm0;
                case 58: return Dyninst::x86_64::ymm1;
                case 59: return Dyninst::x86_64::ymm2;
                case 60: return Dyninst::x86_64::ymm3;
                case 61: return Dyninst::x86_64::ymm4;
                case 62: return Dyninst::x86_64::ymm5;
                case 63: return Dyninst::x86_64::ymm6;
                case 64: return Dyninst::x86_64::ymm7;
                case 65: return Dyninst::x86_64::ymm8;
                case 66: return Dyninst::x86_64::ymm9;
                case 67: return Dyninst::x86_64::ymm10;
                case 68: return Dyninst::x86_64::ymm11;
                case 69: return Dyninst::x86_64::ymm12;
                case 70: return Dyninst::x86_64::ymm13;
                case 71: return Dyninst::x86_64::ymm14;
                case 72: return Dyninst::x86_64::ymm15;
                case 73: return Dyninst::x86_64::ymm16;
                case 74: return Dyninst::x86_64::ymm17;
                case 75: return Dyninst::x86_64::ymm18;
                case 76: return Dyninst::x86_64::ymm19;
                case 77: return Dyninst::x86_64::ymm20;
                case 78: return Dyninst::x86_64::ymm21;
                case 79: return Dyninst::x86_64::ymm22;
                case 80: return Dyninst::x86_64::ymm23;
                case 81: return Dyninst::x86_64::ymm24;
                case 82: return Dyninst::x86_64::ymm25;
                case 83: return Dyninst::x86_64::ymm26;
                case 84: return Dyninst::x86_64::ymm27;
                case 85: return Dyninst::x86_64::ymm28;
                case 86: return Dyninst::x86_64::ymm29;
                case 87: return Dyninst::x86_64::ymm30;
                case 88: return Dyninst::x86_64::ymm31;
                case 89: return Dyninst::x86_64::xmm0;
                case 90: return Dyninst::x86_64::xmm1;
                case 91: return Dyninst::x86_64::xmm2;
                case 92: return Dyninst::x86_64::xmm3;
                case 93: return Dyninst::x86_64::xmm4;
                case 94: return Dyninst::x86_64::xmm5;
                case 95: return Dyninst::x86_64::xmm6;
                case 96: return Dyninst::x86_64::xmm7;
                case 97: return Dyninst::x86_64::xmm8;
                case 98: return Dyninst::x86_64::xmm9;
                case 99: return Dyninst::x86_64::xmm10;
                case 100: return Dyninst::x86_64::xmm11;
                case 101: return Dyninst::x86_64::xmm12;
                case 102: return Dyninst::x86_64::xmm13;
                case 103: return Dyninst::x86_64::xmm14;
                case 104: return Dyninst::x86_64::xmm15;
                case 105: return Dyninst::x86_64::xmm16;
                case 106: return Dyninst::x86_64::xmm17;
                case 107: return Dyninst::x86_64::xmm18;
                case 108: return Dyninst::x86_64::xmm19;
                case 109: return Dyninst::x86_64::xmm20;
                case 110: return Dyninst::x86_64::xmm21;
                case 111: return Dyninst::x86_64::xmm22;
                case 112: return Dyninst::x86_64::xmm23;
                case 113: return Dyninst::x86_64::xmm24;
                case 114: return Dyninst::x86_64::xmm25;
                case 115: return Dyninst::x86_64::xmm26;
                case 116: return Dyninst::x86_64::xmm27;
                case 117: return Dyninst::x86_64::xmm28;
                case 118: return Dyninst::x86_64::xmm29;
                case 119: return Dyninst::x86_64::xmm30;
                case 120: return Dyninst::x86_64::xmm31;
                case 121: return Dyninst::x86_64::st0;
                case 122: return Dyninst::x86_64::st1;
                case 123: return Dyninst::x86_64::st2;
                case 124: return Dyninst::x86_64::st3;
                case 125: return Dyninst::x86_64::st4;
                case 126: return Dyninst::x86_64::st5;
                case 127: return Dyninst::x86_64::st6;
                case 128: return Dyninst::x86_64::st7;
                case 129: return Dyninst::x86_64::mm0;
                case 130: return Dyninst::x86_64::mm1;
                case 131: return Dyninst::x86_64::mm2;
                case 132: return Dyninst::x86_64::mm3;
                case 133: return Dyninst::x86_64::mm4;
                case 134: return Dyninst::x86_64::mm5;
                case 135: return Dyninst::x86_64::mm6;
                case 136: return Dyninst::x86_64::mm7;
                case 137: return Dyninst::x86_64::flags;
                case 138: return Dyninst::x86_64::es;
                case 139: return Dyninst::x86_64::cs;
                case 140: return Dyninst::x86_64::ss;
                case 141: return Dyninst::x86_64::ds;
                case 142: return Dyninst::x86_64::fs;
                case 143: return Dyninst::x86_64::gs;
                case 144: return Dyninst::InvalidReg;
                case 145: return Dyninst::InvalidReg;
                case 146: return Dyninst::x86_64::fsbase;
                case 147: return Dyninst::x86_64::gsbase;
                case 148: return Dyninst::InvalidReg;
                case 149: return Dyninst::InvalidReg;
                case 150: return Dyninst::InvalidReg; //tr
                case 151: return Dyninst::InvalidReg; //ldtr
                case 152: return Dyninst::InvalidReg; //mxcsr
                case 153: return Dyninst::InvalidReg; //fcw
                case 154: return Dyninst::InvalidReg; //fsw
            }
            break;
        case Arch_ppc32:
            switch (encoding) {
                case 0: return Dyninst::ppc32::r0;
                case 1: return Dyninst::ppc32::r1;
                case 2: return Dyninst::ppc32::r2;
                case 3: return Dyninst::ppc32::r3;
                case 4: return Dyninst::ppc32::r4;
                case 5: return Dyninst::ppc32::r5;
                case 6: return Dyninst::ppc32::r6;
                case 7: return Dyninst::ppc32::r7;
                case 8: return Dyninst::ppc32::r8;
                case 9: return Dyninst::ppc32::r9;
                case 10: return Dyninst::ppc32::r10;
                case 11: return Dyninst::ppc32::r11;
                case 12: return Dyninst::ppc32::r12;
                case 13: return Dyninst::ppc32::r13;
                case 14: return Dyninst::ppc32::r14;
                case 15: return Dyninst::ppc32::r15;
                case 16: return Dyninst::ppc32::r16;
                case 17: return Dyninst::ppc32::r17;
                case 18: return Dyninst::ppc32::r18;
                case 19: return Dyninst::ppc32::r19;
                case 20: return Dyninst::ppc32::r20;
                case 21: return Dyninst::ppc32::r21;
                case 22: return Dyninst::ppc32::r22;
                case 23: return Dyninst::ppc32::r23;
                case 24: return Dyninst::ppc32::r24;
                case 25: return Dyninst::ppc32::r25;
                case 26: return Dyninst::ppc32::r26;
                case 27: return Dyninst::ppc32::r27;
                case 28: return Dyninst::ppc32::r28;
                case 29: return Dyninst::ppc32::r29;
                case 30: return Dyninst::ppc32::r30;
                case 31: return Dyninst::ppc32::r31;
                case 32: return Dyninst::ppc32::fpr0;
                case 33: return Dyninst::ppc32::fpr1;
                case 34: return Dyninst::ppc32::fpr2;
                case 35: return Dyninst::ppc32::fpr3;
                case 36: return Dyninst::ppc32::fpr4;
                case 37: return Dyninst::ppc32::fpr5;
                case 38: return Dyninst::ppc32::fpr6;
                case 39: return Dyninst::ppc32::fpr7;
                case 40: return Dyninst::ppc32::fpr8;
                case 41: return Dyninst::ppc32::fpr9;
                case 42: return Dyninst::ppc32::fpr10;
                case 43: return Dyninst::ppc32::fpr11;
                case 44: return Dyninst::ppc32::fpr12;
                case 45: return Dyninst::ppc32::fpr13;
                case 46: return Dyninst::ppc32::fpr14;
                case 47: return Dyninst::ppc32::fpr15;
                case 48: return Dyninst::ppc32::fpr16;
                case 49: return Dyninst::ppc32::fpr17;
                case 50: return Dyninst::ppc32::fpr18;
                case 51: return Dyninst::ppc32::fpr19;
                case 52: return Dyninst::ppc32::fpr20;
                case 53: return Dyninst::ppc32::fpr21;
                case 54: return Dyninst::ppc32::fpr22;
                case 55: return Dyninst::ppc32::fpr23;
                case 56: return Dyninst::ppc32::fpr24;
                case 57: return Dyninst::ppc32::fpr25;
                case 58: return Dyninst::ppc32::fpr26;
                case 59: return Dyninst::ppc32::fpr27;
                case 60: return Dyninst::ppc32::fpr28;
                case 61: return Dyninst::ppc32::fpr29;
                case 62: return Dyninst::ppc32::fpr30;
                case 63: return Dyninst::ppc32::fpr31;
                case 64: return Dyninst::ppc32::cr;
                case 65: return Dyninst::InvalidReg; //FPSCR
            }
            //Seperate switch statements to give compilers an easier time of
            // optimizing
            switch (encoding) {
                case 100: return Dyninst::ppc32::mq;
                case 101: return Dyninst::ppc32::xer;
                case 102: return Dyninst::InvalidReg;
                case 103: return Dyninst::InvalidReg;
                case 104: return Dyninst::InvalidReg; //RTCU
                case 105: return Dyninst::InvalidReg; //RTCL
                case 106: return Dyninst::InvalidReg;
                case 107: return Dyninst::InvalidReg;
                case 108: return Dyninst::ppc32::lr;
                case 109: return Dyninst::ppc32::ctr;
                default: return Dyninst::InvalidReg;
            }
            break;
        case Arch_ppc64:
            switch (encoding) {
                case 0: return Dyninst::ppc64::r0;
                case 1: return Dyninst::ppc64::r1;
                case 2: return Dyninst::ppc64::r2;
                case 3: return Dyninst::ppc64::r3;
                case 4: return Dyninst::ppc64::r4;
                case 5: return Dyninst::ppc64::r5;
                case 6: return Dyninst::ppc64::r6;
                case 7: return Dyninst::ppc64::r7;
                case 8: return Dyninst::ppc64::r8;
                case 9: return Dyninst::ppc64::r9;
                case 10: return Dyninst::ppc64::r10;
                case 11: return Dyninst::ppc64::r11;
                case 12: return Dyninst::ppc64::r12;
                case 13: return Dyninst::ppc64::r13;
                case 14: return Dyninst::ppc64::r14;
                case 15: return Dyninst::ppc64::r15;
                case 16: return Dyninst::ppc64::r16;
                case 17: return Dyninst::ppc64::r17;
                case 18: return Dyninst::ppc64::r18;
                case 19: return Dyninst::ppc64::r19;
                case 20: return Dyninst::ppc64::r20;
                case 21: return Dyninst::ppc64::r21;
                case 22: return Dyninst::ppc64::r22;
                case 23: return Dyninst::ppc64::r23;
                case 24: return Dyninst::ppc64::r24;
                case 25: return Dyninst::ppc64::r25;
                case 26: return Dyninst::ppc64::r26;
                case 27: return Dyninst::ppc64::r27;
                case 28: return Dyninst::ppc64::r28;
                case 29: return Dyninst::ppc64::r29;
                case 30: return Dyninst::ppc64::r30;
                case 31: return Dyninst::ppc64::r31;
                case 32: return Dyninst::ppc64::fpr0;
                case 33: return Dyninst::ppc64::fpr1;
                case 34: return Dyninst::ppc64::fpr2;
                case 35: return Dyninst::ppc64::fpr3;
                case 36: return Dyninst::ppc64::fpr4;
                case 37: return Dyninst::ppc64::fpr5;
                case 38: return Dyninst::ppc64::fpr6;
                case 39: return Dyninst::ppc64::fpr7;
                case 40: return Dyninst::ppc64::fpr8;
                case 41: return Dyninst::ppc64::fpr9;
                case 42: return Dyninst::ppc64::fpr10;
                case 43: return Dyninst::ppc64::fpr11;
                case 44: return Dyninst::ppc64::fpr12;
                case 45: return Dyninst::ppc64::fpr13;
                case 46: return Dyninst::ppc64::fpr14;
                case 47: return Dyninst::ppc64::fpr15;
                case 48: return Dyninst::ppc64::fpr16;
                case 49: return Dyninst::ppc64::fpr17;
                case 50: return Dyninst::ppc64::fpr18;
                case 51: return Dyninst::ppc64::fpr19;
                case 52: return Dyninst::ppc64::fpr20;
                case 53: return Dyninst::ppc64::fpr21;
                case 54: return Dyninst::ppc64::fpr22;
                case 55: return Dyninst::ppc64::fpr23;
                case 56: return Dyninst::ppc64::fpr24;
                case 57: return Dyninst::ppc64::fpr25;
                case 58: return Dyninst::ppc64::fpr26;
                case 59: return Dyninst::ppc64::fpr27;
                case 60: return Dyninst::ppc64::fpr28;
                case 61: return Dyninst::ppc64::fpr29;
                case 62: return Dyninst::ppc64::fpr30;
                case 63: return Dyninst::ppc64::fpr31;
                case 64: return Dyninst::ppc64::cr;
                case 65: return Dyninst::InvalidReg; //FPSCR
            }
            //Seperate switch statements to give compilers an easier time of
            // optimizing
            switch (encoding) {
                case 100: return Dyninst::ppc64::mq;
                case 101: return Dyninst::ppc64::xer;
                case 102: return Dyninst::InvalidReg;
                case 103: return Dyninst::InvalidReg;
                case 104: return Dyninst::InvalidReg; //RTCU
                case 105: return Dyninst::InvalidReg; //RTCL
                case 106: return Dyninst::InvalidReg;
                case 107: return Dyninst::InvalidReg;
                case 108: return Dyninst::ppc64::lr;
                case 109: return Dyninst::ppc64::ctr;
                default: return Dyninst::InvalidReg;
            }
            break;
        case Arch_aarch64:
            {
                // this info can be found in
                // DWARF for the ARM ® 64-bit Architecture (AArch64)
                switch(encoding){
                    case 0:  return Dyninst::aarch64::x0;
                    case 1:  return Dyninst::aarch64::x1;
                    case 2:  return Dyninst::aarch64::x2;
                    case 3:  return Dyninst::aarch64::x3;
                    case 4:  return Dyninst::aarch64::x4;
                    case 5:  return Dyninst::aarch64::x5;
                    case 6:  return Dyninst::aarch64::x6;
                    case 7:  return Dyninst::aarch64::x7;
                    case 8:  return Dyninst::aarch64::x8;
                    case 9:  return Dyninst::aarch64::x9;
                    case 10: return Dyninst::aarch64::x10;
                    case 11: return Dyninst::aarch64::x11;
                    case 12: return Dyninst::aarch64::x12;
                    case 13: return Dyninst::aarch64::x13;
                    case 14: return Dyninst::aarch64::x14;
                    case 15: return Dyninst::aarch64::x15;
                    case 16: return Dyninst::aarch64::x16;
                    case 17: return Dyninst::aarch64::x17;
                    case 18: return Dyninst::aarch64::x18;
                    case 19: return Dyninst::aarch64::x19;
                    case 20: return Dyninst::aarch64::x20;
                    case 21: return Dyninst::aarch64::x21;
                    case 22: return Dyninst::aarch64::x22;
                    case 23: return Dyninst::aarch64::x23;
                    case 24: return Dyninst::aarch64::x24;
                    case 25: return Dyninst::aarch64::x25;
                    case 26: return Dyninst::aarch64::x26;
                    case 27: return Dyninst::aarch64::x27;
                    case 28: return Dyninst::aarch64::x28;
                    case 29: return Dyninst::aarch64::x29;
                    case 30: return Dyninst::aarch64::x30;
                    case 31: return Dyninst::aarch64::sp;
                    case 32: return Dyninst::InvalidReg;
                }
                switch(encoding){
                    case 64: return Dyninst::aarch64::q0;
                    case 65: return Dyninst::aarch64::q1;
                    case 66: return Dyninst::aarch64::q2;
                    case 67: return Dyninst::aarch64::q3;
                    case 68: return Dyninst::aarch64::q4;
                    case 69: return Dyninst::aarch64::q5;
                    case 70: return Dyninst::aarch64::q6;
                    case 71: return Dyninst::aarch64::q7;
                    case 72: return Dyninst::aarch64::q8;
                    case 73: return Dyninst::aarch64::q9;
                    case 74: return Dyninst::aarch64::q10;
                    case 75: return Dyninst::aarch64::q11;
                    case 76: return Dyninst::aarch64::q12;
                    case 77: return Dyninst::aarch64::q13;
                    case 78: return Dyninst::aarch64::q14;
                    case 79: return Dyninst::aarch64::q15;
                    case 80: return Dyninst::aarch64::q16;
                    case 81: return Dyninst::aarch64::q17;
                    case 82: return Dyninst::aarch64::q18;
                    case 83: return Dyninst::aarch64::q19;
                    case 84: return Dyninst::aarch64::q20;
                    case 85: return Dyninst::aarch64::q21;
                    case 86: return Dyninst::aarch64::q22;
                    case 87: return Dyninst::aarch64::q23;
                    case 88: return Dyninst::aarch64::q24;
                    case 89: return Dyninst::aarch64::q25;
                    case 90: return Dyninst::aarch64::q26;
                    case 91: return Dyninst::aarch64::q27;
                    case 92: return Dyninst::aarch64::q28;
                    case 93: return Dyninst::aarch64::q29;
                    case 94: return Dyninst::aarch64::q30;
                    case 95: return Dyninst::aarch64::q31;

                    default: return Dyninst::InvalidReg;
                             break;
                }
                return Dyninst::InvalidReg;
            }
        case Arch_cuda:
            // ignore CUDA register encodings for now
            return Dyninst::InvalidReg;
            break;
        case Arch_amdgpu:
            // ignore CUDA register encodings for now
            return Dyninst::InvalidReg;
            break;

        case Arch_none:
            return Dyninst::InvalidReg;
            break;
        default:
            assert(0);
            return InvalidReg;
    }
    //Invalid Architecture passed
    return Dyninst::InvalidReg;

}

int MachRegister::getDwarfEnc() const
{
    switch (getArchitecture())
    {
        case Arch_x86:
            switch (val()) {
                case Dyninst::x86::ieax: return 0;
                case Dyninst::x86::iecx: return 1;
                case Dyninst::x86::iedx: return 2;
                case Dyninst::x86::iebx: return 3;
                case Dyninst::x86::iesp: return 4;
                case Dyninst::x86::iebp: return 5;
                case Dyninst::x86::iesi: return 6;
                case Dyninst::x86::iedi: return 7;
                case Dyninst::x86::ieip: return 8;
                case Dyninst::x86::iflags: return 9;
                case Dyninst::x86::ixmm0: return 21;
                case Dyninst::x86::ixmm1: return 22;
                case Dyninst::x86::ixmm2: return 23;
                case Dyninst::x86::ixmm3: return 24;
                case Dyninst::x86::ixmm4: return 25;
                case Dyninst::x86::ixmm5: return 26;
                case Dyninst::x86::ixmm6: return 27;
                case Dyninst::x86::ixmm7: return 28;
                case Dyninst::x86::imm0: return 29;
                case Dyninst::x86::imm1: return 30;
                case Dyninst::x86::imm2: return 31;
                case Dyninst::x86::imm3: return 32;
                case Dyninst::x86::imm4: return 33;
                case Dyninst::x86::imm5: return 34;
                case Dyninst::x86::imm6: return 35;
                case Dyninst::x86::imm7: return 36;
                case Dyninst::x86::ies: return 40;
                case Dyninst::x86::ics: return 41;
                case Dyninst::x86::iss: return 42;
                case Dyninst::x86::ids: return 43;
                case Dyninst::x86::ifs: return 44;
                case Dyninst::x86::igs: return 45;
                default: return -1;
            }
            break;
        case Arch_x86_64:
            switch (val()) {
                case Dyninst::x86_64::irax: return 0;
                case Dyninst::x86_64::irdx: return 1;
                case Dyninst::x86_64::ircx: return 2;
                case Dyninst::x86_64::irbx: return 3;
                case Dyninst::x86_64::irsi: return 4;
                case Dyninst::x86_64::irdi: return 5;
                case Dyninst::x86_64::irbp: return 6;
                case Dyninst::x86_64::irsp: return 7;
                case Dyninst::x86_64::ir8: return 8;
                case Dyninst::x86_64::ir9: return 9;
                case Dyninst::x86_64::ir10: return 10;
                case Dyninst::x86_64::ir11: return 11;
                case Dyninst::x86_64::ir12: return 12;
                case Dyninst::x86_64::ir13: return 13;
                case Dyninst::x86_64::ir14: return 14;
                case Dyninst::x86_64::ir15: return 15;
                case Dyninst::x86_64::irip: return 16;
                case Dyninst::x86_64::ik0: return 17;
                case Dyninst::x86_64::ik1: return 18;
                case Dyninst::x86_64::ik2: return 19;
                case Dyninst::x86_64::ik3: return 20;
                case Dyninst::x86_64::ik4: return 21;
                case Dyninst::x86_64::ik5: return 22;
                case Dyninst::x86_64::ik6: return 23;
                case Dyninst::x86_64::ik7: return 24;
                case Dyninst::x86_64::izmm0: return 25;
                case Dyninst::x86_64::izmm1: return 26;
                case Dyninst::x86_64::izmm2: return 27;
                case Dyninst::x86_64::izmm3: return 28;
                case Dyninst::x86_64::izmm4: return 29;
                case Dyninst::x86_64::izmm5: return 30;
                case Dyninst::x86_64::izmm6: return 31;
                case Dyninst::x86_64::izmm7: return 32;
                case Dyninst::x86_64::izmm8: return 33;
                case Dyninst::x86_64::izmm9: return 34;
                case Dyninst::x86_64::izmm10: return 35;
                case Dyninst::x86_64::izmm11: return 36;
                case Dyninst::x86_64::izmm12: return 37;
                case Dyninst::x86_64::izmm13: return 38;
                case Dyninst::x86_64::izmm14: return 39;
                case Dyninst::x86_64::izmm15: return 40;
                case Dyninst::x86_64::izmm16: return 41;
                case Dyninst::x86_64::izmm17: return 42;
                case Dyninst::x86_64::izmm18: return 43;
                case Dyninst::x86_64::izmm19: return 44;
                case Dyninst::x86_64::izmm20: return 45;
                case Dyninst::x86_64::izmm21: return 46;
                case Dyninst::x86_64::izmm22: return 47;
                case Dyninst::x86_64::izmm23: return 48;
                case Dyninst::x86_64::izmm24: return 49;
                case Dyninst::x86_64::izmm25: return 50;
                case Dyninst::x86_64::izmm26: return 51;
                case Dyninst::x86_64::izmm27: return 52;
                case Dyninst::x86_64::izmm28: return 53;
                case Dyninst::x86_64::izmm29: return 54;
                case Dyninst::x86_64::izmm30: return 55;
                case Dyninst::x86_64::izmm31: return 56;
                case Dyninst::x86_64::iymm0: return 57;
                case Dyninst::x86_64::iymm1: return 58;
                case Dyninst::x86_64::iymm2: return 59;
                case Dyninst::x86_64::iymm3: return 60;
                case Dyninst::x86_64::iymm4: return 61;
                case Dyninst::x86_64::iymm5: return 62;
                case Dyninst::x86_64::iymm6: return 63;
                case Dyninst::x86_64::iymm7: return 64;
                case Dyninst::x86_64::iymm8: return 65;
                case Dyninst::x86_64::iymm9: return 66;
                case Dyninst::x86_64::iymm10: return 67;
                case Dyninst::x86_64::iymm11: return 68;
                case Dyninst::x86_64::iymm12: return 69;
                case Dyninst::x86_64::iymm13: return 70;
                case Dyninst::x86_64::iymm14: return 71;
                case Dyninst::x86_64::iymm15: return 72;
                case Dyninst::x86_64::iymm16: return 73;
                case Dyninst::x86_64::iymm17: return 74;
                case Dyninst::x86_64::iymm18: return 75;
                case Dyninst::x86_64::iymm19: return 76;
                case Dyninst::x86_64::iymm20: return 77;
                case Dyninst::x86_64::iymm21: return 78;
                case Dyninst::x86_64::iymm22: return 79;
                case Dyninst::x86_64::iymm23: return 80;
                case Dyninst::x86_64::iymm24: return 81;
                case Dyninst::x86_64::iymm25: return 82;
                case Dyninst::x86_64::iymm26: return 83;
                case Dyninst::x86_64::iymm27: return 84;
                case Dyninst::x86_64::iymm28: return 85;
                case Dyninst::x86_64::iymm29: return 86;
                case Dyninst::x86_64::iymm30: return 87;
                case Dyninst::x86_64::iymm31: return 88;
                case Dyninst::x86_64::ixmm0: return 89;
                case Dyninst::x86_64::ixmm1: return 90;
                case Dyninst::x86_64::ixmm2: return 91;
                case Dyninst::x86_64::ixmm3: return 92;
                case Dyninst::x86_64::ixmm4: return 93;
                case Dyninst::x86_64::ixmm5: return 94;
                case Dyninst::x86_64::ixmm6: return 95;
                case Dyninst::x86_64::ixmm7: return 96;
                case Dyninst::x86_64::ixmm8: return 97;
                case Dyninst::x86_64::ixmm9: return 98;
                case Dyninst::x86_64::ixmm10: return 99;
                case Dyninst::x86_64::ixmm11: return 100;
                case Dyninst::x86_64::ixmm12: return 101;
                case Dyninst::x86_64::ixmm13: return 102;
                case Dyninst::x86_64::ixmm14: return 103;
                case Dyninst::x86_64::ixmm15: return 104;
                case Dyninst::x86_64::ixmm16: return 105;
                case Dyninst::x86_64::ixmm17: return 106;
                case Dyninst::x86_64::ixmm18: return 107;
                case Dyninst::x86_64::ixmm19: return 108;
                case Dyninst::x86_64::ixmm20: return 109;
                case Dyninst::x86_64::ixmm21: return 110;
                case Dyninst::x86_64::ixmm22: return 111;
                case Dyninst::x86_64::ixmm23: return 112;
                case Dyninst::x86_64::ixmm24: return 113;
                case Dyninst::x86_64::ixmm25: return 114;
                case Dyninst::x86_64::ixmm26: return 115;
                case Dyninst::x86_64::ixmm27: return 116;
                case Dyninst::x86_64::ixmm28: return 117;
                case Dyninst::x86_64::ixmm29: return 118;
                case Dyninst::x86_64::ixmm30: return 119;
                case Dyninst::x86_64::ixmm31: return 120;
                                              //case Dyninst::x86_64::ist0: return 121;
                                              //case Dyninst::x86_64::ist1: return 122;
                                              //case Dyninst::x86_64::ist2: return 123;
                                              //case Dyninst::x86_64::ist3: return 124;
                                              //case Dyninst::x86_64::ist4: return 125;
                                              //case Dyninst::x86_64::ist5: return 126;
                                              //case Dyninst::x86_64::ist6: return 127;
                                              //case Dyninst::x86_64::ist7: return 128;
                case Dyninst::x86_64::imm0: return 129;
                case Dyninst::x86_64::imm1: return 130;
                case Dyninst::x86_64::imm2: return 131;
                case Dyninst::x86_64::imm3: return 132;
                case Dyninst::x86_64::imm4: return 133;
                case Dyninst::x86_64::imm5: return 134;
                case Dyninst::x86_64::imm6: return 135;
                case Dyninst::x86_64::imm7: return 136;
                case Dyninst::x86_64::iflags: return 137;
                case Dyninst::x86_64::ies: return 138;
                case Dyninst::x86_64::ics: return 139;
                case Dyninst::x86_64::iss: return 140;
                case Dyninst::x86_64::ids: return 141;
                case Dyninst::x86_64::ifs: return 142;
                case Dyninst::x86_64::igs: return 143;
                                           // INVALID REG 144
                                           // INVALID REG 145
                case Dyninst::x86_64::ifsbase: return 146;
                case Dyninst::x86_64::igsbase: return 147;
                default: return -1;
            }
            break;
        case Arch_ppc32:
            switch (val()) {
                case Dyninst::ppc32::ir0: return 0;
                case Dyninst::ppc32::ir1: return 1;
                case Dyninst::ppc32::ir2: return 2;
                case Dyninst::ppc32::ir3: return 3;
                case Dyninst::ppc32::ir4: return 4;
                case Dyninst::ppc32::ir5: return 5;
                case Dyninst::ppc32::ir6: return 6;
                case Dyninst::ppc32::ir7: return 7;
                case Dyninst::ppc32::ir8: return 8;
                case Dyninst::ppc32::ir9: return 9;
                case Dyninst::ppc32::ir10: return 10;
                case Dyninst::ppc32::ir11: return 11;
                case Dyninst::ppc32::ir12: return 12;
                case Dyninst::ppc32::ir13: return 13;
                case Dyninst::ppc32::ir14: return 14;
                case Dyninst::ppc32::ir15: return 15;
                case Dyninst::ppc32::ir16: return 16;
                case Dyninst::ppc32::ir17: return 17;
                case Dyninst::ppc32::ir18: return 18;
                case Dyninst::ppc32::ir19: return 19;
                case Dyninst::ppc32::ir20: return 20;
                case Dyninst::ppc32::ir21: return 21;
                case Dyninst::ppc32::ir22: return 22;
                case Dyninst::ppc32::ir23: return 23;
                case Dyninst::ppc32::ir24: return 24;
                case Dyninst::ppc32::ir25: return 25;
                case Dyninst::ppc32::ir26: return 26;
                case Dyninst::ppc32::ir27: return 27;
                case Dyninst::ppc32::ir28: return 28;
                case Dyninst::ppc32::ir29: return 29;
                case Dyninst::ppc32::ir30: return 30;
                case Dyninst::ppc32::ir31: return 31;
                case Dyninst::ppc32::ifpr0: return 32;
                case Dyninst::ppc32::ifpr1: return 33;
                case Dyninst::ppc32::ifpr2: return 34;
                case Dyninst::ppc32::ifpr3: return 35;
                case Dyninst::ppc32::ifpr4: return 36;
                case Dyninst::ppc32::ifpr5: return 37;
                case Dyninst::ppc32::ifpr6: return 38;
                case Dyninst::ppc32::ifpr7: return 39;
                case Dyninst::ppc32::ifpr8: return 40;
                case Dyninst::ppc32::ifpr9: return 41;
                case Dyninst::ppc32::ifpr10: return 42;
                case Dyninst::ppc32::ifpr11: return 43;
                case Dyninst::ppc32::ifpr12: return 44;
                case Dyninst::ppc32::ifpr13: return 45;
                case Dyninst::ppc32::ifpr14: return 46;
                case Dyninst::ppc32::ifpr15: return 47;
                case Dyninst::ppc32::ifpr16: return 48;
                case Dyninst::ppc32::ifpr17: return 49;
                case Dyninst::ppc32::ifpr18: return 50;
                case Dyninst::ppc32::ifpr19: return 51;
                case Dyninst::ppc32::ifpr20: return 52;
                case Dyninst::ppc32::ifpr21: return 53;
                case Dyninst::ppc32::ifpr22: return 54;
                case Dyninst::ppc32::ifpr23: return 55;
                case Dyninst::ppc32::ifpr24: return 56;
                case Dyninst::ppc32::ifpr25: return 57;
                case Dyninst::ppc32::ifpr26: return 58;
                case Dyninst::ppc32::ifpr27: return 59;
                case Dyninst::ppc32::ifpr28: return 60;
                case Dyninst::ppc32::ifpr29: return 61;
                case Dyninst::ppc32::ifpr30: return 62;
                case Dyninst::ppc32::ifpr31: return 63;
                case Dyninst::ppc32::icr: return 64;
                case Dyninst::ppc32::imq: return 100;
                case Dyninst::ppc32::ixer: return 101;
                case Dyninst::ppc32::ilr: return 108;
                case Dyninst::ppc32::ictr: return 109;
                default: return -1;
            }
        case Arch_ppc64:
            switch (val()) {
                case Dyninst::ppc64::ir0: return 0;
                case Dyninst::ppc64::ir1: return 1;
                case Dyninst::ppc64::ir2: return 2;
                case Dyninst::ppc64::ir3: return 3;
                case Dyninst::ppc64::ir4: return 4;
                case Dyninst::ppc64::ir5: return 5;
                case Dyninst::ppc64::ir6: return 6;
                case Dyninst::ppc64::ir7: return 7;
                case Dyninst::ppc64::ir8: return 8;
                case Dyninst::ppc64::ir9: return 9;
                case Dyninst::ppc64::ir10: return 10;
                case Dyninst::ppc64::ir11: return 11;
                case Dyninst::ppc64::ir12: return 12;
                case Dyninst::ppc64::ir13: return 13;
                case Dyninst::ppc64::ir14: return 14;
                case Dyninst::ppc64::ir15: return 15;
                case Dyninst::ppc64::ir16: return 16;
                case Dyninst::ppc64::ir17: return 17;
                case Dyninst::ppc64::ir18: return 18;
                case Dyninst::ppc64::ir19: return 19;
                case Dyninst::ppc64::ir20: return 20;
                case Dyninst::ppc64::ir21: return 21;
                case Dyninst::ppc64::ir22: return 22;
                case Dyninst::ppc64::ir23: return 23;
                case Dyninst::ppc64::ir24: return 24;
                case Dyninst::ppc64::ir25: return 25;
                case Dyninst::ppc64::ir26: return 26;
                case Dyninst::ppc64::ir27: return 27;
                case Dyninst::ppc64::ir28: return 28;
                case Dyninst::ppc64::ir29: return 29;
                case Dyninst::ppc64::ir30: return 30;
                case Dyninst::ppc64::ir31: return 31;
                case Dyninst::ppc64::ifpr0: return 32;
                case Dyninst::ppc64::ifpr1: return 33;
                case Dyninst::ppc64::ifpr2: return 34;
                case Dyninst::ppc64::ifpr3: return 35;
                case Dyninst::ppc64::ifpr4: return 36;
                case Dyninst::ppc64::ifpr5: return 37;
                case Dyninst::ppc64::ifpr6: return 38;
                case Dyninst::ppc64::ifpr7: return 39;
                case Dyninst::ppc64::ifpr8: return 40;
                case Dyninst::ppc64::ifpr9: return 41;
                case Dyninst::ppc64::ifpr10: return 42;
                case Dyninst::ppc64::ifpr11: return 43;
                case Dyninst::ppc64::ifpr12: return 44;
                case Dyninst::ppc64::ifpr13: return 45;
                case Dyninst::ppc64::ifpr14: return 46;
                case Dyninst::ppc64::ifpr15: return 47;
                case Dyninst::ppc64::ifpr16: return 48;
                case Dyninst::ppc64::ifpr17: return 49;
                case Dyninst::ppc64::ifpr18: return 50;
                case Dyninst::ppc64::ifpr19: return 51;
                case Dyninst::ppc64::ifpr20: return 52;
                case Dyninst::ppc64::ifpr21: return 53;
                case Dyninst::ppc64::ifpr22: return 54;
                case Dyninst::ppc64::ifpr23: return 55;
                case Dyninst::ppc64::ifpr24: return 56;
                case Dyninst::ppc64::ifpr25: return 57;
                case Dyninst::ppc64::ifpr26: return 58;
                case Dyninst::ppc64::ifpr27: return 59;
                case Dyninst::ppc64::ifpr28: return 60;
                case Dyninst::ppc64::ifpr29: return 61;
                case Dyninst::ppc64::ifpr30: return 62;
                case Dyninst::ppc64::ifpr31: return 63;
                case Dyninst::ppc64::icr: return 64;
                case Dyninst::ppc64::imq: return 100;
                case Dyninst::ppc64::ixer: return 101;
                case Dyninst::ppc64::ilr: return 108;
                case Dyninst::ppc64::ictr: return 109;
                default: return -1;
            }
            break;
        case Arch_aarch64:
            switch (val()) {
                case Dyninst::aarch64::ix0: 	    return 0;
                case Dyninst::aarch64::ix1: 	    return 1;
                case Dyninst::aarch64::ix2: 	    return 2;
                case Dyninst::aarch64::ix3: 	    return 3;
                case Dyninst::aarch64::ix4: 	    return 4;
                case Dyninst::aarch64::ix5: 	    return 5;
                case Dyninst::aarch64::ix6: 	    return 6;
                case Dyninst::aarch64::ix7: 	    return 7;
                case Dyninst::aarch64::ix8: 	    return 8;
                case Dyninst::aarch64::ix9: 	    return 9;
                case Dyninst::aarch64::ix10: 	return 10;
                case Dyninst::aarch64::ix11: 	return 11;
                case Dyninst::aarch64::ix12: 	return 12;
                case Dyninst::aarch64::ix13: 	return 13;
                case Dyninst::aarch64::ix14: 	return 14;
                case Dyninst::aarch64::ix15: 	return 15;
                case Dyninst::aarch64::ix16: 	return 16;
                case Dyninst::aarch64::ix17: 	return 17;
                case Dyninst::aarch64::ix18: 	return 18;
                case Dyninst::aarch64::ix19: 	return 19;
                case Dyninst::aarch64::ix20: 	return 20;
                case Dyninst::aarch64::ix21: 	return 21;
                case Dyninst::aarch64::ix22: 	return 22;
                case Dyninst::aarch64::ix23: 	return 23;
                case Dyninst::aarch64::ix24: 	return 24;
                case Dyninst::aarch64::ix25: 	return 25;
                case Dyninst::aarch64::ix26: 	return 26;
                case Dyninst::aarch64::ix27: 	return 27;
                case Dyninst::aarch64::ix28: 	return 28;
                case Dyninst::aarch64::ix29: 	return 29;
                case Dyninst::aarch64::ix30: 	return 30;
                case Dyninst::aarch64::isp:      return 31;

                case Dyninst::aarch64::iq0:      return 64;
                case Dyninst::aarch64::iq1:      return 65;
                case Dyninst::aarch64::iq2:      return 66;
                case Dyninst::aarch64::iq3:      return 67;
                case Dyninst::aarch64::iq4:      return 68;
                case Dyninst::aarch64::iq5:      return 69;
                case Dyninst::aarch64::iq6:      return 70;
                case Dyninst::aarch64::iq7:      return 71;
                case Dyninst::aarch64::iq8:      return 72;
                case Dyninst::aarch64::iq9:      return 73;
                case Dyninst::aarch64::iq10:     return 74;
                case Dyninst::aarch64::iq11:     return 75;
                case Dyninst::aarch64::iq12:     return 76;
                case Dyninst::aarch64::iq13:     return 77;
                case Dyninst::aarch64::iq14:     return 78;
                case Dyninst::aarch64::iq15:     return 79;
                case Dyninst::aarch64::iq16:     return 80;
                case Dyninst::aarch64::iq17:     return 81;
                case Dyninst::aarch64::iq18:     return 82;
                case Dyninst::aarch64::iq19:     return 83;
                case Dyninst::aarch64::iq20:     return 84;
                case Dyninst::aarch64::iq21:     return 85;
                case Dyninst::aarch64::iq22:     return 86;
                case Dyninst::aarch64::iq23:     return 87;
                case Dyninst::aarch64::iq24:     return 88;
                case Dyninst::aarch64::iq25:     return 89;
                case Dyninst::aarch64::iq26:     return 90;
                case Dyninst::aarch64::iq27:     return 91;
                case Dyninst::aarch64::iq28:     return 92;
                case Dyninst::aarch64::iq29:     return 93;
                case Dyninst::aarch64::iq30:     return 94;
                case Dyninst::aarch64::iq31:     return 95;

                default: return -1;
            }
            break;
        case Arch_none:
            assert(0);
            return -1;
        default:
            assert(0);
            return -1;
    }
    //Invalid register passed
    return -1;
}

unsigned Dyninst::getArchAddressWidth(Dyninst::Architecture arch)
{
<<<<<<< HEAD
    switch (arch) {
        case Arch_none:
            return 0;
        case Arch_x86:
        case Arch_ppc32:
            return 4;
        case Arch_x86_64:
        case Arch_ppc64:
        case Arch_aarch64:
        case Arch_cuda:
        case Arch_amdgpu:
            return 8;
            assert(0);
        default:
            assert(0);
            return InvalidReg;
    }
    return 0;
=======
   switch (arch) {
      case Arch_none:
         return 0;
      case Arch_x86:
      case Arch_ppc32:
         return 4;
      case Arch_x86_64:
      case Arch_ppc64:
      case Arch_aarch64:
      case Arch_cuda:
      case Arch_intelGen9:
         return 8;
      default:
         assert(0);
         return InvalidReg;
   }
   return 0;
>>>>>>> 260318c2
}

MachRegister MachRegister::getArchReg(unsigned int regNum, Dyninst::Architecture arch){
    switch(arch){
        case Arch_aarch64:
            switch(regNum){
                case 0:  return Dyninst::aarch64::x0;
                case 1:  return Dyninst::aarch64::x1;
                case 2:  return Dyninst::aarch64::x2;
                case 3:  return Dyninst::aarch64::x3;
                case 4:  return Dyninst::aarch64::x4;
                case 5:  return Dyninst::aarch64::x5;
                case 6:  return Dyninst::aarch64::x6;
                case 7:  return Dyninst::aarch64::x7;
                case 8:  return Dyninst::aarch64::x8;
                case 9:  return Dyninst::aarch64::x9;
                case 10: return Dyninst::aarch64::x10;
                case 11: return Dyninst::aarch64::x11;
                case 12: return Dyninst::aarch64::x12;
                case 13: return Dyninst::aarch64::x13;
                case 14: return Dyninst::aarch64::x14;
                case 15: return Dyninst::aarch64::x15;
                case 16: return Dyninst::aarch64::x16;
                case 17: return Dyninst::aarch64::x17;
                case 18: return Dyninst::aarch64::x18;
                case 19: return Dyninst::aarch64::x19;
                case 20: return Dyninst::aarch64::x20;
                case 21: return Dyninst::aarch64::x21;
                case 22: return Dyninst::aarch64::x22;
                case 23: return Dyninst::aarch64::x23;
                case 24: return Dyninst::aarch64::x24;
                case 25: return Dyninst::aarch64::x25;
                case 26: return Dyninst::aarch64::x26;
                case 27: return Dyninst::aarch64::x27;
                case 28: return Dyninst::aarch64::x28;
                case 29: return Dyninst::aarch64::x29;
                case 30: return Dyninst::aarch64::x30;

                case 100: return Dyninst::aarch64::sp;
                case 101: return Dyninst::aarch64::pc;
                case 102: return Dyninst::aarch64::pstate;
                case 103: return Dyninst::aarch64::xzr;
            }
        default:
            return InvalidReg;
    }
    return InvalidReg;
}<|MERGE_RESOLUTION|>--- conflicted
+++ resolved
@@ -76,7 +76,6 @@
 }
 
 MachRegister MachRegister::getBaseRegister() const {
-<<<<<<< HEAD
     signed int category = (reg & 0x00ff0000);
     switch (getArchitecture()) {
         case Arch_x86:
@@ -91,7 +90,6 @@
         case Arch_ppc64:
         case Arch_none:
             return *this;
-        case Arch_cuda:
         case Arch_amdgpu:
             switch (category){
                 case amdgpu::SGPR:
@@ -114,36 +112,12 @@
             }
         case Arch_aarch32:
         case Arch_aarch64:
+        case Arch_intelGen9:
+        case Arch_cuda:
             //not verified
             return *this;
     }
     return InvalidReg;
-=======
-   signed int category = (reg & 0x00ff0000);
-   switch (getArchitecture()) {
-      case Arch_x86:
-         if (category == x86::GPR) return MachRegister(reg & 0xfffff0ff);
-         else if (category == x86::FLAG) return x86::flags;
-         else return *this;
-      case Arch_x86_64:
-         if (category == x86_64::GPR) return MachRegister(reg & 0xfffff0ff);
-         else if (category == x86_64::FLAG) return x86_64::flags;
-         else return *this;
-      case Arch_ppc32:
-      case Arch_ppc64:
-      case Arch_none:
-         return *this;
-      case Arch_cuda:
-         return *this;
-		case Arch_aarch32:
-		case Arch_aarch64:
-				  //not verified
-		   return *this;
-        case Arch_intelGen9:
-           return *this;
-   }
-   return InvalidReg;
->>>>>>> 260318c2
 }
 
 Architecture MachRegister::getArchitecture() const {
@@ -271,8 +245,6 @@
                     return 32;
                 case x86_64::ZMMS:
                     return 64;
-
-<<<<<<< HEAD
                 default:
                     return 0; // Xiaozhu: do not assert, but return 0 as an indication of parsing junk.
                     assert(0);
@@ -289,50 +261,54 @@
                              return 8;
                          }
         case Arch_aarch32:
+            assert(0);
+            break;
+ 
         case Arch_cuda:
+            return 8;
         case Arch_amdgpu:{
-                             int reg_class = (reg&0x00ff0000 ) ;
-                             if ( reg_class == amdgpu::SGPR || reg_class == amdgpu::VGPR){
-                                 return 4;
-                             }else if (reg_class == amdgpu::SGPR_VEC2 || reg_class == amdgpu::VGPR_VEC2){
-                                 return 8;
-                             }else if (reg_class == amdgpu::SGPR_VEC4 || reg_class == amdgpu::VGPR_VEC4){
-                                 return 16;
-                             }else if (reg_class == amdgpu::SGPR_VEC8 || reg_class == amdgpu::VGPR_VEC8){
-                                 return 32;
-                             }else if (reg_class == amdgpu::SGPR_VEC16 || reg_class == amdgpu::VGPR_VEC16){
-                                 return 64;
-                             }else{
-                                 switch(reg & 0x00007f00){
-                                     case amdgpu::BITS_1:
-                                     case amdgpu::BITS_2:
-                                     case amdgpu::BITS_3:
-                                     case amdgpu::BITS_4:
-                                     case amdgpu::BITS_6:
-                                     case amdgpu::BITS_7:
-                                     case amdgpu::BITS_8:
-                                         return 1;
-                                     case amdgpu::BITS_9:
-                                     case amdgpu::BITS_15:
-                                     case amdgpu::BITS_16:
-                                         return 2;
-                                     case amdgpu::BITS_32:
-                                         return 4;
-                                     case amdgpu::BITS_48:
-                                     case amdgpu::BITS_64:
-                                         return 8; 
-                                     case amdgpu::BITS_128:
-                                         return 16;
-                                     case amdgpu::BITS_256:
-                                         return 32;
-                                     case amdgpu::BITS_512:
-                                         return 64;
-                                 }
-                                 std::cerr << "unknown reg size " << std::hex << reg << std::endl;
-
-                                 assert(0);
-                             }
-                         }
+            int reg_class = (reg&0x00ff0000 ) ;
+             if ( reg_class == amdgpu::SGPR || reg_class == amdgpu::VGPR){
+                 return 4;
+             }else if (reg_class == amdgpu::SGPR_VEC2 || reg_class == amdgpu::VGPR_VEC2){
+                 return 8;
+             }else if (reg_class == amdgpu::SGPR_VEC4 || reg_class == amdgpu::VGPR_VEC4){
+                 return 16;
+             }else if (reg_class == amdgpu::SGPR_VEC8 || reg_class == amdgpu::VGPR_VEC8){
+                 return 32;
+             }else if (reg_class == amdgpu::SGPR_VEC16 || reg_class == amdgpu::VGPR_VEC16){
+                 return 64;
+             }else{
+                 switch(reg & 0x00007f00){
+                     case amdgpu::BITS_1:
+                     case amdgpu::BITS_2:
+                     case amdgpu::BITS_3:
+                     case amdgpu::BITS_4:
+                     case amdgpu::BITS_6:
+                     case amdgpu::BITS_7:
+                     case amdgpu::BITS_8:
+                         return 1;
+                     case amdgpu::BITS_9:
+                     case amdgpu::BITS_15:
+                     case amdgpu::BITS_16:
+                         return 2;
+                     case amdgpu::BITS_32:
+                         return 4;
+                     case amdgpu::BITS_48:
+                     case amdgpu::BITS_64:
+                         return 8; 
+                     case amdgpu::BITS_128:
+                         return 16;
+                     case amdgpu::BITS_256:
+                         return 32;
+                     case amdgpu::BITS_512:
+                         return 64;
+                 }
+                 std::cerr << "unknown reg size " << std::hex << reg << std::endl;
+
+                 assert(0);
+             }
+         }
         case Arch_aarch64:
                          if((reg & 0x00ff0000) == aarch64::FPR)
                          {
@@ -360,71 +336,16 @@
                              }
                          else
                              return 4;
+        case Arch_intelGen9:
+        {
+          assert(0);
+          break;
+        }
+ 
         case Arch_none:
                          return 0;
     }
     return 0; //Unreachable, but disable warnings
-=======
-            default:
-	       return 0; // Xiaozhu: do not assert, but return 0 as an indication of parsing junk.
-               assert(0);
-         }
-      case Arch_ppc32: {
-         int reg_class = reg & 0x00ff0000;
-         if (reg_class == ppc32::FPR || reg_class == ppc32::FSR)
-            return 8;
-         return 4;
-      }
-      case Arch_ppc64:
-        if((reg & 0x00ff0000) == aarch64::FPR)
-          return 16;
-        return 8;
-      case Arch_aarch32:
-        {
-          assert(0);
-          break;
-        }
-      case Arch_cuda:
-        {
-          return 8;
-        }
-      case Arch_aarch64:
-		if((reg & 0x00ff0000) == aarch64::FPR)
-		{
-		    switch(reg & 0x0000ff00)
-		    {
-			case aarch64::B_REG: return 1;
-			case aarch64::W_REG: return 2;
-			case aarch64::D_REG: return 4;
-			case aarch64::FULL: 
-			case aarch64::HQ_REG: return 8;
-			case aarch64::Q_REG: return 16;
-			default:
-			    assert(0);
-			    return 0;
-		    }
-		}
-		else if((reg & 0x00ff0000) == aarch64::GPR || (reg & 0x00ff0000) == aarch64::SPR ||
-                (reg & 0x00ff0000) == aarch64::SYSREG || (reg & 0x00ff0000) == aarch64::FLAG)
-			switch(reg & 0x0000ff00)
-			{
-				case aarch64::FULL : return 8;
-				case aarch64::D_REG: return 4;
-                case aarch64::BIT:   return 0;
-				default: return 0;
-			}
-		else
-			return 4;
-      case Arch_intelGen9:
-        {
-          assert(0);
-          break;
-        }
-      case Arch_none:
-         return 0;
-   }
-   return 0; //Unreachable, but disable warnings
->>>>>>> 260318c2
 }
 
 bool MachRegister::operator<(const MachRegister &a) const {
@@ -446,7 +367,6 @@
 
 MachRegister MachRegister::getPC(Dyninst::Architecture arch)
 {
-<<<<<<< HEAD
     switch (arch)
     {
         case Arch_x86:
@@ -460,44 +380,20 @@
         case Arch_aarch64:  //aarch64: pc is not writable
             return aarch64::pc;
         case Arch_aarch32:
+            return InvalidReg;
         case Arch_cuda:
-
-            assert(0);
-
+            return cuda::pc;
         case Arch_amdgpu:
             return amdgpu::pc;
         case Arch_none:
             return InvalidReg;
     }
     return InvalidReg;
-=======
-   switch (arch)
-   {
-      case Arch_x86:
-         return x86::eip;
-      case Arch_x86_64:
-         return x86_64::rip;
-      case Arch_ppc32:
-         return ppc32::pc;
-      case Arch_ppc64:
-         return ppc64::pc;
-      case Arch_aarch64:  //aarch64: pc is not writable
-         return aarch64::pc;
-      case Arch_aarch32:
-         return InvalidReg;
-      case Arch_cuda:
-         return cuda::pc;
-      default:
-         return InvalidReg;
-   }
-   return InvalidReg;
->>>>>>> 260318c2
 }
 
 
 MachRegister MachRegister::getReturnAddress(Dyninst::Architecture arch)
 {
-<<<<<<< HEAD
     switch (arch)
     {
         case Arch_x86:
@@ -518,27 +414,6 @@
             return InvalidReg;
     }
     return InvalidReg;
-=======
-   switch (arch)
-   {
-      case Arch_x86:
-          assert(0); //not implemented
-      case Arch_x86_64:
-          assert(0); //not implemented
-      case Arch_ppc32:
-          assert(0); //not implemented
-      case Arch_ppc64:
-          assert(0); //not implemented
-      case Arch_aarch64:  //aarch64: x30 stores the RA for current frame
-         return aarch64::x30;
-      case Arch_aarch32:
-      case Arch_cuda:
-         assert(0);
-      default:
-         return InvalidReg;
-   }
-   return InvalidReg;
->>>>>>> 260318c2
 }
 
 MachRegister MachRegister::getFramePointer(Dyninst::Architecture arch)
@@ -761,7 +636,6 @@
     int regC = regClass();
     switch (getArchitecture())
     {
-<<<<<<< HEAD
         case Arch_x86:
             return regC == x86::FLAG;
         case Arch_x86_64:
@@ -779,32 +653,13 @@
         case Arch_amdgpu:{
                              return (reg & 0x0000F000);
                          }
+        case Arch_cuda:
+            return false;
+
         default:
                          assert(!"Not implemented!");
     }
     return false;
-=======
-      case Arch_x86:
-         return regC == x86::FLAG;
-      case Arch_x86_64:
-         return regC == x86_64::FLAG;
-      case Arch_aarch64:
-         return regC == aarch64::FLAG;
-      case Arch_ppc32: 
-      case Arch_ppc64:{
-         // For power, we have a different register representation.
-	 // We do not use the subrange field for MachReigsters
-	 // and all lower 32 bits are base ID
-	 int baseID = reg & 0x0000FFFF;
-         return (baseID <= 731 && baseID >= 700) || (baseID <= 629 && baseID >= 621); 
-      }       
-      case Arch_cuda:
-         return false;
-      default:
-         assert(!"Not implemented!");
-   }
-   return false;
->>>>>>> 260318c2
 }
 
 bool MachRegister::isZeroFlag() const
@@ -2299,7 +2154,6 @@
 
 unsigned Dyninst::getArchAddressWidth(Dyninst::Architecture arch)
 {
-<<<<<<< HEAD
     switch (arch) {
         case Arch_none:
             return 0;
@@ -2310,33 +2164,14 @@
         case Arch_ppc64:
         case Arch_aarch64:
         case Arch_cuda:
+        case Arch_intelGen9:
         case Arch_amdgpu:
             return 8;
-            assert(0);
         default:
             assert(0);
             return InvalidReg;
     }
     return 0;
-=======
-   switch (arch) {
-      case Arch_none:
-         return 0;
-      case Arch_x86:
-      case Arch_ppc32:
-         return 4;
-      case Arch_x86_64:
-      case Arch_ppc64:
-      case Arch_aarch64:
-      case Arch_cuda:
-      case Arch_intelGen9:
-         return 8;
-      default:
-         assert(0);
-         return InvalidReg;
-   }
-   return 0;
->>>>>>> 260318c2
 }
 
 MachRegister MachRegister::getArchReg(unsigned int regNum, Dyninst::Architecture arch){
