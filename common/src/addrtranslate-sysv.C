--- conflicted
+++ resolved
@@ -767,9 +767,6 @@
    }
 
    do {
-      if (!link_elm->is_valid())
-         goto done;
-
       if (!link_elm->l_name()) {
          if (read_abort) {
             result = false;
@@ -777,38 +774,15 @@
          }
          continue;
       }
-
-      string obj_name;
-      LoadedLib *ll;
-      Address text = (Address) link_elm->l_addr();
-      Address dynamic = (Address) link_elm->l_ld();
-      if (!link_elm->l_name() || *link_elm->l_name() == '\0') {
-         if (text) continue;
-         exec->load_addr = text;
-         exec->data_load_addr = 0;
-         exec->dynamic_addr = dynamic;
-         loaded_lib_count++;
-         translate_printf("[%s:%u] -     New executable: %s(%lx, %lx)\n",
-                          __FILE__, __LINE__, getExecName().c_str(), text);
-         continue;
-      }
-      obj_name = resolve_file_path(link_elm->l_name());
+      string obj_name(link_elm->l_name());
 
       // Don't re-add the executable, it has already been added
-<<<<<<< HEAD
-      if( obj_name.empty() || getExecName() == obj_name )
-=======
       if( getExecName() == string(deref_link(obj_name.c_str())) ) {
          if (exec)
             exec->dynamic_addr = (Address) link_elm->l_ld();
->>>>>>> 41da13ce
           continue;
       }
 
-<<<<<<< HEAD
-      ll = getLoadedLibByNameAddr(text, obj_name, dynamic);
-
-=======
       Address text = (Address) link_elm->l_addr();
       if (obj_name == "" && !text) {
          if (exec)
@@ -837,12 +811,12 @@
       string s(deref_link(obj_name.c_str()));
       LoadedLib *ll = getLoadedLibByNameAddr(text, s);
       ll->dynamic_addr = (Address) link_elm->l_ld();
->>>>>>> 41da13ce
       loaded_lib_count++;
-      translate_printf("[%s:%u] -     New Loaded Library: %s(%lx, %lx)\n", __FILE__, __LINE__, obj_name.c_str(), text);
+      translate_printf("[%s:%u] -     New Loaded Library: %s(%lx)\n", __FILE__, __LINE__, s.c_str(), text);
 
       libs.push_back(ll);
    } while (link_elm->load_next());
+   
    
    if (read_abort) {
       result = false;
