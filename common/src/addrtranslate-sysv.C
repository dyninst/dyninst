--- conflicted
+++ resolved
@@ -692,16 +692,11 @@
       }
       else if (!r_debug_native->is_valid())
       {
-<<<<<<< HEAD
          if (interpreter) {
             libs.push_back(getLoadedLibByNameAddr(interpreter_base,
-                                                  interpreter->getFilename()));
+                                                  interpreter->getFilename(),
+                                                  interpreter_base));
          }
-=======
-         libs.push_back(getLoadedLibByNameAddr(interpreter_base,
-                                               interpreter->getFilename(),
-                                               interpreter_base));
->>>>>>> c7452107
          result = true;
          goto done;
       }
@@ -721,16 +716,11 @@
       }
       else if (!r_debug_32->is_valid())
       {
-<<<<<<< HEAD
          if (interpreter) {
             libs.push_back(getLoadedLibByNameAddr(interpreter_base,
-                                                  interpreter->getFilename()));
+                                                  interpreter->getFilename(),
+                                                  interpreter_base));
          }
-=======
-         libs.push_back(getLoadedLibByNameAddr(interpreter_base,
-                                               interpreter->getFilename(),
-                                               interpreter_base));
->>>>>>> c7452107
          result = true;
          goto done;
       }
@@ -747,7 +737,6 @@
    }
 
    do {
-<<<<<<< HEAD
       if (!link_elm->l_name()) {
          if (read_abort) {
             result = false;
@@ -764,8 +753,6 @@
       Address text = (Address) link_elm->l_addr();
       if (obj_name == "" && !text)
          continue;
-=======
->>>>>>> c7452107
       if (!link_elm->is_valid())
          goto done;
 
