--- conflicted
+++ resolved
@@ -744,33 +744,10 @@
          }
          continue;
       }
-      string obj_name(link_elm->l_name());
-
-      // Don't re-add the executable, it has already been added
-      if( getExecName() == string(deref_link(obj_name.c_str())) )
-          continue;
-
-      Address text = (Address) link_elm->l_addr();
-      if (obj_name == "" && !text)
-         continue;
+
       if (!link_elm->is_valid())
          goto done;
 
-<<<<<<< HEAD
-#if defined(os_linux)
-      unsigned maps_size;
-      if (obj_name == "") { //Augment using maps
-         if (!maps)
-            maps = getVMMaps(pid, maps_size);
-         for (unsigned i=0; maps && i<maps_size; i++) {
-            if (text == maps[i].start) {
-               obj_name = maps[i].path;
-               break;
-            }
-         }
-      }
-      if (obj_name.c_str()[0] == '[')
-=======
       string obj_name;
       LoadedLib *ll;
       Address text = (Address) link_elm->l_addr();
@@ -783,10 +760,14 @@
          loaded_lib_count++;
          translate_printf("[%s:%u] -     New executable: %s(%lx, %lx)\n",
                           __FILE__, __LINE__, getExecName().c_str(), text);
->>>>>>> fc960d05
          continue;
       }
       obj_name = deref_link(link_elm->l_name());
+
+      // Don't re-add the executable, it has already been added
+      if( getExecName() == string(deref_link(obj_name.c_str())) )
+          continue;
+
       ll = getLoadedLibByNameAddr(text, obj_name, dynamic);
 
       loaded_lib_count++;
