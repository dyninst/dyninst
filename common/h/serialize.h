--- conflicted
+++ resolved
@@ -264,31 +264,23 @@
 class SerDesXML : public SerDes {
    friend class SerFile;
    friend class SerializerXML;
-   friend bool ifxml_start_element(SerializerBase *, const char *);
-   friend bool ifxml_end_element(SerializerBase *, const char *);
-
-
-
-<<<<<<< HEAD
-      COMMON_EXPORT static xmlTextWriterPtr init(std::string fname, iomode_t mode, bool verbose);
-
-      COMMON_EXPORT SerDesXML() { assert(0);}
-      COMMON_EXPORT SerDesXML(xmlTextWriterPtr w, iomode_t mode)  : SerDes(mode), writer(w) { }
-      COMMON_EXPORT virtual ~SerDesXML();
-=======
+   friend bool COMMON_EXPORT ifxml_start_element(SerializerBase *, const char *);
+   friend bool COMMON_EXPORT ifxml_end_element(SerializerBase *, const char *);
+
+
+
 #if defined (cap_have_libxml)
       xmlTextWriterPtr writer;
-      DLLEXPORT SerDesXML(xmlTextWriterPtr w, iomode_t mode)  : SerDes(mode), writer(w) { }
-      DLLEXPORT static xmlTextWriterPtr init(std::string fname, iomode_t mode, bool verbose);
+      COMMON_EXPORT SerDesXML(xmlTextWriterPtr w, iomode_t mode)  : SerDes(mode), writer(w) { }
+      COMMON_EXPORT static xmlTextWriterPtr init(std::string fname, iomode_t mode, bool verbose);
 #else
       void *writer;
-      DLLEXPORT SerDesXML(void * w, iomode_t mode)  : SerDes(mode), writer(w) { }
-#endif
-
-   public:
-      DLLEXPORT SerDesXML() { assert(0);}
-      DLLEXPORT virtual ~SerDesXML();
->>>>>>> 7d353ba9
+      COMMON_EXPORT SerDesXML(void * w, iomode_t mode)  : SerDes(mode), writer(w) { }
+#endif
+
+   public:
+      COMMON_EXPORT SerDesXML() { assert(0);}
+      COMMON_EXPORT virtual ~SerDesXML();
 
       COMMON_EXPORT virtual void vector_start(unsigned int &size, 
             const char *tag = NULL) DECLTHROW(SerializerError);
@@ -316,17 +308,12 @@
       COMMON_EXPORT virtual void translate(std::string &param, const char *tag = NULL);
       COMMON_EXPORT virtual void translate(std::vector<std::string> &param, const char *tag = NULL,
             const char *elem_tag = NULL);
-<<<<<<< HEAD
+
+#if 0
       COMMON_EXPORT void start_element(const char *tag);
       COMMON_EXPORT void end_element();
       COMMON_EXPORT void xml_value(const char *val, const char *tag);
-=======
-#if 0
-      DLLEXPORT void start_element(const char *tag);
-      DLLEXPORT void end_element();
-      DLLEXPORT void xml_value(const char *val, const char *tag);
-#endif
->>>>>>> 7d353ba9
+#endif
 };
 
 //class AnnotatableBase;
@@ -345,13 +332,8 @@
 
    public:
 
-<<<<<<< HEAD
-   COMMON_EXPORT static dyn_hash_map<Address, AnnotatableBase *> annotatable_id_map;
+   //COMMON_EXPORT static dyn_hash_map<Address, AnnotatableBase *> annotatable_id_map;
    COMMON_EXPORT static FILE *init(std::string fname, iomode_t mode, bool verbose);
-=======
-   //DLLEXPORT static dyn_hash_map<Address, AnnotatableBase *> annotatable_id_map;
-   DLLEXPORT static FILE *init(std::string fname, iomode_t mode, bool verbose);
->>>>>>> 7d353ba9
 
    COMMON_EXPORT SerDesBin() {assert(0);}
 
@@ -362,11 +344,7 @@
 
    COMMON_EXPORT virtual ~SerDesBin();
 
-<<<<<<< HEAD
-   COMMON_EXPORT static AnnotatableBase *findAnnotatee(void *id); 
-=======
-   //DLLEXPORT static AnnotatableBase *findAnnotatee(void *id); 
->>>>>>> 7d353ba9
+   //COMMON_EXPORT static AnnotatableBase *findAnnotatee(void *id); 
 
    COMMON_EXPORT virtual void file_start(std::string &full_file_path);
    COMMON_EXPORT virtual void vector_start(unsigned int &size, 
