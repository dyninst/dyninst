/*
 * See the dyninst/COPYRIGHT file for copyright information.
 *
 * We provide the Paradyn Tools (below described as "Paradyn")
 * on an AS IS basis, and do not warrant its validity or performance.
 * We reserve the right to update, modify, or discontinue this
 * software at any time.  We shall have no obligation to supply such
 * updates or modifications or any other form of support to you.
 *
 * By your use of Paradyn, you understand and agree that we (or any
 * other person or entity with proprietary rights in Paradyn) are
 * under no obligation to provide either maintenance services,
 * update services, notices of latent defects, or correction of
 * defects for Paradyn.
 *
 * This library is free software; you can redistribute it and/or
 * modify it under the terms of the GNU Lesser General Public
 * License as published by the Free Software Foundation; either
 * version 2.1 of the License, or (at your option) any later version.
 *
 * This library is distributed in the hope that it will be useful,
 * but WITHOUT ANY WARRANTY; without even the implied warranty of
 * MERCHANTABILITY or FITNESS FOR A PARTICULAR PURPOSE.  See the GNU
 * Lesser General Public License for more details.
 *
 * You should have received a copy of the GNU Lesser General Public
 * License along with this library; if not, write to the Free Software
 * Foundation, Inc., 51 Franklin Street, Fifth Floor, Boston, MA 02110-1301 USA
 */


#if !defined(DYN_REGS_H_)
#define DYN_REGS_H_

#include "util.h"
#include "boost/shared_ptr.hpp"

#include <assert.h>
#include <map>
#include <string>

namespace Dyninst
{
    struct x86OperandParser;
    struct ppcOperandParser;
    struct aarch64OperandParser;

    typedef unsigned long MachRegisterVal;

    //0xff000000 is used to encode architecture
    typedef enum
    {
        Arch_none         =  0x00000000,
        Arch_x86          =  0x14000000,
        Arch_x86_64       =  0x18000000,
        Arch_ppc32        =  0x24000000,
        Arch_ppc64        =  0x28000000,
        Arch_aarch32      =  0x44000000, //for later use
        Arch_aarch64      =  0x48000000,
        Arch_amdgpu_vega  =  0x84000000,
        Arch_cuda         =  0x88000000,
        Arch_amdgpu_cdna2 =  0x94000000, //future support for cdna2
        Arch_amdgpu_gfx908 =  0x98000000, //future support for gfx908
        Arch_intelGen9 = 0xb6000000	//same as machine no. retrevied from eu-readelf
    } Architecture;


    COMMON_EXPORT bool isSegmentRegister(int regClass);
    COMMON_EXPORT unsigned getArchAddressWidth(Dyninst::Architecture arch);
    class COMMON_EXPORT MachRegister {
        friend struct ::Dyninst::x86OperandParser;
        friend struct ::Dyninst::ppcOperandParser;
        friend struct ::Dyninst::aarch64OperandParser;
        private:
        signed int reg;

        typedef std::map<signed int, std::string> NameMap;
        static boost::shared_ptr<MachRegister::NameMap> names();
        void init_names();
        // reg_class is set to a corresponding enum value that can be found in "external/rose/amdgpuInstructionEnum.h"
        // reg_idx is set to the index/id of the register for future lookup
        // offset is set to the byte offset from where the register value starts, that is, sub register access ( or register access in a register vector)
        void getAMDGPUROSERegister(int &reg_class, int &reg_idx, int &offset);
        public:

        MachRegister();
        explicit MachRegister(signed int r);
        explicit MachRegister(signed int r, const char *n);
        explicit MachRegister(signed int r, std::string n);

        MachRegister getBaseRegister() const;
        Architecture getArchitecture() const;
        bool isValid() const;
        MachRegisterVal getSubRegValue(const MachRegister& subreg, MachRegisterVal &orig) const;

        std::string name() const;
        unsigned int size() const;
        bool operator<(const MachRegister &a) const;
        bool operator==(const MachRegister &a) const;
        operator signed int() const;
        signed int val() const;

        // Return the category of the MachRegister
        unsigned int regClass() const;

        static MachRegister getPC(Dyninst::Architecture arch);
        static MachRegister getReturnAddress(Dyninst::Architecture arch);
        static MachRegister getFramePointer(Dyninst::Architecture arch);
        static MachRegister getStackPointer(Dyninst::Architecture arch);
        static MachRegister getSyscallNumberReg(Dyninst::Architecture arch);
        static MachRegister getSyscallNumberOReg(Dyninst::Architecture arch);
        static MachRegister getSyscallReturnValueReg(Dyninst::Architecture arch);
        static MachRegister getZeroFlag(Dyninst::Architecture arch);

        bool isPC() const;
        bool isFramePointer() const;
        bool isStackPointer() const;
        bool isSyscallNumberReg() const;
        bool isSyscallReturnValueReg() const;
        bool isFlag() const;
        bool isZeroFlag() const;

        void getROSERegister(int &c, int &n, int &p);

        static MachRegister DwarfEncToReg(int encoding, Dyninst::Architecture arch);
        static MachRegister getArchRegFromAbstractReg(MachRegister abstract, Dyninst::Architecture arch);
        int getDwarfEnc() const;

        static MachRegister getArchReg(unsigned int regNum, Dyninst::Architecture arch);
    };

    /**
     * DEF_REGISTER will define its first parameter as the name of the object
     * it's declaring, and 'i<name>' as the integer value representing that object.
     * As an example, the name of a register may be
     *  x86::EAX
     * with that register having a value of
     *  x86::iEAX
     *
     * The value is mostly useful in the 'case' part switch statements.
     **/
#if defined(DYN_DEFINE_REGS)
    //DYN_DEFINE_REGS Should only be defined in libcommon.
    //We want one definition, which will be in libcommon, and declarations
    //for everyone else.
    //
    //I wanted these to be const MachRegister objects, but that changes the
    //linker scope.  Instead they're non-const.  Every accessor function is
    //const anyways, so we'll just close our eyes and pretend they're declared
    //const.
#define DEF_REGISTER(name, value, Arch) \
    const signed int i##name = (value); \
    COMMON_EXPORT MachRegister name(i##name, Arch "::" #name)
#else
#define DEF_REGISTER(name, value, Arch) \
    const signed int i##name = (value); \
    COMMON_EXPORT extern MachRegister name

#endif

    /**
     * For interpreting constants:
     *  Lowest 16 bits (0x000000ff) is base register ID
     *  Next 16 bits (0x0000ff00) is the aliasing and subrange ID-
     *    used on x86/x86_64 to distinguish between things like EAX and AH
     *  Next 16 bits (0x00ff0000) are the register category, GPR/FPR/MMX/...
     *  Top 16 bits (0xff000000) are the architecture.
     *
     *  These values/layout are not guaranteed to remain the same as part of the
     *  public interface, and may change.
     **/

    //Abstract registers used for stackwalking
    DEF_REGISTER(InvalidReg, 0 | Arch_none, "abstract");
    DEF_REGISTER(FrameBase,  1 | Arch_none, "abstract");
    DEF_REGISTER(ReturnAddr, 2 | Arch_none, "abstract");
    DEF_REGISTER(StackTop,   3 | Arch_none, "abstract");
    // DWARF-ism; the CFA is the value of the stack pointer in the previous frame
    DEF_REGISTER(CFA,        4 | Arch_none, "abstract");

    namespace x86
    {
        const signed int L_REG = 0x00000100; //8-bit, first byte
        const signed int H_REG = 0x00000200; //8-bit, second byte
        const signed int W_REG = 0x00000300; //16-bit, first word
        // MachRegister::getBaseRegister clears the bit field for size,
        // so the full register size has to be 0
        const signed int FULL  = 0x00000000; //32 bits
        const signed int OCT   = 0x00000600; //128 bits
        const signed int FPDBL = 0x00000700; // 80 bits
        const signed int BIT   = 0x00000800; // 1 bit
        const signed int YMMS  = 0x00000900; // YMM are 256 bits
        const signed int ZMMS  = 0x00000A00; // ZMM are 512 bits
        const signed int GPR   = 0x00010000;
        const signed int SEG   = 0x00020000;
        const signed int FLAG  = 0x00030000;
        const signed int MISC  = 0x00040000;
        const signed int KMASK = 0x00050000;
        const signed int XMM   = 0x00060000;
        const signed int YMM   = 0x00070000;
        const signed int ZMM   = 0x00080000;
        const signed int MMX   = 0x00090000;
        const signed int CTL   = 0x000A0000;
        const signed int DBG   = 0x000B0000;
        const signed int TST   = 0x000C0000;
        const signed int BASEA  = 0x0;
        const signed int BASEC  = 0x1;
        const signed int BASED  = 0x2;
        const signed int BASEB  = 0x3;
        const signed int BASESP = 0x4;
        const signed int BASEBP = 0x5;
        const signed int BASESI = 0x6;
        const signed int BASEDI = 0x7;
        const signed int FLAGS = 0x0;

        const signed int CF = 0x0;
        const signed int FLAG1 = 0x1;
        const signed int PF = 0x2;
        const signed int FLAG3 = 0x3;
        const signed int AF = 0x4;
        const signed int FLAG5 = 0x5;
        const signed int ZF = 0x6;
        const signed int SF = 0x7;
        const signed int TF = 0x8;
        const signed int IF = 0x9;
        const signed int DF = 0xa;
        const signed int OF = 0xb;
        const signed int FLAGC = 0xc;
        const signed int FLAGD = 0xd;
        const signed int NT = 0xe;
        const signed int FLAGF = 0xf;
        const signed int RF = 0x10;

        DEF_REGISTER(eax,   BASEA   | FULL  | GPR  | Arch_x86, "x86");
        DEF_REGISTER(ecx,   BASEC   | FULL  | GPR  | Arch_x86, "x86");
        DEF_REGISTER(edx,   BASED   | FULL  | GPR  | Arch_x86, "x86");
        DEF_REGISTER(ebx,   BASEB   | FULL  | GPR  | Arch_x86, "x86");
        DEF_REGISTER(esp,   BASESP  | FULL  | GPR  | Arch_x86, "x86");
        DEF_REGISTER(ebp,   BASEBP  | FULL  | GPR  | Arch_x86, "x86");
        DEF_REGISTER(esi,   BASESI  | FULL  | GPR  | Arch_x86, "x86");
        DEF_REGISTER(edi,   BASEDI  | FULL  | GPR  | Arch_x86, "x86");
        DEF_REGISTER(ah,    BASEA   | H_REG | GPR  | Arch_x86, "x86");
        DEF_REGISTER(al,    BASEA   | L_REG | GPR  | Arch_x86, "x86");
        DEF_REGISTER(ax,    BASEA   | W_REG | GPR  | Arch_x86, "x86");
        DEF_REGISTER(ch,    BASEC   | H_REG | GPR  | Arch_x86, "x86");
        DEF_REGISTER(cl,    BASEC   | L_REG | GPR  | Arch_x86, "x86");
        DEF_REGISTER(cx,    BASEC   | W_REG | GPR  | Arch_x86, "x86");
        DEF_REGISTER(dh,    BASED   | H_REG | GPR  | Arch_x86, "x86");
        DEF_REGISTER(dl,    BASED   | L_REG | GPR  | Arch_x86, "x86");
        DEF_REGISTER(dx,    BASED   | W_REG | GPR  | Arch_x86, "x86");
        DEF_REGISTER(bh,    BASEB   | H_REG | GPR  | Arch_x86, "x86");
        DEF_REGISTER(bl,    BASEB   | L_REG | GPR  | Arch_x86, "x86");
        DEF_REGISTER(bx,    BASEB   | W_REG | GPR  | Arch_x86, "x86");
        DEF_REGISTER(sp,    BASESP  | W_REG | GPR  | Arch_x86, "x86");
        DEF_REGISTER(bp,    BASEBP  | W_REG | GPR  | Arch_x86, "x86");
        DEF_REGISTER(si,    BASESI  | W_REG | GPR  | Arch_x86, "x86");
        DEF_REGISTER(di,    BASEDI  | W_REG | GPR  | Arch_x86, "x86");
        DEF_REGISTER(eip,   0x10    | FULL         | Arch_x86, "x86");
        DEF_REGISTER(flags, FLAGS   | FULL  | FLAG | Arch_x86, "x86");
        DEF_REGISTER(cf,    CF      | BIT   | FLAG | Arch_x86, "x86");
        DEF_REGISTER(flag1, FLAG1   | BIT   | FLAG | Arch_x86, "x86");
        DEF_REGISTER(pf,    PF      | BIT   | FLAG | Arch_x86, "x86");
        DEF_REGISTER(flag3, FLAG3   | BIT   | FLAG | Arch_x86, "x86");
        DEF_REGISTER(af,    AF      | BIT   | FLAG | Arch_x86, "x86");
        DEF_REGISTER(flag5, FLAG5   | BIT   | FLAG | Arch_x86, "x86");
        DEF_REGISTER(zf,    ZF      | BIT   | FLAG | Arch_x86, "x86");
        DEF_REGISTER(sf,    SF      | BIT   | FLAG | Arch_x86, "x86");
        DEF_REGISTER(tf,    TF      | BIT   | FLAG | Arch_x86, "x86");
        DEF_REGISTER(if_,   IF      | BIT   | FLAG | Arch_x86, "x86");
        DEF_REGISTER(df,    DF      | BIT   | FLAG | Arch_x86, "x86");
        DEF_REGISTER(of,    OF      | BIT   | FLAG | Arch_x86, "x86");
        DEF_REGISTER(flagc, FLAGC   | BIT   | FLAG | Arch_x86, "x86");
        DEF_REGISTER(flagd, FLAGD   | BIT   | FLAG | Arch_x86, "x86");
        DEF_REGISTER(nt_,   NT      | BIT   | FLAG | Arch_x86, "x86");
        DEF_REGISTER(flagf, FLAGF   | BIT   | FLAG | Arch_x86, "x86");
        DEF_REGISTER(rf,    RF      | BIT   | FLAG | Arch_x86, "x86");
        DEF_REGISTER(ds,    0x0     | W_REG | SEG  | Arch_x86, "x86");
        DEF_REGISTER(es,    0x1     | W_REG | SEG  | Arch_x86, "x86");
        DEF_REGISTER(fs,    0x2     | W_REG | SEG  | Arch_x86, "x86");
        DEF_REGISTER(gs,    0x3     | W_REG | SEG  | Arch_x86, "x86");
        DEF_REGISTER(cs,    0x4     | W_REG | SEG  | Arch_x86, "x86");
        DEF_REGISTER(ss,    0x5     | W_REG | SEG  | Arch_x86, "x86");
        DEF_REGISTER(oeax,  0x0     | FULL  | MISC | Arch_x86, "x86");
        DEF_REGISTER(fsbase, 0x1    | FULL  | MISC | Arch_x86, "x86");
        DEF_REGISTER(gsbase, 0x2    | FULL  | MISC | Arch_x86, "x86");

        DEF_REGISTER(k0,    0x00    | OCT   | KMASK| Arch_x86, "x86");
        DEF_REGISTER(k1,    0x01    | OCT   | KMASK| Arch_x86, "x86");
        DEF_REGISTER(k2,    0x02    | OCT   | KMASK| Arch_x86, "x86");
        DEF_REGISTER(k3,    0x03    | OCT   | KMASK| Arch_x86, "x86");
        DEF_REGISTER(k4,    0x04    | OCT   | KMASK| Arch_x86, "x86");
        DEF_REGISTER(k5,    0x05    | OCT   | KMASK| Arch_x86, "x86");
        DEF_REGISTER(k6,    0x06    | OCT   | KMASK| Arch_x86, "x86");
        DEF_REGISTER(k7,    0x07    | OCT   | KMASK| Arch_x86, "x86");

        DEF_REGISTER(xmm0,  0x00    | OCT   | XMM  | Arch_x86, "x86");
        DEF_REGISTER(xmm1,  0x01    | OCT   | XMM  | Arch_x86, "x86");
        DEF_REGISTER(xmm2,  0x02    | OCT   | XMM  | Arch_x86, "x86");
        DEF_REGISTER(xmm3,  0x03    | OCT   | XMM  | Arch_x86, "x86");
        DEF_REGISTER(xmm4,  0x04    | OCT   | XMM  | Arch_x86, "x86");
        DEF_REGISTER(xmm5,  0x05    | OCT   | XMM  | Arch_x86, "x86");
        DEF_REGISTER(xmm6,  0x06    | OCT   | XMM  | Arch_x86, "x86");
        DEF_REGISTER(xmm7,  0x07    | OCT   | XMM  | Arch_x86, "x86");
        DEF_REGISTER(xmm8,  0x08    | OCT   | XMM  | Arch_x86, "x86");
        DEF_REGISTER(xmm9,  0x09    | OCT   | XMM  | Arch_x86, "x86");
        DEF_REGISTER(xmm10, 0x0A    | OCT   | XMM  | Arch_x86, "x86");
        DEF_REGISTER(xmm11, 0x0B    | OCT   | XMM  | Arch_x86, "x86");
        DEF_REGISTER(xmm12, 0x0C    | OCT   | XMM  | Arch_x86, "x86");
        DEF_REGISTER(xmm13, 0x0D    | OCT   | XMM  | Arch_x86, "x86");
        DEF_REGISTER(xmm14, 0x0E    | OCT   | XMM  | Arch_x86, "x86");
        DEF_REGISTER(xmm15, 0x0F    | OCT   | XMM  | Arch_x86, "x86");
        DEF_REGISTER(xmm16, 0x10    | OCT   | XMM  | Arch_x86, "x86");
        DEF_REGISTER(xmm17, 0x11    | OCT   | XMM  | Arch_x86, "x86");
        DEF_REGISTER(xmm18, 0x12    | OCT   | XMM  | Arch_x86, "x86");
        DEF_REGISTER(xmm19, 0x13    | OCT   | XMM  | Arch_x86, "x86");
        DEF_REGISTER(xmm20, 0x14    | OCT   | XMM  | Arch_x86, "x86");
        DEF_REGISTER(xmm21, 0x15    | OCT   | XMM  | Arch_x86, "x86");
        DEF_REGISTER(xmm22, 0x16    | OCT   | XMM  | Arch_x86, "x86");
        DEF_REGISTER(xmm23, 0x17    | OCT   | XMM  | Arch_x86, "x86");
        DEF_REGISTER(xmm24, 0x18    | OCT   | XMM  | Arch_x86, "x86");
        DEF_REGISTER(xmm25, 0x19    | OCT   | XMM  | Arch_x86, "x86");
        DEF_REGISTER(xmm26, 0x1A    | OCT   | XMM  | Arch_x86, "x86");
        DEF_REGISTER(xmm27, 0x1B    | OCT   | XMM  | Arch_x86, "x86");
        DEF_REGISTER(xmm28, 0x1C    | OCT   | XMM  | Arch_x86, "x86");
        DEF_REGISTER(xmm29, 0x1D    | OCT   | XMM  | Arch_x86, "x86");
        DEF_REGISTER(xmm30, 0x1E    | OCT   | XMM  | Arch_x86, "x86");
        DEF_REGISTER(xmm31, 0x1F    | OCT   | XMM  | Arch_x86, "x86");


        DEF_REGISTER(ymm0,  0x00    | YMMS  | YMM  | Arch_x86, "x86");
        DEF_REGISTER(ymm1,  0x01    | YMMS  | YMM  | Arch_x86, "x86");
        DEF_REGISTER(ymm2,  0x02    | YMMS  | YMM  | Arch_x86, "x86");
        DEF_REGISTER(ymm3,  0x03    | YMMS  | YMM  | Arch_x86, "x86");
        DEF_REGISTER(ymm4,  0x04    | YMMS  | YMM  | Arch_x86, "x86");
        DEF_REGISTER(ymm5,  0x05    | YMMS  | YMM  | Arch_x86, "x86");
        DEF_REGISTER(ymm6,  0x06    | YMMS  | YMM  | Arch_x86, "x86");
        DEF_REGISTER(ymm7,  0x07    | YMMS  | YMM  | Arch_x86, "x86");
        DEF_REGISTER(ymm8,  0x08    | YMMS  | YMM  | Arch_x86, "x86");
        DEF_REGISTER(ymm9,  0x09    | YMMS  | YMM  | Arch_x86, "x86");
        DEF_REGISTER(ymm10, 0x0A    | YMMS  | YMM  | Arch_x86, "x86");
        DEF_REGISTER(ymm11, 0x0B    | YMMS  | YMM  | Arch_x86, "x86");
        DEF_REGISTER(ymm12, 0x0C    | YMMS  | YMM  | Arch_x86, "x86");
        DEF_REGISTER(ymm13, 0x0D    | YMMS  | YMM  | Arch_x86, "x86");
        DEF_REGISTER(ymm14, 0x0E    | YMMS  | YMM  | Arch_x86, "x86");
        DEF_REGISTER(ymm15, 0x0F    | YMMS  | YMM  | Arch_x86, "x86");
        DEF_REGISTER(ymm16, 0x10    | YMMS  | YMM  | Arch_x86, "x86");
        DEF_REGISTER(ymm17, 0x11    | YMMS  | YMM  | Arch_x86, "x86");
        DEF_REGISTER(ymm18, 0x12    | YMMS  | YMM  | Arch_x86, "x86");
        DEF_REGISTER(ymm19, 0x13    | YMMS  | YMM  | Arch_x86, "x86");
        DEF_REGISTER(ymm20, 0x14    | YMMS  | YMM  | Arch_x86, "x86");
        DEF_REGISTER(ymm21, 0x15    | YMMS  | YMM  | Arch_x86, "x86");
        DEF_REGISTER(ymm22, 0x16    | YMMS  | YMM  | Arch_x86, "x86");
        DEF_REGISTER(ymm23, 0x17    | YMMS  | YMM  | Arch_x86, "x86");
        DEF_REGISTER(ymm24, 0x18    | YMMS  | YMM  | Arch_x86, "x86");
        DEF_REGISTER(ymm25, 0x19    | YMMS  | YMM  | Arch_x86, "x86");
        DEF_REGISTER(ymm26, 0x1A    | YMMS  | YMM  | Arch_x86, "x86");
        DEF_REGISTER(ymm27, 0x1B    | YMMS  | YMM  | Arch_x86, "x86");
        DEF_REGISTER(ymm28, 0x1C    | YMMS  | YMM  | Arch_x86, "x86");
        DEF_REGISTER(ymm29, 0x1D    | YMMS  | YMM  | Arch_x86, "x86");
        DEF_REGISTER(ymm30, 0x1E    | YMMS  | YMM  | Arch_x86, "x86");
        DEF_REGISTER(ymm31, 0x1F    | YMMS  | YMM  | Arch_x86, "x86");

        DEF_REGISTER(zmm0,  0x00    | ZMMS  | ZMM  | Arch_x86, "x86");
        DEF_REGISTER(zmm1,  0x01    | ZMMS  | ZMM  | Arch_x86, "x86");
        DEF_REGISTER(zmm2,  0x02    | ZMMS  | ZMM  | Arch_x86, "x86");
        DEF_REGISTER(zmm3,  0x03    | ZMMS  | ZMM  | Arch_x86, "x86");
        DEF_REGISTER(zmm4,  0x04    | ZMMS  | ZMM  | Arch_x86, "x86");
        DEF_REGISTER(zmm5,  0x05    | ZMMS  | ZMM  | Arch_x86, "x86");
        DEF_REGISTER(zmm6,  0x06    | ZMMS  | ZMM  | Arch_x86, "x86");
        DEF_REGISTER(zmm7,  0x07    | ZMMS  | ZMM  | Arch_x86, "x86");
        DEF_REGISTER(zmm8,  0x08    | ZMMS  | ZMM  | Arch_x86, "x86");
        DEF_REGISTER(zmm9,  0x09    | ZMMS  | ZMM  | Arch_x86, "x86");
        DEF_REGISTER(zmm10, 0x0A    | ZMMS  | ZMM  | Arch_x86, "x86");
        DEF_REGISTER(zmm11, 0x0B    | ZMMS  | ZMM  | Arch_x86, "x86");
        DEF_REGISTER(zmm12, 0x0C    | ZMMS  | ZMM  | Arch_x86, "x86");
        DEF_REGISTER(zmm13, 0x0D    | ZMMS  | ZMM  | Arch_x86, "x86");
        DEF_REGISTER(zmm14, 0x0E    | ZMMS  | ZMM  | Arch_x86, "x86");
        DEF_REGISTER(zmm15, 0x0F    | ZMMS  | ZMM  | Arch_x86, "x86");
        DEF_REGISTER(zmm16, 0x10    | ZMMS  | ZMM  | Arch_x86, "x86");
        DEF_REGISTER(zmm17, 0x11    | ZMMS  | ZMM  | Arch_x86, "x86");
        DEF_REGISTER(zmm18, 0x12    | ZMMS  | ZMM  | Arch_x86, "x86");
        DEF_REGISTER(zmm19, 0x13    | ZMMS  | ZMM  | Arch_x86, "x86");
        DEF_REGISTER(zmm20, 0x14    | ZMMS  | ZMM  | Arch_x86, "x86");
        DEF_REGISTER(zmm21, 0x15    | ZMMS  | ZMM  | Arch_x86, "x86");
        DEF_REGISTER(zmm22, 0x16    | ZMMS  | ZMM  | Arch_x86, "x86");
        DEF_REGISTER(zmm23, 0x17    | ZMMS  | ZMM  | Arch_x86, "x86");
        DEF_REGISTER(zmm24, 0x18    | ZMMS  | ZMM  | Arch_x86, "x86");
        DEF_REGISTER(zmm25, 0x19    | ZMMS  | ZMM  | Arch_x86, "x86");
        DEF_REGISTER(zmm26, 0x1A    | ZMMS  | ZMM  | Arch_x86, "x86");
        DEF_REGISTER(zmm27, 0x1B    | ZMMS  | ZMM  | Arch_x86, "x86");
        DEF_REGISTER(zmm28, 0x1C    | ZMMS  | ZMM  | Arch_x86, "x86");
        DEF_REGISTER(zmm29, 0x1D    | ZMMS  | ZMM  | Arch_x86, "x86");
        DEF_REGISTER(zmm30, 0x1E    | ZMMS  | ZMM  | Arch_x86, "x86");
        DEF_REGISTER(zmm31, 0x1F    | ZMMS  | ZMM  | Arch_x86, "x86");

        DEF_REGISTER(mm0,   0x0     | FPDBL | MMX  | Arch_x86, "x86");
        DEF_REGISTER(mm1,   0x1     | FPDBL | MMX  | Arch_x86, "x86");
        DEF_REGISTER(mm2,   0x2     | FPDBL | MMX  | Arch_x86, "x86");
        DEF_REGISTER(mm3,   0x3     | FPDBL | MMX  | Arch_x86, "x86");
        DEF_REGISTER(mm4,   0x4     | FPDBL | MMX  | Arch_x86, "x86");
        DEF_REGISTER(mm5,   0x5     | FPDBL | MMX  | Arch_x86, "x86");
        DEF_REGISTER(mm6,   0x6     | FPDBL | MMX  | Arch_x86, "x86");
        DEF_REGISTER(mm7,   0x7     | FPDBL | MMX  | Arch_x86, "x86");
        DEF_REGISTER(cr0,   0x0     | FULL  | CTL  | Arch_x86, "x86");
        DEF_REGISTER(cr1,   0x1     | FULL  | CTL  | Arch_x86, "x86");
        DEF_REGISTER(cr2,   0x2     | FULL  | CTL  | Arch_x86, "x86");
        DEF_REGISTER(cr3,   0x3     | FULL  | CTL  | Arch_x86, "x86");
        DEF_REGISTER(cr4,   0x4     | FULL  | CTL  | Arch_x86, "x86");
        DEF_REGISTER(cr5,   0x5     | FULL  | CTL  | Arch_x86, "x86");
        DEF_REGISTER(cr6,   0x6     | FULL  | CTL  | Arch_x86, "x86");
        DEF_REGISTER(cr7,   0x7     | FULL  | CTL  | Arch_x86, "x86");
        DEF_REGISTER(dr0,   0x0     | FULL  | DBG  | Arch_x86, "x86");
        DEF_REGISTER(dr1,   0x1     | FULL  | DBG  | Arch_x86, "x86");
        DEF_REGISTER(dr2,   0x2     | FULL  | DBG  | Arch_x86, "x86");
        DEF_REGISTER(dr3,   0x3     | FULL  | DBG  | Arch_x86, "x86");
        DEF_REGISTER(dr4,   0x4     | FULL  | DBG  | Arch_x86, "x86");
        DEF_REGISTER(dr5,   0x5     | FULL  | DBG  | Arch_x86, "x86");
        DEF_REGISTER(dr6,   0x6     | FULL  | DBG  | Arch_x86, "x86");
        DEF_REGISTER(dr7,   0x7     | FULL  | DBG  | Arch_x86, "x86");
        DEF_REGISTER(tr0,   0x0     | FULL  | TST  | Arch_x86, "x86");
        DEF_REGISTER(tr1,   0x1     | FULL  | TST  | Arch_x86, "x86");
        DEF_REGISTER(tr2,   0x2     | FULL  | TST  | Arch_x86, "x86");
        DEF_REGISTER(tr3,   0x3     | FULL  | TST  | Arch_x86, "x86");
        DEF_REGISTER(tr4,   0x4     | FULL  | TST  | Arch_x86, "x86");
        DEF_REGISTER(tr5,   0x5     | FULL  | TST  | Arch_x86, "x86");
        DEF_REGISTER(tr6,   0x6     | FULL  | TST  | Arch_x86, "x86");
        DEF_REGISTER(tr7,   0x7     | FULL  | TST  | Arch_x86, "x86");
        DEF_REGISTER(st0,   0x0     | FPDBL | MMX  | Arch_x86, "x86");
        DEF_REGISTER(st1,   0x1     | FPDBL | MMX  | Arch_x86, "x86");
        DEF_REGISTER(st2,   0x2     | FPDBL | MMX  | Arch_x86, "x86");
        DEF_REGISTER(st3,   0x3     | FPDBL | MMX  | Arch_x86, "x86");
        DEF_REGISTER(st4,   0x4     | FPDBL | MMX  | Arch_x86, "x86");
        DEF_REGISTER(st5,   0x5     | FPDBL | MMX  | Arch_x86, "x86");
        DEF_REGISTER(st6,   0x6     | FPDBL | MMX  | Arch_x86, "x86");
        DEF_REGISTER(st7,   0x7     | FPDBL | MMX  | Arch_x86, "x86");
    }
    namespace x86_64
    {
        const signed int L_REG = 0x00000100;  //8-bit, first byte
        const signed int H_REG = 0x00000200;  //8-bit, second byte
        const signed int W_REG = 0x00000300; //16 bit, first work
        const signed int D_REG = 0x00000F00; //32 bit, first double word
        // MachRegister::getBaseRegister clears the bit field for size,
        // so the full register size has to be 0
        const signed int FULL  = 0x00000000; //64 bits
        const signed int OCT   = 0x00000600; //128 bits
        const signed int FPDBL = 0x00000700; // 80 bits
        const signed int BIT   = 0x00000800; // 1 bit
        const signed int YMMS  = 0x00000900; // YMM are 256 bits
        const signed int ZMMS  = 0x00000A00; // ZMM are 512 bits
        const signed int GPR   = 0x00010000;
        const signed int SEG   = 0x00020000;
        const signed int FLAG  = 0x00030000;
        const signed int MISC  = 0x00040000;
        const signed int KMASK = 0x00050000;
        const signed int XMM   = 0x00060000;
        const signed int YMM   = 0x00070000;
        const signed int ZMM   = 0x00080000;
        const signed int MMX   = 0x00090000;
        const signed int CTL   = 0x000A0000;
        const signed int DBG   = 0x000B0000;
        const signed int TST   = 0x000C0000;
        const signed int FLAGS = 0x00000000;
        const signed int BASEA  = 0x0;
        const signed int BASEC  = 0x1;
        const signed int BASED  = 0x2;
        const signed int BASEB  = 0x3;
        const signed int BASESP = 0x4;
        const signed int BASEBP = 0x5;
        const signed int BASESI = 0x6;
        const signed int BASEDI = 0x7;
        const signed int BASE8  = 0x8;
        const signed int BASE9  = 0x9;
        const signed int BASE10 = 0xa;
        const signed int BASE11 = 0xb;
        const signed int BASE12 = 0xc;
        const signed int BASE13 = 0xd;
        const signed int BASE14 = 0xe;
        const signed int BASE15 = 0xf;

        const signed int CF = x86::CF;
        const signed int PF = x86::PF;
        const signed int AF = x86::AF;
        const signed int ZF = x86::ZF;
        const signed int SF = x86::SF;
        const signed int TF = x86::TF;
        const signed int IF = x86::IF;
        const signed int DF = x86::DF;
        const signed int OF = x86::OF;
        const signed int NT = x86::NT;
        const signed int RF = x86::RF;

        DEF_REGISTER(rax,    BASEA  | FULL  | GPR  | Arch_x86_64, "x86_64");
        DEF_REGISTER(rcx,    BASEC  | FULL  | GPR  | Arch_x86_64, "x86_64");
        DEF_REGISTER(rdx,    BASED  | FULL  | GPR  | Arch_x86_64, "x86_64");
        DEF_REGISTER(rbx,    BASEB  | FULL  | GPR  | Arch_x86_64, "x86_64");
        DEF_REGISTER(rsp,    BASESP | FULL  | GPR  | Arch_x86_64, "x86_64");
        DEF_REGISTER(rbp,    BASEBP | FULL  | GPR  | Arch_x86_64, "x86_64");
        DEF_REGISTER(rsi,    BASESI | FULL  | GPR  | Arch_x86_64, "x86_64");
        DEF_REGISTER(rdi,    BASEDI | FULL  | GPR  | Arch_x86_64, "x86_64");
        DEF_REGISTER(r8,     BASE8  | FULL  | GPR  | Arch_x86_64, "x86_64");
        DEF_REGISTER(r9,     BASE9  | FULL  | GPR  | Arch_x86_64, "x86_64");
        DEF_REGISTER(r10,    BASE10 | FULL  | GPR  | Arch_x86_64, "x86_64");
        DEF_REGISTER(r11,    BASE11 | FULL  | GPR  | Arch_x86_64, "x86_64");
        DEF_REGISTER(r12,    BASE12 | FULL  | GPR  | Arch_x86_64, "x86_64");
        DEF_REGISTER(r13,    BASE13 | FULL  | GPR  | Arch_x86_64, "x86_64");
        DEF_REGISTER(r14,    BASE14 | FULL  | GPR  | Arch_x86_64, "x86_64");
        DEF_REGISTER(r15,    BASE15 | FULL  | GPR  | Arch_x86_64, "x86_64");
        DEF_REGISTER(ah,     BASEA  | H_REG | GPR  | Arch_x86_64, "x86_64");
        DEF_REGISTER(al,     BASEA  | L_REG | GPR  | Arch_x86_64, "x86_64");
        DEF_REGISTER(ax,     BASEA  | W_REG | GPR  | Arch_x86_64, "x86_64");
        DEF_REGISTER(eax,    BASEA  | D_REG | GPR  | Arch_x86_64, "x86_64");
        DEF_REGISTER(ch,     BASEC  | H_REG | GPR  | Arch_x86_64, "x86_64");
        DEF_REGISTER(cl,     BASEC  | L_REG | GPR  | Arch_x86_64, "x86_64");
        DEF_REGISTER(cx,     BASEC  | W_REG | GPR  | Arch_x86_64, "x86_64");
        DEF_REGISTER(ecx,    BASEC  | D_REG | GPR  | Arch_x86_64, "x86_64");
        DEF_REGISTER(dh,     BASED  | H_REG | GPR  | Arch_x86_64, "x86_64");
        DEF_REGISTER(dl,     BASED  | L_REG | GPR  | Arch_x86_64, "x86_64");
        DEF_REGISTER(dx,     BASED  | W_REG | GPR  | Arch_x86_64, "x86_64");
        DEF_REGISTER(edx,    BASED  | D_REG | GPR  | Arch_x86_64, "x86_64");
        DEF_REGISTER(bh,     BASEB  | H_REG | GPR  | Arch_x86_64, "x86_64");
        DEF_REGISTER(bl,     BASEB  | L_REG | GPR  | Arch_x86_64, "x86_64");
        DEF_REGISTER(bx,     BASEB  | W_REG | GPR  | Arch_x86_64, "x86_64");
        DEF_REGISTER(ebx,    BASEB  | D_REG | GPR  | Arch_x86_64, "x86_64");
        DEF_REGISTER(spl,    BASESP | L_REG | GPR  | Arch_x86_64, "x86_64");
        DEF_REGISTER(sp,     BASESP | W_REG | GPR  | Arch_x86_64, "x86_64");
        DEF_REGISTER(esp,    BASESP | D_REG | GPR  | Arch_x86_64, "x86_64");
        DEF_REGISTER(bpl,    BASEBP | L_REG | GPR  | Arch_x86_64, "x86_64");
        DEF_REGISTER(bp,     BASEBP | W_REG | GPR  | Arch_x86_64, "x86_64");
        DEF_REGISTER(ebp,    BASEBP | D_REG | GPR  | Arch_x86_64, "x86_64");
        DEF_REGISTER(dil,    BASEDI | L_REG | GPR  | Arch_x86_64, "x86_64");
        DEF_REGISTER(di,     BASEDI | W_REG | GPR  | Arch_x86_64, "x86_64");
        DEF_REGISTER(edi,    BASEDI | D_REG | GPR  | Arch_x86_64, "x86_64");
        DEF_REGISTER(sil,    BASESI | L_REG | GPR  | Arch_x86_64, "x86_64");
        DEF_REGISTER(si,     BASESI | W_REG | GPR  | Arch_x86_64, "x86_64");
        DEF_REGISTER(esi,    BASESI | D_REG | GPR  | Arch_x86_64, "x86_64");
        DEF_REGISTER(r8b,    BASE8  | L_REG | GPR  | Arch_x86_64, "x86_64");
        DEF_REGISTER(r8w,    BASE8  | W_REG | GPR  | Arch_x86_64, "x86_64");
        DEF_REGISTER(r8d,    BASE8  | D_REG | GPR  | Arch_x86_64, "x86_64");
        DEF_REGISTER(r9b,    BASE9  | L_REG | GPR  | Arch_x86_64, "x86_64");
        DEF_REGISTER(r9w,    BASE9  | W_REG | GPR  | Arch_x86_64, "x86_64");
        DEF_REGISTER(r9d,    BASE9  | D_REG | GPR  | Arch_x86_64, "x86_64");
        DEF_REGISTER(r10b,   BASE10 | L_REG | GPR  | Arch_x86_64, "x86_64");
        DEF_REGISTER(r10w,   BASE10 | W_REG | GPR  | Arch_x86_64, "x86_64");
        DEF_REGISTER(r10d,   BASE10 | D_REG | GPR  | Arch_x86_64, "x86_64");
        DEF_REGISTER(r11b,   BASE11 | L_REG | GPR  | Arch_x86_64, "x86_64");
        DEF_REGISTER(r11w,   BASE11 | W_REG | GPR  | Arch_x86_64, "x86_64");
        DEF_REGISTER(r11d,   BASE11 | D_REG | GPR  | Arch_x86_64, "x86_64");
        DEF_REGISTER(r12b,   BASE12 | L_REG | GPR  | Arch_x86_64, "x86_64");
        DEF_REGISTER(r12w,   BASE12 | W_REG | GPR  | Arch_x86_64, "x86_64");
        DEF_REGISTER(r12d,   BASE12 | D_REG | GPR  | Arch_x86_64, "x86_64");
        DEF_REGISTER(r13b,   BASE13 | L_REG | GPR  | Arch_x86_64, "x86_64");
        DEF_REGISTER(r13w,   BASE13 | W_REG | GPR  | Arch_x86_64, "x86_64");
        DEF_REGISTER(r13d,   BASE13 | D_REG | GPR  | Arch_x86_64, "x86_64");
        DEF_REGISTER(r14b,   BASE14 | L_REG | GPR  | Arch_x86_64, "x86_64");
        DEF_REGISTER(r14w,   BASE14 | W_REG | GPR  | Arch_x86_64, "x86_64");
        DEF_REGISTER(r14d,   BASE14 | D_REG | GPR  | Arch_x86_64, "x86_64");
        DEF_REGISTER(r15b,   BASE15 | L_REG | GPR  | Arch_x86_64, "x86_64");
        DEF_REGISTER(r15w,   BASE15 | W_REG | GPR  | Arch_x86_64, "x86_64");
        DEF_REGISTER(r15d,   BASE15 | D_REG | GPR  | Arch_x86_64, "x86_64");
        DEF_REGISTER(rip,    0x10   | FULL         | Arch_x86_64, "x86_64");
        DEF_REGISTER(eip,    0x10   | D_REG        | Arch_x86_64, "x86_64");
        DEF_REGISTER(flags,  FLAGS  | FULL  | FLAG | Arch_x86_64, "x86_64");
        DEF_REGISTER(cf,     CF     | BIT   | FLAG | Arch_x86_64, "x86_64");
        DEF_REGISTER(pf,     PF     | BIT   | FLAG | Arch_x86_64, "x86_64");
        DEF_REGISTER(af,     AF     | BIT   | FLAG | Arch_x86_64, "x86_64");
        DEF_REGISTER(zf,     ZF     | BIT   | FLAG | Arch_x86_64, "x86_64");
        DEF_REGISTER(sf,     SF     | BIT   | FLAG | Arch_x86_64, "x86_64");
        DEF_REGISTER(tf,     TF     | BIT   | FLAG | Arch_x86_64, "x86_64");
        DEF_REGISTER(if_,    IF     | BIT   | FLAG | Arch_x86_64, "x86_64");
        DEF_REGISTER(df,     DF     | BIT   | FLAG | Arch_x86_64, "x86_64");
        DEF_REGISTER(of,     OF     | BIT   | FLAG | Arch_x86_64, "x86_64");
        DEF_REGISTER(nt_,    NT     | BIT   | FLAG | Arch_x86_64, "x86_64");
        DEF_REGISTER(rf,     RF     | BIT   | FLAG | Arch_x86_64, "x86_64");
        DEF_REGISTER(ds,     0x0    | FULL  | SEG  | Arch_x86_64, "x86_64");
        DEF_REGISTER(es,     0x1    | FULL  | SEG  | Arch_x86_64, "x86_64");
        DEF_REGISTER(fs,     0x2    | FULL  | SEG  | Arch_x86_64, "x86_64");
        DEF_REGISTER(gs,     0x3    | FULL  | SEG  | Arch_x86_64, "x86_64");
        DEF_REGISTER(cs,     0x4    | FULL  | SEG  | Arch_x86_64, "x86_64");
        DEF_REGISTER(ss,     0x5    | FULL  | SEG  | Arch_x86_64, "x86_64");
        DEF_REGISTER(orax,   0x0    | FULL  | MISC | Arch_x86_64, "x86_64");
        DEF_REGISTER(fsbase, 0x1    | FULL  | MISC | Arch_x86_64, "x86_64");
        DEF_REGISTER(gsbase, 0x2    | FULL  | MISC | Arch_x86_64, "x86_64");
        DEF_REGISTER(k0,    0x00    | OCT   | KMASK| Arch_x86_64, "x86_64");
        DEF_REGISTER(k1,    0x01    | OCT   | KMASK| Arch_x86_64, "x86_64");
        DEF_REGISTER(k2,    0x02    | OCT   | KMASK| Arch_x86_64, "x86_64");
        DEF_REGISTER(k3,    0x03    | OCT   | KMASK| Arch_x86_64, "x86_64");
        DEF_REGISTER(k4,    0x04    | OCT   | KMASK| Arch_x86_64, "x86_64");
        DEF_REGISTER(k5,    0x05    | OCT   | KMASK| Arch_x86_64, "x86_64");
        DEF_REGISTER(k6,    0x06    | OCT   | KMASK| Arch_x86_64, "x86_64");
        DEF_REGISTER(k7,    0x07    | OCT   | KMASK| Arch_x86_64, "x86_64");
        DEF_REGISTER(xmm0,  0x00    | OCT   | XMM  | Arch_x86_64, "x86_64");
        DEF_REGISTER(xmm1,  0x01    | OCT   | XMM  | Arch_x86_64, "x86_64");
        DEF_REGISTER(xmm2,  0x02    | OCT   | XMM  | Arch_x86_64, "x86_64");
        DEF_REGISTER(xmm3,  0x03    | OCT   | XMM  | Arch_x86_64, "x86_64");
        DEF_REGISTER(xmm4,  0x04    | OCT   | XMM  | Arch_x86_64, "x86_64");
        DEF_REGISTER(xmm5,  0x05    | OCT   | XMM  | Arch_x86_64, "x86_64");
        DEF_REGISTER(xmm6,  0x06    | OCT   | XMM  | Arch_x86_64, "x86_64");
        DEF_REGISTER(xmm7,  0x07    | OCT   | XMM  | Arch_x86_64, "x86_64");
        DEF_REGISTER(xmm8,  0x08    | OCT   | XMM  | Arch_x86_64, "x86_64");
        DEF_REGISTER(xmm9,  0x09    | OCT   | XMM  | Arch_x86_64, "x86_64");
        DEF_REGISTER(xmm10, 0x0A    | OCT   | XMM  | Arch_x86_64, "x86_64");
        DEF_REGISTER(xmm11, 0x0B    | OCT   | XMM  | Arch_x86_64, "x86_64");
        DEF_REGISTER(xmm12, 0x0C    | OCT   | XMM  | Arch_x86_64, "x86_64");
        DEF_REGISTER(xmm13, 0x0D    | OCT   | XMM  | Arch_x86_64, "x86_64");
        DEF_REGISTER(xmm14, 0x0E    | OCT   | XMM  | Arch_x86_64, "x86_64");
        DEF_REGISTER(xmm15, 0x0F    | OCT   | XMM  | Arch_x86_64, "x86_64");
        DEF_REGISTER(xmm16, 0x10    | OCT   | XMM  | Arch_x86_64, "x86_64");
        DEF_REGISTER(xmm17, 0x11    | OCT   | XMM  | Arch_x86_64, "x86_64");
        DEF_REGISTER(xmm18, 0x12    | OCT   | XMM  | Arch_x86_64, "x86_64");
        DEF_REGISTER(xmm19, 0x13    | OCT   | XMM  | Arch_x86_64, "x86_64");
        DEF_REGISTER(xmm20, 0x14    | OCT   | XMM  | Arch_x86_64, "x86_64");
        DEF_REGISTER(xmm21, 0x15    | OCT   | XMM  | Arch_x86_64, "x86_64");
        DEF_REGISTER(xmm22, 0x16    | OCT   | XMM  | Arch_x86_64, "x86_64");
        DEF_REGISTER(xmm23, 0x17    | OCT   | XMM  | Arch_x86_64, "x86_64");
        DEF_REGISTER(xmm24, 0x18    | OCT   | XMM  | Arch_x86_64, "x86_64");
        DEF_REGISTER(xmm25, 0x19    | OCT   | XMM  | Arch_x86_64, "x86_64");
        DEF_REGISTER(xmm26, 0x1A    | OCT   | XMM  | Arch_x86_64, "x86_64");
        DEF_REGISTER(xmm27, 0x1B    | OCT   | XMM  | Arch_x86_64, "x86_64");
        DEF_REGISTER(xmm28, 0x1C    | OCT   | XMM  | Arch_x86_64, "x86_64");
        DEF_REGISTER(xmm29, 0x1D    | OCT   | XMM  | Arch_x86_64, "x86_64");
        DEF_REGISTER(xmm30, 0x1E    | OCT   | XMM  | Arch_x86_64, "x86_64");
        DEF_REGISTER(xmm31, 0x1F    | OCT   | XMM  | Arch_x86_64, "x86_64");
        DEF_REGISTER(ymm0,  0x00    | YMMS  | YMM  | Arch_x86_64, "x86_64");
        DEF_REGISTER(ymm1,  0x01    | YMMS  | YMM  | Arch_x86_64, "x86_64");
        DEF_REGISTER(ymm2,  0x02    | YMMS  | YMM  | Arch_x86_64, "x86_64");
        DEF_REGISTER(ymm3,  0x03    | YMMS  | YMM  | Arch_x86_64, "x86_64");
        DEF_REGISTER(ymm4,  0x04    | YMMS  | YMM  | Arch_x86_64, "x86_64");
        DEF_REGISTER(ymm5,  0x05    | YMMS  | YMM  | Arch_x86_64, "x86_64");
        DEF_REGISTER(ymm6,  0x06    | YMMS  | YMM  | Arch_x86_64, "x86_64");
        DEF_REGISTER(ymm7,  0x07    | YMMS  | YMM  | Arch_x86_64, "x86_64");
        DEF_REGISTER(ymm8,  0x08    | YMMS  | YMM  | Arch_x86_64, "x86_64");
        DEF_REGISTER(ymm9,  0x09    | YMMS  | YMM  | Arch_x86_64, "x86_64");
        DEF_REGISTER(ymm10, 0x0A    | YMMS  | YMM  | Arch_x86_64, "x86_64");
        DEF_REGISTER(ymm11, 0x0B    | YMMS  | YMM  | Arch_x86_64, "x86_64");
        DEF_REGISTER(ymm12, 0x0C    | YMMS  | YMM  | Arch_x86_64, "x86_64");
        DEF_REGISTER(ymm13, 0x0D    | YMMS  | YMM  | Arch_x86_64, "x86_64");
        DEF_REGISTER(ymm14, 0x0E    | YMMS  | YMM  | Arch_x86_64, "x86_64");
        DEF_REGISTER(ymm15, 0x0F    | YMMS  | YMM  | Arch_x86_64, "x86_64");
        DEF_REGISTER(ymm16, 0x10    | YMMS  | YMM  | Arch_x86_64, "x86_64");
        DEF_REGISTER(ymm17, 0x11    | YMMS  | YMM  | Arch_x86_64, "x86_64");
        DEF_REGISTER(ymm18, 0x12    | YMMS  | YMM  | Arch_x86_64, "x86_64");
        DEF_REGISTER(ymm19, 0x13    | YMMS  | YMM  | Arch_x86_64, "x86_64");
        DEF_REGISTER(ymm20, 0x14    | YMMS  | YMM  | Arch_x86_64, "x86_64");
        DEF_REGISTER(ymm21, 0x15    | YMMS  | YMM  | Arch_x86_64, "x86_64");
        DEF_REGISTER(ymm22, 0x16    | YMMS  | YMM  | Arch_x86_64, "x86_64");
        DEF_REGISTER(ymm23, 0x17    | YMMS  | YMM  | Arch_x86_64, "x86_64");
        DEF_REGISTER(ymm24, 0x18    | YMMS  | YMM  | Arch_x86_64, "x86_64");
        DEF_REGISTER(ymm25, 0x19    | YMMS  | YMM  | Arch_x86_64, "x86_64");
        DEF_REGISTER(ymm26, 0x1A    | YMMS  | YMM  | Arch_x86_64, "x86_64");
        DEF_REGISTER(ymm27, 0x1B    | YMMS  | YMM  | Arch_x86_64, "x86_64");
        DEF_REGISTER(ymm28, 0x1C    | YMMS  | YMM  | Arch_x86_64, "x86_64");
        DEF_REGISTER(ymm29, 0x1D    | YMMS  | YMM  | Arch_x86_64, "x86_64");
        DEF_REGISTER(ymm30, 0x1E    | YMMS  | YMM  | Arch_x86_64, "x86_64");
        DEF_REGISTER(ymm31, 0x1F    | YMMS  | YMM  | Arch_x86_64, "x86_64");
        DEF_REGISTER(zmm0,  0x00    | ZMMS  | ZMM  | Arch_x86_64, "x86_64");
        DEF_REGISTER(zmm1,  0x01    | ZMMS  | ZMM  | Arch_x86_64, "x86_64");
        DEF_REGISTER(zmm2,  0x02    | ZMMS  | ZMM  | Arch_x86_64, "x86_64");
        DEF_REGISTER(zmm3,  0x03    | ZMMS  | ZMM  | Arch_x86_64, "x86_64");
        DEF_REGISTER(zmm4,  0x04    | ZMMS  | ZMM  | Arch_x86_64, "x86_64");
        DEF_REGISTER(zmm5,  0x05    | ZMMS  | ZMM  | Arch_x86_64, "x86_64");
        DEF_REGISTER(zmm6,  0x06    | ZMMS  | ZMM  | Arch_x86_64, "x86_64");
        DEF_REGISTER(zmm7,  0x07    | ZMMS  | ZMM  | Arch_x86_64, "x86_64");
        DEF_REGISTER(zmm8,  0x08    | ZMMS  | ZMM  | Arch_x86_64, "x86_64");
        DEF_REGISTER(zmm9,  0x09    | ZMMS  | ZMM  | Arch_x86_64, "x86_64");
        DEF_REGISTER(zmm10, 0x0A    | ZMMS  | ZMM  | Arch_x86_64, "x86_64");
        DEF_REGISTER(zmm11, 0x0B    | ZMMS  | ZMM  | Arch_x86_64, "x86_64");
        DEF_REGISTER(zmm12, 0x0C    | ZMMS  | ZMM  | Arch_x86_64, "x86_64");
        DEF_REGISTER(zmm13, 0x0D    | ZMMS  | ZMM  | Arch_x86_64, "x86_64");
        DEF_REGISTER(zmm14, 0x0E    | ZMMS  | ZMM  | Arch_x86_64, "x86_64");
        DEF_REGISTER(zmm15, 0x0F    | ZMMS  | ZMM  | Arch_x86_64, "x86_64");
        DEF_REGISTER(zmm16, 0x10    | ZMMS  | ZMM  | Arch_x86_64, "x86_64");
        DEF_REGISTER(zmm17, 0x11    | ZMMS  | ZMM  | Arch_x86_64, "x86_64");
        DEF_REGISTER(zmm18, 0x12    | ZMMS  | ZMM  | Arch_x86_64, "x86_64");
        DEF_REGISTER(zmm19, 0x13    | ZMMS  | ZMM  | Arch_x86_64, "x86_64");
        DEF_REGISTER(zmm20, 0x14    | ZMMS  | ZMM  | Arch_x86_64, "x86_64");
        DEF_REGISTER(zmm21, 0x15    | ZMMS  | ZMM  | Arch_x86_64, "x86_64");
        DEF_REGISTER(zmm22, 0x16    | ZMMS  | ZMM  | Arch_x86_64, "x86_64");
        DEF_REGISTER(zmm23, 0x17    | ZMMS  | ZMM  | Arch_x86_64, "x86_64");
        DEF_REGISTER(zmm24, 0x18    | ZMMS  | ZMM  | Arch_x86_64, "x86_64");
        DEF_REGISTER(zmm25, 0x19    | ZMMS  | ZMM  | Arch_x86_64, "x86_64");
        DEF_REGISTER(zmm26, 0x1A    | ZMMS  | ZMM  | Arch_x86_64, "x86_64");
        DEF_REGISTER(zmm27, 0x1B    | ZMMS  | ZMM  | Arch_x86_64, "x86_64");
        DEF_REGISTER(zmm28, 0x1C    | ZMMS  | ZMM  | Arch_x86_64, "x86_64");
        DEF_REGISTER(zmm29, 0x1D    | ZMMS  | ZMM  | Arch_x86_64, "x86_64");
        DEF_REGISTER(zmm30, 0x1E    | ZMMS  | ZMM  | Arch_x86_64, "x86_64");
        DEF_REGISTER(zmm31, 0x1F    | ZMMS  | ZMM  | Arch_x86_64, "x86_64");
        DEF_REGISTER(mm0,   0x0     | FPDBL | MMX  | Arch_x86_64, "x86_64");
        DEF_REGISTER(mm1,   0x1     | FPDBL | MMX  | Arch_x86_64, "x86_64");
        DEF_REGISTER(mm2,   0x2     | FPDBL | MMX  | Arch_x86_64, "x86_64");
        DEF_REGISTER(mm3,   0x3     | FPDBL | MMX  | Arch_x86_64, "x86_64");
        DEF_REGISTER(mm4,   0x4     | FPDBL | MMX  | Arch_x86_64, "x86_64");
        DEF_REGISTER(mm5,   0x5     | FPDBL | MMX  | Arch_x86_64, "x86_64");
        DEF_REGISTER(mm6,   0x6     | FPDBL | MMX  | Arch_x86_64, "x86_64");
        DEF_REGISTER(mm7,   0x7     | FPDBL | MMX  | Arch_x86_64, "x86_64");
        DEF_REGISTER(cr0,   0x0     | FULL  | CTL  | Arch_x86_64, "x86_64");
        DEF_REGISTER(cr1,   0x1     | FULL  | CTL  | Arch_x86_64, "x86_64");
        DEF_REGISTER(cr2,   0x2     | FULL  | CTL  | Arch_x86_64, "x86_64");
        DEF_REGISTER(cr3,   0x3     | FULL  | CTL  | Arch_x86_64, "x86_64");
        DEF_REGISTER(cr4,   0x4     | FULL  | CTL  | Arch_x86_64, "x86_64");
        DEF_REGISTER(cr5,   0x5     | FULL  | CTL  | Arch_x86_64, "x86_64");
        DEF_REGISTER(cr6,   0x6     | FULL  | CTL  | Arch_x86_64, "x86_64");
        DEF_REGISTER(cr7,   0x7     | FULL  | CTL  | Arch_x86_64, "x86_64");
        DEF_REGISTER(dr0,   0x0     | FULL  | DBG  | Arch_x86_64, "x86_64");
        DEF_REGISTER(dr1,   0x1     | FULL  | DBG  | Arch_x86_64, "x86_64");
        DEF_REGISTER(dr2,   0x2     | FULL  | DBG  | Arch_x86_64, "x86_64");
        DEF_REGISTER(dr3,   0x3     | FULL  | DBG  | Arch_x86_64, "x86_64");
        DEF_REGISTER(dr4,   0x4     | FULL  | DBG  | Arch_x86_64, "x86_64");
        DEF_REGISTER(dr5,   0x5     | FULL  | DBG  | Arch_x86_64, "x86_64");
        DEF_REGISTER(dr6,   0x6     | FULL  | DBG  | Arch_x86_64, "x86_64");
        DEF_REGISTER(dr7,   0x7     | FULL  | DBG  | Arch_x86_64, "x86_64");
        DEF_REGISTER(tr0,   0x0     | FULL  | TST  | Arch_x86_64, "x86_64");
        DEF_REGISTER(tr1,   0x1     | FULL  | TST  | Arch_x86_64, "x86_64");
        DEF_REGISTER(tr2,   0x2     | FULL  | TST  | Arch_x86_64, "x86_64");
        DEF_REGISTER(tr3,   0x3     | FULL  | TST  | Arch_x86_64, "x86_64");
        DEF_REGISTER(tr4,   0x4     | FULL  | TST  | Arch_x86_64, "x86_64");
        DEF_REGISTER(tr5,   0x5     | FULL  | TST  | Arch_x86_64, "x86_64");
        DEF_REGISTER(tr6,   0x6     | FULL  | TST  | Arch_x86_64, "x86_64");
        DEF_REGISTER(tr7,   0x7     | FULL  | TST  | Arch_x86_64, "x86_64");
        DEF_REGISTER(st0,   0x0     | FPDBL | MMX  | Arch_x86_64, "x86_64");
        DEF_REGISTER(st1,   0x1     | FPDBL | MMX  | Arch_x86_64, "x86_64");
        DEF_REGISTER(st2,   0x2     | FPDBL | MMX  | Arch_x86_64, "x86_64");
        DEF_REGISTER(st3,   0x3     | FPDBL | MMX  | Arch_x86_64, "x86_64");
        DEF_REGISTER(st4,   0x4     | FPDBL | MMX  | Arch_x86_64, "x86_64");
        DEF_REGISTER(st5,   0x5     | FPDBL | MMX  | Arch_x86_64, "x86_64");
        DEF_REGISTER(st6,   0x6     | FPDBL | MMX  | Arch_x86_64, "x86_64");
        DEF_REGISTER(st7,   0x7     | FPDBL | MMX  | Arch_x86_64, "x86_64");
    }
    namespace ppc32 {
        const signed int GPR   = 0x00010000;
        const signed int FPR   = 0x00020000;
        const signed int FSR   = 0x00040000;
        const signed int SPR   = 0x00080000;

        DEF_REGISTER(r0,       0 | GPR | Arch_ppc32, "ppc32");
        DEF_REGISTER(r1,       1 | GPR | Arch_ppc32, "ppc32");
        DEF_REGISTER(r2,       2 | GPR | Arch_ppc32, "ppc32");
        DEF_REGISTER(r3,       3 | GPR | Arch_ppc32, "ppc32");
        DEF_REGISTER(r4,       4 | GPR | Arch_ppc32, "ppc32");
        DEF_REGISTER(r5,       5 | GPR | Arch_ppc32, "ppc32");
        DEF_REGISTER(r6,       6 | GPR | Arch_ppc32, "ppc32");
        DEF_REGISTER(r7,       7 | GPR | Arch_ppc32, "ppc32");
        DEF_REGISTER(r8,       8 | GPR | Arch_ppc32, "ppc32");
        DEF_REGISTER(r9,       9 | GPR | Arch_ppc32, "ppc32");
        DEF_REGISTER(r10,     10 | GPR | Arch_ppc32, "ppc32");
        DEF_REGISTER(r11,     11 | GPR | Arch_ppc32, "ppc32");
        DEF_REGISTER(r12,     12 | GPR | Arch_ppc32, "ppc32");
        DEF_REGISTER(r13,     13 | GPR | Arch_ppc32, "ppc32");
        DEF_REGISTER(r14,     14 | GPR | Arch_ppc32, "ppc32");
        DEF_REGISTER(r15,     15 | GPR | Arch_ppc32, "ppc32");
        DEF_REGISTER(r16,     16 | GPR | Arch_ppc32, "ppc32");
        DEF_REGISTER(r17,     17 | GPR | Arch_ppc32, "ppc32");
        DEF_REGISTER(r18,     18 | GPR | Arch_ppc32, "ppc32");
        DEF_REGISTER(r19,     19 | GPR | Arch_ppc32, "ppc32");
        DEF_REGISTER(r20,     20 | GPR | Arch_ppc32, "ppc32");
        DEF_REGISTER(r21,     21 | GPR | Arch_ppc32, "ppc32");
        DEF_REGISTER(r22,     22 | GPR | Arch_ppc32, "ppc32");
        DEF_REGISTER(r23,     23 | GPR | Arch_ppc32, "ppc32");
        DEF_REGISTER(r24,     24 | GPR | Arch_ppc32, "ppc32");
        DEF_REGISTER(r25,     25 | GPR | Arch_ppc32, "ppc32");
        DEF_REGISTER(r26,     26 | GPR | Arch_ppc32, "ppc32");
        DEF_REGISTER(r27,     27 | GPR | Arch_ppc32, "ppc32");
        DEF_REGISTER(r28,     28 | GPR | Arch_ppc32, "ppc32");
        DEF_REGISTER(r29,     29 | GPR | Arch_ppc32, "ppc32");
        DEF_REGISTER(r30,     30 | GPR | Arch_ppc32, "ppc32");
        DEF_REGISTER(r31,     31 | GPR | Arch_ppc32, "ppc32");
        DEF_REGISTER(fpr0,     0 | FPR | Arch_ppc32, "ppc32");
        DEF_REGISTER(fpr1,     1 | FPR | Arch_ppc32, "ppc32");
        DEF_REGISTER(fpr2,     2 | FPR | Arch_ppc32, "ppc32");
        DEF_REGISTER(fpr3,     3 | FPR | Arch_ppc32, "ppc32");
        DEF_REGISTER(fpr4,     4 | FPR | Arch_ppc32, "ppc32");
        DEF_REGISTER(fpr5,     5 | FPR | Arch_ppc32, "ppc32");
        DEF_REGISTER(fpr6,     6 | FPR | Arch_ppc32, "ppc32");
        DEF_REGISTER(fpr7,     7 | FPR | Arch_ppc32, "ppc32");
        DEF_REGISTER(fpr8,     8 | FPR | Arch_ppc32, "ppc32");
        DEF_REGISTER(fpr9,     9 | FPR | Arch_ppc32, "ppc32");
        DEF_REGISTER(fpr10,   10 | FPR | Arch_ppc32, "ppc32");
        DEF_REGISTER(fpr11,   11 | FPR | Arch_ppc32, "ppc32");
        DEF_REGISTER(fpr12,   12 | FPR | Arch_ppc32, "ppc32");
        DEF_REGISTER(fpr13,   13 | FPR | Arch_ppc32, "ppc32");
        DEF_REGISTER(fpr14,   14 | FPR | Arch_ppc32, "ppc32");
        DEF_REGISTER(fpr15,   15 | FPR | Arch_ppc32, "ppc32");
        DEF_REGISTER(fpr16,   16 | FPR | Arch_ppc32, "ppc32");
        DEF_REGISTER(fpr17,   17 | FPR | Arch_ppc32, "ppc32");
        DEF_REGISTER(fpr18,   18 | FPR | Arch_ppc32, "ppc32");
        DEF_REGISTER(fpr19,   19 | FPR | Arch_ppc32, "ppc32");
        DEF_REGISTER(fpr20,   20 | FPR | Arch_ppc32, "ppc32");
        DEF_REGISTER(fpr21,   21 | FPR | Arch_ppc32, "ppc32");
        DEF_REGISTER(fpr22,   22 | FPR | Arch_ppc32, "ppc32");
        DEF_REGISTER(fpr23,   23 | FPR | Arch_ppc32, "ppc32");
        DEF_REGISTER(fpr24,   24 | FPR | Arch_ppc32, "ppc32");
        DEF_REGISTER(fpr25,   25 | FPR | Arch_ppc32, "ppc32");
        DEF_REGISTER(fpr26,   26 | FPR | Arch_ppc32, "ppc32");
        DEF_REGISTER(fpr27,   27 | FPR | Arch_ppc32, "ppc32");
        DEF_REGISTER(fpr28,   28 | FPR | Arch_ppc32, "ppc32");
        DEF_REGISTER(fpr29,   29 | FPR | Arch_ppc32, "ppc32");
        DEF_REGISTER(fpr30,   30 | FPR | Arch_ppc32, "ppc32");
        DEF_REGISTER(fpr31,   31 | FPR | Arch_ppc32, "ppc32");
        DEF_REGISTER(fsr0,     0 | FSR | Arch_ppc32, "ppc32");
        DEF_REGISTER(fsr1,     1 | FSR | Arch_ppc32, "ppc32");
        DEF_REGISTER(fsr2,     2 | FSR | Arch_ppc32, "ppc32");
        DEF_REGISTER(fsr3,     3 | FSR | Arch_ppc32, "ppc32");
        DEF_REGISTER(fsr4,     4 | FSR | Arch_ppc32, "ppc32");
        DEF_REGISTER(fsr5,     5 | FSR | Arch_ppc32, "ppc32");
        DEF_REGISTER(fsr6,     6 | FSR | Arch_ppc32, "ppc32");
        DEF_REGISTER(fsr7,     7 | FSR | Arch_ppc32, "ppc32");
        DEF_REGISTER(fsr8,     8 | FSR | Arch_ppc32, "ppc32");
        DEF_REGISTER(fsr9,     9 | FSR | Arch_ppc32, "ppc32");
        DEF_REGISTER(fsr10,   10 | FSR | Arch_ppc32, "ppc32");
        DEF_REGISTER(fsr11,   11 | FSR | Arch_ppc32, "ppc32");
        DEF_REGISTER(fsr12,   12 | FSR | Arch_ppc32, "ppc32");
        DEF_REGISTER(fsr13,   13 | FSR | Arch_ppc32, "ppc32");
        DEF_REGISTER(fsr14,   14 | FSR | Arch_ppc32, "ppc32");
        DEF_REGISTER(fsr15,   15 | FSR | Arch_ppc32, "ppc32");
        DEF_REGISTER(fsr16,   16 | FSR | Arch_ppc32, "ppc32");
        DEF_REGISTER(fsr17,   17 | FSR | Arch_ppc32, "ppc32");
        DEF_REGISTER(fsr18,   18 | FSR | Arch_ppc32, "ppc32");
        DEF_REGISTER(fsr19,   19 | FSR | Arch_ppc32, "ppc32");
        DEF_REGISTER(fsr20,   20 | FSR | Arch_ppc32, "ppc32");
        DEF_REGISTER(fsr21,   21 | FSR | Arch_ppc32, "ppc32");
        DEF_REGISTER(fsr22,   22 | FSR | Arch_ppc32, "ppc32");
        DEF_REGISTER(fsr23,   23 | FSR | Arch_ppc32, "ppc32");
        DEF_REGISTER(fsr24,   24 | FSR | Arch_ppc32, "ppc32");
        DEF_REGISTER(fsr25,   25 | FSR | Arch_ppc32, "ppc32");
        DEF_REGISTER(fsr26,   26 | FSR | Arch_ppc32, "ppc32");
        DEF_REGISTER(fsr27,   27 | FSR | Arch_ppc32, "ppc32");
        DEF_REGISTER(fsr28,   28 | FSR | Arch_ppc32, "ppc32");
        DEF_REGISTER(fsr29,   29 | FSR | Arch_ppc32, "ppc32");
        DEF_REGISTER(fsr30,   30 | FSR | Arch_ppc32, "ppc32");
        DEF_REGISTER(fsr31,   31 | FSR | Arch_ppc32, "ppc32");
        DEF_REGISTER(mq,       0 | SPR | Arch_ppc32, "ppc32");
        DEF_REGISTER(xer,      1 | SPR | Arch_ppc32, "ppc32");
        DEF_REGISTER(lr,       8 | SPR | Arch_ppc32, "ppc32");
        DEF_REGISTER(ctr,      9 | SPR | Arch_ppc32, "ppc32");
        DEF_REGISTER(amr,     13 | SPR | Arch_ppc32, "ppc32");
        DEF_REGISTER(dscr,    17 | SPR | Arch_ppc32, "ppc32");
        DEF_REGISTER(dsisr,   18 | SPR | Arch_ppc32, "ppc32");
        DEF_REGISTER(dar,     19 | SPR | Arch_ppc32, "ppc32");
        DEF_REGISTER(dec,     22 | SPR | Arch_ppc32, "ppc32");
        DEF_REGISTER(sdr1,    25 | SPR | Arch_ppc32, "ppc32");
        DEF_REGISTER(srr0,    26 | SPR | Arch_ppc32, "ppc32");
        DEF_REGISTER(srr1,    27 | SPR | Arch_ppc32, "ppc32");
        DEF_REGISTER(cfar,    28 | SPR | Arch_ppc32, "ppc32");
        DEF_REGISTER(amr_pri, 29 | SPR | Arch_ppc32, "ppc32");
        DEF_REGISTER(pid,     48 | SPR | Arch_ppc32, "ppc32");
        DEF_REGISTER(gdecar,  53 | SPR | Arch_ppc32, "ppc32");
        DEF_REGISTER(decar,   54 | SPR | Arch_ppc32, "ppc32");
        DEF_REGISTER(mcivpr,  55 | SPR | Arch_ppc32, "ppc32");
        DEF_REGISTER(lper,    56 | SPR | Arch_ppc32, "ppc32");
        DEF_REGISTER(lperu,   57 | SPR | Arch_ppc32, "ppc32");
        DEF_REGISTER(csrr0,   58 | SPR | Arch_ppc32, "ppc32");
        DEF_REGISTER(csrr1,   59 | SPR | Arch_ppc32, "ppc32");
        DEF_REGISTER(gtsrwr,  60 | SPR | Arch_ppc32, "ppc32");
        //      DEF_REGISTER(iamr,    61 | SPR | Arch_ppc32, "ppc32");
        DEF_REGISTER(esr,     62 | SPR | Arch_ppc32, "ppc32");
        //      DEF_REGISTER(ivpr,    66 | SPR | Arch_ppc32, "ppc32");

        DEF_REGISTER(vrsave, 256 | SPR | Arch_ppc32, "ppc32");


        DEF_REGISTER(sprg0,  272 | SPR | Arch_ppc32, "ppc32");
        DEF_REGISTER(sprg1,  273 | SPR | Arch_ppc32, "ppc32");
        DEF_REGISTER(sprg2,  274 | SPR | Arch_ppc32, "ppc32");
        DEF_REGISTER(sprg3,  275 | SPR | Arch_ppc32, "ppc32");
        DEF_REGISTER(sprg4,  276 | SPR | Arch_ppc32, "ppc32");
        DEF_REGISTER(sprg5,  277 | SPR | Arch_ppc32, "ppc32");
        DEF_REGISTER(sprg6,  278 | SPR | Arch_ppc32, "ppc32");
        DEF_REGISTER(sprg7,  279 | SPR | Arch_ppc32, "ppc32");

        DEF_REGISTER(sprg3_ro,  259 | SPR | Arch_ppc32, "ppc32");
        DEF_REGISTER(sprg4_ro,  260 | SPR | Arch_ppc32, "ppc32");
        DEF_REGISTER(sprg5_ro,  261 | SPR | Arch_ppc32, "ppc32");
        DEF_REGISTER(sprg6_ro,  262 | SPR | Arch_ppc32, "ppc32");
        DEF_REGISTER(sprg7_ro,  263 | SPR | Arch_ppc32, "ppc32");


        DEF_REGISTER(ear,    282 | SPR | Arch_ppc32, "ppc32");
        DEF_REGISTER(tbl_wo,    284 | SPR | Arch_ppc32, "ppc32");
        DEF_REGISTER(tbl_ro,    268 | SPR | Arch_ppc32, "ppc32");
        DEF_REGISTER(tbu_wo,    285 | SPR | Arch_ppc32, "ppc32");
        DEF_REGISTER(tbu_ro,    269 | SPR | Arch_ppc32, "ppc32");
        DEF_REGISTER(pvr,    287 | SPR | Arch_ppc32, "ppc32");
        DEF_REGISTER(ibat0u, 528 | SPR | Arch_ppc32, "ppc32");
        DEF_REGISTER(ibat0l, 529 | SPR | Arch_ppc32, "ppc32");
        DEF_REGISTER(ibat1u, 530 | SPR | Arch_ppc32, "ppc32");
        DEF_REGISTER(ibat1l, 531 | SPR | Arch_ppc32, "ppc32");
        DEF_REGISTER(ibat2u, 532 | SPR | Arch_ppc32, "ppc32");
        DEF_REGISTER(ibat2l, 533 | SPR | Arch_ppc32, "ppc32");
        DEF_REGISTER(ibat3u, 534 | SPR | Arch_ppc32, "ppc32");
        DEF_REGISTER(ibat3l, 535 | SPR | Arch_ppc32, "ppc32");
        DEF_REGISTER(dbat0u, 536 | SPR | Arch_ppc32, "ppc32");
        DEF_REGISTER(dbat0l, 537 | SPR | Arch_ppc32, "ppc32");
        DEF_REGISTER(dbat1u, 538 | SPR | Arch_ppc32, "ppc32");
        DEF_REGISTER(dbat1l, 539 | SPR | Arch_ppc32, "ppc32");
        DEF_REGISTER(dbat2u, 540 | SPR | Arch_ppc32, "ppc32");
        DEF_REGISTER(dbat2l, 541 | SPR | Arch_ppc32, "ppc32");
        DEF_REGISTER(dbat3u, 542 | SPR | Arch_ppc32, "ppc32");
        DEF_REGISTER(dbat3l, 543 | SPR | Arch_ppc32, "ppc32");
        DEF_REGISTER(pc,     600 | SPR | Arch_ppc32, "ppc32");
        DEF_REGISTER(fpscw,  601 | SPR | Arch_ppc32, "ppc32");
        DEF_REGISTER(fpscw0, 602 | SPR | Arch_ppc32, "ppc32");
        DEF_REGISTER(fpscw1, 603 | SPR | Arch_ppc32, "ppc32");
        DEF_REGISTER(fpscw2, 604 | SPR | Arch_ppc32, "ppc32");
        DEF_REGISTER(fpscw3, 605 | SPR | Arch_ppc32, "ppc32");
        DEF_REGISTER(fpscw4, 606 | SPR | Arch_ppc32, "ppc32");
        DEF_REGISTER(fpscw5, 607 | SPR | Arch_ppc32, "ppc32");
        DEF_REGISTER(fpscw6, 608 | SPR | Arch_ppc32, "ppc32");
        DEF_REGISTER(fpscw7, 609 | SPR | Arch_ppc32, "ppc32");
        DEF_REGISTER(msr,    610 | SPR | Arch_ppc32, "ppc32");
        DEF_REGISTER(ivpr,   611 | SPR | Arch_ppc32, "ppc32");
        DEF_REGISTER(ivor8,  612 | SPR | Arch_ppc32, "ppc32");
        DEF_REGISTER(seg0,   613 | SPR | Arch_ppc32, "ppc32");
        DEF_REGISTER(seg1,   614 | SPR | Arch_ppc32, "ppc32");
        DEF_REGISTER(seg2,   615 | SPR | Arch_ppc32, "ppc32");
        DEF_REGISTER(seg3,   616 | SPR | Arch_ppc32, "ppc32");
        DEF_REGISTER(seg4,   617 | SPR | Arch_ppc32, "ppc32");
        DEF_REGISTER(seg5,   618 | SPR | Arch_ppc32, "ppc32");
        DEF_REGISTER(seg6,   619 | SPR | Arch_ppc32, "ppc32");
        DEF_REGISTER(seg7,   620 | SPR | Arch_ppc32, "ppc32");
        DEF_REGISTER(cr0,    621 | SPR | Arch_ppc32, "ppc32");
        DEF_REGISTER(cr1,    622 | SPR | Arch_ppc32, "ppc32");
        DEF_REGISTER(cr2,    623 | SPR | Arch_ppc32, "ppc32");
        DEF_REGISTER(cr3,    624 | SPR | Arch_ppc32, "ppc32");
        DEF_REGISTER(cr4,    625 | SPR | Arch_ppc32, "ppc32");
        DEF_REGISTER(cr5,    626 | SPR | Arch_ppc32, "ppc32");
        DEF_REGISTER(cr6,    627 | SPR | Arch_ppc32, "ppc32");
        DEF_REGISTER(cr7,    628 | SPR | Arch_ppc32, "ppc32");
        DEF_REGISTER(cr,     629 | SPR | Arch_ppc32, "ppc32");
        DEF_REGISTER(or3,    630 | SPR | Arch_ppc32, "ppc32");
        DEF_REGISTER(trap,   631 | SPR | Arch_ppc32, "ppc32");
        DEF_REGISTER(cr0l,   700 | SPR | Arch_ppc32, "ppc32");
        DEF_REGISTER(cr0g,   701 | SPR | Arch_ppc32, "ppc32");
        DEF_REGISTER(cr0e,   702 | SPR | Arch_ppc32, "ppc32");
        DEF_REGISTER(cr0s,   703 | SPR | Arch_ppc32, "ppc32");
        DEF_REGISTER(cr1l,   704 | SPR | Arch_ppc32, "ppc32");
        DEF_REGISTER(cr1g,   705 | SPR | Arch_ppc32, "ppc32");
        DEF_REGISTER(cr1e,   706 | SPR | Arch_ppc32, "ppc32");
        DEF_REGISTER(cr1s,   707 | SPR | Arch_ppc32, "ppc32");
        DEF_REGISTER(cr2l,   708 | SPR | Arch_ppc32, "ppc32");
        DEF_REGISTER(cr2g,   709 | SPR | Arch_ppc32, "ppc32");
        DEF_REGISTER(cr2e,   710 | SPR | Arch_ppc32, "ppc32");
        DEF_REGISTER(cr2s,   711 | SPR | Arch_ppc32, "ppc32");
        DEF_REGISTER(cr3l,   712 | SPR | Arch_ppc32, "ppc32");
        DEF_REGISTER(cr3g,   713 | SPR | Arch_ppc32, "ppc32");
        DEF_REGISTER(cr3e,   714 | SPR | Arch_ppc32, "ppc32");
        DEF_REGISTER(cr3s,   715 | SPR | Arch_ppc32, "ppc32");
        DEF_REGISTER(cr4l,   716 | SPR | Arch_ppc32, "ppc32");
        DEF_REGISTER(cr4g,   717 | SPR | Arch_ppc32, "ppc32");
        DEF_REGISTER(cr4e,   718 | SPR | Arch_ppc32, "ppc32");
        DEF_REGISTER(cr4s,   719 | SPR | Arch_ppc32, "ppc32");
        DEF_REGISTER(cr5l,   720 | SPR | Arch_ppc32, "ppc32");
        DEF_REGISTER(cr5g,   721 | SPR | Arch_ppc32, "ppc32");
        DEF_REGISTER(cr5e,   722 | SPR | Arch_ppc32, "ppc32");
        DEF_REGISTER(cr5s,   723 | SPR | Arch_ppc32, "ppc32");
        DEF_REGISTER(cr6l,   724 | SPR | Arch_ppc32, "ppc32");
        DEF_REGISTER(cr6g,   725 | SPR | Arch_ppc32, "ppc32");
        DEF_REGISTER(cr6e,   726 | SPR | Arch_ppc32, "ppc32");
        DEF_REGISTER(cr6s,   727 | SPR | Arch_ppc32, "ppc32");
        DEF_REGISTER(cr7l,   728 | SPR | Arch_ppc32, "ppc32");
        DEF_REGISTER(cr7g,   729 | SPR | Arch_ppc32, "ppc32");
        DEF_REGISTER(cr7e,   730 | SPR | Arch_ppc32, "ppc32");
        DEF_REGISTER(cr7s,   731 | SPR | Arch_ppc32, "ppc32");
        DEF_REGISTER(ppr,    896 | SPR | Arch_ppc32, "ppc32");
        DEF_REGISTER(ppr32,  898 | SPR | Arch_ppc32, "ppc32");


    }
    namespace ppc64 {
        const signed int GPR   = 0x00010000;
        const signed int FPR   = 0x00020000;
        const signed int FSR   = 0x00040000;
        const signed int SPR   = 0x00080000;
        const signed int VSR   = 0x00000000;

        DEF_REGISTER(r0,       0 | GPR | Arch_ppc64, "ppc64");
        DEF_REGISTER(r1,       1 | GPR | Arch_ppc64, "ppc64");
        DEF_REGISTER(r2,       2 | GPR | Arch_ppc64, "ppc64");
        DEF_REGISTER(r3,       3 | GPR | Arch_ppc64, "ppc64");
        DEF_REGISTER(r4,       4 | GPR | Arch_ppc64, "ppc64");
        DEF_REGISTER(r5,       5 | GPR | Arch_ppc64, "ppc64");
        DEF_REGISTER(r6,       6 | GPR | Arch_ppc64, "ppc64");
        DEF_REGISTER(r7,       7 | GPR | Arch_ppc64, "ppc64");
        DEF_REGISTER(r8,       8 | GPR | Arch_ppc64, "ppc64");
        DEF_REGISTER(r9,       9 | GPR | Arch_ppc64, "ppc64");
        DEF_REGISTER(r10,     10 | GPR | Arch_ppc64, "ppc64");
        DEF_REGISTER(r11,     11 | GPR | Arch_ppc64, "ppc64");
        DEF_REGISTER(r12,     12 | GPR | Arch_ppc64, "ppc64");
        DEF_REGISTER(r13,     13 | GPR | Arch_ppc64, "ppc64");
        DEF_REGISTER(r14,     14 | GPR | Arch_ppc64, "ppc64");
        DEF_REGISTER(r15,     15 | GPR | Arch_ppc64, "ppc64");
        DEF_REGISTER(r16,     16 | GPR | Arch_ppc64, "ppc64");
        DEF_REGISTER(r17,     17 | GPR | Arch_ppc64, "ppc64");
        DEF_REGISTER(r18,     18 | GPR | Arch_ppc64, "ppc64");
        DEF_REGISTER(r19,     19 | GPR | Arch_ppc64, "ppc64");
        DEF_REGISTER(r20,     20 | GPR | Arch_ppc64, "ppc64");
        DEF_REGISTER(r21,     21 | GPR | Arch_ppc64, "ppc64");
        DEF_REGISTER(r22,     22 | GPR | Arch_ppc64, "ppc64");
        DEF_REGISTER(r23,     23 | GPR | Arch_ppc64, "ppc64");
        DEF_REGISTER(r24,     24 | GPR | Arch_ppc64, "ppc64");
        DEF_REGISTER(r25,     25 | GPR | Arch_ppc64, "ppc64");
        DEF_REGISTER(r26,     26 | GPR | Arch_ppc64, "ppc64");
        DEF_REGISTER(r27,     27 | GPR | Arch_ppc64, "ppc64");
        DEF_REGISTER(r28,     28 | GPR | Arch_ppc64, "ppc64");
        DEF_REGISTER(r29,     29 | GPR | Arch_ppc64, "ppc64");
        DEF_REGISTER(r30,     30 | GPR | Arch_ppc64, "ppc64");
        DEF_REGISTER(r31,     31 | GPR | Arch_ppc64, "ppc64");
        DEF_REGISTER(fpr0,     0 | FPR | Arch_ppc64, "ppc64");
        DEF_REGISTER(fpr1,     1 | FPR | Arch_ppc64, "ppc64");
        DEF_REGISTER(fpr2,     2 | FPR | Arch_ppc64, "ppc64");
        DEF_REGISTER(fpr3,     3 | FPR | Arch_ppc64, "ppc64");
        DEF_REGISTER(fpr4,     4 | FPR | Arch_ppc64, "ppc64");
        DEF_REGISTER(fpr5,     5 | FPR | Arch_ppc64, "ppc64");
        DEF_REGISTER(fpr6,     6 | FPR | Arch_ppc64, "ppc64");
        DEF_REGISTER(fpr7,     7 | FPR | Arch_ppc64, "ppc64");
        DEF_REGISTER(fpr8,     8 | FPR | Arch_ppc64, "ppc64");
        DEF_REGISTER(fpr9,     9 | FPR | Arch_ppc64, "ppc64");
        DEF_REGISTER(fpr10,   10 | FPR | Arch_ppc64, "ppc64");
        DEF_REGISTER(fpr11,   11 | FPR | Arch_ppc64, "ppc64");
        DEF_REGISTER(fpr12,   12 | FPR | Arch_ppc64, "ppc64");
        DEF_REGISTER(fpr13,   13 | FPR | Arch_ppc64, "ppc64");
        DEF_REGISTER(fpr14,   14 | FPR | Arch_ppc64, "ppc64");
        DEF_REGISTER(fpr15,   15 | FPR | Arch_ppc64, "ppc64");
        DEF_REGISTER(fpr16,   16 | FPR | Arch_ppc64, "ppc64");
        DEF_REGISTER(fpr17,   17 | FPR | Arch_ppc64, "ppc64");
        DEF_REGISTER(fpr18,   18 | FPR | Arch_ppc64, "ppc64");
        DEF_REGISTER(fpr19,   19 | FPR | Arch_ppc64, "ppc64");
        DEF_REGISTER(fpr20,   20 | FPR | Arch_ppc64, "ppc64");
        DEF_REGISTER(fpr21,   21 | FPR | Arch_ppc64, "ppc64");
        DEF_REGISTER(fpr22,   22 | FPR | Arch_ppc64, "ppc64");
        DEF_REGISTER(fpr23,   23 | FPR | Arch_ppc64, "ppc64");
        DEF_REGISTER(fpr24,   24 | FPR | Arch_ppc64, "ppc64");
        DEF_REGISTER(fpr25,   25 | FPR | Arch_ppc64, "ppc64");
        DEF_REGISTER(fpr26,   26 | FPR | Arch_ppc64, "ppc64");
        DEF_REGISTER(fpr27,   27 | FPR | Arch_ppc64, "ppc64");
        DEF_REGISTER(fpr28,   28 | FPR | Arch_ppc64, "ppc64");
        DEF_REGISTER(fpr29,   29 | FPR | Arch_ppc64, "ppc64");
        DEF_REGISTER(fpr30,   30 | FPR | Arch_ppc64, "ppc64");
        DEF_REGISTER(fpr31,   31 | FPR | Arch_ppc64, "ppc64");
        DEF_REGISTER(fsr0,     0 | FSR | Arch_ppc64, "ppc64");
        DEF_REGISTER(fsr1,     1 | FSR | Arch_ppc64, "ppc64");
        DEF_REGISTER(fsr2,     2 | FSR | Arch_ppc64, "ppc64");
        DEF_REGISTER(fsr3,     3 | FSR | Arch_ppc64, "ppc64");
        DEF_REGISTER(fsr4,     4 | FSR | Arch_ppc64, "ppc64");
        DEF_REGISTER(fsr5,     5 | FSR | Arch_ppc64, "ppc64");
        DEF_REGISTER(fsr6,     6 | FSR | Arch_ppc64, "ppc64");
        DEF_REGISTER(fsr7,     7 | FSR | Arch_ppc64, "ppc64");
        DEF_REGISTER(fsr8,     8 | FSR | Arch_ppc64, "ppc64");
        DEF_REGISTER(fsr9,     9 | FSR | Arch_ppc64, "ppc64");
        DEF_REGISTER(fsr10,   10 | FSR | Arch_ppc64, "ppc64");
        DEF_REGISTER(fsr11,   11 | FSR | Arch_ppc64, "ppc64");
        DEF_REGISTER(fsr12,   12 | FSR | Arch_ppc64, "ppc64");
        DEF_REGISTER(fsr13,   13 | FSR | Arch_ppc64, "ppc64");
        DEF_REGISTER(fsr14,   14 | FSR | Arch_ppc64, "ppc64");
        DEF_REGISTER(fsr15,   15 | FSR | Arch_ppc64, "ppc64");
        DEF_REGISTER(fsr16,   16 | FSR | Arch_ppc64, "ppc64");
        DEF_REGISTER(fsr17,   17 | FSR | Arch_ppc64, "ppc64");
        DEF_REGISTER(fsr18,   18 | FSR | Arch_ppc64, "ppc64");
        DEF_REGISTER(fsr19,   19 | FSR | Arch_ppc64, "ppc64");
        DEF_REGISTER(fsr20,   20 | FSR | Arch_ppc64, "ppc64");
        DEF_REGISTER(fsr21,   21 | FSR | Arch_ppc64, "ppc64");
        DEF_REGISTER(fsr22,   22 | FSR | Arch_ppc64, "ppc64");
        DEF_REGISTER(fsr23,   23 | FSR | Arch_ppc64, "ppc64");
        DEF_REGISTER(fsr24,   24 | FSR | Arch_ppc64, "ppc64");
        DEF_REGISTER(fsr25,   25 | FSR | Arch_ppc64, "ppc64");
        DEF_REGISTER(fsr26,   26 | FSR | Arch_ppc64, "ppc64");
        DEF_REGISTER(fsr27,   27 | FSR | Arch_ppc64, "ppc64");
        DEF_REGISTER(fsr28,   28 | FSR | Arch_ppc64, "ppc64");
        DEF_REGISTER(fsr29,   29 | FSR | Arch_ppc64, "ppc64");
        DEF_REGISTER(fsr30,   30 | FSR | Arch_ppc64, "ppc64");
        DEF_REGISTER(fsr31,   31 | FSR | Arch_ppc64, "ppc64");
        DEF_REGISTER(mq,       0 | SPR | Arch_ppc64, "ppc64");
        DEF_REGISTER(xer,      1 | SPR | Arch_ppc64, "ppc64");
        DEF_REGISTER(lr,       8 | SPR | Arch_ppc64, "ppc64");
        DEF_REGISTER(ctr,      9 | SPR | Arch_ppc64, "ppc64");
        DEF_REGISTER(dsisr,   18 | SPR | Arch_ppc64, "ppc64");
        DEF_REGISTER(dar,     19 | SPR | Arch_ppc64, "ppc64");
        DEF_REGISTER(dec,     22 | SPR | Arch_ppc64, "ppc64");
        DEF_REGISTER(sdr1,    25 | SPR | Arch_ppc64, "ppc64");
        DEF_REGISTER(srr0,    26 | SPR | Arch_ppc64, "ppc64");
        DEF_REGISTER(srr1,    27 | SPR | Arch_ppc64, "ppc64");
        DEF_REGISTER(vrsave, 256 | SPR | Arch_ppc64, "ppc64");
        DEF_REGISTER(sprg0,  272 | SPR | Arch_ppc64, "ppc64");
        DEF_REGISTER(sprg1,  273 | SPR | Arch_ppc64, "ppc64");
        DEF_REGISTER(sprg2,  274 | SPR | Arch_ppc64, "ppc64");
        DEF_REGISTER(sprg3,  275 | SPR | Arch_ppc64, "ppc64");
        DEF_REGISTER(sprg4,  276 | SPR | Arch_ppc64, "ppc64");
        DEF_REGISTER(sprg5,  277 | SPR | Arch_ppc64, "ppc64");
        DEF_REGISTER(sprg6,  278 | SPR | Arch_ppc64, "ppc64");
        DEF_REGISTER(sprg7,  279 | SPR | Arch_ppc64, "ppc64");

        DEF_REGISTER(sprg3_ro,  259 | SPR | Arch_ppc64, "ppc64");
        DEF_REGISTER(sprg4_ro,  260 | SPR | Arch_ppc64, "ppc64");
        DEF_REGISTER(sprg5_ro,  261 | SPR | Arch_ppc64, "ppc64");
        DEF_REGISTER(sprg6_ro,  262 | SPR | Arch_ppc64, "ppc64");
        DEF_REGISTER(sprg7_ro,  263 | SPR | Arch_ppc64, "ppc64");
        DEF_REGISTER(ear,    282 | SPR | Arch_ppc64, "ppc64");
        DEF_REGISTER(tbl_wo,    284 | SPR | Arch_ppc64, "ppc64");
        DEF_REGISTER(tbl_ro,    268 | SPR | Arch_ppc64, "ppc64");
        DEF_REGISTER(tbu_wo,    285 | SPR | Arch_ppc64, "ppc64");
        DEF_REGISTER(tbu_ro,    269 | SPR | Arch_ppc64, "ppc64");
        DEF_REGISTER(pvr,    287 | SPR | Arch_ppc64, "ppc64");
        DEF_REGISTER(ibat0u, 528 | SPR | Arch_ppc64, "ppc64");
        DEF_REGISTER(ibat0l, 529 | SPR | Arch_ppc64, "ppc64");
        DEF_REGISTER(ibat1u, 530 | SPR | Arch_ppc64, "ppc64");
        DEF_REGISTER(ibat1l, 531 | SPR | Arch_ppc64, "ppc64");
        DEF_REGISTER(ibat2u, 532 | SPR | Arch_ppc64, "ppc64");
        DEF_REGISTER(ibat2l, 533 | SPR | Arch_ppc64, "ppc64");
        DEF_REGISTER(ibat3u, 534 | SPR | Arch_ppc64, "ppc64");
        DEF_REGISTER(ibat3l, 535 | SPR | Arch_ppc64, "ppc64");
        DEF_REGISTER(dbat0u, 536 | SPR | Arch_ppc64, "ppc64");
        DEF_REGISTER(dbat0l, 537 | SPR | Arch_ppc64, "ppc64");
        DEF_REGISTER(dbat1u, 538 | SPR | Arch_ppc64, "ppc64");
        DEF_REGISTER(dbat1l, 539 | SPR | Arch_ppc64, "ppc64");
        DEF_REGISTER(dbat2u, 540 | SPR | Arch_ppc64, "ppc64");
        DEF_REGISTER(dbat2l, 541 | SPR | Arch_ppc64, "ppc64");
        DEF_REGISTER(dbat3u, 542 | SPR | Arch_ppc64, "ppc64");
        DEF_REGISTER(dbat3l, 543 | SPR | Arch_ppc64, "ppc64");
        DEF_REGISTER(pc,     600 | SPR | Arch_ppc64, "ppc64");
        DEF_REGISTER(fpscw,  601 | SPR | Arch_ppc64, "ppc64");
        DEF_REGISTER(fpscw0, 602 | SPR | Arch_ppc64, "ppc64");
        DEF_REGISTER(fpscw1, 603 | SPR | Arch_ppc64, "ppc64");
        DEF_REGISTER(fpscw2, 604 | SPR | Arch_ppc64, "ppc64");
        DEF_REGISTER(fpscw3, 605 | SPR | Arch_ppc64, "ppc64");
        DEF_REGISTER(fpscw4, 606 | SPR | Arch_ppc64, "ppc64");
        DEF_REGISTER(fpscw5, 607 | SPR | Arch_ppc64, "ppc64");
        DEF_REGISTER(fpscw6, 608 | SPR | Arch_ppc64, "ppc64");
        DEF_REGISTER(fpscw7, 609 | SPR | Arch_ppc64, "ppc64");
        DEF_REGISTER(msr,    610 | SPR | Arch_ppc64, "ppc64");
        DEF_REGISTER(ivpr,   611 | SPR | Arch_ppc64, "ppc64");
        DEF_REGISTER(ivor8,  612 | SPR | Arch_ppc64, "ppc64");
        DEF_REGISTER(seg0,   613 | SPR | Arch_ppc64, "ppc64");
        DEF_REGISTER(seg1,   614 | SPR | Arch_ppc64, "ppc64");
        DEF_REGISTER(seg2,   615 | SPR | Arch_ppc64, "ppc64");
        DEF_REGISTER(seg3,   616 | SPR | Arch_ppc64, "ppc64");
        DEF_REGISTER(seg4,   617 | SPR | Arch_ppc64, "ppc64");
        DEF_REGISTER(seg5,   618 | SPR | Arch_ppc64, "ppc64");
        DEF_REGISTER(seg6,   619 | SPR | Arch_ppc64, "ppc64");
        DEF_REGISTER(seg7,   620 | SPR | Arch_ppc64, "ppc64");
        DEF_REGISTER(cr0,    621 | SPR | Arch_ppc64, "ppc64");
        DEF_REGISTER(cr1,    622 | SPR | Arch_ppc64, "ppc64");
        DEF_REGISTER(cr2,    623 | SPR | Arch_ppc64, "ppc64");
        DEF_REGISTER(cr3,    624 | SPR | Arch_ppc64, "ppc64");
        DEF_REGISTER(cr4,    625 | SPR | Arch_ppc64, "ppc64");
        DEF_REGISTER(cr5,    626 | SPR | Arch_ppc64, "ppc64");
        DEF_REGISTER(cr6,    627 | SPR | Arch_ppc64, "ppc64");
        DEF_REGISTER(cr7,    628 | SPR | Arch_ppc64, "ppc64");
        DEF_REGISTER(cr,     629 | SPR | Arch_ppc64, "ppc64");
        DEF_REGISTER(or3,    630 | SPR | Arch_ppc64, "ppc64");
        DEF_REGISTER(trap,   631 | SPR | Arch_ppc64, "ppc64");
        DEF_REGISTER(cr0l,   700 | SPR | Arch_ppc64, "ppc64");
        DEF_REGISTER(cr0g,   701 | SPR | Arch_ppc64, "ppc64");
        DEF_REGISTER(cr0e,   702 | SPR | Arch_ppc64, "ppc64");
        DEF_REGISTER(cr0s,   703 | SPR | Arch_ppc64, "ppc64");
        DEF_REGISTER(cr1l,   704 | SPR | Arch_ppc64, "ppc64");
        DEF_REGISTER(cr1g,   705 | SPR | Arch_ppc64, "ppc64");
        DEF_REGISTER(cr1e,   706 | SPR | Arch_ppc64, "ppc64");
        DEF_REGISTER(cr1s,   707 | SPR | Arch_ppc64, "ppc64");
        DEF_REGISTER(cr2l,   708 | SPR | Arch_ppc64, "ppc64");
        DEF_REGISTER(cr2g,   709 | SPR | Arch_ppc64, "ppc64");
        DEF_REGISTER(cr2e,   710 | SPR | Arch_ppc64, "ppc64");
        DEF_REGISTER(cr2s,   711 | SPR | Arch_ppc64, "ppc64");
        DEF_REGISTER(cr3l,   712 | SPR | Arch_ppc64, "ppc64");
        DEF_REGISTER(cr3g,   713 | SPR | Arch_ppc64, "ppc64");
        DEF_REGISTER(cr3e,   714 | SPR | Arch_ppc64, "ppc64");
        DEF_REGISTER(cr3s,   715 | SPR | Arch_ppc64, "ppc64");
        DEF_REGISTER(cr4l,   716 | SPR | Arch_ppc64, "ppc64");
        DEF_REGISTER(cr4g,   717 | SPR | Arch_ppc64, "ppc64");
        DEF_REGISTER(cr4e,   718 | SPR | Arch_ppc64, "ppc64");
        DEF_REGISTER(cr4s,   719 | SPR | Arch_ppc64, "ppc64");
        DEF_REGISTER(cr5l,   720 | SPR | Arch_ppc64, "ppc64");
        DEF_REGISTER(cr5g,   721 | SPR | Arch_ppc64, "ppc64");
        DEF_REGISTER(cr5e,   722 | SPR | Arch_ppc64, "ppc64");
        DEF_REGISTER(cr5s,   723 | SPR | Arch_ppc64, "ppc64");
        DEF_REGISTER(cr6l,   724 | SPR | Arch_ppc64, "ppc64");
        DEF_REGISTER(cr6g,   725 | SPR | Arch_ppc64, "ppc64");
        DEF_REGISTER(cr6e,   726 | SPR | Arch_ppc64, "ppc64");
        DEF_REGISTER(cr6s,   727 | SPR | Arch_ppc64, "ppc64");
        DEF_REGISTER(cr7l,   728 | SPR | Arch_ppc64, "ppc64");
        DEF_REGISTER(cr7g,   729 | SPR | Arch_ppc64, "ppc64");
        DEF_REGISTER(cr7e,   730 | SPR | Arch_ppc64, "ppc64");
        DEF_REGISTER(cr7s,   731 | SPR | Arch_ppc64, "ppc64");
        DEF_REGISTER(ppr,    896 | SPR | Arch_ppc64, "ppc64");
        DEF_REGISTER(ppr32,  898 | SPR | Arch_ppc64, "ppc64");

        DEF_REGISTER(vsr0,   0   | VSR | Arch_ppc64, "ppc64");
        DEF_REGISTER(vsr1,   1   | VSR | Arch_ppc64, "ppc64");
        DEF_REGISTER(vsr2,   2   | VSR | Arch_ppc64, "ppc64");
        DEF_REGISTER(vsr3,   3   | VSR | Arch_ppc64, "ppc64");
        DEF_REGISTER(vsr4,   4   | VSR | Arch_ppc64, "ppc64");
        DEF_REGISTER(vsr5,   5   | VSR | Arch_ppc64, "ppc64");
        DEF_REGISTER(vsr6,   6   | VSR | Arch_ppc64, "ppc64");
        DEF_REGISTER(vsr7,   7   | VSR | Arch_ppc64, "ppc64");
        DEF_REGISTER(vsr8,   8   | VSR | Arch_ppc64, "ppc64");
        DEF_REGISTER(vsr9,   9   | VSR | Arch_ppc64, "ppc64");
        DEF_REGISTER(vsr10,  10  | VSR | Arch_ppc64, "ppc64");
        DEF_REGISTER(vsr11,  11  | VSR | Arch_ppc64, "ppc64");
        DEF_REGISTER(vsr12,  12  | VSR | Arch_ppc64, "ppc64");
        DEF_REGISTER(vsr13,  13  | VSR | Arch_ppc64, "ppc64");
        DEF_REGISTER(vsr14,  14  | VSR | Arch_ppc64, "ppc64");
        DEF_REGISTER(vsr15,  15  | VSR | Arch_ppc64, "ppc64");
        DEF_REGISTER(vsr16,  16  | VSR | Arch_ppc64, "ppc64");
        DEF_REGISTER(vsr17,  17  | VSR | Arch_ppc64, "ppc64");
        DEF_REGISTER(vsr18,  18  | VSR | Arch_ppc64, "ppc64");
        DEF_REGISTER(vsr19,  19  | VSR | Arch_ppc64, "ppc64");
        DEF_REGISTER(vsr20,  20  | VSR | Arch_ppc64, "ppc64");
        DEF_REGISTER(vsr21,  21  | VSR | Arch_ppc64, "ppc64");
        DEF_REGISTER(vsr22,  22  | VSR | Arch_ppc64, "ppc64");
        DEF_REGISTER(vsr23,  23  | VSR | Arch_ppc64, "ppc64");
        DEF_REGISTER(vsr24,  24  | VSR | Arch_ppc64, "ppc64");
        DEF_REGISTER(vsr25,  25  | VSR | Arch_ppc64, "ppc64");
        DEF_REGISTER(vsr26,  26  | VSR | Arch_ppc64, "ppc64");
        DEF_REGISTER(vsr27,  27  | VSR | Arch_ppc64, "ppc64");
        DEF_REGISTER(vsr28,  28  | VSR | Arch_ppc64, "ppc64");
        DEF_REGISTER(vsr29,  29  | VSR | Arch_ppc64, "ppc64");
        DEF_REGISTER(vsr30,  30  | VSR | Arch_ppc64, "ppc64");
        DEF_REGISTER(vsr31,  31  | VSR | Arch_ppc64, "ppc64");
        DEF_REGISTER(vsr32,  32  | VSR | Arch_ppc64, "ppc64");
        DEF_REGISTER(vsr33,  33  | VSR | Arch_ppc64, "ppc64");
        DEF_REGISTER(vsr34,  34  | VSR | Arch_ppc64, "ppc64");
        DEF_REGISTER(vsr35,  35  | VSR | Arch_ppc64, "ppc64");
        DEF_REGISTER(vsr36,  36  | VSR | Arch_ppc64, "ppc64");
        DEF_REGISTER(vsr37,  37  | VSR | Arch_ppc64, "ppc64");
        DEF_REGISTER(vsr38,  38  | VSR | Arch_ppc64, "ppc64");
        DEF_REGISTER(vsr39,  39  | VSR | Arch_ppc64, "ppc64");
        DEF_REGISTER(vsr40,  40  | VSR | Arch_ppc64, "ppc64");
        DEF_REGISTER(vsr41,  41  | VSR | Arch_ppc64, "ppc64");
        DEF_REGISTER(vsr42,  42  | VSR | Arch_ppc64, "ppc64");
        DEF_REGISTER(vsr43,  43  | VSR | Arch_ppc64, "ppc64");
        DEF_REGISTER(vsr44,  44  | VSR | Arch_ppc64, "ppc64");
        DEF_REGISTER(vsr45,  45  | VSR | Arch_ppc64, "ppc64");
        DEF_REGISTER(vsr46,  46  | VSR | Arch_ppc64, "ppc64");
        DEF_REGISTER(vsr47,  47  | VSR | Arch_ppc64, "ppc64");
        DEF_REGISTER(vsr48,  48  | VSR | Arch_ppc64, "ppc64");
        DEF_REGISTER(vsr49,  49  | VSR | Arch_ppc64, "ppc64");
        DEF_REGISTER(vsr50,  50  | VSR | Arch_ppc64, "ppc64");
        DEF_REGISTER(vsr51,  51  | VSR | Arch_ppc64, "ppc64");
        DEF_REGISTER(vsr52,  52  | VSR | Arch_ppc64, "ppc64");
        DEF_REGISTER(vsr53,  53  | VSR | Arch_ppc64, "ppc64");
        DEF_REGISTER(vsr54,  54  | VSR | Arch_ppc64, "ppc64");
        DEF_REGISTER(vsr55,  55  | VSR | Arch_ppc64, "ppc64");
        DEF_REGISTER(vsr56,  56  | VSR | Arch_ppc64, "ppc64");
        DEF_REGISTER(vsr57,  57  | VSR | Arch_ppc64, "ppc64");
        DEF_REGISTER(vsr58,  58  | VSR | Arch_ppc64, "ppc64");
        DEF_REGISTER(vsr59,  59  | VSR | Arch_ppc64, "ppc64");
        DEF_REGISTER(vsr60,  60  | VSR | Arch_ppc64, "ppc64");
        DEF_REGISTER(vsr61,  61  | VSR | Arch_ppc64, "ppc64");
        DEF_REGISTER(vsr62,  62  | VSR | Arch_ppc64, "ppc64");
        DEF_REGISTER(vsr63,  63  | VSR | Arch_ppc64, "ppc64");




    }

    namespace aarch64{
        //0xff000000  0x00ff0000      0x0000ff00      0x000000ff
        //arch        reg cat:GPR     alias&subrange  reg ID
        const signed int GPR   = 0x00010000;
        const signed int FPR   = 0x00020000;
        const signed int FLAG  = 0x00030000;
        const signed int FSR   = 0x00040000;
        const signed int SPR   = 0x00080000;
        const signed int SYSREG = 0x00100000;

        const signed int BIT   = 0x00008000;
        const signed int B_REG = 0x00000100;      //8bit  byte reg
        const signed int W_REG = 0x00000300;      //16bit half-wor reg
        const signed int D_REG = 0x00000f00;      //32bit single-word reg
        const signed int FULL  = 0x00000000;      //64bit double-word reg
        const signed int Q_REG = 0x00000400;      //128bit reg
        const signed int HQ_REG = 0x00000500;      //second 64bit in 128bit reg

        //31 GPRs, double word long registers
        //          (name   regID| alias | cat | arch           arch    )
        DEF_REGISTER(x0,       0 | FULL   |GPR | Arch_aarch64, "aarch64");
        DEF_REGISTER(w0,       0 | D_REG  |GPR | Arch_aarch64, "aarch64");
        DEF_REGISTER(x1,       1 | FULL   |GPR | Arch_aarch64, "aarch64");
        DEF_REGISTER(w1,       1 | D_REG  |GPR | Arch_aarch64, "aarch64");
        DEF_REGISTER(x2,       2 | FULL   |GPR | Arch_aarch64, "aarch64");
        DEF_REGISTER(w2,       2 | D_REG  |GPR | Arch_aarch64, "aarch64");
        DEF_REGISTER(x3,       3 | FULL   |GPR | Arch_aarch64, "aarch64");
        DEF_REGISTER(w3,       3 | D_REG  |GPR | Arch_aarch64, "aarch64");
        DEF_REGISTER(x4,       4 | FULL   |GPR | Arch_aarch64, "aarch64");
        DEF_REGISTER(w4,       4 | D_REG  |GPR | Arch_aarch64, "aarch64");
        DEF_REGISTER(x5,       5 | FULL   |GPR | Arch_aarch64, "aarch64");
        DEF_REGISTER(w5,       5 | D_REG  |GPR | Arch_aarch64, "aarch64");
        DEF_REGISTER(x6,       6 | FULL   |GPR | Arch_aarch64, "aarch64");
        DEF_REGISTER(w6,       6 | D_REG  |GPR | Arch_aarch64, "aarch64");
        DEF_REGISTER(x7,       7 | FULL   |GPR | Arch_aarch64, "aarch64");
        DEF_REGISTER(w7,       7 | D_REG  |GPR | Arch_aarch64, "aarch64");
        DEF_REGISTER(x8,       8 | FULL   |GPR | Arch_aarch64, "aarch64");
        DEF_REGISTER(w8,       8 | D_REG  |GPR | Arch_aarch64, "aarch64");
        DEF_REGISTER(x9,       9 | FULL   |GPR | Arch_aarch64, "aarch64");
        DEF_REGISTER(w9,       9 | D_REG  |GPR | Arch_aarch64, "aarch64");
        DEF_REGISTER(x10,     10 | FULL   |GPR | Arch_aarch64, "aarch64");
        DEF_REGISTER(w10,     10 | D_REG  |GPR | Arch_aarch64, "aarch64");
        DEF_REGISTER(x11,     11 | FULL   |GPR | Arch_aarch64, "aarch64");
        DEF_REGISTER(w11,     11 | D_REG  |GPR | Arch_aarch64, "aarch64");
        DEF_REGISTER(x12,     12 | FULL   |GPR | Arch_aarch64, "aarch64");
        DEF_REGISTER(w12,     12 | D_REG  |GPR | Arch_aarch64, "aarch64");
        DEF_REGISTER(x13,     13 | FULL   |GPR | Arch_aarch64, "aarch64");
        DEF_REGISTER(w13,     13 | D_REG  |GPR | Arch_aarch64, "aarch64");
        DEF_REGISTER(x14,     14 | FULL   |GPR | Arch_aarch64, "aarch64");
        DEF_REGISTER(w14,     14 | D_REG  |GPR | Arch_aarch64, "aarch64");
        DEF_REGISTER(x15,     15 | FULL   |GPR | Arch_aarch64, "aarch64");
        DEF_REGISTER(w15,     15 | D_REG  |GPR | Arch_aarch64, "aarch64");
        DEF_REGISTER(x16,     16 | FULL   |GPR | Arch_aarch64, "aarch64");
        DEF_REGISTER(w16,     16 | D_REG  |GPR | Arch_aarch64, "aarch64");
        DEF_REGISTER(x17,     17 | FULL   |GPR | Arch_aarch64, "aarch64");
        DEF_REGISTER(w17,     17 | D_REG  |GPR | Arch_aarch64, "aarch64");
        DEF_REGISTER(x18,     18 | FULL   |GPR | Arch_aarch64, "aarch64");
        DEF_REGISTER(w18,     18 | D_REG  |GPR | Arch_aarch64, "aarch64");
        DEF_REGISTER(x19,     19 | FULL   |GPR | Arch_aarch64, "aarch64");
        DEF_REGISTER(w19,     19 | D_REG  |GPR | Arch_aarch64, "aarch64");
        DEF_REGISTER(x20,     20 | FULL   |GPR | Arch_aarch64, "aarch64");
        DEF_REGISTER(w20,     20 | D_REG  |GPR | Arch_aarch64, "aarch64");
        DEF_REGISTER(x21,     21 | FULL   |GPR | Arch_aarch64, "aarch64");
        DEF_REGISTER(w21,     21 | D_REG  |GPR | Arch_aarch64, "aarch64");
        DEF_REGISTER(x22,     22 | FULL   |GPR | Arch_aarch64, "aarch64");
        DEF_REGISTER(w22,     22 | D_REG  |GPR | Arch_aarch64, "aarch64");
        DEF_REGISTER(x23,     23 | FULL   |GPR | Arch_aarch64, "aarch64");
        DEF_REGISTER(w23,     23 | D_REG  |GPR | Arch_aarch64, "aarch64");
        DEF_REGISTER(x24,     24 | FULL   |GPR | Arch_aarch64, "aarch64");
        DEF_REGISTER(w24,     24 | D_REG  |GPR | Arch_aarch64, "aarch64");
        DEF_REGISTER(x25,     25 | FULL   |GPR | Arch_aarch64, "aarch64");
        DEF_REGISTER(w25,     25 | D_REG  |GPR | Arch_aarch64, "aarch64");
        DEF_REGISTER(x26,     26 | FULL   |GPR | Arch_aarch64, "aarch64");
        DEF_REGISTER(w26,     26 | D_REG  |GPR | Arch_aarch64, "aarch64");
        DEF_REGISTER(x27,     27 | FULL   |GPR | Arch_aarch64, "aarch64");
        DEF_REGISTER(w27,     27 | D_REG  |GPR | Arch_aarch64, "aarch64");
        DEF_REGISTER(x28,     28 | FULL   |GPR | Arch_aarch64, "aarch64");
        DEF_REGISTER(w28,     28 | D_REG  |GPR | Arch_aarch64, "aarch64");
        DEF_REGISTER(x29,     29 | FULL   |GPR | Arch_aarch64, "aarch64");
        DEF_REGISTER(w29,     29 | D_REG  |GPR | Arch_aarch64, "aarch64");
        DEF_REGISTER(x30,     30 | FULL   |GPR | Arch_aarch64, "aarch64");
        DEF_REGISTER(w30,     30 | D_REG  |GPR | Arch_aarch64, "aarch64");

        //32 FPRs-----------q-d-s-h-b
        //128 bit
        DEF_REGISTER(q0,       0 | Q_REG |FPR | Arch_aarch64, "aarch64");
        DEF_REGISTER(q1,       1 | Q_REG |FPR | Arch_aarch64, "aarch64");
        DEF_REGISTER(q2,       2 | Q_REG |FPR | Arch_aarch64, "aarch64");
        DEF_REGISTER(q3,       3 | Q_REG |FPR | Arch_aarch64, "aarch64");
        DEF_REGISTER(q4,       4 | Q_REG |FPR | Arch_aarch64, "aarch64");
        DEF_REGISTER(q5,       5 | Q_REG |FPR | Arch_aarch64, "aarch64");
        DEF_REGISTER(q6,       6 | Q_REG |FPR | Arch_aarch64, "aarch64");
        DEF_REGISTER(q7,       7 | Q_REG |FPR | Arch_aarch64, "aarch64");
        DEF_REGISTER(q8,       8 | Q_REG |FPR | Arch_aarch64, "aarch64");
        DEF_REGISTER(q9,       9 | Q_REG |FPR | Arch_aarch64, "aarch64");
        DEF_REGISTER(q10,     10 | Q_REG |FPR | Arch_aarch64, "aarch64");
        DEF_REGISTER(q11,     11 | Q_REG |FPR | Arch_aarch64, "aarch64");
        DEF_REGISTER(q12,     12 | Q_REG |FPR | Arch_aarch64, "aarch64");
        DEF_REGISTER(q13,     13 | Q_REG |FPR | Arch_aarch64, "aarch64");
        DEF_REGISTER(q14,     14 | Q_REG |FPR | Arch_aarch64, "aarch64");
        DEF_REGISTER(q15,     15 | Q_REG |FPR | Arch_aarch64, "aarch64");
        DEF_REGISTER(q16,     16 | Q_REG |FPR | Arch_aarch64, "aarch64");
        DEF_REGISTER(q17,     17 | Q_REG |FPR | Arch_aarch64, "aarch64");
        DEF_REGISTER(q18,     18 | Q_REG |FPR | Arch_aarch64, "aarch64");
        DEF_REGISTER(q19,     19 | Q_REG |FPR | Arch_aarch64, "aarch64");
        DEF_REGISTER(q20,     20 | Q_REG |FPR | Arch_aarch64, "aarch64");
        DEF_REGISTER(q21,     21 | Q_REG |FPR | Arch_aarch64, "aarch64");
        DEF_REGISTER(q22,     22 | Q_REG |FPR | Arch_aarch64, "aarch64");
        DEF_REGISTER(q23,     23 | Q_REG |FPR | Arch_aarch64, "aarch64");
        DEF_REGISTER(q24,     24 | Q_REG |FPR | Arch_aarch64, "aarch64");
        DEF_REGISTER(q25,     25 | Q_REG |FPR | Arch_aarch64, "aarch64");
        DEF_REGISTER(q26,     26 | Q_REG |FPR | Arch_aarch64, "aarch64");
        DEF_REGISTER(q27,     27 | Q_REG |FPR | Arch_aarch64, "aarch64");
        DEF_REGISTER(q28,     28 | Q_REG |FPR | Arch_aarch64, "aarch64");
        DEF_REGISTER(q29,     29 | Q_REG |FPR | Arch_aarch64, "aarch64");
        DEF_REGISTER(q30,     30 | Q_REG |FPR | Arch_aarch64, "aarch64");
        DEF_REGISTER(q31,     31 | Q_REG |FPR | Arch_aarch64, "aarch64");

        // second 64bit
        DEF_REGISTER(hq0,       0 | HQ_REG |FPR | Arch_aarch64, "aarch64");
        DEF_REGISTER(hq1,       1 | HQ_REG |FPR | Arch_aarch64, "aarch64");
        DEF_REGISTER(hq2,       2 | HQ_REG |FPR | Arch_aarch64, "aarch64");
        DEF_REGISTER(hq3,       3 | HQ_REG |FPR | Arch_aarch64, "aarch64");
        DEF_REGISTER(hq4,       4 | HQ_REG |FPR | Arch_aarch64, "aarch64");
        DEF_REGISTER(hq5,       5 | HQ_REG |FPR | Arch_aarch64, "aarch64");
        DEF_REGISTER(hq6,       6 | HQ_REG |FPR | Arch_aarch64, "aarch64");
        DEF_REGISTER(hq7,       7 | HQ_REG |FPR | Arch_aarch64, "aarch64");
        DEF_REGISTER(hq8,       8 | HQ_REG |FPR | Arch_aarch64, "aarch64");
        DEF_REGISTER(hq9,       9 | HQ_REG |FPR | Arch_aarch64, "aarch64");
        DEF_REGISTER(hq10,     10 | HQ_REG |FPR | Arch_aarch64, "aarch64");
        DEF_REGISTER(hq11,     11 | HQ_REG |FPR | Arch_aarch64, "aarch64");
        DEF_REGISTER(hq12,     12 | HQ_REG |FPR | Arch_aarch64, "aarch64");
        DEF_REGISTER(hq13,     13 | HQ_REG |FPR | Arch_aarch64, "aarch64");
        DEF_REGISTER(hq14,     14 | HQ_REG |FPR | Arch_aarch64, "aarch64");
        DEF_REGISTER(hq15,     15 | HQ_REG |FPR | Arch_aarch64, "aarch64");
        DEF_REGISTER(hq16,     16 | HQ_REG |FPR | Arch_aarch64, "aarch64");
        DEF_REGISTER(hq17,     17 | HQ_REG |FPR | Arch_aarch64, "aarch64");
        DEF_REGISTER(hq18,     18 | HQ_REG |FPR | Arch_aarch64, "aarch64");
        DEF_REGISTER(hq19,     19 | HQ_REG |FPR | Arch_aarch64, "aarch64");
        DEF_REGISTER(hq20,     20 | HQ_REG |FPR | Arch_aarch64, "aarch64");
        DEF_REGISTER(hq21,     21 | HQ_REG |FPR | Arch_aarch64, "aarch64");
        DEF_REGISTER(hq22,     22 | HQ_REG |FPR | Arch_aarch64, "aarch64");
        DEF_REGISTER(hq23,     23 | HQ_REG |FPR | Arch_aarch64, "aarch64");
        DEF_REGISTER(hq24,     24 | HQ_REG |FPR | Arch_aarch64, "aarch64");
        DEF_REGISTER(hq25,     25 | HQ_REG |FPR | Arch_aarch64, "aarch64");
        DEF_REGISTER(hq26,     26 | HQ_REG |FPR | Arch_aarch64, "aarch64");
        DEF_REGISTER(hq27,     27 | HQ_REG |FPR | Arch_aarch64, "aarch64");
        DEF_REGISTER(hq28,     28 | HQ_REG |FPR | Arch_aarch64, "aarch64");
        DEF_REGISTER(hq29,     29 | HQ_REG |FPR | Arch_aarch64, "aarch64");
        DEF_REGISTER(hq30,     30 | HQ_REG |FPR | Arch_aarch64, "aarch64");
        DEF_REGISTER(hq31,     31 | HQ_REG |FPR | Arch_aarch64, "aarch64");

        //64bit FP regs
        DEF_REGISTER(d0,       0 | FULL |FPR | Arch_aarch64, "aarch64");
        DEF_REGISTER(d1,       1 | FULL |FPR | Arch_aarch64, "aarch64");
        DEF_REGISTER(d2,       2 | FULL |FPR | Arch_aarch64, "aarch64");
        DEF_REGISTER(d3,       3 | FULL |FPR | Arch_aarch64, "aarch64");
        DEF_REGISTER(d4,       4 | FULL |FPR | Arch_aarch64, "aarch64");
        DEF_REGISTER(d5,       5 | FULL |FPR | Arch_aarch64, "aarch64");
        DEF_REGISTER(d6,       6 | FULL |FPR | Arch_aarch64, "aarch64");
        DEF_REGISTER(d7,       7 | FULL |FPR | Arch_aarch64, "aarch64");
        DEF_REGISTER(d8,       8 | FULL |FPR | Arch_aarch64, "aarch64");
        DEF_REGISTER(d9,       9 | FULL |FPR | Arch_aarch64, "aarch64");
        DEF_REGISTER(d10,     10 | FULL |FPR | Arch_aarch64, "aarch64");
        DEF_REGISTER(d11,     11 | FULL |FPR | Arch_aarch64, "aarch64");
        DEF_REGISTER(d12,     12 | FULL |FPR | Arch_aarch64, "aarch64");
        DEF_REGISTER(d13,     13 | FULL |FPR | Arch_aarch64, "aarch64");
        DEF_REGISTER(d14,     14 | FULL |FPR | Arch_aarch64, "aarch64");
        DEF_REGISTER(d15,     15 | FULL |FPR | Arch_aarch64, "aarch64");
        DEF_REGISTER(d16,     16 | FULL |FPR | Arch_aarch64, "aarch64");
        DEF_REGISTER(d17,     17 | FULL |FPR | Arch_aarch64, "aarch64");
        DEF_REGISTER(d18,     18 | FULL |FPR | Arch_aarch64, "aarch64");
        DEF_REGISTER(d19,     19 | FULL |FPR | Arch_aarch64, "aarch64");
        DEF_REGISTER(d20,     20 | FULL |FPR | Arch_aarch64, "aarch64");
        DEF_REGISTER(d21,     21 | FULL |FPR | Arch_aarch64, "aarch64");
        DEF_REGISTER(d22,     22 | FULL |FPR | Arch_aarch64, "aarch64");
        DEF_REGISTER(d23,     23 | FULL |FPR | Arch_aarch64, "aarch64");
        DEF_REGISTER(d24,     24 | FULL |FPR | Arch_aarch64, "aarch64");
        DEF_REGISTER(d25,     25 | FULL |FPR | Arch_aarch64, "aarch64");
        DEF_REGISTER(d26,     26 | FULL |FPR | Arch_aarch64, "aarch64");
        DEF_REGISTER(d27,     27 | FULL |FPR | Arch_aarch64, "aarch64");
        DEF_REGISTER(d28,     28 | FULL |FPR | Arch_aarch64, "aarch64");
        DEF_REGISTER(d29,     29 | FULL |FPR | Arch_aarch64, "aarch64");
        DEF_REGISTER(d30,     30 | FULL |FPR | Arch_aarch64, "aarch64");
        DEF_REGISTER(d31,     31 | FULL |FPR | Arch_aarch64, "aarch64");

        //32 bit FP regs
        DEF_REGISTER(s0,       0 | D_REG |FPR | Arch_aarch64, "aarch64");
        DEF_REGISTER(s1,       1 | D_REG |FPR | Arch_aarch64, "aarch64");
        DEF_REGISTER(s2,       2 | D_REG |FPR | Arch_aarch64, "aarch64");
        DEF_REGISTER(s3,       3 | D_REG |FPR | Arch_aarch64, "aarch64");
        DEF_REGISTER(s4,       4 | D_REG |FPR | Arch_aarch64, "aarch64");
        DEF_REGISTER(s5,       5 | D_REG |FPR | Arch_aarch64, "aarch64");
        DEF_REGISTER(s6,       6 | D_REG |FPR | Arch_aarch64, "aarch64");
        DEF_REGISTER(s7,       7 | D_REG |FPR | Arch_aarch64, "aarch64");
        DEF_REGISTER(s8,       8 | D_REG |FPR | Arch_aarch64, "aarch64");
        DEF_REGISTER(s9,       9 | D_REG |FPR | Arch_aarch64, "aarch64");
        DEF_REGISTER(s10,     10 | D_REG |FPR | Arch_aarch64, "aarch64");
        DEF_REGISTER(s11,     11 | D_REG |FPR | Arch_aarch64, "aarch64");
        DEF_REGISTER(s12,     12 | D_REG |FPR | Arch_aarch64, "aarch64");
        DEF_REGISTER(s13,     13 | D_REG |FPR | Arch_aarch64, "aarch64");
        DEF_REGISTER(s14,     14 | D_REG |FPR | Arch_aarch64, "aarch64");
        DEF_REGISTER(s15,     15 | D_REG |FPR | Arch_aarch64, "aarch64");
        DEF_REGISTER(s16,     16 | D_REG |FPR | Arch_aarch64, "aarch64");
        DEF_REGISTER(s17,     17 | D_REG |FPR | Arch_aarch64, "aarch64");
        DEF_REGISTER(s18,     18 | D_REG |FPR | Arch_aarch64, "aarch64");
        DEF_REGISTER(s19,     19 | D_REG |FPR | Arch_aarch64, "aarch64");
        DEF_REGISTER(s20,     20 | D_REG |FPR | Arch_aarch64, "aarch64");
        DEF_REGISTER(s21,     21 | D_REG |FPR | Arch_aarch64, "aarch64");
        DEF_REGISTER(s22,     22 | D_REG |FPR | Arch_aarch64, "aarch64");
        DEF_REGISTER(s23,     23 | D_REG |FPR | Arch_aarch64, "aarch64");
        DEF_REGISTER(s24,     24 | D_REG |FPR | Arch_aarch64, "aarch64");
        DEF_REGISTER(s25,     25 | D_REG |FPR | Arch_aarch64, "aarch64");
        DEF_REGISTER(s26,     26 | D_REG |FPR | Arch_aarch64, "aarch64");
        DEF_REGISTER(s27,     27 | D_REG |FPR | Arch_aarch64, "aarch64");
        DEF_REGISTER(s28,     28 | D_REG |FPR | Arch_aarch64, "aarch64");
        DEF_REGISTER(s29,     29 | D_REG |FPR | Arch_aarch64, "aarch64");
        DEF_REGISTER(s30,     30 | D_REG |FPR | Arch_aarch64, "aarch64");
        DEF_REGISTER(s31,     31 | D_REG |FPR | Arch_aarch64, "aarch64");


        //16 bit FP regs
        DEF_REGISTER(h0,       0 | W_REG |FPR | Arch_aarch64, "aarch64");
        DEF_REGISTER(h1,       1 | W_REG |FPR | Arch_aarch64, "aarch64");
        DEF_REGISTER(h2,       2 | W_REG |FPR | Arch_aarch64, "aarch64");
        DEF_REGISTER(h3,       3 | W_REG |FPR | Arch_aarch64, "aarch64");
        DEF_REGISTER(h4,       4 | W_REG |FPR | Arch_aarch64, "aarch64");
        DEF_REGISTER(h5,       5 | W_REG |FPR | Arch_aarch64, "aarch64");
        DEF_REGISTER(h6,       6 | W_REG |FPR | Arch_aarch64, "aarch64");
        DEF_REGISTER(h7,       7 | W_REG |FPR | Arch_aarch64, "aarch64");
        DEF_REGISTER(h8,       8 | W_REG |FPR | Arch_aarch64, "aarch64");
        DEF_REGISTER(h9,       9 | W_REG |FPR | Arch_aarch64, "aarch64");
        DEF_REGISTER(h10,     10 | W_REG |FPR | Arch_aarch64, "aarch64");
        DEF_REGISTER(h11,     11 | W_REG |FPR | Arch_aarch64, "aarch64");
        DEF_REGISTER(h12,     12 | W_REG |FPR | Arch_aarch64, "aarch64");
        DEF_REGISTER(h13,     13 | W_REG |FPR | Arch_aarch64, "aarch64");
        DEF_REGISTER(h14,     14 | W_REG |FPR | Arch_aarch64, "aarch64");
        DEF_REGISTER(h15,     15 | W_REG |FPR | Arch_aarch64, "aarch64");
        DEF_REGISTER(h16,     16 | W_REG |FPR | Arch_aarch64, "aarch64");
        DEF_REGISTER(h17,     17 | W_REG |FPR | Arch_aarch64, "aarch64");
        DEF_REGISTER(h18,     18 | W_REG |FPR | Arch_aarch64, "aarch64");
        DEF_REGISTER(h19,     19 | W_REG |FPR | Arch_aarch64, "aarch64");
        DEF_REGISTER(h20,     20 | W_REG |FPR | Arch_aarch64, "aarch64");
        DEF_REGISTER(h21,     21 | W_REG |FPR | Arch_aarch64, "aarch64");
        DEF_REGISTER(h22,     22 | W_REG |FPR | Arch_aarch64, "aarch64");
        DEF_REGISTER(h23,     23 | W_REG |FPR | Arch_aarch64, "aarch64");
        DEF_REGISTER(h24,     24 | W_REG |FPR | Arch_aarch64, "aarch64");
        DEF_REGISTER(h25,     25 | W_REG |FPR | Arch_aarch64, "aarch64");
        DEF_REGISTER(h26,     26 | W_REG |FPR | Arch_aarch64, "aarch64");
        DEF_REGISTER(h27,     27 | W_REG |FPR | Arch_aarch64, "aarch64");
        DEF_REGISTER(h28,     28 | W_REG |FPR | Arch_aarch64, "aarch64");
        DEF_REGISTER(h29,     29 | W_REG |FPR | Arch_aarch64, "aarch64");
        DEF_REGISTER(h30,     30 | W_REG |FPR | Arch_aarch64, "aarch64");
        DEF_REGISTER(h31,     31 | W_REG |FPR | Arch_aarch64, "aarch64");

        //8 bit FP regs
        DEF_REGISTER(b0,       0 | B_REG |FPR | Arch_aarch64, "aarch64");
        DEF_REGISTER(b1,       1 | B_REG |FPR | Arch_aarch64, "aarch64");
        DEF_REGISTER(b2,       2 | B_REG |FPR | Arch_aarch64, "aarch64");
        DEF_REGISTER(b3,       3 | B_REG |FPR | Arch_aarch64, "aarch64");
        DEF_REGISTER(b4,       4 | B_REG |FPR | Arch_aarch64, "aarch64");
        DEF_REGISTER(b5,       5 | B_REG |FPR | Arch_aarch64, "aarch64");
        DEF_REGISTER(b6,       6 | B_REG |FPR | Arch_aarch64, "aarch64");
        DEF_REGISTER(b7,       7 | B_REG |FPR | Arch_aarch64, "aarch64");
        DEF_REGISTER(b8,       8 | B_REG |FPR | Arch_aarch64, "aarch64");
        DEF_REGISTER(b9,       9 | B_REG |FPR | Arch_aarch64, "aarch64");
        DEF_REGISTER(b10,     10 | B_REG |FPR | Arch_aarch64, "aarch64");
        DEF_REGISTER(b11,     11 | B_REG |FPR | Arch_aarch64, "aarch64");
        DEF_REGISTER(b12,     12 | B_REG |FPR | Arch_aarch64, "aarch64");
        DEF_REGISTER(b13,     13 | B_REG |FPR | Arch_aarch64, "aarch64");
        DEF_REGISTER(b14,     14 | B_REG |FPR | Arch_aarch64, "aarch64");
        DEF_REGISTER(b15,     15 | B_REG |FPR | Arch_aarch64, "aarch64");
        DEF_REGISTER(b16,     16 | B_REG |FPR | Arch_aarch64, "aarch64");
        DEF_REGISTER(b17,     17 | B_REG |FPR | Arch_aarch64, "aarch64");
        DEF_REGISTER(b18,     18 | B_REG |FPR | Arch_aarch64, "aarch64");
        DEF_REGISTER(b19,     19 | B_REG |FPR | Arch_aarch64, "aarch64");
        DEF_REGISTER(b20,     20 | B_REG |FPR | Arch_aarch64, "aarch64");
        DEF_REGISTER(b21,     21 | B_REG |FPR | Arch_aarch64, "aarch64");
        DEF_REGISTER(b22,     22 | B_REG |FPR | Arch_aarch64, "aarch64");
        DEF_REGISTER(b23,     23 | B_REG |FPR | Arch_aarch64, "aarch64");
        DEF_REGISTER(b24,     24 | B_REG |FPR | Arch_aarch64, "aarch64");
        DEF_REGISTER(b25,     25 | B_REG |FPR | Arch_aarch64, "aarch64");
        DEF_REGISTER(b26,     26 | B_REG |FPR | Arch_aarch64, "aarch64");
        DEF_REGISTER(b27,     27 | B_REG |FPR | Arch_aarch64, "aarch64");
        DEF_REGISTER(b28,     28 | B_REG |FPR | Arch_aarch64, "aarch64");
        DEF_REGISTER(b29,     29 | B_REG |FPR | Arch_aarch64, "aarch64");
        DEF_REGISTER(b30,     30 | B_REG |FPR | Arch_aarch64, "aarch64");
        DEF_REGISTER(b31,     31 | B_REG |FPR | Arch_aarch64, "aarch64");

#include "aarch64_sys_regs.h"

        //GPRs aliases:
        //by convention
        //x29 is used as frame pointer
        //x30 is the linking register
        //x31 can be sp or zero register depending on the context

        //special registers
        //PC is not writable in aarch64
        const signed int N_FLAG   =   31;
        const signed int Z_FLAG   =   30;
        const signed int C_FLAG   =   29;
        const signed int V_FLAG   =   28;

        DEF_REGISTER(sp,       31| FULL   |SPR | Arch_aarch64, "aarch64");
        DEF_REGISTER(wsp,      0 | D_REG  |SPR | Arch_aarch64, "aarch64");
        DEF_REGISTER(pc,       32| FULL   |SPR | Arch_aarch64, "aarch64");
        DEF_REGISTER(pstate,   2 | D_REG  |SPR | Arch_aarch64, "aarch64");
        DEF_REGISTER(xzr,		 3 | FULL   |SPR | Arch_aarch64, "aarch64");
        DEF_REGISTER(n,   N_FLAG | BIT    |FLAG| Arch_aarch64, "aarch64");
        DEF_REGISTER(z,   Z_FLAG | BIT    |FLAG| Arch_aarch64, "aarch64");
        DEF_REGISTER(c,   C_FLAG | BIT    |FLAG| Arch_aarch64, "aarch64");
        DEF_REGISTER(v,   V_FLAG | BIT    |FLAG| Arch_aarch64, "aarch64");
        DEF_REGISTER(wzr,		 3 | D_REG  |SPR | Arch_aarch64, "aarch64");
        DEF_REGISTER(fpcr,     4 | D_REG  |SPR | Arch_aarch64, "aarch64");
        DEF_REGISTER(fpsr,     5 | D_REG  |SPR | Arch_aarch64, "aarch64");

    }	//end of aarch64 namespace
    namespace amdgpu_vega{
        //0xff000000  0x00ff0000      0x0000ff00      0x000000ff
        //arch        reg cat:GPR     alias&subrange  reg ID
        const signed int SGPR           = 0x00010000;
        const signed int SGPR_VEC2      = 0x00020000;
        const signed int SGPR_VEC4      = 0x00030000;
        const signed int SGPR_VEC8      = 0x00040000;
        const signed int SGPR_VEC16     = 0x00050000;

        const signed int VGPR           = 0x00060000;
        const signed int VGPR_VEC2      = 0x00070000;
        const signed int VGPR_VEC4      = 0x00080000;
        const signed int VGPR_VEC8      = 0x00090000;
        const signed int VGPR_VEC16     = 0x000A0000;

        const signed int HWR            = 0x000B0000;
        const signed int TTMP_SGPR      = 0x000C0000;
        const signed int FLAGS          = 0x000D0000;
        const signed int PC             = 0x000E0000;
        const signed int SYSREG         = 0x00100000;

        // aliasing for flags
        // if we found out that it is a flag, we no longer need to use the cat  0x00ff0000
        // so we use thhat part to encode the low offset in the base register
        //



        const signed int BITS_1       = 0x00000100;
        const signed int BITS_2       = 0x00000200;
        const signed int BITS_3       = 0x00000300;
        const signed int BITS_4       = 0x00000400;
        const signed int BITS_6       = 0x00000500;
        const signed int BITS_7       = 0x00000600;
        const signed int BITS_8       = 0x00000700;
        const signed int BITS_9       = 0x00000800;
        const signed int BITS_15      = 0x00000900;
        const signed int BITS_16      = 0x00000A00;
        const signed int BITS_32      = 0x00000B00;
        const signed int BITS_48      = 0x00000C00;
        const signed int BITS_64      = 0x00000D00;
        const signed int BITS_128     = 0x00000E00;
        const signed int BITS_256     = 0x00000F00;
        const signed int BITS_512     = 0x00001000;

#include "AMDGPU/vega/amdgpu_vega_sys_regs.h"
    }
    namespace amdgpu_gfx908{
        //0xff000000  0x00ff0000      0x0000ff00      0x000000ff
        //arch        reg cat:GPR     alias&subrange  reg ID
        const signed int SGPR           = 0x00010000;
        const signed int SGPR_VEC2      = 0x00020000;
        const signed int SGPR_VEC4      = 0x00030000;
        const signed int SGPR_VEC8      = 0x00040000;
        const signed int SGPR_VEC16     = 0x00050000;

        const signed int VGPR           = 0x00060000;
        const signed int VGPR_VEC2      = 0x00070000;
        const signed int VGPR_VEC4      = 0x00080000;
        const signed int VGPR_VEC8      = 0x00090000;
        const signed int VGPR_VEC16     = 0x000A0000;

        const signed int ACC_VGPR       = 0x000B0000;

        const signed int HWR            = 0x000C0000;
        const signed int TTMP_SGPR      = 0x000D0000;
        const signed int FLAGS          = 0x000E0000;
        const signed int PC             = 0x000F0000;
        const signed int SYSREG         = 0x00100000;
        const signed int TGT            = 0x00110000; // I have no idea what TGT is yet
        const signed int ATTR           = 0x00120000;
        const signed int PARAM          = 0x00130000; // LDS Parameter

        // aliasing for flags
        // if we found out that it is a flag, we no longer need to use the cat  0x00ff0000
        // so we use that part to encode the low offset in the base register
        //


        const signed int BITS_1       = 0x00000100;
        const signed int BITS_2       = 0x00000200;
        const signed int BITS_3       = 0x00000300;
        const signed int BITS_4       = 0x00000400;
        const signed int BITS_6       = 0x00000500;
        const signed int BITS_7       = 0x00000600;
        const signed int BITS_8       = 0x00000700;
        const signed int BITS_9       = 0x00000800;
        const signed int BITS_15      = 0x00000900;
        const signed int BITS_16      = 0x00000A00;
        const signed int BITS_32      = 0x00000B00;
        const signed int BITS_48      = 0x00000C00;
        const signed int BITS_64      = 0x00000D00;
        const signed int BITS_128     = 0x00000E00;
        const signed int BITS_256     = 0x00000F00;
        const signed int BITS_512     = 0x00001000;



        DEF_REGISTER(tid,                      Arch_amdgpu_gfx908| SYSREG  | BITS_32 | 0 , "amdgpu_gfx908");

        DEF_REGISTER(invalid,                  Arch_amdgpu_gfx908| SYSREG  | BITS_32 | 1 , "amdgpu_gfx908");
        DEF_REGISTER(pc_all,                   Arch_amdgpu_gfx908| PC  | BITS_48 | 0 , "amdgpu_gfx908");


        DEF_REGISTER(src_scc,                  Arch_amdgpu_gfx908| HWR | BITS_32 | 0 , "amdgpu_gfx908");


        DEF_REGISTER(src_vccz,                 Arch_amdgpu_gfx908| HWR | BITS_1  | 1 , "amdgpu_gfx908");
        DEF_REGISTER(vcc_lo,                   Arch_amdgpu_gfx908| HWR | BITS_32 | 2 , "amdgpu_gfx908");
        DEF_REGISTER(vcc_hi,                   Arch_amdgpu_gfx908| HWR | BITS_32 | 3 , "amdgpu_gfx908");
        DEF_REGISTER(vcc,                      Arch_amdgpu_gfx908| HWR | BITS_64 | 2 , "amdgpu_gfx908");



        DEF_REGISTER(src_execz,                Arch_amdgpu_gfx908| HWR | BITS_1  | 4 , "amdgpu_gfx908");
        DEF_REGISTER(exec_lo,                  Arch_amdgpu_gfx908| HWR | BITS_32 | 5 , "amdgpu_gfx908");
        DEF_REGISTER(exec_hi,                  Arch_amdgpu_gfx908| HWR | BITS_32 | 6 , "amdgpu_gfx908");
        DEF_REGISTER(exec,                     Arch_amdgpu_gfx908| HWR | BITS_64 | 5 , "amdgpu_gfx908");


        DEF_REGISTER(flat_scratch_lo,          Arch_amdgpu_gfx908| HWR | BITS_64 | 7 , "amdgpu_gfx908");
        DEF_REGISTER(flat_scratch_hi,          Arch_amdgpu_gfx908| HWR | BITS_32 | 8 , "amdgpu_gfx908");
        DEF_REGISTER(flat_scratch_all,         Arch_amdgpu_gfx908| HWR | BITS_32 | 7 , "amdgpu_gfx908");

        DEF_REGISTER(m0,                       Arch_amdgpu_gfx908| HWR | BITS_32 | 10 , "amdgpu_gfx908");

        DEF_REGISTER(src_literal,              Arch_amdgpu_gfx908| HWR | BITS_32 | 11 , "amdgpu_gfx908");// TODO
        DEF_REGISTER(src_pops_exiting_wave_id, Arch_amdgpu_gfx908| HWR | BITS_32 | 12 , "amdgpu_gfx908");// TODO

        DEF_REGISTER(src_private_base,         Arch_amdgpu_gfx908| HWR | BITS_32 | 13 , "amdgpu_gfx908");
        DEF_REGISTER(src_private_limit,        Arch_amdgpu_gfx908| HWR | BITS_32 | 14 , "amdgpu_gfx908");
        DEF_REGISTER(src_shared_base,          Arch_amdgpu_gfx908| HWR | BITS_32 | 15 , "amdgpu_gfx908");
        DEF_REGISTER(src_shared_limit,         Arch_amdgpu_gfx908| HWR | BITS_32 | 16, "amdgpu_gfx908");

        DEF_REGISTER(xnack_mask_lo,            Arch_amdgpu_gfx908| HWR | BITS_32 | 17, "amdgpu_gfx908");
        DEF_REGISTER(xnack_mask_hi,            Arch_amdgpu_gfx908| HWR | BITS_32 | 18, "amdgpu_gfx908");

        DEF_REGISTER(src_lds_direct,           Arch_amdgpu_gfx908| HWR | BITS_32 | 19 , "amdgpu_gfx908");
<<<<<<< HEAD

=======
>>>>>>> f89cc724
        DEF_REGISTER(vmcnt,                    Arch_amdgpu_gfx908| HWR | BITS_32 | 20 , "amdgpu_gfx908");
        DEF_REGISTER(expcnt,                   Arch_amdgpu_gfx908| HWR | BITS_32 | 21 , "amdgpu_gfx908");
        DEF_REGISTER(lgkmcnt,                  Arch_amdgpu_gfx908| HWR | BITS_32 | 22 , "amdgpu_gfx908");


<<<<<<< HEAD
=======

>>>>>>> f89cc724
        DEF_REGISTER(ttmp0,                    Arch_amdgpu_gfx908| TTMP_SGPR | BITS_32 | 0 , "amdgpu_gfx908");
        DEF_REGISTER(ttmp1,                    Arch_amdgpu_gfx908| TTMP_SGPR | BITS_32 | 1 , "amdgpu_gfx908");
        DEF_REGISTER(ttmp2,                    Arch_amdgpu_gfx908| TTMP_SGPR | BITS_32 | 2 , "amdgpu_gfx908");
        DEF_REGISTER(ttmp3,                    Arch_amdgpu_gfx908| TTMP_SGPR | BITS_32 | 3 , "amdgpu_gfx908");
        DEF_REGISTER(ttmp4,                    Arch_amdgpu_gfx908| TTMP_SGPR | BITS_32 | 4 , "amdgpu_gfx908");
        DEF_REGISTER(ttmp5,                    Arch_amdgpu_gfx908| TTMP_SGPR | BITS_32 | 5 , "amdgpu_gfx908");
        DEF_REGISTER(ttmp6,                    Arch_amdgpu_gfx908| TTMP_SGPR | BITS_32 | 6 , "amdgpu_gfx908");
        DEF_REGISTER(ttmp7,                    Arch_amdgpu_gfx908| TTMP_SGPR | BITS_32 | 7 , "amdgpu_gfx908");
        DEF_REGISTER(ttmp8,                    Arch_amdgpu_gfx908| TTMP_SGPR | BITS_32 | 8 , "amdgpu_gfx908");
        DEF_REGISTER(ttmp9,                    Arch_amdgpu_gfx908| TTMP_SGPR | BITS_32 | 9 , "amdgpu_gfx908");
        DEF_REGISTER(ttmp10,                   Arch_amdgpu_gfx908| TTMP_SGPR | BITS_32 | 10 , "amdgpu_gfx908");
        DEF_REGISTER(ttmp11,                   Arch_amdgpu_gfx908| TTMP_SGPR | BITS_32 | 11 , "amdgpu_gfx908");
        DEF_REGISTER(ttmp12,                   Arch_amdgpu_gfx908| TTMP_SGPR | BITS_32 | 12 , "amdgpu_gfx908");
        DEF_REGISTER(ttmp13,                   Arch_amdgpu_gfx908| TTMP_SGPR | BITS_32 | 13 , "amdgpu_gfx908");
        DEF_REGISTER(ttmp14,                   Arch_amdgpu_gfx908| TTMP_SGPR | BITS_32 | 14 , "amdgpu_gfx908");
        DEF_REGISTER(ttmp15,                   Arch_amdgpu_gfx908| TTMP_SGPR | BITS_32 | 15 , "amdgpu_gfx908");



        DEF_REGISTER(mrt0,				Arch_amdgpu_gfx908| TGT | BITS_32 | 0 , "amdgpu_gfx908");
        DEF_REGISTER(mrt1,				Arch_amdgpu_gfx908| TGT | BITS_32 | 1 , "amdgpu_gfx908");
        DEF_REGISTER(mrt2,				Arch_amdgpu_gfx908| TGT | BITS_32 | 2 , "amdgpu_gfx908");
        DEF_REGISTER(mrt3,				Arch_amdgpu_gfx908| TGT | BITS_32 | 3 , "amdgpu_gfx908");
        DEF_REGISTER(mrt4,				Arch_amdgpu_gfx908| TGT | BITS_32 | 4 , "amdgpu_gfx908");
        DEF_REGISTER(mrt5,				Arch_amdgpu_gfx908| TGT | BITS_32 | 5 , "amdgpu_gfx908");
        DEF_REGISTER(mrt6,				Arch_amdgpu_gfx908| TGT | BITS_32 | 6 , "amdgpu_gfx908");
        DEF_REGISTER(mrt7,				Arch_amdgpu_gfx908| TGT | BITS_32 | 7 , "amdgpu_gfx908");
        DEF_REGISTER(mrtz,				Arch_amdgpu_gfx908| TGT | BITS_32 | 8 , "amdgpu_gfx908");
        DEF_REGISTER(null,				Arch_amdgpu_gfx908| TGT | BITS_32 | 9 , "amdgpu_gfx908");
        DEF_REGISTER(pos0,				Arch_amdgpu_gfx908| TGT | BITS_32 | 12 , "amdgpu_gfx908");
        DEF_REGISTER(pos1,				Arch_amdgpu_gfx908| TGT | BITS_32 | 13 , "amdgpu_gfx908");
        DEF_REGISTER(pos2,				Arch_amdgpu_gfx908| TGT | BITS_32 | 14 , "amdgpu_gfx908");
        DEF_REGISTER(pos3,				Arch_amdgpu_gfx908| TGT | BITS_32 | 15 , "amdgpu_gfx908");
        DEF_REGISTER(param0,				Arch_amdgpu_gfx908| TGT | BITS_32 | 32 , "amdgpu_gfx908");
        DEF_REGISTER(param1,				Arch_amdgpu_gfx908| TGT | BITS_32 | 33 , "amdgpu_gfx908");
        DEF_REGISTER(param2,				Arch_amdgpu_gfx908| TGT | BITS_32 | 34 , "amdgpu_gfx908");
        DEF_REGISTER(param3,				Arch_amdgpu_gfx908| TGT | BITS_32 | 35 , "amdgpu_gfx908");
        DEF_REGISTER(param4,				Arch_amdgpu_gfx908| TGT | BITS_32 | 36 , "amdgpu_gfx908");
        DEF_REGISTER(param5,				Arch_amdgpu_gfx908| TGT | BITS_32 | 37 , "amdgpu_gfx908");
        DEF_REGISTER(param6,				Arch_amdgpu_gfx908| TGT | BITS_32 | 38 , "amdgpu_gfx908");
        DEF_REGISTER(param7,				Arch_amdgpu_gfx908| TGT | BITS_32 | 39 , "amdgpu_gfx908");
        DEF_REGISTER(param8,				Arch_amdgpu_gfx908| TGT | BITS_32 | 40 , "amdgpu_gfx908");
        DEF_REGISTER(param9,				Arch_amdgpu_gfx908| TGT | BITS_32 | 41 , "amdgpu_gfx908");
        DEF_REGISTER(param10,				Arch_amdgpu_gfx908| TGT | BITS_32 | 42 , "amdgpu_gfx908");
        DEF_REGISTER(param11,				Arch_amdgpu_gfx908| TGT | BITS_32 | 43 , "amdgpu_gfx908");
        DEF_REGISTER(param12,				Arch_amdgpu_gfx908| TGT | BITS_32 | 44 , "amdgpu_gfx908");
        DEF_REGISTER(param13,				Arch_amdgpu_gfx908| TGT | BITS_32 | 45 , "amdgpu_gfx908");
        DEF_REGISTER(param14,				Arch_amdgpu_gfx908| TGT | BITS_32 | 46 , "amdgpu_gfx908");
        DEF_REGISTER(param15,				Arch_amdgpu_gfx908| TGT | BITS_32 | 47 , "amdgpu_gfx908");
        DEF_REGISTER(param16,				Arch_amdgpu_gfx908| TGT | BITS_32 | 48 , "amdgpu_gfx908");
        DEF_REGISTER(param17,				Arch_amdgpu_gfx908| TGT | BITS_32 | 49 , "amdgpu_gfx908");
        DEF_REGISTER(param18,				Arch_amdgpu_gfx908| TGT | BITS_32 | 50 , "amdgpu_gfx908");
        DEF_REGISTER(param19,				Arch_amdgpu_gfx908| TGT | BITS_32 | 51 , "amdgpu_gfx908");
        DEF_REGISTER(param20,				Arch_amdgpu_gfx908| TGT | BITS_32 | 52 , "amdgpu_gfx908");
        DEF_REGISTER(param21,				Arch_amdgpu_gfx908| TGT | BITS_32 | 53 , "amdgpu_gfx908");
        DEF_REGISTER(param22,				Arch_amdgpu_gfx908| TGT | BITS_32 | 54 , "amdgpu_gfx908");
        DEF_REGISTER(param23,				Arch_amdgpu_gfx908| TGT | BITS_32 | 55 , "amdgpu_gfx908");
        DEF_REGISTER(param24,				Arch_amdgpu_gfx908| TGT | BITS_32 | 56 , "amdgpu_gfx908");
        DEF_REGISTER(param25,				Arch_amdgpu_gfx908| TGT | BITS_32 | 57 , "amdgpu_gfx908");
        DEF_REGISTER(param26,				Arch_amdgpu_gfx908| TGT | BITS_32 | 58 , "amdgpu_gfx908");
        DEF_REGISTER(param27,				Arch_amdgpu_gfx908| TGT | BITS_32 | 59 , "amdgpu_gfx908");
        DEF_REGISTER(param28,				Arch_amdgpu_gfx908| TGT | BITS_32 | 60 , "amdgpu_gfx908");
        DEF_REGISTER(param29,				Arch_amdgpu_gfx908| TGT | BITS_32 | 61 , "amdgpu_gfx908");
        DEF_REGISTER(param30,				Arch_amdgpu_gfx908| TGT | BITS_32 | 62 , "amdgpu_gfx908");
        DEF_REGISTER(param31,				Arch_amdgpu_gfx908| TGT | BITS_32 | 63 , "amdgpu_gfx908");

        DEF_REGISTER(attr0,				Arch_amdgpu_gfx908| ATTR | BITS_32 | 0 , "amdgpu_gfx908");
        DEF_REGISTER(attr1,				Arch_amdgpu_gfx908| ATTR | BITS_32 | 1 , "amdgpu_gfx908");
        DEF_REGISTER(attr2,				Arch_amdgpu_gfx908| ATTR | BITS_32 | 2 , "amdgpu_gfx908");
        DEF_REGISTER(attr3,				Arch_amdgpu_gfx908| ATTR | BITS_32 | 3 , "amdgpu_gfx908");
        DEF_REGISTER(attr4,				Arch_amdgpu_gfx908| ATTR | BITS_32 | 4 , "amdgpu_gfx908");
        DEF_REGISTER(attr5,				Arch_amdgpu_gfx908| ATTR | BITS_32 | 5 , "amdgpu_gfx908");
        DEF_REGISTER(attr6,				Arch_amdgpu_gfx908| ATTR | BITS_32 | 6 , "amdgpu_gfx908");
        DEF_REGISTER(attr7,				Arch_amdgpu_gfx908| ATTR | BITS_32 | 7 , "amdgpu_gfx908");
        DEF_REGISTER(attr8,				Arch_amdgpu_gfx908| ATTR | BITS_32 | 8 , "amdgpu_gfx908");
        DEF_REGISTER(attr9,				Arch_amdgpu_gfx908| ATTR | BITS_32 | 9 , "amdgpu_gfx908");
        DEF_REGISTER(attr10,				Arch_amdgpu_gfx908| ATTR | BITS_32 | 10 , "amdgpu_gfx908");
        DEF_REGISTER(attr11,				Arch_amdgpu_gfx908| ATTR | BITS_32 | 11 , "amdgpu_gfx908");
        DEF_REGISTER(attr12,				Arch_amdgpu_gfx908| ATTR | BITS_32 | 12 , "amdgpu_gfx908");
        DEF_REGISTER(attr13,				Arch_amdgpu_gfx908| ATTR | BITS_32 | 13 , "amdgpu_gfx908");
        DEF_REGISTER(attr14,				Arch_amdgpu_gfx908| ATTR | BITS_32 | 14 , "amdgpu_gfx908");
        DEF_REGISTER(attr15,				Arch_amdgpu_gfx908| ATTR | BITS_32 | 15 , "amdgpu_gfx908");
        DEF_REGISTER(attr16,				Arch_amdgpu_gfx908| ATTR | BITS_32 | 16 , "amdgpu_gfx908");
        DEF_REGISTER(attr17,				Arch_amdgpu_gfx908| ATTR | BITS_32 | 17 , "amdgpu_gfx908");
        DEF_REGISTER(attr18,				Arch_amdgpu_gfx908| ATTR | BITS_32 | 18 , "amdgpu_gfx908");
        DEF_REGISTER(attr19,				Arch_amdgpu_gfx908| ATTR | BITS_32 | 19 , "amdgpu_gfx908");
        DEF_REGISTER(attr20,				Arch_amdgpu_gfx908| ATTR | BITS_32 | 20 , "amdgpu_gfx908");
        DEF_REGISTER(attr21,				Arch_amdgpu_gfx908| ATTR | BITS_32 | 21 , "amdgpu_gfx908");
        DEF_REGISTER(attr22,				Arch_amdgpu_gfx908| ATTR | BITS_32 | 22 , "amdgpu_gfx908");
        DEF_REGISTER(attr23,				Arch_amdgpu_gfx908| ATTR | BITS_32 | 23 , "amdgpu_gfx908");
        DEF_REGISTER(attr24,				Arch_amdgpu_gfx908| ATTR | BITS_32 | 24 , "amdgpu_gfx908");
        DEF_REGISTER(attr25,				Arch_amdgpu_gfx908| ATTR | BITS_32 | 25 , "amdgpu_gfx908");
        DEF_REGISTER(attr26,				Arch_amdgpu_gfx908| ATTR | BITS_32 | 26 , "amdgpu_gfx908");
        DEF_REGISTER(attr27,				Arch_amdgpu_gfx908| ATTR | BITS_32 | 27 , "amdgpu_gfx908");
        DEF_REGISTER(attr28,				Arch_amdgpu_gfx908| ATTR | BITS_32 | 28 , "amdgpu_gfx908");
        DEF_REGISTER(attr29,				Arch_amdgpu_gfx908| ATTR | BITS_32 | 29 , "amdgpu_gfx908");
        DEF_REGISTER(attr30,				Arch_amdgpu_gfx908| ATTR | BITS_32 | 30 , "amdgpu_gfx908");
        DEF_REGISTER(attr31,				Arch_amdgpu_gfx908| ATTR | BITS_32 | 31 , "amdgpu_gfx908");
        DEF_REGISTER(attr32,				Arch_amdgpu_gfx908| ATTR | BITS_32 | 32 , "amdgpu_gfx908");



        DEF_REGISTER(p10,				Arch_amdgpu_gfx908| PARAM | BITS_32 | 32 , "amdgpu_gfx908");
        DEF_REGISTER(p20,				Arch_amdgpu_gfx908| PARAM | BITS_32 | 32 , "amdgpu_gfx908");
        DEF_REGISTER(p0,				Arch_amdgpu_gfx908| PARAM | BITS_32 | 32 , "amdgpu_gfx908");

#include "AMDGPU/gfx908/amdgpu_gfx908_sys_regs.h"
    }


    namespace amdgpu_cdna2{
        //0xff000000  0x00ff0000      0x0000ff00      0x000000ff
        //arch        reg cat:GPR     alias&subrange  reg ID
        const signed int SGPR           = 0x00010000;
        const signed int SGPR_VEC2      = 0x00020000;
        const signed int SGPR_VEC4      = 0x00030000;
        const signed int SGPR_VEC8      = 0x00040000;
        const signed int SGPR_VEC16     = 0x00050000;

        const signed int VGPR           = 0x00060000;
        const signed int VGPR_VEC2      = 0x00070000;
        const signed int VGPR_VEC4      = 0x00080000;
        const signed int VGPR_VEC8      = 0x00090000;
        const signed int VGPR_VEC16     = 0x000A0000;

        const signed int ACC_VGPR       = 0x000B0000;

        const signed int HWR            = 0x000C0000;
        const signed int TTMP_SGPR      = 0x000D0000;
        const signed int FLAGS          = 0x000E0000;
        const signed int PC             = 0x000F0000;
        const signed int SYSREG         = 0x00100000;
        const signed int TGT            = 0x00110000; // I have no idea what TGT is yet
        const signed int ATTR           = 0x00120000;
        const signed int PARAM          = 0x00130000; // LDS Parameter

        // aliasing for flags
        // if we found out that it is a flag, we no longer need to use the cat  0x00ff0000
        // so we use that part to encode the low offset in the base register
        //


        const signed int BITS_1       = 0x00000100;
        const signed int BITS_2       = 0x00000200;
        const signed int BITS_3       = 0x00000300;
        const signed int BITS_4       = 0x00000400;
        const signed int BITS_6       = 0x00000500;
        const signed int BITS_7       = 0x00000600;
        const signed int BITS_8       = 0x00000700;
        const signed int BITS_9       = 0x00000800;
        const signed int BITS_15      = 0x00000900;
        const signed int BITS_16      = 0x00000A00;
        const signed int BITS_32      = 0x00000B00;
        const signed int BITS_48      = 0x00000C00;
        const signed int BITS_64      = 0x00000D00;
        const signed int BITS_128     = 0x00000E00;
        const signed int BITS_256     = 0x00000F00;
        const signed int BITS_512     = 0x00001000;



        DEF_REGISTER(tid,                      Arch_amdgpu_cdna2| SYSREG  | BITS_32 | 0 , "amdgpu_cdna2");

        DEF_REGISTER(invalid,                  Arch_amdgpu_cdna2| SYSREG  | BITS_32 | 1 , "amdgpu_cdna2");
        DEF_REGISTER(pc_all,                   Arch_amdgpu_cdna2| PC  | BITS_48 | 0 , "amdgpu_cdna2");


        DEF_REGISTER(src_scc,                  Arch_amdgpu_cdna2| HWR | BITS_32 | 0 , "amdgpu_cdna2");


        DEF_REGISTER(src_vccz,                 Arch_amdgpu_cdna2| HWR | BITS_1  | 1 , "amdgpu_cdna2");
        DEF_REGISTER(vcc_lo,                   Arch_amdgpu_cdna2| HWR | BITS_32 | 2 , "amdgpu_cdna2");
        DEF_REGISTER(vcc_hi,                   Arch_amdgpu_cdna2| HWR | BITS_32 | 3 , "amdgpu_cdna2");
        DEF_REGISTER(vcc,                      Arch_amdgpu_cdna2| HWR | BITS_64 | 2 , "amdgpu_cdna2");



        DEF_REGISTER(src_execz,                Arch_amdgpu_cdna2| HWR | BITS_1  | 4 , "amdgpu_cdna2");
        DEF_REGISTER(exec_lo,                  Arch_amdgpu_cdna2| HWR | BITS_32 | 5 , "amdgpu_cdna2");
        DEF_REGISTER(exec_hi,                  Arch_amdgpu_cdna2| HWR | BITS_32 | 6 , "amdgpu_cdna2");
        DEF_REGISTER(exec,                     Arch_amdgpu_cdna2| HWR | BITS_64 | 5 , "amdgpu_cdna2");


        DEF_REGISTER(flat_scratch_lo,          Arch_amdgpu_cdna2| HWR | BITS_64 | 7 , "amdgpu_cdna2");
        DEF_REGISTER(flat_scratch_hi,          Arch_amdgpu_cdna2| HWR | BITS_32 | 8 , "amdgpu_cdna2");
        DEF_REGISTER(flat_scratch_all,         Arch_amdgpu_cdna2| HWR | BITS_32 | 7 , "amdgpu_cdna2");

        DEF_REGISTER(m0,                       Arch_amdgpu_cdna2| HWR | BITS_32 | 10 , "amdgpu_cdna2");

        DEF_REGISTER(src_literal,              Arch_amdgpu_cdna2| HWR | BITS_32 | 11 , "amdgpu_cdna2");// TODO
        DEF_REGISTER(src_pops_exiting_wave_id, Arch_amdgpu_cdna2| HWR | BITS_32 | 12 , "amdgpu_cdna2");// TODO

        DEF_REGISTER(src_private_base,         Arch_amdgpu_cdna2| HWR | BITS_32 | 13 , "amdgpu_cdna2");
        DEF_REGISTER(src_private_limit,        Arch_amdgpu_cdna2| HWR | BITS_32 | 14 , "amdgpu_cdna2");
        DEF_REGISTER(src_shared_base,          Arch_amdgpu_cdna2| HWR | BITS_32 | 15 , "amdgpu_cdna2");
        DEF_REGISTER(src_shared_limit,         Arch_amdgpu_cdna2| HWR | BITS_32 | 16, "amdgpu_cdna2");

        DEF_REGISTER(xnack_mask_lo,            Arch_amdgpu_cdna2| HWR | BITS_32 | 17, "amdgpu_cdna2");
        DEF_REGISTER(xnack_mask_hi,            Arch_amdgpu_cdna2| HWR | BITS_32 | 18, "amdgpu_cdna2");


        DEF_REGISTER(ttmp0,                    Arch_amdgpu_cdna2| TTMP_SGPR | BITS_32 | 0 , "amdgpu_cdna2");
        DEF_REGISTER(ttmp1,                    Arch_amdgpu_cdna2| TTMP_SGPR | BITS_32 | 1 , "amdgpu_cdna2");
        DEF_REGISTER(ttmp2,                    Arch_amdgpu_cdna2| TTMP_SGPR | BITS_32 | 2 , "amdgpu_cdna2");
        DEF_REGISTER(ttmp3,                    Arch_amdgpu_cdna2| TTMP_SGPR | BITS_32 | 3 , "amdgpu_cdna2");
        DEF_REGISTER(ttmp4,                    Arch_amdgpu_cdna2| TTMP_SGPR | BITS_32 | 4 , "amdgpu_cdna2");
        DEF_REGISTER(ttmp5,                    Arch_amdgpu_cdna2| TTMP_SGPR | BITS_32 | 5 , "amdgpu_cdna2");
        DEF_REGISTER(ttmp6,                    Arch_amdgpu_cdna2| TTMP_SGPR | BITS_32 | 6 , "amdgpu_cdna2");
        DEF_REGISTER(ttmp7,                    Arch_amdgpu_cdna2| TTMP_SGPR | BITS_32 | 7 , "amdgpu_cdna2");
        DEF_REGISTER(ttmp8,                    Arch_amdgpu_cdna2| TTMP_SGPR | BITS_32 | 8 , "amdgpu_cdna2");
        DEF_REGISTER(ttmp9,                    Arch_amdgpu_cdna2| TTMP_SGPR | BITS_32 | 9 , "amdgpu_cdna2");
        DEF_REGISTER(ttmp10,                   Arch_amdgpu_cdna2| TTMP_SGPR | BITS_32 | 10 , "amdgpu_cdna2");
        DEF_REGISTER(ttmp11,                   Arch_amdgpu_cdna2| TTMP_SGPR | BITS_32 | 11 , "amdgpu_cdna2");
        DEF_REGISTER(ttmp12,                   Arch_amdgpu_cdna2| TTMP_SGPR | BITS_32 | 12 , "amdgpu_cdna2");
        DEF_REGISTER(ttmp13,                   Arch_amdgpu_cdna2| TTMP_SGPR | BITS_32 | 13 , "amdgpu_cdna2");
        DEF_REGISTER(ttmp14,                   Arch_amdgpu_cdna2| TTMP_SGPR | BITS_32 | 14 , "amdgpu_cdna2");
        DEF_REGISTER(ttmp15,                   Arch_amdgpu_cdna2| TTMP_SGPR | BITS_32 | 15 , "amdgpu_cdna2");



        DEF_REGISTER(mrt0,				Arch_amdgpu_cdna2| TGT | BITS_32 | 0 , "amdgpu_cdna2");
        DEF_REGISTER(mrt1,				Arch_amdgpu_cdna2| TGT | BITS_32 | 1 , "amdgpu_cdna2");
        DEF_REGISTER(mrt2,				Arch_amdgpu_cdna2| TGT | BITS_32 | 2 , "amdgpu_cdna2");
        DEF_REGISTER(mrt3,				Arch_amdgpu_cdna2| TGT | BITS_32 | 3 , "amdgpu_cdna2");
        DEF_REGISTER(mrt4,				Arch_amdgpu_cdna2| TGT | BITS_32 | 4 , "amdgpu_cdna2");
        DEF_REGISTER(mrt5,				Arch_amdgpu_cdna2| TGT | BITS_32 | 5 , "amdgpu_cdna2");
        DEF_REGISTER(mrt6,				Arch_amdgpu_cdna2| TGT | BITS_32 | 6 , "amdgpu_cdna2");
        DEF_REGISTER(mrt7,				Arch_amdgpu_cdna2| TGT | BITS_32 | 7 , "amdgpu_cdna2");
        DEF_REGISTER(mrtz,				Arch_amdgpu_cdna2| TGT | BITS_32 | 8 , "amdgpu_cdna2");
        DEF_REGISTER(null,				Arch_amdgpu_cdna2| TGT | BITS_32 | 9 , "amdgpu_cdna2");
        DEF_REGISTER(pos0,				Arch_amdgpu_cdna2| TGT | BITS_32 | 12 , "amdgpu_cdna2");
        DEF_REGISTER(pos1,				Arch_amdgpu_cdna2| TGT | BITS_32 | 13 , "amdgpu_cdna2");
        DEF_REGISTER(pos2,				Arch_amdgpu_cdna2| TGT | BITS_32 | 14 , "amdgpu_cdna2");
        DEF_REGISTER(pos3,				Arch_amdgpu_cdna2| TGT | BITS_32 | 15 , "amdgpu_cdna2");
        DEF_REGISTER(param0,				Arch_amdgpu_cdna2| TGT | BITS_32 | 32 , "amdgpu_cdna2");
        DEF_REGISTER(param1,				Arch_amdgpu_cdna2| TGT | BITS_32 | 33 , "amdgpu_cdna2");
        DEF_REGISTER(param2,				Arch_amdgpu_cdna2| TGT | BITS_32 | 34 , "amdgpu_cdna2");
        DEF_REGISTER(param3,				Arch_amdgpu_cdna2| TGT | BITS_32 | 35 , "amdgpu_cdna2");
        DEF_REGISTER(param4,				Arch_amdgpu_cdna2| TGT | BITS_32 | 36 , "amdgpu_cdna2");
        DEF_REGISTER(param5,				Arch_amdgpu_cdna2| TGT | BITS_32 | 37 , "amdgpu_cdna2");
        DEF_REGISTER(param6,				Arch_amdgpu_cdna2| TGT | BITS_32 | 38 , "amdgpu_cdna2");
        DEF_REGISTER(param7,				Arch_amdgpu_cdna2| TGT | BITS_32 | 39 , "amdgpu_cdna2");
        DEF_REGISTER(param8,				Arch_amdgpu_cdna2| TGT | BITS_32 | 40 , "amdgpu_cdna2");
        DEF_REGISTER(param9,				Arch_amdgpu_cdna2| TGT | BITS_32 | 41 , "amdgpu_cdna2");
        DEF_REGISTER(param10,				Arch_amdgpu_cdna2| TGT | BITS_32 | 42 , "amdgpu_cdna2");
        DEF_REGISTER(param11,				Arch_amdgpu_cdna2| TGT | BITS_32 | 43 , "amdgpu_cdna2");
        DEF_REGISTER(param12,				Arch_amdgpu_cdna2| TGT | BITS_32 | 44 , "amdgpu_cdna2");
        DEF_REGISTER(param13,				Arch_amdgpu_cdna2| TGT | BITS_32 | 45 , "amdgpu_cdna2");
        DEF_REGISTER(param14,				Arch_amdgpu_cdna2| TGT | BITS_32 | 46 , "amdgpu_cdna2");
        DEF_REGISTER(param15,				Arch_amdgpu_cdna2| TGT | BITS_32 | 47 , "amdgpu_cdna2");
        DEF_REGISTER(param16,				Arch_amdgpu_cdna2| TGT | BITS_32 | 48 , "amdgpu_cdna2");
        DEF_REGISTER(param17,				Arch_amdgpu_cdna2| TGT | BITS_32 | 49 , "amdgpu_cdna2");
        DEF_REGISTER(param18,				Arch_amdgpu_cdna2| TGT | BITS_32 | 50 , "amdgpu_cdna2");
        DEF_REGISTER(param19,				Arch_amdgpu_cdna2| TGT | BITS_32 | 51 , "amdgpu_cdna2");
        DEF_REGISTER(param20,				Arch_amdgpu_cdna2| TGT | BITS_32 | 52 , "amdgpu_cdna2");
        DEF_REGISTER(param21,				Arch_amdgpu_cdna2| TGT | BITS_32 | 53 , "amdgpu_cdna2");
        DEF_REGISTER(param22,				Arch_amdgpu_cdna2| TGT | BITS_32 | 54 , "amdgpu_cdna2");
        DEF_REGISTER(param23,				Arch_amdgpu_cdna2| TGT | BITS_32 | 55 , "amdgpu_cdna2");
        DEF_REGISTER(param24,				Arch_amdgpu_cdna2| TGT | BITS_32 | 56 , "amdgpu_cdna2");
        DEF_REGISTER(param25,				Arch_amdgpu_cdna2| TGT | BITS_32 | 57 , "amdgpu_cdna2");
        DEF_REGISTER(param26,				Arch_amdgpu_cdna2| TGT | BITS_32 | 58 , "amdgpu_cdna2");
        DEF_REGISTER(param27,				Arch_amdgpu_cdna2| TGT | BITS_32 | 59 , "amdgpu_cdna2");
        DEF_REGISTER(param28,				Arch_amdgpu_cdna2| TGT | BITS_32 | 60 , "amdgpu_cdna2");
        DEF_REGISTER(param29,				Arch_amdgpu_cdna2| TGT | BITS_32 | 61 , "amdgpu_cdna2");
        DEF_REGISTER(param30,				Arch_amdgpu_cdna2| TGT | BITS_32 | 62 , "amdgpu_cdna2");
        DEF_REGISTER(param31,				Arch_amdgpu_cdna2| TGT | BITS_32 | 63 , "amdgpu_cdna2");

        DEF_REGISTER(attr0,				Arch_amdgpu_cdna2| ATTR | BITS_32 | 0 , "amdgpu_cdna2");
        DEF_REGISTER(attr1,				Arch_amdgpu_cdna2| ATTR | BITS_32 | 1 , "amdgpu_cdna2");
        DEF_REGISTER(attr2,				Arch_amdgpu_cdna2| ATTR | BITS_32 | 2 , "amdgpu_cdna2");
        DEF_REGISTER(attr3,				Arch_amdgpu_cdna2| ATTR | BITS_32 | 3 , "amdgpu_cdna2");
        DEF_REGISTER(attr4,				Arch_amdgpu_cdna2| ATTR | BITS_32 | 4 , "amdgpu_cdna2");
        DEF_REGISTER(attr5,				Arch_amdgpu_cdna2| ATTR | BITS_32 | 5 , "amdgpu_cdna2");
        DEF_REGISTER(attr6,				Arch_amdgpu_cdna2| ATTR | BITS_32 | 6 , "amdgpu_cdna2");
        DEF_REGISTER(attr7,				Arch_amdgpu_cdna2| ATTR | BITS_32 | 7 , "amdgpu_cdna2");
        DEF_REGISTER(attr8,				Arch_amdgpu_cdna2| ATTR | BITS_32 | 8 , "amdgpu_cdna2");
        DEF_REGISTER(attr9,				Arch_amdgpu_cdna2| ATTR | BITS_32 | 9 , "amdgpu_cdna2");
        DEF_REGISTER(attr10,				Arch_amdgpu_cdna2| ATTR | BITS_32 | 10 , "amdgpu_cdna2");
        DEF_REGISTER(attr11,				Arch_amdgpu_cdna2| ATTR | BITS_32 | 11 , "amdgpu_cdna2");
        DEF_REGISTER(attr12,				Arch_amdgpu_cdna2| ATTR | BITS_32 | 12 , "amdgpu_cdna2");
        DEF_REGISTER(attr13,				Arch_amdgpu_cdna2| ATTR | BITS_32 | 13 , "amdgpu_cdna2");
        DEF_REGISTER(attr14,				Arch_amdgpu_cdna2| ATTR | BITS_32 | 14 , "amdgpu_cdna2");
        DEF_REGISTER(attr15,				Arch_amdgpu_cdna2| ATTR | BITS_32 | 15 , "amdgpu_cdna2");
        DEF_REGISTER(attr16,				Arch_amdgpu_cdna2| ATTR | BITS_32 | 16 , "amdgpu_cdna2");
        DEF_REGISTER(attr17,				Arch_amdgpu_cdna2| ATTR | BITS_32 | 17 , "amdgpu_cdna2");
        DEF_REGISTER(attr18,				Arch_amdgpu_cdna2| ATTR | BITS_32 | 18 , "amdgpu_cdna2");
        DEF_REGISTER(attr19,				Arch_amdgpu_cdna2| ATTR | BITS_32 | 19 , "amdgpu_cdna2");
        DEF_REGISTER(attr20,				Arch_amdgpu_cdna2| ATTR | BITS_32 | 20 , "amdgpu_cdna2");
        DEF_REGISTER(attr21,				Arch_amdgpu_cdna2| ATTR | BITS_32 | 21 , "amdgpu_cdna2");
        DEF_REGISTER(attr22,				Arch_amdgpu_cdna2| ATTR | BITS_32 | 22 , "amdgpu_cdna2");
        DEF_REGISTER(attr23,				Arch_amdgpu_cdna2| ATTR | BITS_32 | 23 , "amdgpu_cdna2");
        DEF_REGISTER(attr24,				Arch_amdgpu_cdna2| ATTR | BITS_32 | 24 , "amdgpu_cdna2");
        DEF_REGISTER(attr25,				Arch_amdgpu_cdna2| ATTR | BITS_32 | 25 , "amdgpu_cdna2");
        DEF_REGISTER(attr26,				Arch_amdgpu_cdna2| ATTR | BITS_32 | 26 , "amdgpu_cdna2");
        DEF_REGISTER(attr27,				Arch_amdgpu_cdna2| ATTR | BITS_32 | 27 , "amdgpu_cdna2");
        DEF_REGISTER(attr28,				Arch_amdgpu_cdna2| ATTR | BITS_32 | 28 , "amdgpu_cdna2");
        DEF_REGISTER(attr29,				Arch_amdgpu_cdna2| ATTR | BITS_32 | 29 , "amdgpu_cdna2");
        DEF_REGISTER(attr30,				Arch_amdgpu_cdna2| ATTR | BITS_32 | 30 , "amdgpu_cdna2");
        DEF_REGISTER(attr31,				Arch_amdgpu_cdna2| ATTR | BITS_32 | 31 , "amdgpu_cdna2");
        DEF_REGISTER(attr32,				Arch_amdgpu_cdna2| ATTR | BITS_32 | 32 , "amdgpu_cdna2");



        DEF_REGISTER(p10,				Arch_amdgpu_cdna2| PARAM | BITS_32 | 32 , "amdgpu_cdna2");
        DEF_REGISTER(p20,				Arch_amdgpu_cdna2| PARAM | BITS_32 | 32 , "amdgpu_cdna2");
        DEF_REGISTER(p0,				Arch_amdgpu_cdna2| PARAM | BITS_32 | 32 , "amdgpu_cdna2");

#include "AMDGPU/cdna2/amdgpu_cdna2_sys_regs.h"
    }



    namespace cuda {
        const signed int GPR   = 0x00000000;
        const signed int PR    = 0x00010000;
        const signed int BR    = 0x00020000;
        const signed int UR    = 0x00040000;
        const signed int UPR   = 0x00080000;

        // General purpose registers
        DEF_REGISTER(r0,       0 | GPR | Arch_cuda, "cuda");
        DEF_REGISTER(r1,       1 | GPR | Arch_cuda, "cuda");
        DEF_REGISTER(r2,       2 | GPR | Arch_cuda, "cuda");
        DEF_REGISTER(r3,       3 | GPR | Arch_cuda, "cuda");
        DEF_REGISTER(r4,       4 | GPR | Arch_cuda, "cuda");
        DEF_REGISTER(r5,       5 | GPR | Arch_cuda, "cuda");
        DEF_REGISTER(r6,       6 | GPR | Arch_cuda, "cuda");
        DEF_REGISTER(r7,       7 | GPR | Arch_cuda, "cuda");
        DEF_REGISTER(r8,       8 | GPR | Arch_cuda, "cuda");
        DEF_REGISTER(r9,       9 | GPR | Arch_cuda, "cuda");
        DEF_REGISTER(r10,     10 | GPR | Arch_cuda, "cuda");
        DEF_REGISTER(r11,     11 | GPR | Arch_cuda, "cuda");
        DEF_REGISTER(r12,     12 | GPR | Arch_cuda, "cuda");
        DEF_REGISTER(r13,     13 | GPR | Arch_cuda, "cuda");
        DEF_REGISTER(r14,     14 | GPR | Arch_cuda, "cuda");
        DEF_REGISTER(r15,     15 | GPR | Arch_cuda, "cuda");
        DEF_REGISTER(r16,     16 | GPR | Arch_cuda, "cuda");
        DEF_REGISTER(r17,     17 | GPR | Arch_cuda, "cuda");
        DEF_REGISTER(r18,     18 | GPR | Arch_cuda, "cuda");
        DEF_REGISTER(r19,     19 | GPR | Arch_cuda, "cuda");
        DEF_REGISTER(r20,     20 | GPR | Arch_cuda, "cuda");
        DEF_REGISTER(r21,     21 | GPR | Arch_cuda, "cuda");
        DEF_REGISTER(r22,     22 | GPR | Arch_cuda, "cuda");
        DEF_REGISTER(r23,     23 | GPR | Arch_cuda, "cuda");
        DEF_REGISTER(r24,     24 | GPR | Arch_cuda, "cuda");
        DEF_REGISTER(r25,     25 | GPR | Arch_cuda, "cuda");
        DEF_REGISTER(r26,     26 | GPR | Arch_cuda, "cuda");
        DEF_REGISTER(r27,     27 | GPR | Arch_cuda, "cuda");
        DEF_REGISTER(r28,     28 | GPR | Arch_cuda, "cuda");
        DEF_REGISTER(r29,     29 | GPR | Arch_cuda, "cuda");
        DEF_REGISTER(r30,     30 | GPR | Arch_cuda, "cuda");
        DEF_REGISTER(r31,     31 | GPR | Arch_cuda, "cuda");
        DEF_REGISTER(r32,     32 | GPR | Arch_cuda, "cuda");
        DEF_REGISTER(r33,     33 | GPR | Arch_cuda, "cuda");
        DEF_REGISTER(r34,     34 | GPR | Arch_cuda, "cuda");
        DEF_REGISTER(r35,     35 | GPR | Arch_cuda, "cuda");
        DEF_REGISTER(r36,     36 | GPR | Arch_cuda, "cuda");
        DEF_REGISTER(r37,     37 | GPR | Arch_cuda, "cuda");
        DEF_REGISTER(r38,     38 | GPR | Arch_cuda, "cuda");
        DEF_REGISTER(r39,     39 | GPR | Arch_cuda, "cuda");
        DEF_REGISTER(r40,     40 | GPR | Arch_cuda, "cuda");
        DEF_REGISTER(r41,     41 | GPR | Arch_cuda, "cuda");
        DEF_REGISTER(r42,     42 | GPR | Arch_cuda, "cuda");
        DEF_REGISTER(r43,     43 | GPR | Arch_cuda, "cuda");
        DEF_REGISTER(r44,     44 | GPR | Arch_cuda, "cuda");
        DEF_REGISTER(r45,     45 | GPR | Arch_cuda, "cuda");
        DEF_REGISTER(r46,     46 | GPR | Arch_cuda, "cuda");
        DEF_REGISTER(r47,     47 | GPR | Arch_cuda, "cuda");
        DEF_REGISTER(r48,     48 | GPR | Arch_cuda, "cuda");
        DEF_REGISTER(r49,     49 | GPR | Arch_cuda, "cuda");
        DEF_REGISTER(r50,     50 | GPR | Arch_cuda, "cuda");
        DEF_REGISTER(r51,     51 | GPR | Arch_cuda, "cuda");
        DEF_REGISTER(r52,     52 | GPR | Arch_cuda, "cuda");
        DEF_REGISTER(r53,     53 | GPR | Arch_cuda, "cuda");
        DEF_REGISTER(r54,     54 | GPR | Arch_cuda, "cuda");
        DEF_REGISTER(r55,     55 | GPR | Arch_cuda, "cuda");
        DEF_REGISTER(r56,     56 | GPR | Arch_cuda, "cuda");
        DEF_REGISTER(r57,     57 | GPR | Arch_cuda, "cuda");
        DEF_REGISTER(r58,     58 | GPR | Arch_cuda, "cuda");
        DEF_REGISTER(r59,     59 | GPR | Arch_cuda, "cuda");
        DEF_REGISTER(r60,     60 | GPR | Arch_cuda, "cuda");
        DEF_REGISTER(r61,     61 | GPR | Arch_cuda, "cuda");
        DEF_REGISTER(r62,     62 | GPR | Arch_cuda, "cuda");
        DEF_REGISTER(r63,     63 | GPR | Arch_cuda, "cuda");
        DEF_REGISTER(r64,     64 | GPR | Arch_cuda, "cuda");
        DEF_REGISTER(r65,     65 | GPR | Arch_cuda, "cuda");
        DEF_REGISTER(r66,     66 | GPR | Arch_cuda, "cuda");
        DEF_REGISTER(r67,     67 | GPR | Arch_cuda, "cuda");
        DEF_REGISTER(r68,     68 | GPR | Arch_cuda, "cuda");
        DEF_REGISTER(r69,     69 | GPR | Arch_cuda, "cuda");
        DEF_REGISTER(r70,     70 | GPR | Arch_cuda, "cuda");
        DEF_REGISTER(r71,     71 | GPR | Arch_cuda, "cuda");
        DEF_REGISTER(r72,     72 | GPR | Arch_cuda, "cuda");
        DEF_REGISTER(r73,     73 | GPR | Arch_cuda, "cuda");
        DEF_REGISTER(r74,     74 | GPR | Arch_cuda, "cuda");
        DEF_REGISTER(r75,     75 | GPR | Arch_cuda, "cuda");
        DEF_REGISTER(r76,     76 | GPR | Arch_cuda, "cuda");
        DEF_REGISTER(r77,     77 | GPR | Arch_cuda, "cuda");
        DEF_REGISTER(r78,     78 | GPR | Arch_cuda, "cuda");
        DEF_REGISTER(r79,     79 | GPR | Arch_cuda, "cuda");
        DEF_REGISTER(r80,     80 | GPR | Arch_cuda, "cuda");
        DEF_REGISTER(r81,     81 | GPR | Arch_cuda, "cuda");
        DEF_REGISTER(r82,     82 | GPR | Arch_cuda, "cuda");
        DEF_REGISTER(r83,     83 | GPR | Arch_cuda, "cuda");
        DEF_REGISTER(r84,     84 | GPR | Arch_cuda, "cuda");
        DEF_REGISTER(r85,     85 | GPR | Arch_cuda, "cuda");
        DEF_REGISTER(r86,     86 | GPR | Arch_cuda, "cuda");
        DEF_REGISTER(r87,     87 | GPR | Arch_cuda, "cuda");
        DEF_REGISTER(r88,     88 | GPR | Arch_cuda, "cuda");
        DEF_REGISTER(r89,     89 | GPR | Arch_cuda, "cuda");
        DEF_REGISTER(r90,     90 | GPR | Arch_cuda, "cuda");
        DEF_REGISTER(r91,     91 | GPR | Arch_cuda, "cuda");
        DEF_REGISTER(r92,     92 | GPR | Arch_cuda, "cuda");
        DEF_REGISTER(r93,     93 | GPR | Arch_cuda, "cuda");
        DEF_REGISTER(r94,     94 | GPR | Arch_cuda, "cuda");
        DEF_REGISTER(r95,     95 | GPR | Arch_cuda, "cuda");
        DEF_REGISTER(r96,     96 | GPR | Arch_cuda, "cuda");
        DEF_REGISTER(r97,     97 | GPR | Arch_cuda, "cuda");
        DEF_REGISTER(r98,     98 | GPR | Arch_cuda, "cuda");
        DEF_REGISTER(r99,     99 | GPR | Arch_cuda, "cuda");
        DEF_REGISTER(r100,    100 | GPR| Arch_cuda, "cuda");
        DEF_REGISTER(r101,    101 | GPR| Arch_cuda, "cuda");
        DEF_REGISTER(r102,    102 | GPR| Arch_cuda, "cuda");
        DEF_REGISTER(r103,    103 | GPR| Arch_cuda, "cuda");
        DEF_REGISTER(r104,    104 | GPR| Arch_cuda, "cuda");
        DEF_REGISTER(r105,    105 | GPR| Arch_cuda, "cuda");
        DEF_REGISTER(r106,    106 | GPR| Arch_cuda, "cuda");
        DEF_REGISTER(r107,    107 | GPR| Arch_cuda, "cuda");
        DEF_REGISTER(r108,    108 | GPR| Arch_cuda, "cuda");
        DEF_REGISTER(r109,    109 | GPR| Arch_cuda, "cuda");
        DEF_REGISTER(r110,    110 | GPR| Arch_cuda, "cuda");
        DEF_REGISTER(r111,    111 | GPR| Arch_cuda, "cuda");
        DEF_REGISTER(r112,    112 | GPR| Arch_cuda, "cuda");
        DEF_REGISTER(r113,    113 | GPR| Arch_cuda, "cuda");
        DEF_REGISTER(r114,    114 | GPR| Arch_cuda, "cuda");
        DEF_REGISTER(r115,    115 | GPR| Arch_cuda, "cuda");
        DEF_REGISTER(r116,    116 | GPR| Arch_cuda, "cuda");
        DEF_REGISTER(r117,    117 | GPR| Arch_cuda, "cuda");
        DEF_REGISTER(r118,    118 | GPR| Arch_cuda, "cuda");
        DEF_REGISTER(r119,    119 | GPR| Arch_cuda, "cuda");
        DEF_REGISTER(r120,    120 | GPR| Arch_cuda, "cuda");
        DEF_REGISTER(r121,    121 | GPR| Arch_cuda, "cuda");
        DEF_REGISTER(r122,    122 | GPR| Arch_cuda, "cuda");
        DEF_REGISTER(r123,    123 | GPR| Arch_cuda, "cuda");
        DEF_REGISTER(r124,    124 | GPR| Arch_cuda, "cuda");
        DEF_REGISTER(r125,    125 | GPR| Arch_cuda, "cuda");
        DEF_REGISTER(r126,    126 | GPR| Arch_cuda, "cuda");
        DEF_REGISTER(r127,    127 | GPR| Arch_cuda, "cuda");
        DEF_REGISTER(r128,    128 | GPR| Arch_cuda, "cuda");
        DEF_REGISTER(r129,    129 | GPR| Arch_cuda, "cuda");
        DEF_REGISTER(r130,    130 | GPR| Arch_cuda, "cuda");
        DEF_REGISTER(r131,    131 | GPR| Arch_cuda, "cuda");
        DEF_REGISTER(r132,    132 | GPR| Arch_cuda, "cuda");
        DEF_REGISTER(r133,    133 | GPR| Arch_cuda, "cuda");
        DEF_REGISTER(r134,    134 | GPR| Arch_cuda, "cuda");
        DEF_REGISTER(r135,    135 | GPR| Arch_cuda, "cuda");
        DEF_REGISTER(r136,    136 | GPR| Arch_cuda, "cuda");
        DEF_REGISTER(r137,    137 | GPR| Arch_cuda, "cuda");
        DEF_REGISTER(r138,    138 | GPR| Arch_cuda, "cuda");
        DEF_REGISTER(r139,    139 | GPR| Arch_cuda, "cuda");
        DEF_REGISTER(r140,    140 | GPR| Arch_cuda, "cuda");
        DEF_REGISTER(r141,    141 | GPR| Arch_cuda, "cuda");
        DEF_REGISTER(r142,    142 | GPR| Arch_cuda, "cuda");
        DEF_REGISTER(r143,    143 | GPR| Arch_cuda, "cuda");
        DEF_REGISTER(r144,    144 | GPR| Arch_cuda, "cuda");
        DEF_REGISTER(r145,    145 | GPR| Arch_cuda, "cuda");
        DEF_REGISTER(r146,    146 | GPR| Arch_cuda, "cuda");
        DEF_REGISTER(r147,    147 | GPR| Arch_cuda, "cuda");
        DEF_REGISTER(r148,    148 | GPR| Arch_cuda, "cuda");
        DEF_REGISTER(r149,    149 | GPR| Arch_cuda, "cuda");
        DEF_REGISTER(r150,    150 | GPR| Arch_cuda, "cuda");
        DEF_REGISTER(r151,    151 | GPR| Arch_cuda, "cuda");
        DEF_REGISTER(r152,    152 | GPR| Arch_cuda, "cuda");
        DEF_REGISTER(r153,    153 | GPR| Arch_cuda, "cuda");
        DEF_REGISTER(r154,    154 | GPR| Arch_cuda, "cuda");
        DEF_REGISTER(r155,    155 | GPR| Arch_cuda, "cuda");
        DEF_REGISTER(r156,    156 | GPR| Arch_cuda, "cuda");
        DEF_REGISTER(r157,    157 | GPR| Arch_cuda, "cuda");
        DEF_REGISTER(r158,    158 | GPR| Arch_cuda, "cuda");
        DEF_REGISTER(r159,    159 | GPR| Arch_cuda, "cuda");
        DEF_REGISTER(r160,    160 | GPR| Arch_cuda, "cuda");
        DEF_REGISTER(r161,    161 | GPR| Arch_cuda, "cuda");
        DEF_REGISTER(r162,    162 | GPR| Arch_cuda, "cuda");
        DEF_REGISTER(r163,    163 | GPR| Arch_cuda, "cuda");
        DEF_REGISTER(r164,    164 | GPR| Arch_cuda, "cuda");
        DEF_REGISTER(r165,    165 | GPR| Arch_cuda, "cuda");
        DEF_REGISTER(r166,    166 | GPR| Arch_cuda, "cuda");
        DEF_REGISTER(r167,    167 | GPR| Arch_cuda, "cuda");
        DEF_REGISTER(r168,    168 | GPR| Arch_cuda, "cuda");
        DEF_REGISTER(r169,    169 | GPR| Arch_cuda, "cuda");
        DEF_REGISTER(r170,    170 | GPR| Arch_cuda, "cuda");
        DEF_REGISTER(r171,    171 | GPR| Arch_cuda, "cuda");
        DEF_REGISTER(r172,    172 | GPR| Arch_cuda, "cuda");
        DEF_REGISTER(r173,    173 | GPR| Arch_cuda, "cuda");
        DEF_REGISTER(r174,    174 | GPR| Arch_cuda, "cuda");
        DEF_REGISTER(r175,    175 | GPR| Arch_cuda, "cuda");
        DEF_REGISTER(r176,    176 | GPR| Arch_cuda, "cuda");
        DEF_REGISTER(r177,    177 | GPR| Arch_cuda, "cuda");
        DEF_REGISTER(r178,    178 | GPR| Arch_cuda, "cuda");
        DEF_REGISTER(r179,    179 | GPR| Arch_cuda, "cuda");
        DEF_REGISTER(r180,    180 | GPR| Arch_cuda, "cuda");
        DEF_REGISTER(r181,    181 | GPR| Arch_cuda, "cuda");
        DEF_REGISTER(r182,    182 | GPR| Arch_cuda, "cuda");
        DEF_REGISTER(r183,    183 | GPR| Arch_cuda, "cuda");
        DEF_REGISTER(r184,    184 | GPR| Arch_cuda, "cuda");
        DEF_REGISTER(r185,    185 | GPR| Arch_cuda, "cuda");
        DEF_REGISTER(r186,    186 | GPR| Arch_cuda, "cuda");
        DEF_REGISTER(r187,    187 | GPR| Arch_cuda, "cuda");
        DEF_REGISTER(r188,    188 | GPR| Arch_cuda, "cuda");
        DEF_REGISTER(r189,    189 | GPR| Arch_cuda, "cuda");
        DEF_REGISTER(r190,    190 | GPR| Arch_cuda, "cuda");
        DEF_REGISTER(r191,    191 | GPR| Arch_cuda, "cuda");
        DEF_REGISTER(r192,    192 | GPR| Arch_cuda, "cuda");
        DEF_REGISTER(r193,    193 | GPR| Arch_cuda, "cuda");
        DEF_REGISTER(r194,    194 | GPR| Arch_cuda, "cuda");
        DEF_REGISTER(r195,    195 | GPR| Arch_cuda, "cuda");
        DEF_REGISTER(r196,    196 | GPR| Arch_cuda, "cuda");
        DEF_REGISTER(r197,    197 | GPR| Arch_cuda, "cuda");
        DEF_REGISTER(r198,    198 | GPR| Arch_cuda, "cuda");
        DEF_REGISTER(r199,    199 | GPR| Arch_cuda, "cuda");
        DEF_REGISTER(r200,    200 | GPR| Arch_cuda, "cuda");
        DEF_REGISTER(r201,    201 | GPR| Arch_cuda, "cuda");
        DEF_REGISTER(r202,    202 | GPR| Arch_cuda, "cuda");
        DEF_REGISTER(r203,    203 | GPR| Arch_cuda, "cuda");
        DEF_REGISTER(r204,    204 | GPR| Arch_cuda, "cuda");
        DEF_REGISTER(r205,    205 | GPR| Arch_cuda, "cuda");
        DEF_REGISTER(r206,    206 | GPR| Arch_cuda, "cuda");
        DEF_REGISTER(r207,    207 | GPR| Arch_cuda, "cuda");
        DEF_REGISTER(r208,    208 | GPR| Arch_cuda, "cuda");
        DEF_REGISTER(r209,    209 | GPR| Arch_cuda, "cuda");
        DEF_REGISTER(r210,    210 | GPR| Arch_cuda, "cuda");
        DEF_REGISTER(r211,    211 | GPR| Arch_cuda, "cuda");
        DEF_REGISTER(r212,    212 | GPR| Arch_cuda, "cuda");
        DEF_REGISTER(r213,    213 | GPR| Arch_cuda, "cuda");
        DEF_REGISTER(r214,    214 | GPR| Arch_cuda, "cuda");
        DEF_REGISTER(r215,    215 | GPR| Arch_cuda, "cuda");
        DEF_REGISTER(r216,    216 | GPR| Arch_cuda, "cuda");
        DEF_REGISTER(r217,    217 | GPR| Arch_cuda, "cuda");
        DEF_REGISTER(r218,    218 | GPR| Arch_cuda, "cuda");
        DEF_REGISTER(r219,    219 | GPR| Arch_cuda, "cuda");
        DEF_REGISTER(r220,    220 | GPR| Arch_cuda, "cuda");
        DEF_REGISTER(r221,    221 | GPR| Arch_cuda, "cuda");
        DEF_REGISTER(r222,    222 | GPR| Arch_cuda, "cuda");
        DEF_REGISTER(r223,    223 | GPR| Arch_cuda, "cuda");
        DEF_REGISTER(r224,    224 | GPR| Arch_cuda, "cuda");
        DEF_REGISTER(r225,    225 | GPR| Arch_cuda, "cuda");
        DEF_REGISTER(r226,    226 | GPR| Arch_cuda, "cuda");
        DEF_REGISTER(r227,    227 | GPR| Arch_cuda, "cuda");
        DEF_REGISTER(r228,    228 | GPR| Arch_cuda, "cuda");
        DEF_REGISTER(r229,    229 | GPR| Arch_cuda, "cuda");
        DEF_REGISTER(r230,    230 | GPR| Arch_cuda, "cuda");
        DEF_REGISTER(r231,    231 | GPR| Arch_cuda, "cuda");
        DEF_REGISTER(r232,    232 | GPR| Arch_cuda, "cuda");
        DEF_REGISTER(r233,    233 | GPR| Arch_cuda, "cuda");
        DEF_REGISTER(r234,    234 | GPR| Arch_cuda, "cuda");
        DEF_REGISTER(r235,    235 | GPR| Arch_cuda, "cuda");
        DEF_REGISTER(r236,    236 | GPR| Arch_cuda, "cuda");
        DEF_REGISTER(r237,    237 | GPR| Arch_cuda, "cuda");
        DEF_REGISTER(r238,    238 | GPR| Arch_cuda, "cuda");
        DEF_REGISTER(r239,    239 | GPR| Arch_cuda, "cuda");
        DEF_REGISTER(r240,    240 | GPR| Arch_cuda, "cuda");
        DEF_REGISTER(r241,    241 | GPR| Arch_cuda, "cuda");
        DEF_REGISTER(r242,    242 | GPR| Arch_cuda, "cuda");
        DEF_REGISTER(r243,    243 | GPR| Arch_cuda, "cuda");
        DEF_REGISTER(r244,    244 | GPR| Arch_cuda, "cuda");
        DEF_REGISTER(r245,    245 | GPR| Arch_cuda, "cuda");
        DEF_REGISTER(r246,    246 | GPR| Arch_cuda, "cuda");
        DEF_REGISTER(r247,    247 | GPR| Arch_cuda, "cuda");
        DEF_REGISTER(r248,    248 | GPR| Arch_cuda, "cuda");
        DEF_REGISTER(r249,    249 | GPR| Arch_cuda, "cuda");
        DEF_REGISTER(r250,    250 | GPR| Arch_cuda, "cuda");
        DEF_REGISTER(r251,    251 | GPR| Arch_cuda, "cuda");
        DEF_REGISTER(r252,    252 | GPR| Arch_cuda, "cuda");
        DEF_REGISTER(r253,    253 | GPR| Arch_cuda, "cuda");
        DEF_REGISTER(r254,    254 | GPR| Arch_cuda, "cuda");
        DEF_REGISTER(r255,    255 | GPR| Arch_cuda, "cuda");

        // uniform registers
        DEF_REGISTER(ur0,       0 | UR | Arch_cuda, "cuda");
        DEF_REGISTER(ur1,       1 | UR | Arch_cuda, "cuda");
        DEF_REGISTER(ur2,       2 | UR | Arch_cuda, "cuda");
        DEF_REGISTER(ur3,       3 | UR | Arch_cuda, "cuda");
        DEF_REGISTER(ur4,       4 | UR | Arch_cuda, "cuda");
        DEF_REGISTER(ur5,       5 | UR | Arch_cuda, "cuda");
        DEF_REGISTER(ur6,       6 | UR | Arch_cuda, "cuda");
        DEF_REGISTER(ur7,       7 | UR | Arch_cuda, "cuda");
        DEF_REGISTER(ur8,       8 | UR | Arch_cuda, "cuda");
        DEF_REGISTER(ur9,       9 | UR | Arch_cuda, "cuda");
        DEF_REGISTER(ur10,     10 | UR | Arch_cuda, "cuda");
        DEF_REGISTER(ur11,     11 | UR | Arch_cuda, "cuda");
        DEF_REGISTER(ur12,     12 | UR | Arch_cuda, "cuda");
        DEF_REGISTER(ur13,     13 | UR | Arch_cuda, "cuda");
        DEF_REGISTER(ur14,     14 | UR | Arch_cuda, "cuda");
        DEF_REGISTER(ur15,     15 | UR | Arch_cuda, "cuda");
        DEF_REGISTER(ur16,     16 | UR | Arch_cuda, "cuda");
        DEF_REGISTER(ur17,     17 | UR | Arch_cuda, "cuda");
        DEF_REGISTER(ur18,     18 | UR | Arch_cuda, "cuda");
        DEF_REGISTER(ur19,     19 | UR | Arch_cuda, "cuda");
        DEF_REGISTER(ur20,     20 | UR | Arch_cuda, "cuda");
        DEF_REGISTER(ur21,     21 | UR | Arch_cuda, "cuda");
        DEF_REGISTER(ur22,     22 | UR | Arch_cuda, "cuda");
        DEF_REGISTER(ur23,     23 | UR | Arch_cuda, "cuda");
        DEF_REGISTER(ur24,     24 | UR | Arch_cuda, "cuda");
        DEF_REGISTER(ur25,     25 | UR | Arch_cuda, "cuda");
        DEF_REGISTER(ur26,     26 | UR | Arch_cuda, "cuda");
        DEF_REGISTER(ur27,     27 | UR | Arch_cuda, "cuda");
        DEF_REGISTER(ur28,     28 | UR | Arch_cuda, "cuda");
        DEF_REGISTER(ur29,     29 | UR | Arch_cuda, "cuda");
        DEF_REGISTER(ur30,     30 | UR | Arch_cuda, "cuda");
        DEF_REGISTER(ur31,     31 | UR | Arch_cuda, "cuda");
        DEF_REGISTER(ur32,     32 | UR | Arch_cuda, "cuda");
        DEF_REGISTER(ur33,     33 | UR | Arch_cuda, "cuda");
        DEF_REGISTER(ur34,     34 | UR | Arch_cuda, "cuda");
        DEF_REGISTER(ur35,     35 | UR | Arch_cuda, "cuda");
        DEF_REGISTER(ur36,     36 | UR | Arch_cuda, "cuda");
        DEF_REGISTER(ur37,     37 | UR | Arch_cuda, "cuda");
        DEF_REGISTER(ur38,     38 | UR | Arch_cuda, "cuda");
        DEF_REGISTER(ur39,     39 | UR | Arch_cuda, "cuda");
        DEF_REGISTER(ur40,     40 | UR | Arch_cuda, "cuda");
        DEF_REGISTER(ur41,     41 | UR | Arch_cuda, "cuda");
        DEF_REGISTER(ur42,     42 | UR | Arch_cuda, "cuda");
        DEF_REGISTER(ur43,     43 | UR | Arch_cuda, "cuda");
        DEF_REGISTER(ur44,     44 | UR | Arch_cuda, "cuda");
        DEF_REGISTER(ur45,     45 | UR | Arch_cuda, "cuda");
        DEF_REGISTER(ur46,     46 | UR | Arch_cuda, "cuda");
        DEF_REGISTER(ur47,     47 | UR | Arch_cuda, "cuda");
        DEF_REGISTER(ur48,     48 | UR | Arch_cuda, "cuda");
        DEF_REGISTER(ur49,     49 | UR | Arch_cuda, "cuda");
        DEF_REGISTER(ur50,     50 | UR | Arch_cuda, "cuda");
        DEF_REGISTER(ur51,     51 | UR | Arch_cuda, "cuda");
        DEF_REGISTER(ur52,     52 | UR | Arch_cuda, "cuda");
        DEF_REGISTER(ur53,     53 | UR | Arch_cuda, "cuda");
        DEF_REGISTER(ur54,     54 | UR | Arch_cuda, "cuda");
        DEF_REGISTER(ur55,     55 | UR | Arch_cuda, "cuda");
        DEF_REGISTER(ur56,     56 | UR | Arch_cuda, "cuda");
        DEF_REGISTER(ur57,     57 | UR | Arch_cuda, "cuda");
        DEF_REGISTER(ur58,     58 | UR | Arch_cuda, "cuda");
        DEF_REGISTER(ur59,     59 | UR | Arch_cuda, "cuda");
        DEF_REGISTER(ur60,     60 | UR | Arch_cuda, "cuda");
        DEF_REGISTER(ur61,     61 | UR | Arch_cuda, "cuda");
        DEF_REGISTER(ur62,     62 | UR | Arch_cuda, "cuda");
        DEF_REGISTER(ur63,     63 | UR | Arch_cuda, "cuda");

        // Placeholder for a pc register, so that we don't assert
        DEF_REGISTER(pc,    256 | GPR| Arch_cuda, "cuda");

        // Predicate registers used as source or dest operands
        // Different from a predicate register used as instruction predicate,
        // which is handle by operand::isTruePredicate and operand::isFalsePredicate
        DEF_REGISTER(p0,    0 | PR | Arch_cuda, "cuda");
        DEF_REGISTER(p1,    1 | PR | Arch_cuda, "cuda");
        DEF_REGISTER(p2,    2 | PR | Arch_cuda, "cuda");
        DEF_REGISTER(p3,    3 | PR | Arch_cuda, "cuda");
        DEF_REGISTER(p4,    4 | PR | Arch_cuda, "cuda");
        DEF_REGISTER(p5,    5 | PR | Arch_cuda, "cuda");
        DEF_REGISTER(p6,    6 | PR | Arch_cuda, "cuda");

        DEF_REGISTER(b1,    1 | BR | Arch_cuda, "cuda");
        DEF_REGISTER(b2,    2 | BR | Arch_cuda, "cuda");
        DEF_REGISTER(b3,    3 | BR | Arch_cuda, "cuda");
        DEF_REGISTER(b4,    4 | BR | Arch_cuda, "cuda");
        DEF_REGISTER(b5,    5 | BR | Arch_cuda, "cuda");
        DEF_REGISTER(b6,    6 | BR | Arch_cuda, "cuda");

        // XXX(Keren): not sure how many uprs, use 16 for safety
        DEF_REGISTER(up0,    0 | UPR | Arch_cuda, "cuda");
        DEF_REGISTER(up1,    1 | UPR | Arch_cuda, "cuda");
        DEF_REGISTER(up2,    2 | UPR | Arch_cuda, "cuda");
        DEF_REGISTER(up3,    3 | UPR | Arch_cuda, "cuda");
        DEF_REGISTER(up4,    4 | UPR | Arch_cuda, "cuda");
        DEF_REGISTER(up5,    5 | UPR | Arch_cuda, "cuda");
        DEF_REGISTER(up6,    6 | UPR | Arch_cuda, "cuda");
        DEF_REGISTER(up7,    7 | UPR | Arch_cuda, "cuda");
        DEF_REGISTER(up8,    8 | UPR | Arch_cuda, "cuda");
        DEF_REGISTER(up9,    9 | UPR | Arch_cuda, "cuda");
        DEF_REGISTER(up10,  10 | UPR | Arch_cuda, "cuda");
        DEF_REGISTER(up11,  11 | UPR | Arch_cuda, "cuda");
        DEF_REGISTER(up12,  12 | UPR | Arch_cuda, "cuda");
        DEF_REGISTER(up13,  13 | UPR | Arch_cuda, "cuda");
        DEF_REGISTER(up14,  14 | UPR | Arch_cuda, "cuda");
        DEF_REGISTER(up15,  15 | UPR | Arch_cuda, "cuda");
    } //end of cuda namespace
}

#endif<|MERGE_RESOLUTION|>--- conflicted
+++ resolved
@@ -1708,19 +1708,11 @@
         DEF_REGISTER(xnack_mask_hi,            Arch_amdgpu_gfx908| HWR | BITS_32 | 18, "amdgpu_gfx908");
 
         DEF_REGISTER(src_lds_direct,           Arch_amdgpu_gfx908| HWR | BITS_32 | 19 , "amdgpu_gfx908");
-<<<<<<< HEAD
-
-=======
->>>>>>> f89cc724
         DEF_REGISTER(vmcnt,                    Arch_amdgpu_gfx908| HWR | BITS_32 | 20 , "amdgpu_gfx908");
         DEF_REGISTER(expcnt,                   Arch_amdgpu_gfx908| HWR | BITS_32 | 21 , "amdgpu_gfx908");
         DEF_REGISTER(lgkmcnt,                  Arch_amdgpu_gfx908| HWR | BITS_32 | 22 , "amdgpu_gfx908");
 
 
-<<<<<<< HEAD
-=======
-
->>>>>>> f89cc724
         DEF_REGISTER(ttmp0,                    Arch_amdgpu_gfx908| TTMP_SGPR | BITS_32 | 0 , "amdgpu_gfx908");
         DEF_REGISTER(ttmp1,                    Arch_amdgpu_gfx908| TTMP_SGPR | BITS_32 | 1 , "amdgpu_gfx908");
         DEF_REGISTER(ttmp2,                    Arch_amdgpu_gfx908| TTMP_SGPR | BITS_32 | 2 , "amdgpu_gfx908");
