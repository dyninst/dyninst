--- conflicted
+++ resolved
@@ -1,35 +1,20 @@
-#Don't add tests to Everything
-<<<<<<< HEAD
-Everything = dynutil common elf dwarf symlite symtabAPI instructionAPI parseAPI patchAPI proccontrol stackwalk dyninstAPI_RT dyninstAPI dynC_API parseThat
+#Don't add tests or parseThat to Everything
+Everything = dynutil common elf dwarf symlite symtabAPI instructionAPI parseAPI patchAPI proccontrol stackwalk dyninstAPI_RT dyninstAPI dynC_API
 
 Common          = dynutil common
-SymLite         = ${Common} elf symlite
-SymtabAPI 	= ${Common} elf dwarf symtabAPI
+Dwarf           = ${Common} dwarf
+Elf             = ${Common} elf
+SymLite         = ${Elf} symlite
+SymtabAPI       = ${Common} ${Elf} ${Dwarf} symtabAPI
 InstructionAPI  = ${Common} instructionAPI
 ParseAPI        = ${Common} ${SymtabAPI} ${SymLite} ${InstructionAPI} parseAPI
+DataflowAPI     = ${ParseAPI}
 PatchAPI        = ${ParseAPI} patchAPI
 ProcControlAPI  = ${SymLite} proccontrol
+DynC_API        = ${DyninstAPI} dynC_API
+Dyner           = ${DyninstAPI} dyner
 
 StackwalkerAPI  = ${ProcControlAPI}
-=======
-Everything = dynutil common elf dwarf symlite symtabAPI instructionAPI parseAPI patchAPI proccontrol stackwalk dyninstAPI_RT dyninstAPI dynC_API
-Dwarf = dynutil common dwarf
-Elf = dynutil common elf
-Symlite = dynutil common elf symlite
-SymtabAPI 	= dynutil common elf dwarf symtabAPI
-StackwalkerAPI = dynutil common elf dwarf symlite proccontrol stackwalk
-DyninstAPI	= dynutil common elf dwarf symtabAPI instructionAPI parseAPI patchAPI symlite proccontrol stackwalk dyninstAPI_RT dyninstAPI
-DynC_API = $(DyninstAPI) dynC_API
-Dyner = $(DyninstAPI) dyner
-InstructionAPI	= dynutil common instructionAPI
-ProcControlAPI = dynutil common symlite proccontrol
-DepGraphAPI = depGraphAPI
-ParseAPI = dynutil common elf symtabAPI instructionAPI parseAPI symlite
-ValueAdded = valueAdded/sharedMem
-DataflowAPI = ParseAPI
-PatchAPI = dynutil common parseAPI patchAPI
-
->>>>>>> efea1f1c
 ifndef WITHOUT_PARSE_API
 StackwalkerAPI += ${ParseAPI} ${InstructionAPI}
 endif
@@ -38,32 +23,31 @@
 endif
 StackwalkerAPI += stackwalk
 
-DyninstAPI     = ${PatchAPI} ${StackwalkerAPI}
+DyninstAPI      = ${Common} ${SymtabAPI} ${InstructionAPI} ${PatchAPI} ${ProcControlAPI} ${SymLite} ${StackwalkerAPI}  dyninstAPI_RT dyninstAPI
 
 ValueAdded = valueAdded/sharedMem
-DataflowAPI = ParseAPI
 
 #List of tests
 Everything_tests = testsuite parseThat
 
-#Map of target names to directories
+#Map of directories to dependencies.  Use sort to remove duplicates
 dynutil = 
-common = dynutil common
-symlite = $(Symlite)
-elf = $(Elf)
-dwarf = $(Dwarf)
-symtabAPI = $(SymtabAPI)
-instructionAPI = $(InstructionAPI)
-proccontrol = $(ProcControlAPI)
-stackwalk = $(StackwalkerAPI)
-parseAPI = $(ParseAPI)
-dataflowAPI = $(ParseAPI)
-patchAPI = $(PatchAPI)
-dyninstAPI = $(DyninstAPI)
-parseThat = $(DyninstAPI) parseThat
-dynC_API = $(DynC_API)
-dyner = $(Dyner)
-valueAdded = $(DyninstAPI) valueAdded/sharedMem
+common = $(sort $(Common))
+symlite = $(sort $(SymLite))
+elf = $(sort $(Elf))
+dwarf = $(sort $(Dwarf))
+symtabAPI = $(sort $(SymtabAPI))
+instructionAPI = $(sort $(InstructionAPI))
+proccontrol = $(sort $(ProcControlAPI))
+stackwalk = $(sort $(StackwalkerAPI))
+parseAPI = $(sort $(ParseAPI))
+dataflowAPI = $(sort $(ParseAPI))
+patchAPI = $(sort $(PatchAPI))
+dyninstAPI = $(sort $(DyninstAPI))
+parseThat = $(sort $(DyninstAPI) parseThat)
+dynC_API = $(sort $(DynC_API))
+dyner = $(sort $(Dyner))
+valueAdded = $(sort $(DyninstAPI) valueAdded/sharedMem)
 
 #List all components with tests here
 testsuite = testsuite
