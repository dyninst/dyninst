cmake_minimum_required (VERSION 2.6.4)
project (Dyninst)

set (DYNINST_ROOT ${PROJECT_SOURCE_DIR})
set (CMAKE_SKIP_BUILD_RPATH FALSE)
set (CMAKE_BUILD_WITH_INSTALL_RPATH FALSE)
set (CMAKE_INSTALL_RPATH_USE_LINK_PATH TRUE)
LIST(FIND CMAKE_PLATFORM_IMPLICIT_LINK_DIRECTORIES 
	  "${CMAKE_INSTALL_PREFIX}/lib" isSystemDir)
IF("${isSystemDir}" STREQUAL "-1")
		    set (CMAKE_INSTALL_RPATH "${CMAKE_INSTALL_PREFIX}/lib")
ENDIF()

set(RT_SOURCE_DIR ${DYNINST_ROOT}/dyninstAPI_RT)
set(RT_BINARY_DIR ${PROJECT_BINARY_DIR}/dyninstAPI_RT)

include (${DYNINST_ROOT}/cmake/shared.cmake)

configure_file(cmake/version.h.in common/h/version.h)
include_directories(${PROJECT_BINARY_DIR})
include_directories(${PROJECT_BINARY_DIR}/common/h)
if(${PLATFORM} MATCHES nt)
  set (HEADER_DIRS common
    dataflowAPI
    dyninstAPI
    dynutil
    instructionAPI
    parseAPI
    patchAPI
    proccontrol
    stackwalk
    symtabAPI
    )
else()
  set (HEADER_DIRS common
    dataflowAPI
    dwarf
    dyninstAPI
    dynutil
    elf
    instructionAPI
    parseAPI
    patchAPI
    proccontrol
    stackwalk
    symlite
    symtabAPI
    )
endif()

foreach (dir ${HEADER_DIRS})
  include_directories ( ${DYNINST_ROOT}/${dir}/h )
endforeach()

include_directories (
  ${DYNINST_ROOT}
  ${DYNINST_ROOT}/external
  )
set(Boost_USE_STATIC_LIBS OFF)
# Component time
add_subdirectory (common)
if(NOT ${PLATFORM} MATCHES nt)
  add_subdirectory (elf)
  add_subdirectory (dwarf)
  add_subdirectory (symlite)
# DynC is not compatible with Windows when
# we use bison on linux to generate source
# TODO: generate with bison configured for
# MSVC?
if(${SYMREADER} MATCHES symtabAPI)
  add_subdirectory (dynC_API)
endif()
endif()
add_subdirectory (instructionAPI)
add_subdirectory (symtabAPI)
add_subdirectory (parseAPI)
add_subdirectory (proccontrol)
add_subdirectory (stackwalk)
add_subdirectory (patchAPI)
if(${SYMREADER} MATCHES symtabAPI)
  add_subdirectory (dyninstAPI)
endif()
<<<<<<< HEAD
add_subdirectory (parseThat)
=======
if(BUILD_RTLIB)
  # Build the RT library as a seperate project so we can change compilers
  message(STATUS "Configuring DyninstAPI_RT")
  file(REMOVE_RECURSE ${RT_BINARY_DIR}/CMakeCache.txt ${RT_BINARY_DIR}/CMakeFiles ${RT_BINARY_DIR}/Makefile ${RT_BINARY_DIR}/Makefile)
  file(MAKE_DIRECTORY ${RT_BINARY_DIR})
  if (PLATFORM MATCHES bgq)
    set (RT_C_COMPILER mpicc CACHE STRING "Compiler for runtime library")
  else()
    set (RT_C_COMPILER ${CMAKE_C_COMPILER} CACHE STRING "Compiler for runtime library")
  endif()
  set (ENABLE_STATIC_LIBS NO CACHE STRING "Build static libraries as well?")
  message(STATUS "Configuring RT library")
>>>>>>> f019c6c5

  execute_process(WORKING_DIRECTORY ${RT_BINARY_DIR}
    COMMAND ${CMAKE_COMMAND}
    -DCMAKE_C_COMPILER=${RT_C_COMPILER}
    -DCMAKE_BUILD_TYPE=${CMAKE_BUILD_TYPE}
    -DCMAKE_INSTALL_PREFIX=${CMAKE_INSTALL_PREFIX}
    -DCMAKE_PREFIX_PATH=${CMAKE_PREFIX_PATH}
    -DINSTALL_LIB_DIR=${INSTALL_LIB_DIR}
    -DINSTALL_INCLUDE_DIR=${INSTALL_INCLUDE_DIR}
    -DCMAKE_C_FLAGS=${CMAKE_C_FLAGS}
    -DBUILD_RTLIB_32=${BUILD_RTLIB_32}
    -DPLATFORM=${PLATFORM}
    -G ${CMAKE_GENERATOR}
    ${RT_SOURCE_DIR})

  add_custom_target(DyninstRT
    ALL
    #  COMMAND ${CMAKE_COMMAND} -E chdir ${RT_BINARY_DIR} ${ACTUAL_BUILD}
    $(MAKE)
    WORKING_DIRECTORY ${RT_BINARY_DIR}
    COMMENT "Building DyninstRT")

  install(SCRIPT "${RT_BINARY_DIR}/cmake_install.cmake")

  add_dependencies(dyninstAPI DyninstRT)
  if(TARGET dyninstAPI-static)
      add_dependencies(dyninstAPI-static DyninstRT)
  endif()
else()
  message(STATUS "Skipping DyninstAPI_RT. Be sure to build this library if you're using instrumentation.")
endif()
set (VERSION_STRING "${DYNINST_MAJOR_VERSION}.${DYNINST_MINOR_VERSION}.${DYNINST_PATCH_VERSION}")
set (DYNINST_NAME "DyninstAPI-${VERSION_STRING}")

if(BUILD_TARBALLS)
  find_package(Git)
  if(GIT_FOUND)
    if(EXISTS "${DYNINST_ROOT}/.git/")
      message(STATUS "Source tree is repository, building archive target")
      add_custom_target(package ALL)
      add_custom_command(TARGET package
        COMMAND ${GIT_EXECUTABLE} archive --prefix="${DYNINST_NAME}/" --format=tar.gz -o "${CMAKE_BINARY_DIR}/${DYNINST_NAME}.tgz" HEAD
        WORKING_DIRECTORY ${DYNINST_ROOT}
        COMMENT "Packaging Dyninst")
    endif()
  endif()
endif()
<<<<<<< HEAD

add_custom_target(doc)
set(LATEX_DOCS dynC_API instructionAPI parseAPI patchAPI symtabAPI stackwalk dataflowAPI)
set(WORD_DOCS proccontrol dyninstAPI)
add_custom_target(proccontrol-doc
  DEPENDS ${CMAKE_SOURCE_DIR}/proccontrol/doc/proccontrol.pdf)
add_custom_target(dyninstAPI-doc
  DEPENDS ${CMAKE_SOURCE_DIR}/dyninstAPI/doc/dyninstAPI.pdf)
foreach(COMPONENT ${WORD_DOCS})
  add_dependencies(doc ${COMPONENT}-doc)
  install(FILES ${CMAKE_SOURCE_DIR}/${COMPONENT}/doc/${COMPONENT}.pdf
    DESTINATION ${INSTALL_DOC_DIR}
    RENAME ${COMPONENT}-${VERSION_STRING}.pdf
    OPTIONAL
    )
endforeach()

#set(CMAKE_SKIP_INSTALL_ALL_DEPENDENCY TRUE)
find_package(LATEX)
if(PDFLATEX_COMPILER)
  file(COPY ${CMAKE_CURRENT_SOURCE_DIR}/common/doc
    DESTINATION ${CMAKE_CURRENT_BINARY_DIR}/common)
  foreach(COMPONENT ${LATEX_DOCS})
    file(COPY ${CMAKE_CURRENT_SOURCE_DIR}/${COMPONENT}/doc
      DESTINATION ${CMAKE_CURRENT_BINARY_DIR}/${COMPONENT})
    set (DEPS "")
    file(GLOB_RECURSE DEPS ${CMAKE_CURRENT_SOURCE_DIR}/${COMPONENT}/doc/*.tex ${CMAKE_CURRENT_SOURCE_DIR}/common/doc/*.tex)
    #message(STATUS "Found dependencies for ${COMPONENT} manual: ${DEPS}")
    add_custom_command(
      #      OUTPUT ${CMAKE_CURRENT_SOURCE_DIR}/${COMPONENT}/doc/${COMPONENT}.aux
      OUTPUT ${CMAKE_CURRENT_BINARY_DIR}/${COMPONENT}/doc/${COMPONENT}.aux
      DEPENDS ${DEPS} #${CMAKE_CURRENT_SOURCE_DIR}/${COMPONENT}/doc/${COMPONENT}.tex
      COMMAND ${PDFLATEX_COMPILER}
      ARGS -interaction=batchmode ${COMPONENT}.tex
      WORKING_DIRECTORY ${CMAKE_CURRENT_BINARY_DIR}/${COMPONENT}/doc
      COMMENT "Latex (first pass)"
      )
    add_custom_command(
      OUTPUT ${CMAKE_CURRENT_BINARY_DIR}/${COMPONENT}/doc/${COMPONENT}.log
      DEPENDS ${CMAKE_CURRENT_BINARY_DIR}/${COMPONENT}/doc/${COMPONENT}.aux
      #      OUTPUT ${CMAKE_CURRENT_SOURCE_DIR}/${COMPONENT}/doc/${COMPONENT}.log
      #      DEPENDS ${CMAKE_CURRENT_SOURCE_DIR}/${COMPONENT}/doc/${COMPONENT}.aux
      COMMAND ${PDFLATEX_COMPILER}
      ARGS -interaction=batchmode ${COMPONENT}.tex
      WORKING_DIRECTORY ${CMAKE_CURRENT_BINARY_DIR}/${COMPONENT}/doc
      COMMENT "Latex (second pass)"
      )
    add_custom_target(${COMPONENT}-doc echo
      #      DEPENDS ${CMAKE_CURRENT_SOURCE_DIR}/${COMPONENT}/doc/${COMPONENT}.log
      DEPENDS ${CMAKE_CURRENT_BINARY_DIR}/${COMPONENT}/doc/${COMPONENT}.log
      )
=======
if(BUILD_DOCS)
  add_custom_target(doc)
  set(LATEX_DOCS dynC_API instructionAPI parseAPI patchAPI symtabAPI stackwalk)
  set(WORD_DOCS proccontrol dyninstAPI)
  add_custom_target(proccontrol-doc
    DEPENDS ${CMAKE_SOURCE_DIR}/proccontrol/doc/proccontrol.pdf)
  add_custom_target(dyninstAPI-doc
    DEPENDS ${CMAKE_SOURCE_DIR}/dyninstAPI/doc/dyninstAPI.pdf)
  foreach(COMPONENT ${WORD_DOCS})
>>>>>>> f019c6c5
    add_dependencies(doc ${COMPONENT}-doc)
    install(FILES ${CMAKE_SOURCE_DIR}/${COMPONENT}/doc/${COMPONENT}.pdf
      DESTINATION ${INSTALL_DOC_DIR}
      RENAME ${COMPONENT}-${VERSION_STRING}.pdf
      OPTIONAL
      )
  endforeach()

  #set(CMAKE_SKIP_INSTALL_ALL_DEPENDENCY TRUE)
  find_package(LATEX)
  if(PDFLATEX_COMPILER)
    file(COPY ${CMAKE_CURRENT_SOURCE_DIR}/common/doc
      DESTINATION ${CMAKE_CURRENT_BINARY_DIR}/common)
    foreach(COMPONENT ${LATEX_DOCS})
      file(COPY ${CMAKE_CURRENT_SOURCE_DIR}/${COMPONENT}/doc
        DESTINATION ${CMAKE_CURRENT_BINARY_DIR}/${COMPONENT})
      set (DEPS "")
      file(GLOB_RECURSE DEPS ${CMAKE_CURRENT_SOURCE_DIR}/${COMPONENT}/doc/*.tex ${CMAKE_CURRENT_SOURCE_DIR}/common/doc/*.tex)
      #message(STATUS "Found dependencies for ${COMPONENT} manual: ${DEPS}")
      add_custom_command(
        #      OUTPUT ${CMAKE_CURRENT_SOURCE_DIR}/${COMPONENT}/doc/${COMPONENT}.aux
        OUTPUT ${CMAKE_CURRENT_BINARY_DIR}/${COMPONENT}/doc/${COMPONENT}.aux
        DEPENDS ${DEPS} #${CMAKE_CURRENT_SOURCE_DIR}/${COMPONENT}/doc/${COMPONENT}.tex
        COMMAND ${PDFLATEX_COMPILER}
        ARGS -interaction=batchmode ${COMPONENT}.tex
        WORKING_DIRECTORY ${CMAKE_CURRENT_BINARY_DIR}/${COMPONENT}/doc
        COMMENT "Latex (first pass)"
        )
      add_custom_command(
        OUTPUT ${CMAKE_CURRENT_BINARY_DIR}/${COMPONENT}/doc/${COMPONENT}.log
        DEPENDS ${CMAKE_CURRENT_BINARY_DIR}/${COMPONENT}/doc/${COMPONENT}.aux
        #      OUTPUT ${CMAKE_CURRENT_SOURCE_DIR}/${COMPONENT}/doc/${COMPONENT}.log
        #      DEPENDS ${CMAKE_CURRENT_SOURCE_DIR}/${COMPONENT}/doc/${COMPONENT}.aux
        COMMAND ${PDFLATEX_COMPILER}
        ARGS -interaction=batchmode ${COMPONENT}.tex
        WORKING_DIRECTORY ${CMAKE_CURRENT_BINARY_DIR}/${COMPONENT}/doc
        COMMENT "Latex (second pass)"
        )
      add_custom_target(${COMPONENT}-doc echo
        #      DEPENDS ${CMAKE_CURRENT_SOURCE_DIR}/${COMPONENT}/doc/${COMPONENT}.log
        DEPENDS ${CMAKE_CURRENT_BINARY_DIR}/${COMPONENT}/doc/${COMPONENT}.log
        )
      add_dependencies(doc ${COMPONENT}-doc)
      #add_dependencies(${COMPONENT} ${COMPONENT}-doc)
      install(FILES  ${CMAKE_CURRENT_BINARY_DIR}/${COMPONENT}/doc/${COMPONENT}.pdf
        DESTINATION ${INSTALL_DOC_DIR}
        RENAME ${COMPONENT}-${VERSION_STRING}.pdf
        OPTIONAL
        )
    endforeach()
  else()
    message(STATUS "LaTeX not found")
  endif()
endif()

if(UNIX)
  message(STATUS "Adding Unix-specific dependencies")
  add_dependencies(dynDwarf libdwarf_imp)
  add_dependencies(dynElf libelf_imp)
  message(STATUS "Added libdwarf_imp and libelf_imp dependencies")
  if (NOT USE_GNU_DEMANGLER)
    add_dependencies(common libiberty_imp)
  endif()
  if(NOT LIBDWARF_FOUND)
    message(STATUS "Building libdwarf, creating libdwarf dependency on libelf")
    add_dependencies(libdwarf_imp libelf_imp)
  endif()
  if(SHOULD_INSTALL_LIBELF)
    get_filename_component(ELFDIR "${LIBELF_LIBRARIES}" PATH)
    file(GLOB LIBELF_INSTALL_FILES ${ELFDIR}/libelf.so*)
    message(STATUS "Libelf is ${LIBELF_LIBRARIES}")
    message(STATUS "Installing ${LIBELF_INSTALL_FILES} from ${ELFDIR}")
    install (FILES ${LIBELF_INSTALL_FILES}
      DESTINATION "${INSTALL_LIB_DIR}")
  endif()
  if(NOT LIBDWARF_FOUND)
    message(STATUS "Installing ${LIBDWARF_LIBRARIES}")
    install (FILES ${LIBDWARF_LIBRARIES}
      DESTINATION "${INSTALL_LIB_DIR}")
  endif()
endif()
<|MERGE_RESOLUTION|>--- conflicted
+++ resolved
@@ -80,9 +80,19 @@
 if(${SYMREADER} MATCHES symtabAPI)
   add_subdirectory (dyninstAPI)
 endif()
-<<<<<<< HEAD
 add_subdirectory (parseThat)
-=======
+
+# Build the RT library as a seperate project so we can change compilers
+message(STATUS "Configuring DyninstAPI_RT")
+file(REMOVE_RECURSE ${RT_BINARY_DIR}/CMakeCache.txt ${RT_BINARY_DIR}/CMakeFiles ${RT_BINARY_DIR}/Makefile ${RT_BINARY_DIR}/Makefile)
+file(MAKE_DIRECTORY ${RT_BINARY_DIR})
+if (PLATFORM MATCHES bgq)
+  set (RT_C_COMPILER mpicc CACHE STRING "Compiler for runtime library")
+else()
+  set (RT_C_COMPILER ${CMAKE_C_COMPILER} CACHE STRING "Compiler for runtime library")
+endif()
+set (ENABLE_STATIC_LIBS NO CACHE STRING "Build static libraries as well?")
+message(STATUS "Configuring RT library")
 if(BUILD_RTLIB)
   # Build the RT library as a seperate project so we can change compilers
   message(STATUS "Configuring DyninstAPI_RT")
@@ -95,7 +105,6 @@
   endif()
   set (ENABLE_STATIC_LIBS NO CACHE STRING "Build static libraries as well?")
   message(STATUS "Configuring RT library")
->>>>>>> f019c6c5
 
   execute_process(WORKING_DIRECTORY ${RT_BINARY_DIR}
     COMMAND ${CMAKE_COMMAND}
@@ -143,59 +152,6 @@
     endif()
   endif()
 endif()
-<<<<<<< HEAD
-
-add_custom_target(doc)
-set(LATEX_DOCS dynC_API instructionAPI parseAPI patchAPI symtabAPI stackwalk dataflowAPI)
-set(WORD_DOCS proccontrol dyninstAPI)
-add_custom_target(proccontrol-doc
-  DEPENDS ${CMAKE_SOURCE_DIR}/proccontrol/doc/proccontrol.pdf)
-add_custom_target(dyninstAPI-doc
-  DEPENDS ${CMAKE_SOURCE_DIR}/dyninstAPI/doc/dyninstAPI.pdf)
-foreach(COMPONENT ${WORD_DOCS})
-  add_dependencies(doc ${COMPONENT}-doc)
-  install(FILES ${CMAKE_SOURCE_DIR}/${COMPONENT}/doc/${COMPONENT}.pdf
-    DESTINATION ${INSTALL_DOC_DIR}
-    RENAME ${COMPONENT}-${VERSION_STRING}.pdf
-    OPTIONAL
-    )
-endforeach()
-
-#set(CMAKE_SKIP_INSTALL_ALL_DEPENDENCY TRUE)
-find_package(LATEX)
-if(PDFLATEX_COMPILER)
-  file(COPY ${CMAKE_CURRENT_SOURCE_DIR}/common/doc
-    DESTINATION ${CMAKE_CURRENT_BINARY_DIR}/common)
-  foreach(COMPONENT ${LATEX_DOCS})
-    file(COPY ${CMAKE_CURRENT_SOURCE_DIR}/${COMPONENT}/doc
-      DESTINATION ${CMAKE_CURRENT_BINARY_DIR}/${COMPONENT})
-    set (DEPS "")
-    file(GLOB_RECURSE DEPS ${CMAKE_CURRENT_SOURCE_DIR}/${COMPONENT}/doc/*.tex ${CMAKE_CURRENT_SOURCE_DIR}/common/doc/*.tex)
-    #message(STATUS "Found dependencies for ${COMPONENT} manual: ${DEPS}")
-    add_custom_command(
-      #      OUTPUT ${CMAKE_CURRENT_SOURCE_DIR}/${COMPONENT}/doc/${COMPONENT}.aux
-      OUTPUT ${CMAKE_CURRENT_BINARY_DIR}/${COMPONENT}/doc/${COMPONENT}.aux
-      DEPENDS ${DEPS} #${CMAKE_CURRENT_SOURCE_DIR}/${COMPONENT}/doc/${COMPONENT}.tex
-      COMMAND ${PDFLATEX_COMPILER}
-      ARGS -interaction=batchmode ${COMPONENT}.tex
-      WORKING_DIRECTORY ${CMAKE_CURRENT_BINARY_DIR}/${COMPONENT}/doc
-      COMMENT "Latex (first pass)"
-      )
-    add_custom_command(
-      OUTPUT ${CMAKE_CURRENT_BINARY_DIR}/${COMPONENT}/doc/${COMPONENT}.log
-      DEPENDS ${CMAKE_CURRENT_BINARY_DIR}/${COMPONENT}/doc/${COMPONENT}.aux
-      #      OUTPUT ${CMAKE_CURRENT_SOURCE_DIR}/${COMPONENT}/doc/${COMPONENT}.log
-      #      DEPENDS ${CMAKE_CURRENT_SOURCE_DIR}/${COMPONENT}/doc/${COMPONENT}.aux
-      COMMAND ${PDFLATEX_COMPILER}
-      ARGS -interaction=batchmode ${COMPONENT}.tex
-      WORKING_DIRECTORY ${CMAKE_CURRENT_BINARY_DIR}/${COMPONENT}/doc
-      COMMENT "Latex (second pass)"
-      )
-    add_custom_target(${COMPONENT}-doc echo
-      #      DEPENDS ${CMAKE_CURRENT_SOURCE_DIR}/${COMPONENT}/doc/${COMPONENT}.log
-      DEPENDS ${CMAKE_CURRENT_BINARY_DIR}/${COMPONENT}/doc/${COMPONENT}.log
-      )
-=======
 if(BUILD_DOCS)
   add_custom_target(doc)
   set(LATEX_DOCS dynC_API instructionAPI parseAPI patchAPI symtabAPI stackwalk)
@@ -205,7 +161,6 @@
   add_custom_target(dyninstAPI-doc
     DEPENDS ${CMAKE_SOURCE_DIR}/dyninstAPI/doc/dyninstAPI.pdf)
   foreach(COMPONENT ${WORD_DOCS})
->>>>>>> f019c6c5
     add_dependencies(doc ${COMPONENT}-doc)
     install(FILES ${CMAKE_SOURCE_DIR}/${COMPONENT}/doc/${COMPONENT}.pdf
       DESTINATION ${INSTALL_DOC_DIR}
