cmake_minimum_required (VERSION 2.6.4)
project (Dyninst)

set (DYNINST_ROOT ${PROJECT_SOURCE_DIR})

include (${DYNINST_ROOT}/cmake/shared.cmake)

if(${PLATFORM} MATCHES nt)
  set (HEADER_DIRS common
    dataflowAPI
    dyninstAPI
    dynutil
    instructionAPI
    parseAPI
    patchAPI
    proccontrol
    stackwalk
    symtabAPI
    )
else()
  set (HEADER_DIRS common
    dataflowAPI
    dwarf
    dyninstAPI
    dynutil
    elf
    instructionAPI
    parseAPI
    patchAPI
    proccontrol
    stackwalk
    symlite
    symtabAPI
    )
endif()

foreach (dir ${HEADER_DIRS})
  include_directories ( ${DYNINST_ROOT}/${dir}/h )
endforeach()

include_directories (
  ${DYNINST_ROOT}
  ${DYNINST_ROOT}/external
  )

# Component time
add_subdirectory (common)
if(NOT ${PLATFORM} MATCHES nt)
  add_subdirectory (elf)
  add_subdirectory (dwarf)
  add_subdirectory (symlite)
endif()
add_subdirectory (instructionAPI)
add_subdirectory (symtabAPI)
add_subdirectory (parseAPI)
add_subdirectory (patchAPI)
add_subdirectory (proccontrol)
add_subdirectory (stackwalk)
add_subdirectory (dyninstAPI)

#Build the RT library as a seperate project so we can change compilers
message(STATUS "Configuring DyninstAPI_RT")
set(RT_SOURCE_DIR ${DYNINST_ROOT}/dyninstAPI_RT)
set(RT_BINARY_DIR ${PROJECT_BINARY_DIR}/dyninstAPI_RT)
file(REMOVE_RECURSE ${RT_BINARY_DIR}/CMakeCache.txt ${RT_BINARY_DIR}/CMakeFiles ${RT_BINARY_DIR}/Makefile ${RT_BINARY_DIR}/Makefile)
file(MAKE_DIRECTORY ${RT_BINARY_DIR})
if (PLATFORM MATCHES bgq)
  set (RT_C_COMPILER mpicc)
else()
  set (RT_C_COMPILER ${CMAKE_C_COMPILER})
endif()

message(STATUS "Configuring RT library")

execute_process(WORKING_DIRECTORY ${RT_BINARY_DIR}
  COMMAND ${CMAKE_COMMAND}
  -DCMAKE_C_COMPILER=${RT_C_COMPILER}
  -DCMAKE_BUILD_TYPE=${CMAKE_BUILD_TYPE}
  -DCMAKE_INSTALL_PREFIX=${CMAKE_INSTALL_PREFIX}
  -DCMAKE_C_FLAGS=${CMAKE_C_FLAGS}
  -DPLATFORM=${PLATFORM}
  -G ${CMAKE_GENERATOR}
  ${RT_SOURCE_DIR})

<<<<<<< HEAD
=======

>>>>>>> 743a0ad0
add_custom_target(DyninstRT
  ALL
  #  COMMAND ${CMAKE_COMMAND} -E chdir ${RT_BINARY_DIR} ${ACTUAL_BUILD}
  ${CMAKE_BUILD_TOOL}
  WORKING_DIRECTORY ${RT_BINARY_DIR}
  COMMENT "Building DyninstRT")



if(UNIX)
  message(STATUS "Adding Unix-specific dependencies")
  add_dependencies(dynDwarf libdwarf_imp)
  add_dependencies(dynElf libelf_imp)
  message(STATUS "Added libdwarf_imp and libelf_imp dependencies")
  if (NOT USE_GNU_DEMANGLER)
    add_dependencies(common libiberty_imp)
  endif()
  if(NOT LIBDWARF_FOUND)
    message(STATUS "Building libdwarf, creating libdwarf dependency on libelf")
    add_dependencies(libdwarf_imp libelf_imp)
  endif()
endif()

if(NOT ${PLATFORM} MATCHES nt)
  SET_TARGET_PROPERTIES (
    common dynElf dynDwarf instructionAPI symtabAPI symLite parseAPI
    patchAPI pcontrol stackwalk dyninstAPI
    PROPERTIES
    SOVERSION ${SOVERSION}
    VERSION ${LIBVERSION}
    CLEAN_DIRECT_OUTPUT 1
    )
else()
  SET_TARGET_PROPERTIES (
    common instructionAPI symtabAPI parseAPI
    patchAPI pcontrol stackwalk dyninstAPI
    PROPERTIES
    SOVERSION ${SOVERSION}
    VERSION ${LIBVERSION}
    CLEAN_DIRECT_OUTPUT 1
    )

endif()

if(UNIX)
  if(SHOULD_INSTALL_LIBELF)
    get_filename_component(ELFDIR "${LIBELF_LIBRARIES}" PATH)
    file(GLOB LIBELF_INSTALL_FILES ${ELFDIR}/libelf.so*)
    message(STATUS "Libelf is ${LIBELF_LIBRARIES}")
    message(STATUS "Installing ${LIBELF_INSTALL_FILES} from ${ELFDIR}")
    install (FILES ${LIBELF_INSTALL_FILES}
      DESTINATION "${INSTALL_LIB_DIR}")
  endif()
  if(NOT LIBDWARF_FOUND)
    message(STATUS "Installing ${LIBDWARF_LIBRARIES}")
    install (FILES ${LIBDWARF_LIBRARIES}
      DESTINATION "${INSTALL_LIB_DIR}")
  endif()
endif()
install (FILES
  "${PROJECT_BINARY_DIR}${CMAKE_FILES_DIRECTORY}/DyninstConfig.cmake"
  "${PROJECT_BINARY_DIR}${CMAKE_FILES_DIRECTORY}/DyninstConfigVersion.cmake"
  DESTINATION "${INSTALL_CMAKE_DIR}")
install (EXPORT DyninstTargets
  DESTINATION "${INSTALL_CMAKE_DIR}")
#install(CODE "include(\"${RT_BINARY_DIR}/cmake_install.cmake\")")
install(SCRIPT "${RT_BINARY_DIR}/cmake_install.cmake")

configure_file(cmake/DyninstConfig.cmake.in "${PROJECT_BINARY_DIR}${CMAKE_FILES_DIRECTORY}/DyninstConfig.cmake" @ONLY)

# And version file
configure_file(cmake/DyninstConfigVersion.cmake.in "${PROJECT_BINARY_DIR}${CMAKE_FILES_DIRECTORY}/DyninstConfigVersion.cmake" @ONLY)<|MERGE_RESOLUTION|>--- conflicted
+++ resolved
@@ -82,10 +82,6 @@
   -G ${CMAKE_GENERATOR}
   ${RT_SOURCE_DIR})
 
-<<<<<<< HEAD
-=======
-
->>>>>>> 743a0ad0
 add_custom_target(DyninstRT
   ALL
   #  COMMAND ${CMAKE_COMMAND} -E chdir ${RT_BINARY_DIR} ${ACTUAL_BUILD}
