/*
 * See the dyninst/COPYRIGHT file for copyright information.
 * 
 * We provide the Paradyn Tools (below described as "Paradyn")
 * on an AS IS basis, and do not warrant its validity or performance.
 * We reserve the right to update, modify, or discontinue this
 * software at any time.  We shall have no obligation to supply such
 * updates or modifications or any other form of support to you.
 * 
 * By your use of Paradyn, you understand and agree that we (or any
 * other person or entity with proprietary rights in Paradyn) are
 * under no obligation to provide either maintenance services,
 * update services, notices of latent defects, or correction of
 * defects for Paradyn.
 * 
 * This library is free software; you can redistribute it and/or
 * modify it under the terms of the GNU Lesser General Public
 * License as published by the Free Software Foundation; either
 * version 2.1 of the License, or (at your option) any later version.
 * 
 * This library is distributed in the hope that it will be useful,
 * but WITHOUT ANY WARRANTY; without even the implied warranty of
 * MERCHANTABILITY or FITNESS FOR A PARTICULAR PURPOSE.  See the GNU
 * Lesser General Public License for more details.
 * 
 * You should have received a copy of the GNU Lesser General Public
 * License along with this library; if not, write to the Free Software
 * Foundation, Inc., 51 Franklin Street, Fifth Floor, Boston, MA 02110-1301 USA
 */

#include "symlite/h/SymLite-elf.h"
#include <sys/types.h>
#include <sys/stat.h>
#include <fcntl.h>
#include <unistd.h>
#include <assert.h>
#include <iostream> 

using namespace std;
using namespace Dyninst;

SymElf::SymElf(std::string file_) :
   fd(-1),
   need_odp(false),
   file(file_),
   buffer(NULL),
   buffer_size(0),
   cache(NULL),
   cache_size(0),
   sym_sections(NULL),
   sym_sections_size(0),
   ref_count(0),
   construction_error(false)
{
   fd = open(file_.c_str(), O_RDONLY);
   if (fd == -1) {
      construction_error = true;
      return;
   }
   elf = Elf_X::newElf_X(fd, ELF_C_READ, NULL, file_);
   if (!elf->isValid()) {
      construction_error = true;
      close(fd);
      fd = -1;
      return;
   }
   init();
}

SymElf::SymElf(const char *buffer_, unsigned long buffer_size_) :
   fd(-1),
   need_odp(false),
   file(),
   buffer(buffer_),
   buffer_size(buffer_size_),
   cache(NULL),
   cache_size(0),
   sym_sections(NULL),
   sym_sections_size(0),
   ref_count(0),
   construction_error(false)
{
   elf = Elf_X::newElf_X(const_cast<char *>(buffer_), (size_t) buffer_size);
   if (!elf->isValid()) {
      construction_error = true;
      return;
   }
   init();
}

SymElf::~SymElf()
{
   if (elf->isValid())
      elf->end();
   if (fd != -1) {
      close(fd);
      fd = -1;
   }
   if (cache) {
      free(cache);
      cache = NULL;
      cache_size = 0;
   }
   if (sym_sections) {
      free(sym_sections);
      sym_sections = NULL;
      sym_sections_size = 0;
   }
}

void SymElf::init()
{
   if (elf->e_machine() == EM_PPC64) {
      unsigned short stridx = elf->e_shstrndx();
      Elf_X_Shdr strshdr = elf->get_shdr(stridx);
      Elf_X_Data strdata = strshdr.get_data();
      const char *names = (const char *) strdata.d_buf();
      
      for (unsigned i=0; i < elf->e_shnum(); i++) {
         Elf_X_Shdr &shdr = elf->get_shdr(i);
         if (strcmp(names + shdr.sh_name(), ".opd") != 0)
            continue;
         odp_section = & shdr;
         need_odp = true;
         break;
      }
   }
}

#define INVALID_SYM_CODE ((int) 0xffffffff)
#define UNSET_INDEX_CODE ((int) 0xfffffffe)

#define FOR_EACH_SYMBOL(shdr, symbols, str_buffer, idx) \
   Elf_X_Data sym_data = shdr.get_data(); \
   Elf_X_Sym symbols = sym_data.get_sym(); \
   int str_index = shdr.sh_link(); \
   Elf_X_Shdr str_shdr = elf->get_shdr(str_index); \
   if (!str_shdr.isValid()) { \
      continue; \
   } \
   Elf_X_Data str_data = str_shdr.get_data(); \
   const char *str_buffer = (const char *) str_data.d_buf(); \
   unsigned sym_count = symbols.count(); \
   for (unsigned idx=0; idx<sym_count; idx++)

#define MAKE_SYMBOL(name, idx, shdr, sym) \
   sym.v1 = (void *) (const_cast<char *>(name)); \
   sym.v2 = (void *) shdr.getScn(); \
   sym.i1 = (int) idx; \
   sym.i2 = UNSET_INDEX_CODE;

#define SET_SYM_CACHEINDEX(sym, idx) \
   sym.i2 = idx

#define GET_SYMBOL(sym, shdr, symbols, name, idx) \
   assert(sym.i2 != INVALID_SYM_CODE); \
   const char *name = (const char *) sym.v1; \
   Elf_X_Shdr shdr = Elf_X_Shdr(elf->wordSize() == 8, (Elf_Scn *) sym.v2); \
   unsigned idx = (unsigned) sym.i1; \
   Elf_X_Data sym_data = shdr.get_data(); \
   Elf_X_Sym symbols = sym_data.get_sym();
   
#define GET_INVALID_SYMBOL(sym) \
   sym.v1 = sym.v2 = NULL; \
   sym.i1 = 0; sym.i2 = INVALID_SYM_CODE;

Symbol_t SymElf::getSymbolByName(std::string symname)
{
   Symbol_t ret;
   for (unsigned i=0; i < elf->e_shnum(); i++) 
   {
      Elf_X_Shdr shdr = elf->get_shdr(i);
      if (shdr.sh_type() != SHT_SYMTAB && shdr.sh_type() != SHT_DYNSYM) {
         continue;
      } 

      FOR_EACH_SYMBOL(shdr, symbol, str_buffer, idx) 
      {
         unsigned str_loc = symbol.st_name(idx);
         if (strcmp(str_buffer+str_loc, symname.c_str()) != 0)
            continue;
         MAKE_SYMBOL(str_buffer+str_loc, idx, shdr, ret);
         return ret;
      }
   }
   GET_INVALID_SYMBOL(ret);
   return ret;
}

Symbol_t SymElf::getContainingSymbol(Dyninst::Offset offset)
{
#if 1
   if (!cache) {
      createSymCache();
   }
   return lookupCachedSymbol(offset);

#else
   Dyninst::Offset nearest = 0;
   bool has_nearest = false;
   Symbol_t nearest_sym;

   for (unsigned i=0; i < elf->e_shnum(); i++) 
   {
      Elf_X_Shdr shdr = elf->get_shdr(i);
      if (shdr.sh_type() != SHT_SYMTAB && shdr.sh_type() != SHT_DYNSYM) {
         continue;
      } 

      FOR_EACH_SYMBOL(shdr, symbol, str_buffer, idx) 
      {
         Dyninst::Offset sym_offset = getSymOffset(symbol, idx);
         if (sym_offset <= offset && (!has_nearest || sym_offset > nearest)) {
            unsigned str_loc = symbol.st_name(idx);
            MAKE_SYMBOL(str_buffer+str_loc, idx, shdr, nearest_sym);
            has_nearest = true;
            nearest = sym_offset;
         }
      }
   }
   if (!has_nearest) {
      GET_INVALID_SYMBOL(nearest_sym);
   }

   return nearest_sym;
#endif
}

std::string SymElf::getInterpreterName()
{
   for (unsigned i=0; i < elf->e_phnum(); i++)
   {
      Elf_X_Phdr phdr = elf->get_phdr(i);
      if (phdr.p_type() != PT_INTERP)
         continue;
      Dyninst::Offset off = (Dyninst::Offset) phdr.p_offset();
      
      if (fd != -1) {
         off_t old_offset = lseek(fd, 0, SEEK_CUR);
         lseek(fd, off, SEEK_SET);
         char interp_buffer[4096];
         ssize_t result;
         do {
            result = read(fd, interp_buffer, 4096);
         } while (result == -1 && errno == EINTR);
         lseek(fd, old_offset, SEEK_SET);
         if (result != -1) {
            return std::string(interp_buffer);
         }
      }
      else if (buffer) {
         return std::string(buffer + off);
      }

      //rawfile is expensive
      size_t filesize;
      const char *whole_file = elf->e_rawfile(filesize);
      if (filesize < off) {
         return std::string();
      }
      return std::string(whole_file + off);
   }
   return std::string();
}

unsigned SymElf::numSegments()
{
   return elf->e_phnum();
}

bool SymElf::getSegment(unsigned num, SymSegment &seg)
{
   if (num >= elf->e_phnum())
      return false;

<<<<<<< HEAD
   Elf_X_Phdr phdr = elf.get_phdr(num);
   seg.file_offset = phdr.p_offset();
   seg.mem_addr = phdr.p_vaddr();
   seg.file_size = phdr.p_filesz();
   seg.mem_size = phdr.p_memsz();
   seg.type = phdr.p_type();
   seg.perms = phdr.p_flags() & 0x7;
=======
   Elf_X_Phdr phdr = elf->get_phdr(num);
   reg.file_offset = phdr.p_offset();
   reg.mem_addr = phdr.p_vaddr();
   reg.file_size = phdr.p_filesz();
   reg.mem_size = phdr.p_memsz();
   reg.type = phdr.p_type();
   reg.perms = phdr.p_flags() & 0x7;
>>>>>>> efea1f1c
   return true;
}

unsigned SymElf::getAddressWidth()
{
   return elf->wordSize();
}

unsigned long SymElf::getSymbolSize(const Symbol_t &sym)
{
   GET_SYMBOL(sym, shdr, symbol, name, idx);
   name = NULL; //Silence warnings
   unsigned long size = symbol.st_size(idx);
   return size;
}

Dyninst::Offset SymElf::getSymbolOffset(const Symbol_t &sym)
{
   assert(sym.i2 != INVALID_SYM_CODE);
   if (sym.i2 != UNSET_INDEX_CODE) {
      int cache_index = sym.i2;
      return cache[cache_index].symaddress;
   }

   GET_SYMBOL(sym, shdr, symbols, name, idx);
   name = NULL; //Silence warnings
   return getSymOffset(symbols, idx);
}

std::string SymElf::getSymbolName(const Symbol_t &sym)
{
   GET_SYMBOL(sym, shdr, symbols, name, idx);
   idx = 0; //Silence warnings
   return std::string(name);
}

std::string SymElf::getDemangledName(const Symbol_t &sym)
{
   assert(sym.i2 != INVALID_SYM_CODE);
   int cache_index = -1;
   const char *name = NULL;
   if (sym.i2 != UNSET_INDEX_CODE) {
      cache_index = sym.i2;
      name = (const char *) sym.v1;
   }
   else {
      assert(0); //TODO: Lookup in cache
   }

   if (cache[cache_index].demangled_name)
      return std::string(cache[cache_index].demangled_name);
   char *res = P_cplus_demangle(name, false, true);
   if (!res) {
      //Try native demangler
      res = P_cplus_demangle(name, true, true);
   }

   cache[cache_index].demangled_name = res ? res : name;
   return cache[cache_index].demangled_name;
}

bool SymElf::isValidSymbol(const Symbol_t &sym)
{
   return (sym.i2 != INVALID_SYM_CODE);
}

static int symcache_cmp(const void *a, const void *b)
{
   SymCacheEntry *aa = (SymCacheEntry *) a;
   SymCacheEntry *bb = (SymCacheEntry *) b;
   if (aa->symaddress < bb->symaddress) return -1;
   else if (aa->symaddress > bb->symaddress) return 1;
   else return 0;
}

unsigned long SymElf::getSymOffset(const Elf_X_Sym &symbol, unsigned idx)
{
   if (need_odp && symbol.ST_TYPE(idx) == STT_FUNC) {
      unsigned long odp_addr = odp_section->sh_addr();
      unsigned long odp_size = odp_section->sh_size();
      const char *odp_data = (const char *) odp_section->get_data().d_buf();
      
      unsigned long sym_offset = symbol.st_value(idx);
      while (sym_offset >= odp_addr && sym_offset < odp_addr + odp_size)
         sym_offset = *((unsigned long *) (odp_data + sym_offset - odp_addr));
      return sym_offset;
   }

   return symbol.st_value(idx);
}

void SymElf::createSymCache()
{
   unsigned long sym_count = 0, cur_sym = 0, cur_sec = 0;
   
   if (!cache && sym_sections)
      return;

   assert(!cache);
   assert(!sym_sections);
   for (unsigned i=0; i < elf->e_shnum(); i++) 
   {
      Elf_X_Shdr shdr = elf->get_shdr(i);
      if (shdr.sh_type() != SHT_SYMTAB && shdr.sh_type() != SHT_DYNSYM) {
         continue;
      }
      Elf_X_Data sym_data = shdr.get_data();
      Elf_X_Sym symbols = sym_data.get_sym();
      sym_count += symbols.count();
      sym_sections_size++;
   }

   sym_sections = (Elf_X_Shdr *) malloc(sym_sections_size * sizeof(Elf_X_Shdr));
   if (sym_count)
      cache = (SymCacheEntry *) malloc(sym_count * sizeof(SymCacheEntry));
   
   for (unsigned i=0; i < elf->e_shnum(); i++) 
   {
      Elf_X_Shdr shdr = elf->get_shdr(i);
      if (shdr.sh_type() != SHT_SYMTAB && shdr.sh_type() != SHT_DYNSYM) {
         continue;
      }

      sym_sections[cur_sec] = shdr;
      cur_sec++;

      FOR_EACH_SYMBOL(shdr, symbols, str_buffer, idx)
      {
         str_buffer = NULL; //Disable warnings
         unsigned char symtype = symbols.ST_TYPE(idx);
         if (symtype != STT_FUNC)
            continue;
         if (!symbols.st_value(idx))
            continue;
         cache[cur_sym].symaddress = getSymOffset(symbols, idx);
         cache[cur_sym].symloc = symbols.st_symptr(idx);
         cache[cur_sym].demangled_name = NULL;
         cur_sym++;
      }
   }
   cache_size = cur_sym;
   if (cache)
      cache = (SymCacheEntry *) realloc(cache, cur_sym  * sizeof(SymCacheEntry)); //Size reduction
   if (cache)
      qsort(cache, cache_size, sizeof(SymCacheEntry), symcache_cmp);
}

Symbol_t SymElf::lookupCachedSymbol(Dyninst::Offset off)
{
   unsigned min = 0;
   unsigned max = cache_size;
   unsigned cur = cache_size / 2;
   Symbol_t ret;
   
   if (!cache) {
      ret.i2 = INVALID_SYM_CODE;
      return ret;
   }

   for (;;) {
      if (max == min || min+1 == max)
         break;
      Dyninst::Offset cur_off = cache[cur].symaddress;
      if (cur_off < off) {
         min = cur;
      }
      else if (cur_off > off) {
         max = cur;
      }
      else {
         break;
      }
      cur = (min + max) / 2;
   }
   void *sym_ptr = cache[cur].symloc;

   for (unsigned i=0; i<sym_sections_size; i++) {
      Elf_X_Shdr &shdr = sym_sections[i];
      Elf_X_Data data = shdr.get_data();
      
      void *data_start = data.d_buf();
      signed long sym_offset = ((unsigned char *) sym_ptr) - ((unsigned char *) data_start);
      if (sym_offset < 0 || sym_offset >= (signed long) data.d_size())
         continue;

      //Calculate symbol index
      Elf_X_Sym syms = data.get_sym();
      unsigned sym_idx = sym_offset / syms.st_entsize();
      
      //Lookup symbol name
      unsigned int str_index = shdr.sh_link();
      Elf_X_Shdr str_shdr = elf->get_shdr(str_index);
      Elf_X_Data str_data = str_shdr.get_data();
      const char *str_buffer = (const char *) str_data.d_buf();
      const char *name = str_buffer + syms.st_name(sym_idx);
      
      MAKE_SYMBOL(name, sym_idx, shdr, ret);
      SET_SYM_CACHEINDEX(ret, cur);
      return ret;
   }
   assert(0);

   return ret;
}

Section_t SymElf::getSectionByName(std::string name)
{
   unsigned short stridx = elf->e_shstrndx();
   Elf_X_Shdr strshdr = elf->get_shdr(stridx);
   Elf_X_Data strdata = strshdr.get_data();
   const char *names = (const char *) strdata.d_buf();
   Section_t ret;
   ret.i1 = -1;

   for (unsigned i=0; i < elf->e_shnum(); i++) 
   {
      Elf_X_Shdr shdr = elf->get_shdr(i);
      const char *sname = names + shdr.sh_name();
      if (name == sname) {
         ret.i1 = i;
         break;
      }
   }
   
   return ret;
}

Section_t SymElf::getSectionByAddress(Dyninst::Address addr)
{
   Section_t ret;
   ret.i1 = -1;

   for (unsigned i=0; i < elf->e_shnum(); i++) 
   {
      Elf_X_Shdr shdr = elf->get_shdr(i);
      Dyninst::Address mem_start = shdr.sh_addr();
      unsigned long mem_size = shdr.sh_size();
      if (addr >= mem_start && addr < mem_start + mem_size) {
         ret.i1 = i;
         break;
      }
   }
   return ret;
}

Dyninst::Address SymElf::getSectionAddress(Section_t sec)
{
   assert(isValidSection(sec));
   Elf_X_Shdr shdr = elf->get_shdr(sec.i1);
   
   return shdr.sh_addr();
}

std::string SymElf::getSectionName(Section_t sec)
{
   assert(isValidSection(sec));
   Elf_X_Shdr shdr = elf->get_shdr(sec.i1);

   unsigned short stridx = elf->e_shstrndx();
   Elf_X_Shdr strshdr = elf->get_shdr(stridx);
   Elf_X_Data strdata = strshdr.get_data();
   const char *names = (const char *) strdata.d_buf();

   return std::string(names + shdr.sh_name());
}

bool SymElf::isValidSection(Section_t sec)
{
   return (sec.i1 != -1);
}

Dyninst::Offset SymElf::imageOffset() 
{ 
   assert(0); return 0;
};

Dyninst::Offset SymElf::dataOffset() 
{ 
   assert(0); return 0; 
}

void *SymElf::getElfHandle() {
   return (void *) elf;
}

namespace Dyninst {
extern map<string, SymElf *> *getSymelfCache();
}

SymElfFactory::SymElfFactory()
{
   open_symelfs = Dyninst::getSymelfCache();
   assert(open_symelfs);
}

SymElfFactory::~SymElfFactory()
{
}

SymReader *SymElfFactory::openSymbolReader(std::string pathname)
{
   SymElf *se = NULL;
   std::map<std::string, SymElf *>::iterator i = open_symelfs->find(pathname);
   if (i == open_symelfs->end()) {
      se = new SymElf(pathname);
      if (se->construction_error) {
         delete se;
         return NULL;
      }
      se->ref_count = 1;
      (*open_symelfs)[pathname] = se;
   }
   else {
      se = i->second;
      se->ref_count++;
   }
   return static_cast<SymReader *>(se);
}

SymReader *SymElfFactory::openSymbolReader(const char *buffer, unsigned long size)
{
   SymElf *se = new SymElf(buffer, size);
   if (se->construction_error) {
      delete se;
      return NULL;
   }
   se->ref_count = 1;
   return static_cast<SymReader *>(se);
}

bool SymElfFactory::closeSymbolReader(SymReader *sr)
{
   SymElf *ser = static_cast<SymElf *>(sr);
   std::map<std::string, SymElf *>::iterator i = open_symelfs->find(ser->file);
   if (i == open_symelfs->end()) {
      delete ser;
   }

   ser->ref_count--;
   if (ser->ref_count == 0) {
      open_symelfs->erase(i);
      delete ser;
   }
   return true;
}

int SymElf::getFD()
{
  return fd;
  
}<|MERGE_RESOLUTION|>--- conflicted
+++ resolved
@@ -273,23 +273,13 @@
    if (num >= elf->e_phnum())
       return false;
 
-<<<<<<< HEAD
-   Elf_X_Phdr phdr = elf.get_phdr(num);
+   Elf_X_Phdr &phdr = elf->get_phdr(num);
    seg.file_offset = phdr.p_offset();
    seg.mem_addr = phdr.p_vaddr();
    seg.file_size = phdr.p_filesz();
    seg.mem_size = phdr.p_memsz();
    seg.type = phdr.p_type();
    seg.perms = phdr.p_flags() & 0x7;
-=======
-   Elf_X_Phdr phdr = elf->get_phdr(num);
-   reg.file_offset = phdr.p_offset();
-   reg.mem_addr = phdr.p_vaddr();
-   reg.file_size = phdr.p_filesz();
-   reg.mem_size = phdr.p_memsz();
-   reg.type = phdr.p_type();
-   reg.perms = phdr.p_flags() & 0x7;
->>>>>>> efea1f1c
    return true;
 }
 
