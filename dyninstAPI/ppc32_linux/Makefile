--- conflicted
+++ resolved
@@ -32,18 +32,10 @@
 		../src/parse-power.C \
 		../src/syscall-linux.C \
 		../src/BPatch_memoryAccessAdapter.C \
-<<<<<<< HEAD
 		../src/RegisterConversion-ppc.C \
 		../src/stackwalk-ppc.C \
-		../src/Relocation/Atoms/CFAtom-ppc.C \
+		../src/Relocation/Widgets/CFWidget-ppc.C \
 		../src/frameChecker.C
-=======
-		../src/Relocation/Widgets/CFWidget-ppc.C \
-		../src/RegisterConversion-ppc.C
-#		../src/addLibraryLinux.C \
-#		../src/writeBackElf.C \
-#		../src/saveSharedLibrary.C \
->>>>>>> 7500ea59
 
 #MYFLAGS	+= -DNO_MDL_PRINT
 #MYFLAGS	+= -DLD_DEBUG
