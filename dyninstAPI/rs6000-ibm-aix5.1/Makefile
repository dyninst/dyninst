--- conflicted
+++ resolved
@@ -49,16 +49,10 @@
 		../src/unix.C \
 		../src/arch-power.C \
 		../src/InstrucIter-power.C \
-<<<<<<< HEAD
-		../src/syscall-solproc.C
-=======
 		../src/syscall-solproc.C \
 		../src/IA_InstrucIter.C \
 		../src/InstrucIter-xplat.C \
 		../src/InstrucIter-Function.C
-#		../src/addLibraryXCOFF.C
-#		../src/writeBackXCOFF.C  \
->>>>>>> ec3173b0
 
 # Add preprocessor and special link information for G++
 G_PTHREAD       = -pthread
