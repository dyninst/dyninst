/*
 * See the dyninst/COPYRIGHT file for copyright information.
 * 
 * We provide the Paradyn Tools (below described as "Paradyn")
 * on an AS IS basis, and do not warrant its validity or performance.
 * We reserve the right to update, modify, or discontinue this
 * software at any time.  We shall have no obligation to supply such
 * updates or modifications or any other form of support to you.
 * 
 * By your use of Paradyn, you understand and agree that we (or any
 * other person or entity with proprietary rights in Paradyn) are
 * under no obligation to provide either maintenance services,
 * update services, notices of latent defects, or correction of
 * defects for Paradyn.
 * 
 * This library is free software; you can redistribute it and/or
 * modify it under the terms of the GNU Lesser General Public
 * License as published by the Free Software Foundation; either
 * version 2.1 of the License, or (at your option) any later version.
 * 
 * This library is distributed in the hope that it will be useful,
 * but WITHOUT ANY WARRANTY; without even the implied warranty of
 * MERCHANTABILITY or FITNESS FOR A PARTICULAR PURPOSE.  See the GNU
 * Lesser General Public License for more details.
 * 
 * You should have received a copy of the GNU Lesser General Public
 * License along with this library; if not, write to the Free Software
 * Foundation, Inc., 51 Franklin Street, Fifth Floor, Boston, MA 02110-1301 USA
 */

#ifndef _BPatch_flowGraph_h_
#define _BPatch_flowGraph_h_

#include <string>
#include <set>
#include "Annotatable.h"
#include "BPatch_dll.h"
#include "BPatch_Vector.h"
#include "BPatch_Set.h"
#include "BPatch_basicBlock.h"
#include "BPatch_basicBlockLoop.h"
#include "BPatch_loopTreeNode.h"
#include "BPatch_edge.h"

class func_instance;
class AddressSpace;
class BPatch_edge;
class edge_instance;

typedef BPatch_basicBlockLoop BPatch_loop;

/** class which represents the control flow graph of a function
  * in a executable code. 
  *
  * @see BPatch_basicBlock
  * @see BPatch_basicBlockLoop
  */

class BPATCH_DLL_EXPORT BPatch_flowGraph : 
      public Dyninst::AnnotatableSparse 
{
  friend class BPatch_basicBlock;
  friend class BPatch_edge;
  friend class BPatch_function;
  friend class dominatorCFG;
  friend class func_instance; // This is illegal here... keeps us from having to
                            // have a public constructor...  PDSEP
  friend std::ostream& operator<<(std::ostream&,BPatch_flowGraph&);
  friend void dfsCreateLoopHierarchy(BPatch_loopTreeNode * parent,
                                     BPatch_Vector<BPatch_basicBlockLoop *> &loops,
                                     std::string level);
 
  BPatch_flowGraph (BPatch_function *func, bool &valid); 

  func_instance *ll_func() const;
  bool isValid_;

  std::map<const block_instance *, BPatch_basicBlock *> blockMap_;
  std::map<const edge_instance *, BPatch_edge *> edgeMap_;

public:

  //BPatch_process *getBProcess() const { return bproc; }
  BPatch_addressSpace *getAddSpace() const { return addSpace; }
  AddressSpace *getllAddSpace() const;
  BPatch_function *getFunction() const { return func_; }
  BPatch_module *getModule() const { return mod; }

  BPatch_basicBlock *findBlock(block_instance *b);
  BPatch_edge *findEdge(edge_instance *e);
  void invalidate(); // invoked when additional parsing takes place
  //  End of deprecated function

  //  Functions for use by Dyninst users

  ~BPatch_flowGraph();

  /** returns the set of all basic blocks in the CFG */
  bool getAllBasicBlocks(BPatch_Set<BPatch_basicBlock*> &blocks); 

<<<<<<< HEAD
  API_EXPORT(Int, (blocks),
  bool, getAllBasicBlocks,(std::set<BPatch_basicBlock *> &blocks));
=======
  bool  getAllBasicBlocks(std::set<BPatch_basicBlock *> &blocks);
>>>>>>> bee0dcf0
  
  /** returns the vector of entry basic blocks to CFG */
  bool getEntryBasicBlock(BPatch_Vector<BPatch_basicBlock*> &blocks);
  
  /** returns the vector of exit basic blocks to CFG */
  bool getExitBasicBlock(BPatch_Vector<BPatch_basicBlock*> &blocks);
  
  /** returns the vector of loops in CFG */
  bool getLoops(BPatch_Vector<BPatch_basicBlockLoop*> &loops);

  /** returns a vector of outer loops in the CFG */
  bool getOuterLoops(BPatch_Vector<BPatch_basicBlockLoop*> &loops);

  /** creates the source line blocks of all blocks in CFG.
   * without calling this method line info is not available
   */
  bool createSourceBlocks();
  
  /** fills the dominator and immediate-dom information of basic blocks.
   * without calling this method dominator info is not available
   */
  void fillDominatorInfo();

  /** same as above, but for postdominator/immediate-postdom info 
   */
  void fillPostDominatorInfo();

  /** return root of loop hierarchy  */
  BPatch_loopTreeNode * getLoopTree();

  /** returns true if the cfg contains dynamic callsites */
  bool containsDynamicCallsites();

  // for debugging, print loops with line numbers to stderr
  void printLoops();

  BPatch_basicBlockLoop * findLoop(const char *name);

  // Deprecated - this should not be an API method
  //void, initLivenessInfo();

  bool isValid(); 

  /*
  BPatch_point * createInstPointAtEdge(BPatch_edge *edge);
  */
  // Deprecated... use BPatch_edge->point() instead
  
  /** find instrumentation points specified by loc, add to points*/
  BPatch_Vector<BPatch_point*> * 
      findLoopInstPoints(const BPatch_procedureLocation loc, 
                          BPatch_basicBlockLoop *loop);

 private:

  BPatch_function *func_;
  BPatch_addressSpace *addSpace;
  //  BPatch_process *bproc;
  BPatch_module *mod;

  /** set of loops contained in control flow graph */
  std::set<BPatch_basicBlockLoop*> *loops;
  
  /** set of all basic blocks that control flow graph has */
  std::set<BPatch_basicBlock*> allBlocks;

  /** root of the tree of loops */
  BPatch_loopTreeNode *loopRoot;

  /** set of back edges */
  std::set<BPatch_edge*> backEdges;
  
  /** flag that keeps whether dominator info is initialized*/
  bool isDominatorInfoReady;

  /** flag that keeps whether postdominator info is initialized*/
  bool isPostDominatorInfoReady;
  
  /** flag that keeps whether source block info is initialized*/
  bool isSourceBlockInfoReady;
  
  bool createBasicBlocks();
  
  /** create the tree of loops/callees for this flow graph */
  void createLoopHierarchy();
  
  void dfsVisitWithTargets(BPatch_basicBlock*,int*); 

  void dfsVisitWithSources(BPatch_basicBlock*,int*); 
  
  void findAndDeleteUnreachable();
  
  static void findBBForBackEdge(BPatch_edge*,
				std::set<BPatch_basicBlock*>&);


  void getLoopsByNestingLevel(BPatch_Vector<BPatch_basicBlockLoop*>&, 
			      bool outerMostOnly);
  
  bool dfsInsertCalleeIntoLoopHierarchy(BPatch_loopTreeNode *node, 
                                        func_instance *func,
                                        unsigned long addr);

  void insertCalleeIntoLoopHierarchy(func_instance * func, unsigned long addr);

  void dfsPrintLoops(BPatch_loopTreeNode *n);

  void createBackEdges();
  void createLoops();

  void dump();


  void findLoopExitInstPoints(BPatch_basicBlockLoop *loop,
                              BPatch_Vector<BPatch_point*> *points);

};


#endif /* _BPatch_flowGraph_h_ */<|MERGE_RESOLUTION|>--- conflicted
+++ resolved
@@ -97,13 +97,7 @@
 
   /** returns the set of all basic blocks in the CFG */
   bool getAllBasicBlocks(BPatch_Set<BPatch_basicBlock*> &blocks); 
-
-<<<<<<< HEAD
-  API_EXPORT(Int, (blocks),
-  bool, getAllBasicBlocks,(std::set<BPatch_basicBlock *> &blocks));
-=======
-  bool  getAllBasicBlocks(std::set<BPatch_basicBlock *> &blocks);
->>>>>>> bee0dcf0
+  bool getAllBasicBlocks(std::set<BPatch_basicBlock *> &blocks);
   
   /** returns the vector of entry basic blocks to CFG */
   bool getEntryBasicBlock(BPatch_Vector<BPatch_basicBlock*> &blocks);
