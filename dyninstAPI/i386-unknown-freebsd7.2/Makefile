--- conflicted
+++ resolved
@@ -29,22 +29,15 @@
 		../src/codegen-x86.C \
                 ../src/unix.C \
 		../src/stackwalk-x86.C \
-<<<<<<< HEAD
-=======
 		../src/parse-x86.C \
->>>>>>> 41da13ce
 		../src/frameChecker.C \
 		../src/IAPI_to_AST.C \
 		../src/BPatch_memoryAccessAdapter.C \
 		../src/RegisterConversion-x86.C \
-<<<<<<< HEAD
 		../src/dynProcess-x86.C \
 		../src/syscall-freebsd.C \
 		../src/parse-x86.C \
-		../src/Relocation/Widgets/CFWidget-x86.C
-=======
 		../src/Relocation/Widgets/CFWidget-x86.C \
->>>>>>> 41da13ce
 
 #MYFLAGS	+= -DNO_MDL_PRINT
 #MYFLAGS	+= -DLD_DEBUG
