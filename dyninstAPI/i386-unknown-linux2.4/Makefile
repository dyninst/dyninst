#
# $Id: Makefile,v 1.41 2008/09/04 21:06:06 bill Exp $
#

# Define any symbols needed to invoke configuration changes in make.config

#USES_SHM_SAMPLING = true
#USES_PAPI = true
#DEBUG_FLAG = -g
#AUTO_TEMPLATES= true
NO_IMPLICIT_TEMPLATES = true
USES_DWARF_DEBUG = true
USES_LIBELF = true
USES_BOOST = true

# For debugging.
#NO_OPT_FLAG = true

# Include standard make configuration stuff that applies to everything
# in the paradyn tree.

include ../../make.config 

# Now make any necessary architecture specific changes to variables:

SRCS =          ../src/linux.C \
		../src/linux-x86.C \
                ../src/inst-linux.C \
		../src/cpuid-x86.S \
                ../src/inst-x86.C \
		../src/emit-x86.C \
                ../src/codegen-x86.C \
                ../src/unix.C \
		../src/stackwalk-x86.C \
<<<<<<< HEAD
=======
		../src/parse-x86.C \
>>>>>>> 7bdc7176
		../src/syscall-linux.C \
		../src/frameChecker.C \
		../src/IAPI_to_AST.C \
		../src/BPatch_memoryAccessAdapter.C \
		../src/RegisterConversion-x86.C \
<<<<<<< HEAD
		../src/pcProcess-x86.C \
		../src/parse-x86.C \
		../src/Relocation/Atoms/CFAtom-x86.C
=======
		../src/Relocation/Atoms/CFAtom-x86.C
#		../src/addLibraryLinux.C \
#		../src/writeBackElf.C \
#		../src/saveSharedLibrary.C \
>>>>>>> 7bdc7176

#MYFLAGS	+= -DNO_MDL_PRINT
#MYFLAGS	+= -DLD_DEBUG
#MYFLAGS	+= -DATTACH_DETACH_DEBUG
#MYFLAGS	+= -DPTRACEDEBUG
#MYFLAGS	+= -DPTRACEDEBUG_EXCESSIVE
#MYFLAGS	+= -DPTRACEDEBUG_ALWAYS
#MYFLAGS	+= -DINST_TRAP_DEBUG
#MYFLAGS	+= -DSIGNAL_DEBUG
#MYFLAGS	+= -DASTDEBUG
#MYFLAGS	+= -DINFERIOR_RPC_DEBUG
MYFLAGS         += -DUSES_DWARF_DEBUG -I$(LIBDWARF_INC)
MYFLAGS         += -I$(LIBELF_INC)

CXXFLAGS        += $(MYFLAGS)
CFLAGS          += $(MYFLAGS)
TFLAGS          += $(MYFLAGS)

# Tradeoff: adding -g to TFLAGS aids gdb but uses gobs of disk space
#TFLAGS		+= -g

SYSLIBS		= -ldl 

LIBS      +=  -L$(LIBDWARF_LIB) -L$(LIBELF_LIB)
ifdef LIBDWARFSTATIC
LIBS    += -Wl,-static -ldwarf -Wl,-call_shared
else
LIBS    += -ldwarf
endif
ifdef LIBELFSTATIC
LIBS    += -Wl,-static -lelf -Wl,-call_shared
else
LIBS    += -lelf
endif
LIBS    += -lgcc

AS		= /usr/bin/as

# no support for elf64_XXX() functions
CXXFLAGS	+= -DUSES_ELF32_ONLY
CFLAGS		+= -DUSES_ELF32_ONLY
TFLAGS		+= -DUSES_ELF32_ONLY

# Add preprocessor and special link information for G++
G_PTHREAD	= -pthread
G_PTHREAD_LD	= -pthread

# Include the module-specific Makefile, which defines everything about
# the module that is common across architectures.

include ../make.module.tmpl

# Include the "standard library template".  This defines all the
# common targets like "clean", "install", etc.

include ../../make.library.tmpl<|MERGE_RESOLUTION|>--- conflicted
+++ resolved
@@ -32,25 +32,15 @@
                 ../src/codegen-x86.C \
                 ../src/unix.C \
 		../src/stackwalk-x86.C \
-<<<<<<< HEAD
-=======
 		../src/parse-x86.C \
->>>>>>> 7bdc7176
 		../src/syscall-linux.C \
 		../src/frameChecker.C \
 		../src/IAPI_to_AST.C \
 		../src/BPatch_memoryAccessAdapter.C \
 		../src/RegisterConversion-x86.C \
-<<<<<<< HEAD
 		../src/pcProcess-x86.C \
 		../src/parse-x86.C \
 		../src/Relocation/Atoms/CFAtom-x86.C
-=======
-		../src/Relocation/Atoms/CFAtom-x86.C
-#		../src/addLibraryLinux.C \
-#		../src/writeBackElf.C \
-#		../src/saveSharedLibrary.C \
->>>>>>> 7bdc7176
 
 #MYFLAGS	+= -DNO_MDL_PRINT
 #MYFLAGS	+= -DLD_DEBUG
