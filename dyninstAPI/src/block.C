--- conflicted
+++ resolved
@@ -165,7 +165,6 @@
   if (addr > end()) return NULL;
   return obj()->getPtrToInstruction(addr);
 }
-<<<<<<< HEAD
 
 void block_instance::destroy(block_instance *b) {
   // Put things here that should go away when we destroy a block.
@@ -186,6 +185,4 @@
    for (unsigned i = 0; i < funcs.size(); ++i) {
       funcs[i]->markModified();
    }
-}
-=======
->>>>>>> 0434a2e2
+}