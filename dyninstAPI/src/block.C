/*
 * Copyright (c) 1996-2009 Barton P. Miller
 *
 * We provide the Paradyn Parallel Performance Tools (below
 * described as "Paradyn") on an AS IS basis, and do not warrant its
 * validity or performance.  We reserve the right to update, modify,
 * or discontinue this software at any time.  We shall have no
 * obligation to supply such updates or modifications or any other
 * form of support to you.
 *
 * By your use of Paradyn, you understand and agree that we (or any
 * other person or entity with proprietary rights in Paradyn) are
 * under no obligation to provide either maintenance services,
 * update services, notices of latent defects, or correction of
 * defects for Paradyn.
 *
 * This library is free software; you can redistribute it and/or
 * modify it under the terms of the GNU Lesser General Public
 * License as published by the Free Software Foundation; either
 * version 2.1 of the License, or (at your option) any later version.
 *
 * This library is distributed in the hope that it will be useful,
 * but WITHOUT ANY WARRANTY; without even the implied warranty of
 * MERCHANTABILITY or FITNESS FOR A PARTICULAR PURPOSE.  See the GNU
 * Lesser General Public License for more details.
 *
 * You should have received a copy of the GNU Lesser General Public
 * License along with this library; if not, write to the Free Software
 * Foundation, Inc., 51 Franklin Street, Fifth Floor, Boston, MA 02110-1301 USA
 */

#include "function.h"
#include "parse-cfg.h"
#include "process.h"

#include "mapped_object.h"
#include "mapped_module.h"
#include "InstructionDecoder.h"
#include <set>
#include <sstream>
#include "Relocation/Transformers/Movement-analysis.h"

using namespace Dyninst;
using namespace Dyninst::ParseAPI;

block_instance::block_instance(ParseAPI::Block *ib,
                               mapped_object *obj)
      : PatchBlock(ib, obj) {
   // We create edges lazily
};

// Fork constructor
block_instance::block_instance(const block_instance *parent,
			       mapped_object *childObj)
  : PatchBlock(parent, childObj) {
   // We also need to copy edges.
   // Thing is, those blocks may not exist yet...
   // So we wait, and do edges after all blocks have
   // been created
}

// Edges are deleted at the mapped_object layer
block_instance::~block_instance() 
{
}

AddressSpace *block_instance::addrSpace() const {
    return obj()->proc();
}

edge_instance *block_instance::getFallthrough() {
   for (edgelist::const_iterator iter = targets().begin(); iter != targets().end(); ++iter) {
      if ((*iter)->type() == FALLTHROUGH ||
          (*iter)->type() == CALL_FT ||
          (*iter)->type() == COND_NOT_TAKEN) {
         return *iter;
      }
   }
   return NULL;
}

block_instance *block_instance::getFallthroughBlock() {
   edge_instance *ft = getFallthrough();
   if (ft &&
       !ft->sinkEdge())
      return ft->trg();
   else
      return NULL;
}

edge_instance *block_instance::getTarget() {
   for (edgelist::const_iterator iter = targets().begin(); iter != targets().end(); ++iter) {
      if ((*iter)->type() == CALL ||
          (*iter)->type() == DIRECT ||
          (*iter)->type() == COND_TAKEN) {
         return *iter;
      }
   }
   return NULL;
}

block_instance *block_instance::getTargetBlock() {
   edge_instance *t = getFallthrough();
   if (t &&
       !t->sinkEdge())
      return t->trg();
   else
      return NULL;
}

int block_instance::id() const {
    return llb()->id();
}

using namespace Dyninst::Relocation;
void block_instance::triggerModified() {
    // Relocation info caching...
   //PCSensitiveTransformer::invalidateCache(this);
}

const block_instance::edgelist &block_instance::sources() {
  if (srcs_.empty()) {
    PatchBlock::edgelist& s = getSources();
    for (PatchBlock::edgelist::iterator i = s.begin(); i != s.end(); i++)
      srcs_.push_back(SCAST_EI(*i));
  };
  return srcs_;
}

const block_instance::edgelist &block_instance::targets() {
  if (trgs_.empty()) {
    PatchBlock::edgelist& s = getTargets();
    for (PatchBlock::edgelist::iterator i = s.begin(); i != s.end(); i++)
      trgs_.push_back(SCAST_EI(*i));
  };
  return trgs_;
}

std::string block_instance::calleeName() {
   // How the heck do we do this again?
   return obj()->getCalleeName(this);
}

void block_instance::updateCallTarget(func_instance *func) {
   // Update a sink-typed call edge to
   // have an inter-module target
   edge_instance *e = getTarget();
   assert(e->sinkEdge());
   e->trg_ = func->entryBlock();
}

func_instance *block_instance::entryOfFunc() const {
   parse_block *b = SCAST_PB(llb());
   parse_func *e = b->getEntryFunc();
   if (!e) return NULL;
   return obj()->findFunction(e);
}

bool block_instance::isFuncExit() const {
   parse_block *b = SCAST_PB(llb());
   return b->isExitBlock();
}

func_instance *block_instance::findFunction(ParseAPI::Function *p) {
   return obj()->findFunction(p);
}

<<<<<<< HEAD
=======

void *block_instance::getPtrToInstruction(Address addr) const {
    if (addr < start()) return NULL;
    if (addr > end()) return NULL;
    return obj()->getPtrToInstruction(addr);
}

>>>>>>> bb7328b2
void block_instance::destroy(block_instance *b) {
   // Put things here that should go away when we destroy a block. 
   // Iterate through functions...

   std::vector<ParseAPI::Function *> pFuncs;
   b->llb()->getFuncs(pFuncs);
   for (unsigned i = 0; i < pFuncs.size(); ++i) {
      func_instance *func = b->findFunction(pFuncs[i]);
      func->destroyBlock(b);
   }
<<<<<<< HEAD
   
   delete b;
}

   
=======
   delete b;
}
>>>>>>> bb7328b2
<|MERGE_RESOLUTION|>--- conflicted
+++ resolved
@@ -165,8 +165,6 @@
    return obj()->findFunction(p);
 }
 
-<<<<<<< HEAD
-=======
 
 void *block_instance::getPtrToInstruction(Address addr) const {
     if (addr < start()) return NULL;
@@ -174,7 +172,6 @@
     return obj()->getPtrToInstruction(addr);
 }
 
->>>>>>> bb7328b2
 void block_instance::destroy(block_instance *b) {
    // Put things here that should go away when we destroy a block. 
    // Iterate through functions...
@@ -185,13 +182,5 @@
       func_instance *func = b->findFunction(pFuncs[i]);
       func->destroyBlock(b);
    }
-<<<<<<< HEAD
-   
    delete b;
-}
-
-   
-=======
-   delete b;
-}
->>>>>>> bb7328b2
+}