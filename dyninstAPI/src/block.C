/*
 * Copyright (c) 1996-2009 Barton P. Miller
 * 
 * We provide the Paradyn Parallel Performance Tools (below
 * described as "Paradyn") on an AS IS basis, and do not warrant its
 * validity or performance.  We reserve the right to update, modify,
 * or discontinue this software at any time.  We shall have no
 * obligation to supply such updates or modifications or any other
 * form of support to you.
 * 
 * By your use of Paradyn, you understand and agree that we (or any
 * other person or entity with proprietary rights in Paradyn) are
 * under no obligation to provide either maintenance services,
 * update services, notices of latent defects, or correction of
 * defects for Paradyn.
 * 
 * This library is free software; you can redistribute it and/or
 * modify it under the terms of the GNU Lesser General Public
 * License as published by the Free Software Foundation; either
 * version 2.1 of the License, or (at your option) any later version.
 * 
 * This library is distributed in the hope that it will be useful,
 * but WITHOUT ANY WARRANTY; without even the implied warranty of
 * MERCHANTABILITY or FITNESS FOR A PARTICULAR PURPOSE.  See the GNU
 * Lesser General Public License for more details.
 * 
 * You should have received a copy of the GNU Lesser General Public
 * License along with this library; if not, write to the Free Software
 * Foundation, Inc., 51 Franklin Street, Fifth Floor, Boston, MA 02110-1301 USA
 */
 
#include "function.h"
#include "parse-cfg.h"
#include "process.h"

#include "mapped_object.h"
#include "mapped_module.h"
#include "InstructionDecoder.h"
#include <set>
#include <sstream>
#include "Relocation/Transformers/Movement-analysis.h"
using namespace Dyninst;
using namespace Dyninst::ParseAPI;

block_instance::block_instance(ParseAPI::Block *ib, 
                               mapped_object *obj) 
   : obj_(obj),
     block_(static_cast<parse_block *>(ib)),
     srclist_(srcs_),
     trglist_(trgs_)
{
   // We create edges lazily
};

// Fork constructor
block_instance::block_instance(const block_instance *parent, mapped_object *childObj) 
   : obj_(childObj),
     block_(parent->block_),
     srclist_(srcs_),
     trglist_(trgs_) {
   // We also need to copy edges.
   // Thing is, those blocks may not exist yet...
   // So we wait, and do edges after all blocks have
   // been created
}

block_instance::~block_instance() {}

Address block_instance::start() const {
   return block_->start() + obj_->codeBase();
}

Address block_instance::end() const {
   return block_->end() + obj_->codeBase();
}

Address block_instance::last() const {
   return block_->lastInsnAddr() + obj_->codeBase();
}

unsigned block_instance::size() const {
   return block_->size();
}

AddressSpace *block_instance::addrSpace() const { 
    return obj()->proc(); 
}

std::string block_instance::format() const {
    stringstream ret;
    ret << "BB[" 
        << hex << start()
        << "," 
        << end() << dec
        << "]" << endl;
    return ret.str();
}

void block_instance::getInsns(Insns &instances) const {
   instances.clear();
   llb()->getInsns(instances, obj()->codeBase());
}

InstructionAPI::Instruction::Ptr block_instance::getInsn(Address a) const {
   Insns insns;
   getInsns(insns);
   return insns[a];
}

std::string block_instance::disassemble() const {
    stringstream ret;
    Insns instances;
    getInsns(instances);
    for (Insns::iterator iter = instances.begin(); 
         iter != instances.end(); ++iter) {
       ret << "\t" << hex << iter->first << ": " << iter->second->format() << dec << endl;
    }
    return ret.str();
}

void *block_instance::getPtrToInstruction(Address addr) const {
    if (addr < start()) return NULL;
    if (addr > end()) return NULL;
    return obj()->getPtrToInstruction(addr);
}


edge_instance *block_instance::getFallthrough() {
   for (edgelist::iterator iter = targets().begin(); iter != targets().end(); ++iter) {
      if ((*iter)->type() == FALLTHROUGH ||
          (*iter)->type() == CALL_FT ||
          (*iter)->type() == COND_NOT_TAKEN) { 
         return *iter;
      }
   }
   return NULL;
}

block_instance *block_instance::getFallthroughBlock() {
   edge_instance *ft = getFallthrough();
   if (ft &&
       !ft->sinkEdge()) 
      return ft->trg();
   else
      return NULL;
}

<<<<<<< HEAD
// returns fallthrough block, with a preference for CALL_FT blocks
int_block *int_block::getFallthrough() const {
    SingleContext epred(func()->ifunc(),true,true);
    NoSinkPredicate epred2(&epred);
    Block::edgelist & ib_outs = ib_->targets();
    Block::edgelist::iterator eit = ib_outs.begin(&epred2);
    int_block *candidateFT = NULL;
    for( ; eit != ib_outs.end(); ++eit) {
        ParseAPI::Edge * e = *eit;
        if(e->type() == CALL_FT) {
            return func()->findBlock(e->trg());
        }
        else if(e->type() == FALLTHROUGH ||
                e->type() == COND_NOT_TAKEN)
        {
            candidateFT = func()->findBlock(e->trg());
        }
    }
    return candidateFT;
=======
edge_instance *block_instance::getTarget() {
   for (edgelist::iterator iter = targets().begin(); iter != targets().end(); ++iter) {
      if ((*iter)->type() == CALL ||
          (*iter)->type() == DIRECT ||
          (*iter)->type() == COND_TAKEN) { 
         return *iter;
      }
   }
   return NULL;
>>>>>>> d2d9ff8f
}

block_instance *block_instance::getTargetBlock() {
   edge_instance *t = getFallthrough();
   if (t &&
       !t->sinkEdge()) 
      return t->trg();
   else
      return NULL;
}


bool block_instance::containsCall()
{
    Block::edgelist & out_edges = llb()->targets();
    Block::edgelist::iterator eit = out_edges.begin();
    for( ; eit != out_edges.end(); ++eit) {
        if ( CALL == (*eit)->type() ) {
            return true;
        }
    }
    return false;
}

bool block_instance::containsDynamicCall() {
   Block::edgelist & out_edges = llb()->targets();
   Block::edgelist::iterator eit = out_edges.begin();
   for( ; eit != out_edges.end(); ++eit) {
      if ( CALL == (*eit)->type() && ((*eit)->sinkEdge())) {
         return true;
      }
   }
   return false;
}

int block_instance::id() const {
    return llb()->id();
}

using namespace Dyninst::Relocation;
void block_instance::triggerModified() {
    // Relocation info caching...
   //PCSensitiveTransformer::invalidateCache(this);
}

const block_instance::edgelist &block_instance::sources() {
   if (srcs_.empty()) {
      // Create edges
      for (ParseAPI::Block::edgelist::iterator iter = block_->sources().begin();
           iter != block_->sources().end(); ++iter) {
         // edge_instance takes care of looking up whether we've already
         // created this thing. 
         edge_instance *newEdge = obj()->findEdge(*iter, NULL, this);
         srcs_.push_back(newEdge);
      }
   }
   return srclist_;
}

const block_instance::edgelist &block_instance::targets() {
   if (trgs_.empty()) {
      for (ParseAPI::Block::edgelist::iterator iter = block_->targets().begin();
           iter != block_->targets().end(); ++iter) {
         edge_instance *newEdge = obj()->findEdge(*iter, this, NULL);
         trgs_.push_back(newEdge);
     }
   }
   return trglist_;
}

std::string block_instance::calleeName() {
   // How the heck do we do this again?
   return obj()->getCalleeName(this);
}

void block_instance::updateCallTarget(func_instance *func) {
   // Update a sink-typed call edge to
   // have an inter-module target
   edge_instance *e = getTarget();
   assert(e->sinkEdge());
   e->trg_ = func->entryBlock();
}


func_instance *block_instance::entryOfFunc() const {
   parse_block *b = static_cast<parse_block *>(llb());
   parse_func *e = b->getEntryFunc();
   if (!e) return NULL;
   return obj()->findFunction(e);
}

bool block_instance::isFuncExit() const {
   parse_block *b = static_cast<parse_block *>(llb());
   return b->isExitBlock();
}

func_instance *block_instance::findFunction(ParseAPI::Function *p) {
   return obj()->findFunction(p);
}
<|MERGE_RESOLUTION|>--- conflicted
+++ resolved
@@ -124,8 +124,8 @@
     return obj()->getPtrToInstruction(addr);
 }
 
-
 edge_instance *block_instance::getFallthrough() {
+   block_instance *candidateFT = NULL;
    for (edgelist::iterator iter = targets().begin(); iter != targets().end(); ++iter) {
       if ((*iter)->type() == FALLTHROUGH ||
           (*iter)->type() == CALL_FT ||
@@ -145,27 +145,6 @@
       return NULL;
 }
 
-<<<<<<< HEAD
-// returns fallthrough block, with a preference for CALL_FT blocks
-int_block *int_block::getFallthrough() const {
-    SingleContext epred(func()->ifunc(),true,true);
-    NoSinkPredicate epred2(&epred);
-    Block::edgelist & ib_outs = ib_->targets();
-    Block::edgelist::iterator eit = ib_outs.begin(&epred2);
-    int_block *candidateFT = NULL;
-    for( ; eit != ib_outs.end(); ++eit) {
-        ParseAPI::Edge * e = *eit;
-        if(e->type() == CALL_FT) {
-            return func()->findBlock(e->trg());
-        }
-        else if(e->type() == FALLTHROUGH ||
-                e->type() == COND_NOT_TAKEN)
-        {
-            candidateFT = func()->findBlock(e->trg());
-        }
-    }
-    return candidateFT;
-=======
 edge_instance *block_instance::getTarget() {
    for (edgelist::iterator iter = targets().begin(); iter != targets().end(); ++iter) {
       if ((*iter)->type() == CALL ||
@@ -175,7 +154,6 @@
       }
    }
    return NULL;
->>>>>>> d2d9ff8f
 }
 
 block_instance *block_instance::getTargetBlock() {
