/*
 * Copyright (c) 1996-2009 Barton P. Miller
 * 
 * We provide the Paradyn Parallel Performance Tools (below
 * described as "Paradyn") on an AS IS basis, and do not warrant its
 * validity or performance.  We reserve the right to update, modify,
 * or discontinue this software at any time.  We shall have no
 * obligation to supply such updates or modifications or any other
 * form of support to you.
 * 
 * By your use of Paradyn, you understand and agree that we (or any
 * other person or entity with proprietary rights in Paradyn) are
 * under no obligation to provide either maintenance services,
 * update services, notices of latent defects, or correction of
 * defects for Paradyn.
 * 
 * This library is free software; you can redistribute it and/or
 * modify it under the terms of the GNU Lesser General Public
 * License as published by the Free Software Foundation; either
 * version 2.1 of the License, or (at your option) any later version.
 * 
 * This library is distributed in the hope that it will be useful,
 * but WITHOUT ANY WARRANTY; without even the implied warranty of
 * MERCHANTABILITY or FITNESS FOR A PARTICULAR PURPOSE.  See the GNU
 * Lesser General Public License for more details.
 * 
 * You should have received a copy of the GNU Lesser General Public
 * License along with this library; if not, write to the Free Software
 * Foundation, Inc., 51 Franklin Street, Fifth Floor, Boston, MA 02110-1301 USA
 */

#include "hybridAnalysis.h"
#include "BPatch.h"
#include "BPatch_process.h"
#include "BPatch_function.h"
#include "BPatch_flowGraph.h"
#include "BPatch_module.h"
#include "BPatch_point.h"
#include "debug.h"
#include "function.h"
#include "instPoint.h"
#include "mapped_object.h"
#include "MemoryEmulator/memEmulator.h"
#include "mapped_module.h"
#include <iostream>
#include <fstream>

using namespace Dyninst;

/* Callback wrapper funcs */
static void virtualFreeAddrCB_wrapper(BPatch_point *point, void *calc)
{
	dynamic_cast<BPatch_process *>(point->getFunction()->getProc())->
		getHybridAnalysis()->virtualFreeAddrCB(point, calc);
}

static void virtualFreeSizeCB_wrapper(BPatch_point *point, void *calc)
{
	dynamic_cast<BPatch_process *>(point->getFunction()->getProc())->
		getHybridAnalysis()->virtualFreeSizeCB(point, calc);
}

static void virtualFreeCB_wrapper(BPatch_point *point, void *calc)
{
	dynamic_cast<BPatch_process *>(point->getFunction()->getProc())->
		getHybridAnalysis()->virtualFreeCB(point, calc);
}
static void badTransferCB_wrapper(BPatch_point *point, void *calc) 
{ 
    dynamic_cast<BPatch_process*>(point->getFunction()->getProc())->
        getHybridAnalysis()->badTransferCB(point,calc); 
}
static void abruptEndCB_wrapper(BPatch_point *point, void *calc) 
{ 
    dynamic_cast<BPatch_process*>(point->getFunction()->getProc())->
        getHybridAnalysis()->abruptEndCB(point,calc); 
}
static void signalHandlerCB_wrapper
    (BPatch_point *point, long snum, std::vector<Dyninst::Address> &handlers)
{ 
    dynamic_cast<BPatch_process*>(point->getFunction()->getProc())->
        getHybridAnalysis()->signalHandlerCB(point,snum,handlers); 
}
static void signalHandlerExitCB_wrapper(BPatch_point *point, void *dontcare) 
{ 
    dynamic_cast<BPatch_process*>(point->getFunction()->getProc())->
        getHybridAnalysis()->signalHandlerExitCB(point,dontcare); 
}
static void synchShadowOrigCB_wrapper(BPatch_point *point, void *toOrig) 
{
    dynamic_cast<BPatch_process*>(point->getFunction()->getProc())->
        getHybridAnalysis()->synchShadowOrigCB(point, (bool) toOrig);
}

InternalSignalHandlerCallback HybridAnalysis::getSignalHandlerCB()
{ return signalHandlerCB_wrapper; }


HybridAnalysis::HybridAnalysis(BPatch_hybridMode mode, BPatch_process* proc) 
{
    mode_ = mode;
    proc_ = proc;
    hybridow_ = NULL;
    bpatchCodeDiscoveryCB = NULL;
    bpatchSignalHandlerCB = NULL;
    sharedlib_runtime = 
        proc_->getImage()->findModule("libdyninstAPI_RT", true);
    assert(sharedlib_runtime);
	virtualFreeAddr_ = 0;
<<<<<<< HEAD

    skipShadowFuncs_.insert("GetCurrentProcessId");
    skipShadowFuncs_.insert("VirtualAlloc");
    skipShadowFuncs_.insert("VirtualFree");
    skipShadowFuncs_.insert("GetCurrentThreadId");
    skipShadowFuncs_.insert("GetLocalTime");
    skipShadowFuncs_.insert("LocalAlloc");
    skipShadowFuncs_.insert("TlsAlloc");
    skipShadowFuncs_.insert("TlsSetValue");
=======
>>>>>>> 00766fd3
}

bool HybridAnalysis::init()
{
    bool ret = true;

    proc()->hideDebugger();

#if defined (os_windows)
	// Instrument VirtualFree to inform us when to unmap a code region
	BPatch_stopThreadExpr virtualFreeAddrSnippet = BPatch_stopThreadExpr(virtualFreeAddrCB_wrapper,
		BPatch_paramExpr(0), // Address getting unloaded
		false, // No cache!
		BPatch_noInterp);
	BPatch_stopThreadExpr virtualFreeSizeSnippet = BPatch_stopThreadExpr(virtualFreeSizeCB_wrapper,
		BPatch_paramExpr(1), // Size of the free buffer
		false, // No cache!
		BPatch_noInterp);
	BPatch_stopThreadExpr virtualFreeTypeSnippet = BPatch_stopThreadExpr(virtualFreeCB_wrapper,
		BPatch_paramExpr(2), // Size of the free buffer
		false, // No cache!
		BPatch_noInterp);
	std::vector<BPatch_snippet *> snippets;
	snippets.push_back(&virtualFreeAddrSnippet);
	snippets.push_back(&virtualFreeSizeSnippet);
	snippets.push_back(&virtualFreeTypeSnippet);
	BPatch_sequence seq = BPatch_sequence(snippets);

	proc()->beginInsertionSet();
	std::vector<BPatch_function *> virtualFreeFuncs;
	proc()->getImage()->findFunction("VirtualFree", virtualFreeFuncs);
	for (unsigned i = 0; i < virtualFreeFuncs.size(); ++i) {
		std::vector<BPatch_point *> *entryPoints = virtualFreeFuncs[i]->findPoint(BPatch_locEntry);

		proc()->insertSnippet(seq, *entryPoints);

	}
	proc()->finalizeInsertionSet(false);
	// Done instrumenting VirtualFree


    if (proc()->lowlevel_process()->isMemoryEmulated()) {
        // read in the list of whitelisted Windows API functions (those that 
        // don't use pointers) so we save time by not to synchronizing around
        // them
        char *dyn_root = getenv("DYNINST_ROOT");
        if (!dyn_root) {
            fprintf(stderr, "ERROR: DYNINST_ROOT environment variable was not "
                    "declared, couldn't find the list of non-pointer Windows API "
                    "functions, will synchronize memory at all inter-library calls"
                    " %s[%d]\n",FILE__,__LINE__);
        } 
        else {
            string fname = string(dyn_root) + "\\dyninst\\dyninstAPI\\nosynchfuncs.txt";
            ifstream nsf_file(fname.c_str());
            if ( ! nsf_file.is_open() ) {
                fprintf(stderr, "ERROR: failed to open file %s, which should "
                        "contain the list of non-pointer Windows API functions, "
                        "will synchronize memory at all inter-library calls "
                        "%s[%d]\n",fname.c_str(),FILE__,__LINE__);
            }
            else {
                std::string curfunc;
                while (nsf_file.good()) {
                    getline(nsf_file, curfunc);
                    skipShadowFuncs_.insert(curfunc);
                }
            }
        }
        skipShadowFuncs_.insert("GetCurrentProcessId");
        skipShadowFuncs_.insert("VirtualAlloc");
        skipShadowFuncs_.insert("VirtualFree");
        skipShadowFuncs_.insert("GetCurrentThreadId");
        skipShadowFuncs_.insert("GetLocalTime");
        skipShadowFuncs_.insert("LocalAlloc");
        skipShadowFuncs_.insert("TlsAlloc");
        skipShadowFuncs_.insert("TlsSetValue");
    }
#endif

    //mal_printf("   pre-inst  "); proc()->printKTimer();

    // instrument a.out module & protect analyzed code
    instrumentedFuncs = new map<BPatch_function*,map<BPatch_point*,BPatchSnippetHandle*>*>();
    vector<BPatch_module *> *allmods = proc()->getImage()->getModules();
    for (unsigned midx =0; midx < allmods->size(); midx++) {

        char namebuf[64];
        (*allmods)[midx]->getName(namebuf,64);

        // instrument the a.out
        if ( (*allmods)[midx]->isExploratoryModeOn() ) 
        {
            mal_printf("\nINSTRUMENTING MOD %s\n",namebuf);
            if (false == instrumentModule((*allmods)[midx],true)) {
                fprintf(stderr, "%s[%d] Applied no instrumentation to mod %s\n",
                        __FILE__,__LINE__,namebuf);
                ret = false;
            }
        } 
#if 0
        else if (!strncmp(namebuf,"msvcrt.dll",64)) {
            // instrument msvcrt initterm, since it calls into the application
            vector<BPatch_function*> funcs;
            (*allmods)[midx]->findFunction("initterm",funcs,false,false);
            proc()->beginInsertionSet();
            for(unsigned fidx=0; fidx < funcs.size(); fidx++) {
	            instrumentFunction(funcs[fidx],false,false);
            }
            proc()->finalizeInsertionSet(false);
        }
#endif
    }
    mal_printf("   post-inst ");
    //proc()->printKTimer();

    proc()->getImage()->clearNewCodeRegions();
    if (BPatch_defensiveMode == mode_) {
        hybridow_ = new HybridAnalysisOW(this);
    }

    if (BPatch_defensiveMode == mode_) {
        proc()->protectAnalyzedCode();
    }

    return ret;
}

HybridAnalysis::~HybridAnalysis() 
{
    if (hybridow_) {
        delete hybridow_;
    }
}

bool HybridAnalysis::setMode(BPatch_hybridMode mode)
{ 
    // can't move to (or from) defensive mode at runtime,
    // as parsing has already taken place in the wrong mode
    if (BPatch_defensiveMode == mode || 
        BPatch_defensiveMode == mode_  )
    {
        return false;
    }
    if (mode_ == mode) {
        return false;
    }
    if (BPatch_exploratoryMode == mode) {
        init();
    }
    mode_ = mode;
    return true;
}

// return number of instrumented points, 0 if the handle is NULL
int HybridAnalysis::saveInstrumentationHandle(BPatch_point *point, 
                                              BPatchSnippetHandle *handle) 
{
    BPatch_function *func = point->getFunction();
    if (instrumentedFuncs->end() == instrumentedFuncs->find(func)) {
        (*instrumentedFuncs)[func] = new map<BPatch_point*,BPatchSnippetHandle*>();
    }
    assert((*instrumentedFuncs)[func]->end() == // don't add point twice
           (*instrumentedFuncs)[func]->find(point));

    if (handle != NULL) {
        (*(*instrumentedFuncs)[func])[point] = handle;
        return 1;
    }

    mal_printf("FAILED TO INSTRUMENT at point %lx %s[%d]\n", 
               (long) point->getAddress(),FILE__,__LINE__);
    return 0;
}

// we can use the cache in memoryEmulation mode since it will
// call a modified version of stopThreadExpr that excludes 
// inter-modular calls from cache lookups
bool HybridAnalysis::canUseCache(BPatch_point *pt) 
{
    bool ret = true;

    // can't use cache for call points w/ no fallthrough addr
    if (BPatch_subroutine == pt->getPointType()) {
        vector<BPatch_function*>tmp;
        if (!proc()->findFunctionsByAddr(pt->getCallFallThroughAddr(),tmp)) {
            ret = false;
        }
    }

#if 0
    if (ret && proc()->lowlevel_process()->isMemoryEmulated()) {
        vector<Address> targs;
        pt->getSavedTargets(targs);
        if (1 == targs.size() && 
            pt->llpoint()->func()->obj() == 
            proc()->lowlevel_process()->findObject(targs[0]))
        {
            ret = false;
        }
    }
#endif
    return ret;
}

// returns false if no new instrumentation was added to the module
// Iterates through all unresolved instrumentation points in the 
// function and adds control-flow instrumentation at each type: 
// unresolved, abruptEnds, and return instructions
bool HybridAnalysis::instrumentFunction(BPatch_function *func, 
    bool useInsertionSet, 
    bool instrumentReturns,
    bool addShadowSync) 
{

    Address funcAddr = (Address) func->getBaseAddr();
    int pointCount = 0;
    mal_printf("instfunc at %lx; useInsertion %s, instrumentReturns %s, shadowSync %s\n", funcAddr,
        useInsertionSet ? "true" : "false",
        instrumentReturns ? "true" : "false",
        addShadowSync ? "true" : "false");
    // first check to see if we've applied function replacement
    std::map<BPatch_function *,BPatch_function *>::iterator 
        rfIter = replacedFuncs_.find(func);
    if (replacedFuncs_.end() != rfIter) {
        malware_cerr << "Function " << func->getName() << " at " 
            << hex << (Address)func->getBaseAddr() << "has been replaced "
            << "by function " << rfIter->second->getName() << " at " 
            << (Address)rfIter->second->getBaseAddr() 
            << " will instrument it instead" << dec << endl;
        func = rfIter->second;
    }

    // is this function a signal handler
    bool isHandler = false;
    if (handlerFunctions.end() != 
        handlerFunctions.find((Address)func->getBaseAddr())) 
    {
        isHandler = true;
    }

	assert(func);
	assert(func->lowlevel_func());
	assert(proc());
	assert(proc()->lowlevel_process());

    if (proc()->lowlevel_process()->isMemoryEmulated() && 
        BPatch_defensiveMode == func->lowlevel_func()->obj()->hybridMode()) 
    {   // we have to relocate all functions to emulate their memory accesses
        proc()->lowlevel_process()->addModifiedFunction(func->lowlevel_func());
    }

    if (instrumentedFuncs->end() == instrumentedFuncs->find(func)) {
        (*instrumentedFuncs)[func] = new 
            std::map<BPatch_point*,BPatchSnippetHandle*>();
    }

    // grab all unresolved control transfer points in the function
    vector<BPatch_point*> points;
    if (BPatch_defensiveMode == func->lowlevel_func()->obj()->hybridMode()) {
        func->getUnresolvedControlTransfers(points);
    }
    //iterate through all the points and instrument them
    BPatch_dynamicTargetExpr dynTarget;
    for (unsigned pidx=0; pidx < points.size(); pidx++) {
        BPatch_point *curPoint = points[pidx];
        BPatchSnippetHandle *handle = NULL;

        // check that we don't instrument the same point multiple times
        if ( (*instrumentedFuncs)[func]->end() != 
             (*instrumentedFuncs)[func]->find(curPoint) ) 
        {
            continue;
        }

        // if dynamic control transfer set up & install dynamicTransferSnippet 
        if(curPoint->isDynamic()) { 

            //choose the type of snippet
            BPatch_stopThreadExpr *dynamicTransferSnippet;
            bool useCache = canUseCache(curPoint);
            mal_printf("hybridInstrumentation[%d] monitoring unresolved at 0x%lx: "
                       "indirect, useCache=%d\n", __LINE__,(long)curPoint->getAddress(),(int)useCache);
            if (useCache) {
                dynamicTransferSnippet = new BPatch_stopThreadExpr(badTransferCB_wrapper, 
                    dynTarget, *curPoint->llpoint()->func()->obj(), useCache, BPatch_interpAsTarget);
            } else {
                dynamicTransferSnippet = new BPatch_stopThreadExpr(badTransferCB_wrapper, 
                    dynTarget, useCache, BPatch_interpAsTarget);
            }

            // instrument the point
            if (useInsertionSet && 0 == pointCount) {
                proc()->beginInsertionSet();
            }
            if ( curPoint->getFunction()->getModule()->isExploratoryModeOn() ) {
                handle = proc()->insertSnippet
                    (*dynamicTransferSnippet, *curPoint, BPatch_lastSnippet);
            } else { // e.g., libc's initterm function KEVINTODO: make this more robust
                BPatch_boolExpr condition(BPatch_lt, dynTarget, 
                                          BPatch_constExpr((long)(unsigned long)0x50000000));
                BPatch_ifExpr ifSmallThenStop(condition, *dynamicTransferSnippet);
                handle = proc()->insertSnippet
                    (ifSmallThenStop, *curPoint, BPatch_lastSnippet);
            }
#if 0
            // Replaced by entry/exit instrumentation pairs

            // if memory is emulated, and we don't know that it doesn't go to 
            // a non-instrumented library, add a callback to synchShadowOrigCB_wrapper
            if ( proc()->lowlevel_process()->isMemoryEmulated() && 
                 needsSynchronization(curPoint) )
            {
                mal_printf("preSync: Adding pre- and post- synch instrumentation to 0x%lx (0x%l)\n",
                           (Address)curPoint->getAddress(), curPoint);
                BPatchSnippetHandle *handle = proc()->insertSnippet
                    (BPatch_stopThreadExpr(synchShadowOrigCB_wrapper, BPatch_constExpr(1)), 
                     *curPoint,
                     BPatch_lastSnippet);
                synchMap_pre_[curPoint] = new SynchHandle(curPoint, handle);
            }
#endif
        } 
        else { // static ctrl flow

            // IAT entries wind up as static points but have no target, we 
            // don't need to instrument them
            vector<Address> targets;
            if (!curPoint->getCFTargets(targets)) {
                mal_printf("ERROR: Could not get target for static point[%d] "
                       "[%lx] -> [?]\n", pidx, (long)curPoint->getAddress());
                continue;
            }

            //output message
            Address target = 0;
            if (targets.size()) { 
                target = targets[0]; 
            } else {
                mal_printf("WARNING: instrumenting static transfer to "
                           "unknown target %s[%d]\n",FILE__,__LINE__);
            }
            if (curPoint->getPointType() == BPatch_locSubroutine) {
                mal_printf("hybridInstrumentation[%d] monitoring at 0x%lx: call 0x%lx\n",
                            __LINE__,(long)curPoint->getAddress(), 
                            target);
            } else {
                mal_printf("hybridInstrumentation[%d] monitoring at 0x%lx: jump 0x%lx\n",
                            __LINE__,(long)curPoint->getAddress(), 
                            target);
            }

            // instrument the point, 
            // don't need the cache because we'll remove the instrumentation 
            // once it executes, but the cache is safe to use
            if (useInsertionSet && 0 == pointCount) {
                proc()->beginInsertionSet();
            }
            BPatch_stopThreadExpr staticTransferSnippet
                (badTransferCB_wrapper,
                 BPatch_constExpr(target), 
                 false, BPatch_interpAsTarget);
            handle = proc()->insertSnippet
                (staticTransferSnippet, *curPoint, BPatch_lastSnippet);
        }
        if (handle != NULL) {
            pointCount += saveInstrumentationHandle(curPoint, handle);
        }

    } // end point loop
    points.clear();

    // get abrupt end points
    func->getAbruptEndPoints(points);

    for (unsigned pidx=0; pidx < points.size(); pidx++) {
        if ( (*instrumentedFuncs)[func]->end() != 
             (*instrumentedFuncs)[func]->find(points[pidx]) ) 
        {
            continue;
        }
        BPatch_point *curPoint = points[pidx];
        mal_printf("hybridInstrumentation[%d]monitoring at 0x%lx: abruptEnd point\n",
                    __LINE__,(long)curPoint->getAddress());

        // set up args and instrument
        if (useInsertionSet && 0 == pointCount) {
            proc()->beginInsertionSet();
        }
        BPatch_stopThreadExpr staticTransferSnippet// don't need cache here, 
            (abruptEndCB_wrapper, // will remove snippet after it executes
             BPatch_constExpr(0), 
             false,BPatch_noInterp);
        BPatchSnippetHandle *handle = proc()->insertSnippet
            (staticTransferSnippet, *curPoint, BPatch_lastSnippet);
        pointCount += saveInstrumentationHandle(curPoint,handle);
    }
    points.clear();

    // find all returns and instrument the returns of possibly non-returning 
    // functions
    vector<Address> targets;
    vector<BPatch_point *> *retPoints = func->findPoint(BPatch_exit);
    BPatch_retAddrExpr retAddrSnippet;

    if (retPoints && retPoints->size()) {
		for (unsigned int j=0; j < retPoints->size(); j++) {
			BPatch_point *curPoint = (*retPoints)[j];
			BPatchSnippetHandle *handle;

			// Workaround for a parsing inconsistency - instrument this with a snippet
			// if _any_ of the functions that contain a retblock have unknown return status...
			bool instrument = false;
			std::vector<ParseAPI::Function *> funcs;
			curPoint->llpoint()->block()->llb()->getFuncs(funcs);
			for (unsigned f_iter = 0; f_iter < funcs.size(); ++f_iter) {
				if (((image_func *)funcs[f_iter])->init_retstatus() != ParseAPI::RETURN ||
					funcs[f_iter]->tampersStack() == ParseAPI::TAMPER_NONZERO) 
                {
                    instrument = true;
				}
			}
			if (instrument || 
                instrumentReturns || 
                (handlerFunctions.find((Address)funcAddr) != handlerFunctions.end())) 
            {
				// check that we don't instrument the same point multiple times
				// and that we don't instrument the return instruction if it's got 
				// a fixed, known target, e.g., it's a static target push-return 
                if ( (*instrumentedFuncs)[func]->end() != 
                     (*instrumentedFuncs)[func]->find(curPoint) 
                    ||
                     ( ( curPoint->isReturnInstruction() || curPoint->isDynamic()) &&
                       ! curPoint->getCFTargets(targets) ) ) 
				{
					continue;
				}

                // instrument the point, start insertion set, set interpretation 
                // type according to the type of instruction we're instrumenting,
                // and insert the instrumentation
                if (useInsertionSet && 0 == pointCount) {
                    proc()->beginInsertionSet();
                }

                // create instrumentation snippet
                BPatch_stopThreadExpr *returnSnippet;
                BPatch_snippet * calcSnippet = NULL;
                BPatch_stInterpret interp;
                if (isHandler) {
                    // case 0: signal handler return address
                    // for handlers, instrument their exit point with a snippet 
                    // that reads the address to which the program will return 
                    // from the CONTEXT of the exception, which is the 3rd argument
                    // to windows structured exception handlers
                    Address contextPCaddr = 
                        handlerFunctions[(Address)func->getBaseAddr()].faultPCaddr;
                    calcSnippet = new BPatch_constExpr(0xbaadc0de);
                    interp = BPatch_noInterp;
                }
                else if (curPoint->isReturnInstruction()) {
                    // case 1: the point is at a return instruction
                    interp = BPatch_interpAsReturnAddr;
                    calcSnippet = & retAddrSnippet;
                    mal_printf("monitoring return from func[%lx %lx] at %lx\n", 
                                (long)func->getBaseAddr(), 
                                (long)func->getBaseAddr() + func->getSize(), 
                                (long)curPoint->getAddress());
                }
                else if (curPoint->isDynamic()) {
                    // case 2: above check ensures that this is not a return 
                    // instruction but that it is dynamic and therefore it's a jump 
                    // that leaves the region housing the rest of the function
                        interp = BPatch_interpAsTarget;
                        calcSnippet = & dynTarget;
                        mal_printf("instrumenting indirect non-return exit "
                                   "at 0x%lx %s[%d]\n", curPoint->getAddress(), 
                                   FILE__,__LINE__);
                }
                else { // tail call, do nothing?
                    calcSnippet = & dynTarget;
                    fprintf(stderr,"WARNING: exit point at %lx that isn't "
                            "a return or indirect control transfer, what "
                            "kind of point is this? not instrumenting %s[%d]\n", 
                            (Address)curPoint->getAddress(), FILE__,__LINE__);
                    continue;
                }

                if (!isHandler) {
                    returnSnippet = new BPatch_stopThreadExpr
                        ( badTransferCB_wrapper, *calcSnippet, true, interp ); 
                } else {
                    returnSnippet = new BPatch_stopThreadExpr
                        ( signalHandlerExitCB_wrapper, *calcSnippet, false, interp ); 
                }

                // insert the instrumentation
                handle = proc()->insertSnippet
                    (*returnSnippet, *(curPoint), BPatch_lastSnippet);
                pointCount += saveInstrumentationHandle(curPoint,handle);

                // clean up
                delete returnSnippet;
                if (dynamic_cast<BPatch_arithExpr*>(calcSnippet)) {
                    delete calcSnippet;
                }
            }
        }
	}

    // If we're copying original<->shadow do it here
    if (addShadowSync) {
        if ((skipShadowFuncs_.find(func->getName()) == skipShadowFuncs_.end()) &&
            (instShadowFuncs_.find(func) == instShadowFuncs_.end()))
        {
            cerr << "Adding shadow sync instrumentation to function " << func->getName() << endl;
            std::vector<BPatch_point *> *entryPoints = func->findPoint(BPatch_entry);
            if (entryPoints) {
                pointCount++;
                proc()->insertSnippet(BPatch_shadowExpr(true, synchShadowOrigCB_wrapper, BPatch_constExpr(1)),
                    *entryPoints, BPatch_firstSnippet);
            }
            std::vector<BPatch_point *> *exitPoints = func->findPoint(BPatch_exit);
            if (exitPoints) {
                pointCount++;
                proc()->insertSnippet(BPatch_shadowExpr(false, synchShadowOrigCB_wrapper, BPatch_constExpr(0)),
                    *exitPoints, BPatch_lastSnippet);
            }
            instShadowFuncs_.insert(func);
        }
    }
    
    // close insertion set
    if (proc()->lowlevel_process()->isMemoryEmulated() || pointCount) {
        mal_printf("instrumented %d points in function at %lx\n", 
                    pointCount,func->getBaseAddr());
        if (useInsertionSet) {
            proc()->finalizeInsertionSet(false);
        }
        return true;
    }
    return false;
}// end instrumentFunction

// 1. Removes elements from instrumentedFuncs
// 2. Relegates actual work to BPatch_function::removeInstrumentation(), which:
//    saves live tramps
//    calls BPatch_point::deleteAllSnippets() for all function points, which:
//        calls BPatch_addressSpace::deleteSnippet
//    and then invalidates relocations of the function
void HybridAnalysis::removeInstrumentation(BPatch_function *func,
                                           bool useInsertionSet) 
{
    if (useInsertionSet) {
        proc()->beginInsertionSet();
    }
    // remove overwrite loops
    std::set<HybridAnalysisOW::owLoop*> loops;
    if ( hybridOW() && hybridOW()->hasLoopInstrumentation(false, *func, &loops) ) {
        mal_printf("Removing active loop instrumentation for func "
                  "%lx [%d]\n", func->getBaseAddr(), __LINE__);
        std::set<HybridAnalysisOW::owLoop*>::iterator lIter= loops.begin();
        for(; lIter != loops.end(); lIter++) {
            hybridOW()->deleteLoop(*lIter,false);
        }
    }

    // 1. Remove elements from instrumentedFuncs
    if (instrumentedFuncs->end() != instrumentedFuncs->find(func)) {
        if (proc()->lowlevel_process()->isMemoryEmulated()) {
            map<BPatch_point*,BPatchSnippetHandle*>::iterator 
                pit = (*instrumentedFuncs)[func]->begin();
            for (; pit != (*instrumentedFuncs)[func]->end(); pit++) {
                if (synchMap_pre_.end() != synchMap_pre_.find(pit->first)) 
                {
                    SynchHandle *shandle = synchMap_pre_[pit->first];
                    // Note: the points in this snippet handle may have been deleted, and thus
                    // should not be dereferenced; use them only as key values in maps.

                    synchMap_pre_.erase(shandle->prePt_);
                    /*
                    // Don't remove an instrumentation point that we haven't specifically found;
                    // it might be in a different function.
                    synchMap_post_.erase(shandle->postPt_);
                    */
                    delete shandle;
                }
                else if (synchMap_post_.end() != synchMap_post_.find(pit->first))
                {
                    SynchHandle *shandle = synchMap_post_[pit->first];
                    // Note: the points in this snippet handle may have been deleted, and thus
                    // should not be dereferenced; use them only as key values in maps.

                    /*
                    // Do not remove an instrumentation point that we haven't specifically found;
                    // it might be in a different function.
                    synchMap_pre_.erase(shandle->prePt_);
                    */
                    synchMap_post_.erase(shandle->postPt_);
                    delete shandle;
                }
            }
        }
        (*instrumentedFuncs)[func]->clear();
        delete (*instrumentedFuncs)[func];
        instrumentedFuncs->erase(func);
    }

// 2. Relegate actual work to BPatch_function::removeInstrumentation()
    func->removeInstrumentation(false);
    if (useInsertionSet) {
        proc()->finalizeInsertionSet(false);
    }
}

// Returns false if no new instrumentation was added to the module.  
// Relegates all instrumentation work to instrumentFunction
// Protects the code in the module
bool HybridAnalysis::instrumentModule(BPatch_module *mod, bool useInsertionSet) 
{
	cerr << "HybridAnalysis (" << hex << this << "), instrumenting mod " << mod << dec << endl;
    assert(proc() && mod);
    if (false == mod->isExploratoryModeOn()) {
        return true;
    }

    if (useInsertionSet) {
        proc()->beginInsertionSet();
    }

    bool didInstrument = false;
    // if this not the default module, instrument it as well
    //if ( false == mod->isSharedLib() ) {
    //    BPatch_module* defaultModule = mod->getObjectDefaultModule();
    //    if (defaultModule != mod) {
    //        didInstrument = instrumentModule(defaultModule,false) || didInstrument;
    //    }
    //}

    // instrument functions
    vector<BPatch_function*> *modFuncs = mod->getProcedures(false);
    vector<BPatch_function*>::iterator fIter = modFuncs->begin();
    for (; fIter != modFuncs->end(); fIter++) 
    {
        if ( instrumentedFuncs->find(*fIter) == instrumentedFuncs->end() ) {
            didInstrument = instrumentFunction(*fIter,false) || didInstrument;
        }
    }
    
    if (useInsertionSet) {
        proc()->finalizeInsertionSet(false);
    }

    // protect the code in the module
    if (BPatch_defensiveMode == mod->getHybridMode()) {
        mod->setAnalyzedCodeWriteable(false);
    }

    return didInstrument;
}

// Returns false if no new instrumentation was added to the module.  
// Relegates all instrumentation work to instrumentFunction
// Protects the code in the module
bool HybridAnalysis::instrumentModules(bool useInsertionSet) 
{
    bool didInstrument = false;
    if (useInsertionSet) {
        proc()->beginInsertionSet();
    }
    std::vector<BPatch_module*> *mods = proc()->getImage()->getModules();
    for (unsigned midx=0; midx < mods->size(); midx++) {
        if ((*mods)[midx]->isExploratoryModeOn()) {
            didInstrument = instrumentModule((*mods)[midx], false) || didInstrument;
        }
    }
    if (useInsertionSet) {
        proc()->finalizeInsertionSet(false);
    }
    return didInstrument;
}

// add instrumentation to trigger an original memory to shadow memory copy 
// at blks, associated with an intermodule call at callPt
void HybridAnalysis::origToShadowInstrumentation(BPatch_point *callPt, 
                                                 const vector<int_block*> &blks)
{
    // Disabled in favor of entry/exit instrumentation
    return;


    proc()->beginInsertionSet();
    for (vector<int_block*>::const_iterator bit = blks.begin();
         bit != blks.end();
         bit++) 
    {
        cerr << "\t For point " << hex << callPt->getAddress() << " calling into system lib, doing return inst at " << (*bit)->start() << dec << endl;
        BPatch_function *bpFunc = proc()->findOrCreateBPFunc((*bit)->func(),NULL);
        BPatch_point *ftPt = bpFunc->getPoint((*bit)->start());
        cerr << "\t\t Instrumenting point " << hex << ftPt << "/" << ftPt->getAddress() << dec << endl;
        assert(ftPt);
        if (synchMap_post().end() == synchMap_post().find(ftPt)) {
            BPatchSnippetHandle *handle = proc()->insertSnippet
                (BPatch_stopThreadExpr(synchShadowOrigCB_wrapper, BPatch_constExpr(0)), 
                 *ftPt,
                 (ftPt->getPointType() == BPatch_locExit) ? BPatch_callAfter : BPatch_callBefore,
                 BPatch_firstSnippet);
            assert(handle);
            cerr << "Adding handle to preSync @ " << hex << callPt << "/" << callPt->getAddress() << dec << endl;
            synchMap_pre()[callPt]->setPostHandle(ftPt, handle);
            synchMap_post()[ftPt] = synchMap_pre()[callPt];
        }
        else {
            cerr << "\t\t Already have synch instrumentation, skipping" << endl;
        }
    }
    proc()->finalizeInsertionSet(false);
}

/* Takes a point corresponding to a function call and continues the parse in 
 * the calling function after the call.  If there are other points that call
 * into this function resume parsing after those call functions as well. 
 * Also need to parse any functions that are discovered thanks to the better parsing
 * 
 * Return true if instrumentation of new or modified functions occurs
 */ 
bool HybridAnalysis::parseAfterCallAndInstrument(BPatch_point *callPoint, 
                                                 BPatch_function *calledFunc)
{
    assert(callPoint);
    std::set<BPatch_module*> callerMods; 
    bool parsedAfterCallPoint = false;//ensures we parse after the call point only once
    bool didSomeParsing = false; // if we parsed after another call point
    proc()->beginInsertionSet();

    if (calledFunc) {
        // add fallthrough for any other calls to calledFunc, iterate 
        // through call points to the called function
        std::vector<BPatch_point*> callerPoints;
        calledFunc->getCallerPoints(callerPoints);
        vector<BPatch_point*>::iterator cIter = callerPoints.begin();
        std::set<BPatch_function *> dupFuncCheck; //add one fallthrough edge per func
        while (cIter != callerPoints.end()) 
        {
            Address curFallThroughAddr = (*cIter)->getCallFallThroughAddr();
            if ( ! hasEdge((*cIter)->getFunction(), 
                           (Address)((*cIter)->llpoint()->block()->start()), 
                           curFallThroughAddr) &&
                dupFuncCheck.find((*cIter)->getFunction()) == dupFuncCheck.end())
            {
                mal_printf("%s[%d] Function call at 0x%lx is returning, adding edge "
                          "after calls to the function at %lx\n", __FILE__,__LINE__,
                          callPoint->getAddress(), (long)(*cIter)->getAddress());
                //assert(0);// KEVINTEST, this case has never executed

                parseNewEdgeInFunction( *cIter , curFallThroughAddr , false );

                callerMods.insert((*cIter)->getFunction()->getModule());
                dupFuncCheck.insert((*cIter)->getFunction());
                
                // We have to make sure we parse after the original call, it 
                // won't be listed here if it's an indirect call
                if ( ! parsedAfterCallPoint && (*cIter) == callPoint ) {
                    parsedAfterCallPoint = true;
                }
                didSomeParsing = true;
            }
            cIter++;
        }
        // parse the call target edge if needed
        if (callPoint->isDynamic()) {
            addIndirectEdgeIfNeeded(callPoint,
                                    (Address)calledFunc->getBaseAddr());
        }
    }

    // make sure that the edge hasn't already been parsed 
    Address fallThroughAddr = callPoint->getCallFallThroughAddr();
    vector<BPatch_function *> fallThroughFuncs;
    proc()->findFunctionsByAddr(fallThroughAddr,fallThroughFuncs);

    if (! parsedAfterCallPoint && 
        ! hasEdge(callPoint->getFunction(), 
                  (Address)callPoint->llpoint()->block()->start(), 
                  fallThroughAddr)) 
    {
        mal_printf("Function call at 0x%lx is returning, "
                    "adding edge to fallthrough at %lx %s[%d]\n", 
                    callPoint->getAddress(), fallThroughAddr, 
                    FILE__, __LINE__);

        parseNewEdgeInFunction( callPoint , fallThroughAddr , false );
        parsedAfterCallPoint = true;
        didSomeParsing = true;

        callerMods.insert(callPoint->getFunction()->getModule());
    }

    // if we're not re-instrumenting the function because we'd already
    // parsed the fallthrough addr and there is no active loop
    // instrumentation in this function (in which case changing the 
    // instrumentation would cause changes to the code, resulting in 
    // a false positive code overwrite) re-instrument the point to use
    // the cache, if it's an indirect transfer, or remove it altogether
    // if it's a static transfer. 
    bool reInstrument = false;
    if (!parsedAfterCallPoint) {
        vector<Address> targs;
        if (!proc()->lowlevel_process()->isMemoryEmulated()) {
            reInstrument = true;
        } else if (callPoint->getSavedTargets(targs)) {
            reInstrument = true;
            Address objStart = callPoint->llpoint()->func()->obj()->codeBase();
            Address objEnd = objStart 
                + callPoint->llpoint()->func()->obj()->imageSize();
            for (vector<Address>::iterator iter=targs.begin(); 
                 iter != targs.end(); 
                 iter++) 
            {
                if ((*iter) < objStart || (*iter) >= objEnd) {
                    reInstrument = false;
                    break;
                }
            }
        }
    }
    if (reInstrument) {
      for (unsigned ftidx=0; ftidx < fallThroughFuncs.size(); ftidx++) 
      {
        BPatch_function *fallThroughFunc = fallThroughFuncs[ftidx];
        if ( hybridOW() &&
             ! hybridOW()->hasLoopInstrumentation(true, *fallThroughFunc) )
        {
            BPatch_function *callFunc = callPoint->getFunction();
            // remove the ctrl-transfer instrumentation for this point 
            if ((*instrumentedFuncs).end() != (*instrumentedFuncs).find(callFunc) && 
                (*instrumentedFuncs)[callFunc]->end() !=
                (*instrumentedFuncs)[callFunc]->find(callPoint))
            {
                proc()->deleteSnippet( (*(*instrumentedFuncs)[callFunc])[callPoint] );
                (*instrumentedFuncs)[callFunc]->erase(callPoint);
            }
            // if the point is dynamic, re-instrument it to use the cache
            if (callPoint->isDynamic()) {
                mal_printf("replacing instrumentation at indirect call point "
                            "%lx with instrumentation that uses the cache "
                            "%s[%d]\n", callPoint->getAddress(),FILE__,__LINE__);
                BPatch_stopThreadExpr newSnippet (badTransferCB_wrapper, 
                        BPatch_dynamicTargetExpr(), 
                        *callPoint->llpoint()->func()->obj(), 
                        true, BPatch_interpAsTarget);
                BPatchSnippetHandle *handle = proc()->insertSnippet
                    (newSnippet, *callPoint, BPatch_lastSnippet);
                saveInstrumentationHandle(callPoint, handle);
            }
        }
      }
    }

    bool success = false;
    if (didSomeParsing) { // called parseNewEdge
        vector<ParseAPI::Function*> imgFuncs;
        callPoint->llpoint()->block()->llb()->getFuncs(imgFuncs);
        for (unsigned fidx=0; fidx < imgFuncs.size(); fidx++) 
        {
            BPatch_function *func = proc()->findOrCreateBPFunc(
                proc()->lowlevel_process()->findFuncByInternalFunc((image_func*)imgFuncs[fidx]),
                NULL);
            removeInstrumentation(func, false);
            func->getCFG()->invalidate();

            if (func != callPoint->getFunction() &&
                !hasEdge(func,(Address)callPoint->llpoint()->block()->start(),fallThroughAddr))
            {
                BPatch_point *sharedCallPoint = NULL;
                std::vector<BPatch_point *> *points = func->findPoint(BPatch_subroutine);
                for (unsigned i = 0; i < points->size(); ++i) {
                    if ((*points)[i]->getAddress() == callPoint->getAddress()) {
                        sharedCallPoint = (*points)[i];
                        break;
                    }
                }
                assert(sharedCallPoint);
                parseNewEdgeInFunction(sharedCallPoint, fallThroughAddr, false);
            }
        }
        // Ensure we relocate the re-parsed function
        proc()->beginInsertionSet();
        callPoint->getFunction()->relocateFunction();

        // instrument all modules that have modified functions
        success = instrumentModules(false);
    }

    // fill in the post-call area with a patch 
    // (even if we didn't parse, we have to do this to get rid of the illegal instructions in the pad)
    proc()->finalizeInsertionSet(false);
    if (!callPoint->patchPostCallArea()) {
        success = false;
    }

    return success;
}

bool HybridAnalysis::addIndirectEdgeIfNeeded(BPatch_point *sourcePt, 
                                             Address target)
{
    // see if the edge already exists
    using namespace ParseAPI;
    Block::edgelist &edges = sourcePt->llpoint()->block()->llb()->targets();
    Block::edgelist::iterator eit = edges.begin();
    mapped_object *targObj = proc()->lowlevel_process()->findObject(target);
    if (targObj) {
        for (; eit != edges.end(); eit++)
            if ( ! (*eit)->sinkEdge() && 
                 (*eit)->trg()->start() == (target - targObj->codeBase()) )
                break;
    }
    if (targObj && eit == edges.end()) {

        mal_printf("Adding indirect edge %lx->%lx", 
                   (Address)sourcePt->getAddress(), target);

        // edge does not exist, determine desired edge type
		EdgeTypeEnum etype;
        if (BPatch_subroutine == sourcePt->getPointType()) {
            etype = CALL;
            mal_printf(" of type CALL\n");
        } else if (BPatch_exit == sourcePt->getPointType()) {
            etype = RET;
            mal_printf(" of type RET\n");
        } else {
            etype = INDIRECT;
            mal_printf(" of type INDIRECT\n");
        }

        // make sure we're not adding a call to a function 
        // that looks like garbage, since the edge would make us 
        // update our analysis of the function over and over 
        // rather than just blowing the function away of it
        // gets stomped in its entry block
        if (CALL == etype) {
            int_function *tFunc = targObj->findFuncByEntry(target);
            assert(tFunc);
            if ( tFunc->ifunc()->hasWeirdInsns() ) {
                malware_cerr << "Ignoring request as target function "
                    << "has abrupt end points and will probably get "
                    << "overwritten before it executes, if ever" << endl;
                return false;
            }
        }

        // the function looks good, add the edge
		vector<CodeObject::NewEdgeToParse> worklist;
		worklist.push_back(CodeObject::NewEdgeToParse(sourcePt->llpoint()->block()->llb(), target - targObj->codeBase(), etype));
        targObj->parse_img()->codeObject()->parseNewEdges(worklist);
        return true;
    }
    return false;
}


// parse, instrument, and write-protect code found by seeding at a new target address
bool HybridAnalysis::analyzeNewFunction( BPatch_point *source, 
                                         Address target, 
                                         bool doInstrumentation, 
                                         bool useInsertionSet )
{
    // parse at the target
    bool parsed = true;
    vector<BPatch_module *> affectedMods;
    vector<Address> targVec; // has only one element, used to conform to interface
    targVec.push_back(target);
    if (!proc()->getImage()->parseNewFunctions(affectedMods, targVec)) {
        fprintf(stderr, "WARNING: call to parseNewFunctions failed to parse region "
                "containing target addr %lx  %s[%d]\n", (long)target, FILE__, __LINE__);
        parsed = false;
    }
    
    // inform the mutator of the new code
    if (bpatchCodeDiscoveryCB) {
        std::vector<BPatch_function *> newfuncs;
        std::vector<BPatch_function *> modfuncs;
        proc()->getImage()->getNewCodeRegions(newfuncs,modfuncs);
        if (newfuncs.size() || modfuncs.size()) {
            if (hybridow_ && modfuncs.size()) {
                hybridow_->codeChangeCB(modfuncs);
            }
            if (BPatch_defensiveMode == mode_) {
                proc()->protectAnalyzedCode();
            }
            bpatchCodeDiscoveryCB(newfuncs,modfuncs);
        }
    }
    proc()->getImage()->clearNewCodeRegions();

    if (source->isDynamic() || BPatch_exit == source->getPointType()) {
        addIndirectEdgeIfNeeded(source,target);
    }

    // instrument all of the new modules and protect their code
    for (unsigned i=0; i < affectedMods.size(); i++) {
        if ( doInstrumentation  && affectedMods[i]->isExploratoryModeOn() ) {
            instrumentModule(affectedMods[i],useInsertionSet);//also protects the code
        }
        else if (BPatch_defensiveMode == affectedMods[i]->getHybridMode()) {
            affectedMods[i]->setAnalyzedCodeWriteable(false); 
        }
    }
    return parsed;
}


bool HybridAnalysis::hasEdge(BPatch_function *func, Address source, Address target)
{
// 0. first see if the edge needs to be parsed
    int_block *block = func->lowlevel_func()->findBlockByEntry(source);
    pdvector<int_block *> targBlocks; 
    block->getTargets(targBlocks);
    for (unsigned bidx=0; bidx < targBlocks.size(); bidx++) {
        if (target == targBlocks[bidx]->start()) {
            return true; // already parsed this edge, we're done!
        }
    }
    return false;
}

// Does not reinsert instrumentation.  
//
// Adds new edge to the parse of the function, removes existing instrumentation
// from the function if it is relocated, removes func from instrumentedFuncs
//
// 1. if the target is in the same section as the source func, 
//    remove instrumentation from the source function 
// 2. parse the new edge
void HybridAnalysis::parseNewEdgeInFunction(BPatch_point *sourcePoint, 
                                            Address target,
                                            bool useInsertionSet)
{
    // 0. first see if the edge needs to be parsed
    if (hasEdge(sourcePoint->getFunction(),
                (Address)sourcePoint->llpoint()->block()->start(),
                target)) 
    {
        return;
    }

    BPatch_function *sourceFunc = sourcePoint->getFunction();

    // 1. if the target is in the same section as the source func, 
    //    remove instrumentation from the source function 

    if (useInsertionSet) {
        proc()->beginInsertionSet();
    }

    // remove loop instrumentation, if any
    std::set<HybridAnalysisOW::owLoop*> loops;
    if (hybridOW() && 
        hybridOW()->hasLoopInstrumentation(false, *sourceFunc, &loops)) 
    {
        std::set<HybridAnalysisOW::owLoop*>::iterator lIter= loops.begin();
        while (lIter != loops.end())
        {
            hybridOW()->deleteLoop(*lIter,false);
            lIter++;
        }
    } 

    // remove the function's instrumentation (and from shared funcs)
    removeInstrumentation(sourceFunc,false);
    set<BPatch_function*> sharedFuncs;
    if (sourceFunc->getSharedFuncs(sharedFuncs)) {
        set<BPatch_function*>::iterator fit;
        for (fit = sharedFuncs.begin(); fit != sharedFuncs.end(); fit++) {
            if ( *fit != sourceFunc) {
                removeInstrumentation(*fit,false);
            }
        }
    }
    if (useInsertionSet) {
        proc()->finalizeInsertionSet(false);
    }

    // 2. parse the new edge
    if ( ! sourceFunc->parseNewEdge( (Address)sourcePoint->llpoint()->block()->start() , 
                                     target ) ) 
    {
        assert(0);//this case should be ruled out by the call to sameRegion
    }

    // inform the mutator of the new code
    if (bpatchCodeDiscoveryCB) {
        std::vector<BPatch_function *> newfuncs;
        std::vector<BPatch_function *> modfuncs;
        proc()->getImage()->getNewCodeRegions(newfuncs,modfuncs);
        // add sourceFunc to modfuncs, since we removed its instrumentation
        bool foundSrcFunc = false;
        for(unsigned midx=0; midx < modfuncs.size(); midx++) {
            if (sourceFunc == modfuncs[midx]) {
                foundSrcFunc =true;
                break;
            }
        }
        if (newfuncs.size() || modfuncs.size()) {
            if (hybridow_ && modfuncs.size()) {
                hybridow_->codeChangeCB(modfuncs);
            }
            if (BPatch_defensiveMode == mode_) {
                proc()->protectAnalyzedCode();
            }
        }
        // if the code didn't change, add sourceFunc to modfuncs, since
        // we removed its instrumentation and the user has to re-instrument
        if (!foundSrcFunc) {
            modfuncs.push_back(sourceFunc);
        }
        // invoke callback
        bpatchCodeDiscoveryCB(newfuncs,modfuncs);
    }

    proc()->getImage()->clearNewCodeRegions();
}

bool HybridAnalysis::processInterModuleEdge(BPatch_point *point, 
                                            Address target, 
                                            BPatch_module *targMod)
{
    bool processTargMod = true;
    BPatch_function* targFunc = targMod->findFunctionByEntry(target);
    char modName[16]; 
    char funcName[32];
    targMod->getName(modName,16);
    if (targFunc) {
        targFunc->getName(funcName,32);
        mal_printf("%lx => %lx, in module %s to known func %s\n",
                    point->getAddress(),target,modName,funcName);
    } else {
        funcName[0]= '\0';
        mal_printf("%lx => %lx, in module %s \n",
                    point->getAddress(),target,modName,funcName);
    }

    // 1.1 if targMod is a system library don't parse at target.  However, if the 
    //     transfer into the targMod is an unresolved indirect call, parse at the 
    //     call's fallthrough addr and return.
    if (targMod->isSystemLib() && BPatch_defensiveMode != targMod->getHybridMode()) 
    {
        bool instReturns = false;
        if (point->getPointType() == BPatch_subroutine) {
            mal_printf("stopThread instrumentation found call %lx=>%lx, "
                "target is in module %s, parsing at fallthrough %s[%d]\n",
                (long)point->getAddress(), target, modName,FILE__,__LINE__);
            parseAfterCallAndInstrument(point, targFunc);
            processTargMod = false;
        } else if (point->getPointType() == BPatch_exit) {
            mal_printf("WARNING: stopThread instrumentation found return %lx=>%lx, "
                "into module %s, this indicates obfuscation or that there was a "
                "call from that module into our code %s[%d]\n",
                (long)point->getAddress(), target, modName,FILE__,__LINE__);
        } else {
            // jump into system library
            // this is usually symptomatic of the following:
            // call tail1
            //    ...
            // .tail1
            // jump ptr
            mal_printf("WARNING: transfer into non-instrumented system module "
                "%s at: %lx=>%lx %s[%d]\n", modName, 
                (long)point->getAddress(), target,FILE__,__LINE__);
            instReturns = true;
        }

        // Instrument the return instructions of the system library 
        // function so we can find the code at the call instruction's
        // fallthrough address
        proc()->beginInsertionSet();
        BPatch_function *targFunc = proc()->findFunctionByEntry(target);
        if (!targFunc) {
            analyzeNewFunction(point,target,false,false);
            targFunc = proc()->findFunctionByEntry(target);
        }
        instrumentFunction(targFunc, false, instReturns, true);
        proc()->finalizeInsertionSet(false);
        processTargMod = false;
    }
    // 1.2 if targMod is a non-system library, then warn, and fall through into
    // handling the transfer as we would any other transfer
    else if ( targMod->isExploratoryModeOn() ) { 
        mal_printf("WARNING: Transfer into instrumented module %s "
                "func %s at: %lx=>%lx %s[%d]\n", modName, funcName, 
                (long)point->getAddress(), target, FILE__,__LINE__);
    } else { // jumped or called into module that's not recognized as a 
             // system library and is not instrumented
        if ((Address)point->getAddress() != 0x77c39d78) {
            mal_printf("WARNING: Transfer into non-instrumented module "
                    "%s func %s that is not recognized as a system lib: "
                    "%lx=>%lx [%d]\n", modName, funcName, 
                    (long)point->getAddress(), target, FILE__,__LINE__);
        } else {
            processTargMod = false;
                    // triggers for nspack's transfer into space that's 
                    // allocated at runtime
        }
    }
    return processTargMod;
}

// returns false if current evidence suggests that an indirect control 
// transfer is always intramodular or if it is to a function that does
// take pointers as parameters or produce them as a return value
bool HybridAnalysis::needsSynchronization(BPatch_point *point)
{
    vector<Address> targs;
    point->getSavedTargets(targs);

    if (targs.empty()) { 
        ParseAPI::Block::edgelist & outEdges = point->llpoint()->block()->llb()->targets();
        if (outEdges.size() <= 1) {
            return true; // the point has not been resolved yet
        } else {
            return false; // the point has been resolved
        }
    }
#if 0 //KEVINTODO: drew said this wasn't getting accessed, replaced with lookup to skipShadowFuncs_
    for (vector<Address>::iterator tit= targs.begin();
         tit != targs.end(); 
         tit++) 
    {
        BPatch_module *targMod = proc()->findModuleByAddr(*tit);
        if (targMod != point->getFunction()->getModule()) {
            BPatch_function *tfunc = targMod->findFunctionByEntry(*tit);
            std::set<string>::iterator fit = nonPtrAPIs_.find(tfunc->getName());
            if (nonPtrAPIs_.end() == fit) {
                return true;
            } else {
                mal_printf("Not synchronizing around call to non-ptr func %s\n", 
                           tfunc->getName());
            }
        }
    }
#endif
    return false;
}

bool HybridAnalysis::blockcmp::operator () (const BPatch_basicBlock *b1, 
                    const BPatch_basicBlock *b2) const
{
    if (const_cast<BPatch_basicBlock*>(b1)->getStartAddress() 
        < 
        const_cast<BPatch_basicBlock*>(b2)->getStartAddress()) 
    {
        return true;
    } 
    return false; 
}

HybridAnalysis::SynchHandle::SynchHandle(BPatch_point *prePt, 
                                         BPatchSnippetHandle *preHandle)
{
    prePt_ = prePt;
    preHandle_ = preHandle;
}

void 
HybridAnalysis::SynchHandle::setPostHandle(BPatch_point *postPt, 
                                           BPatchSnippetHandle *postHandle)
{
    postPt_ = postPt;
    postHandle_ = postHandle;
}

void HybridAnalysis::deleteSynchSnippet(SynchHandle *handle)
{
    proc()->deleteSnippet(handle->preHandle_);
    if (handle->postHandle_) {
        proc()->deleteSnippet(handle->postHandle_);
    }
}

std::map< BPatch_point* , HybridAnalysis::SynchHandle* > & 
HybridAnalysis::synchMap_pre()
{ 
    return synchMap_pre_;
}

std::map< BPatch_point* , HybridAnalysis::SynchHandle* > & 
HybridAnalysis::synchMap_post()
{ 
    return synchMap_post_;
}

int
HybridAnalysis::getOrigPageRights(Address addr)
{
    int origPerms;
    using namespace SymtabAPI;
    mapped_object *obj = proc()->lowlevel_process()->findObject(addr);
    Region * reg = obj->parse_img()->getObject()->
        findEnclosingRegion(addr - obj->codeBase());
    Region::perm_t perms = reg->getRegionPermissions();
    switch (perms) {
    case (Region::RP_R):
        origPerms = PAGE_READONLY;
        break;
    case (Region::RP_RW):
        origPerms = PAGE_READWRITE;
        break;
    case (Region::RP_RX):
        origPerms = PAGE_EXECUTE_READ;
        break;
    case (Region::RP_RWX):
        origPerms = PAGE_EXECUTE_READWRITE;
        break;
    default:
        assert(0);
    }
    return origPerms;
}

void HybridAnalysis::addReplacedFuncs
(std::vector<std::pair<BPatch_function*,BPatch_function*> > &repFs)
{
    for (unsigned ridx=0; ridx < repFs.size(); ridx++) {
        replacedFuncs_[repFs[ridx].first] = repFs[ridx].second;
    }
}<|MERGE_RESOLUTION|>--- conflicted
+++ resolved
@@ -107,18 +107,7 @@
         proc_->getImage()->findModule("libdyninstAPI_RT", true);
     assert(sharedlib_runtime);
 	virtualFreeAddr_ = 0;
-<<<<<<< HEAD
-
-    skipShadowFuncs_.insert("GetCurrentProcessId");
-    skipShadowFuncs_.insert("VirtualAlloc");
-    skipShadowFuncs_.insert("VirtualFree");
-    skipShadowFuncs_.insert("GetCurrentThreadId");
-    skipShadowFuncs_.insert("GetLocalTime");
-    skipShadowFuncs_.insert("LocalAlloc");
-    skipShadowFuncs_.insert("TlsAlloc");
-    skipShadowFuncs_.insert("TlsSetValue");
-=======
->>>>>>> 00766fd3
+
 }
 
 bool HybridAnalysis::init()
