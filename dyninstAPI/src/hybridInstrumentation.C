/*
 * Copyright (c) 1996-2009 Barton P. Miller
 * 
 * We provide the Paradyn Parallel Performance Tools (below
 * described as "Paradyn") on an AS IS basis, and do not warrant its
 * validity or performance.  We reserve the right to update, modify,
 * or discontinue this software at any time.  We shall have no
 * obligation to supply such updates or modifications or any other
 * form of support to you.
 * 
 * By your use of Paradyn, you understand and agree that we (or any
 * other person or entity with proprietary rights in Paradyn) are
 * under no obligation to provide either maintenance services,
 * update services, notices of latent defects, or correction of
 * defects for Paradyn.
 * 
 * This library is free software; you can redistribute it and/or
 * modify it under the terms of the GNU Lesser General Public
 * License as published by the Free Software Foundation; either
 * version 2.1 of the License, or (at your option) any later version.
 * 
 * This library is distributed in the hope that it will be useful,
 * but WITHOUT ANY WARRANTY; without even the implied warranty of
 * MERCHANTABILITY or FITNESS FOR A PARTICULAR PURPOSE.  See the GNU
 * Lesser General Public License for more details.
 * 
 * You should have received a copy of the GNU Lesser General Public
 * License along with this library; if not, write to the Free Software
 * Foundation, Inc., 51 Franklin Street, Fifth Floor, Boston, MA 02110-1301 USA
 */

#include "hybridAnalysis.h"
#include "BPatch.h"
#include "BPatch_process.h"
#include "BPatch_function.h"
#include "BPatch_module.h"
#include "function.h"
#include "instPoint.h"
#include "debug.h"
#include "process.h"
#include "MemoryEmulator/memEmulator.h"
#include "mapped_module.h"

using namespace Dyninst;

static void badTransferCB_wrapper(BPatch_point *point, void *calc) 
{ 
    dynamic_cast<BPatch_process*>(point->getFunction()->getProc())->
        getHybridAnalysis()->badTransferCB(point,calc); 
}
static void abruptEndCB_wrapper(BPatch_point *point, void *calc) 
{ 
    dynamic_cast<BPatch_process*>(point->getFunction()->getProc())->
        getHybridAnalysis()->abruptEndCB(point,calc); 
}
static void signalHandlerCB_wrapper
    (BPatch_point *point, long snum, std::vector<Dyninst::Address> &handlers)
{ 
    dynamic_cast<BPatch_process*>(point->getFunction()->getProc())->
        getHybridAnalysis()->signalHandlerCB(point,snum,handlers); 
}
static void signalHandlerExitCB_wrapper(BPatch_point *point, void *returnAddr) 
{ 
    dynamic_cast<BPatch_process*>(point->getFunction()->getProc())->
        getHybridAnalysis()->signalHandlerExitCB(point,returnAddr); 
}
static void synchShadowOrigCB_wrapper(BPatch_point *point, void *toOrig) 
{
    BPatch_process *proc = dynamic_cast<BPatch_process*>(
       point->getFunction()->getAddSpace());
    int_function *func = point->llpoint()->func();

    // sync shadow and orig
    proc->lowlevel_process()->getMemEm()->synchShadowOrig(func->obj(), (bool) toOrig);

    // remove the callback snippet
    proc->getHybridAnalysis()->deleteSynchSnippet(point);

    if (true == ((bool)toOrig)) {
        // drop in a callback after the call to synch shadow and original memory 
        // in the other direction
        int_basicBlock *ftblock = point->llpoint()->block()->getFallthrough();
        Address ftAddr = ftblock->origInstance()->firstInsnAddr();
        instPoint *ftpt = func->findInstPByAddr(ftAddr);
        if (!ftpt) {
            func->funcCalls();
            func->funcEntries();
            func->funcExits();
            func->funcUnresolvedControlFlow();
            ftpt = func->findInstPByAddr(ftAddr);
            if (!ftpt) {
                ftpt = instPoint::createArbitraryInstPoint(
                            ftAddr, 
                            proc->lowlevel_process(), 
                            func);
            }
        }
        assert(ftpt);
        BPatch_point *bpPoint = proc->findOrCreateBPPoint(
            point->getFunction(),
            ftpt, 
            BPatch_point::convertInstPointType_t(ftpt->getPointType()));
        BPatch_stopThreadExpr snip(synchShadowOrigCB_wrapper,
                                   BPatch_constExpr(0));
        BPatchSnippetHandle *memHandle = 
            proc->insertSnippet(snip, *bpPoint, BPatch_lastSnippet);
        assert(memHandle);
        proc->getHybridAnalysis()->addSynchSnippet(bpPoint, memHandle);
    }
}

InternalSignalHandlerCallback HybridAnalysis::getSignalHandlerCB()
{ return signalHandlerCB_wrapper; }


HybridAnalysis::HybridAnalysis(BPatch_hybridMode mode, BPatch_process* proc) 
{
    mode_ = mode;
    proc_ = proc;
    hybridow_ = NULL;
    bpatchCodeDiscoveryCB = NULL;
    bpatchSignalHandlerCB = NULL;
    sharedlib_runtime = 
        proc_->getImage()->findModule("libdyninstAPI_RT", true);
    assert(sharedlib_runtime);
}

bool HybridAnalysis::init()
{
    bool ret = true;

    proc()->hideDebugger();
    //mal_printf("   pre-inst  "); proc()->printKTimer();

    // instrument a.out module & protect analyzed code
    instrumentedFuncs = new map<BPatch_function*,map<BPatch_point*,BPatchSnippetHandle*>*>();
    vector<BPatch_module *> *allmods = proc()->getImage()->getModules();
    for (unsigned midx =0; midx < allmods->size(); midx++) {

        char namebuf[64];
        (*allmods)[midx]->getName(namebuf,64);

        // instrument the a.out
        if ( (*allmods)[midx]->isExploratoryModeOn() ) 
        {
            mal_printf("\nINSTRUMENTING MOD %s\n",namebuf);
            if (false == instrumentModule((*allmods)[midx],true)) {
                fprintf(stderr, "%s[%d] Applied no instrumentation to mod %s\n",
                        __FILE__,__LINE__,namebuf);
                ret = false;
            }
        } 
#if 0
        else if (!strncmp(namebuf,"msvcrt.dll",64)) {
            // instrument msvcrt initterm, since it calls into the application
            vector<BPatch_function*> funcs;
            (*allmods)[midx]->findFunction("initterm",funcs,false,false);
            proc()->beginInsertionSet();
            for(unsigned fidx=0; fidx < funcs.size(); fidx++) {
	            instrumentFunction(funcs[fidx],false,false);
            }
            proc()->finalizeInsertionSet(false);
        }
#endif
    }

    mal_printf("   post-inst ");
    //proc()->printKTimer();
	
    proc()->getImage()->clearNewCodeRegions();
    if (BPatch_defensiveMode == mode_) {
        hybridow_ = new HybridAnalysisOW(this);
    }

    if (BPatch_defensiveMode == mode_) {
        proc()->protectAnalyzedCode();
    }

    return ret;
}

HybridAnalysis::~HybridAnalysis() 
{
    if (hybridow_) {
        delete hybridow_;
    }
}

bool HybridAnalysis::setMode(BPatch_hybridMode mode)
{ 
    // can't move to (or from) defensive mode at runtime,
    // as parsing has already taken place in the wrong mode
    if (BPatch_defensiveMode == mode || 
        BPatch_defensiveMode == mode_  )
    {
        return false;
    }
    if (mode_ == mode) {
        return false;
    }
    if (BPatch_exploratoryMode == mode) {
        init();
    }
    mode_ = mode;
    return true;
}

// return number of instrumented points, 1 or 0, if the handle is NULL
int HybridAnalysis::saveInstrumentationHandle(BPatch_point *point, 
                                              BPatchSnippetHandle *handle) 
{
    BPatch_function *func = point->getFunction();
    if (NULL == (*instrumentedFuncs)[func]) {
        (*instrumentedFuncs)[func] = new map<BPatch_point*,BPatchSnippetHandle*>();
    }
    assert((*instrumentedFuncs)[func]->end() == // don't add point twice
           (*instrumentedFuncs)[func]->find(point));

    if (handle != NULL) {
        (*(*instrumentedFuncs)[func])[point] = handle;
        return 1;
    }

    mal_printf("FAILED TO INSTRUMENT at point %lx %s[%d]\n", 
               (long) point->getAddress(),FILE__,__LINE__);
    return 0;
}

// returns false if no new instrumentation was added to the module
// Iterates through all unresolved instrumentation points in the 
// function and adds control-flow instrumentation at each type: 
// unresolved, abruptEnds, and return instructions
bool HybridAnalysis::instrumentFunction(BPatch_function *func, 
						bool useInsertionSet, 
						bool instrumentReturns) 
{
   Address funcAddr = (Address) func->getBaseAddr();
    vector<BPatch_function*>dontcare;
    mal_printf("instfunc at %lx\n", funcAddr);
    if (proc()->lowlevel_process()->isMemoryEmulated()) {
        proc()->lowlevel_process()->addModifiedFunction(func->lowlevel_func());
    }
    int pointCount = 0;

    if (!(*instrumentedFuncs)[func]) {
        (*instrumentedFuncs)[func] = new 
            std::map<BPatch_point*,BPatchSnippetHandle*>();
    }

    // grab all unresolved control transfer points in the function
    vector<BPatch_point*> points;
    func->getUnresolvedControlTransfers(points);
    //iterate through all the points and instrument them
    BPatch_dynamicTargetExpr dynTarget;
    for (unsigned pidx=0; pidx < points.size(); pidx++) {
        BPatch_point *curPoint = points[pidx];
        BPatchSnippetHandle *handle = NULL;

        // check that we don't instrument the same point multiple times
        if ( (*instrumentedFuncs)[func]->end() != 
             (*instrumentedFuncs)[func]->find(curPoint) ) 
        {
            continue;
        }

        // if dynamic control transfer set up & install dynamicTransferSnippet 
        if(curPoint->isDynamic()) { 

            //choose the type of snippet
            BPatch_stopThreadExpr *dynamicTransferSnippet;
            if (curPoint->getPointType() == BPatch_locSubroutine &&
                ! proc()->findFunctionsByAddr(
                    curPoint->getCallFallThroughAddr(),dontcare)) 
            {   // If this indirect control transfer is a function call whose 
                // return status is unknown, don't allow its instrumentation to 
                // use the address cache, use the unconditional DYNINST_stopThread
                dynamicTransferSnippet = new BPatch_stopThreadExpr(
                    badTransferCB_wrapper, dynTarget, false,BPatch_interpAsTarget);
                mal_printf("hybridInstrumentation[%d] unconditional monitoring at 0x%lx:"
                            " call indirect\n", __LINE__,(long)curPoint->getAddress());
            }
            else {
                dynamicTransferSnippet = new BPatch_stopThreadExpr(
                    badTransferCB_wrapper, dynTarget, true,BPatch_interpAsTarget);
                mal_printf("hybridInstrumentation[%d] monitoring at 0x%lx: indirect\n", 
                            __LINE__,(long) curPoint->getAddress());
            }

            // instrument the point
            if (useInsertionSet && 0 == pointCount) {
                proc()->beginInsertionSet();
            }
            if ( curPoint->getFunction()->getModule()->isExploratoryModeOn() ) {
                handle = proc()->insertSnippet
                    (*dynamicTransferSnippet, *curPoint, BPatch_lastSnippet);
            } else { // e.g., libc's initterm function KEVINTODO: make this more robust
                BPatch_boolExpr condition(BPatch_lt, dynTarget, 
                                          BPatch_constExpr((long)(unsigned long)0x50000000));
                BPatch_ifExpr ifSmallThenStop(condition, *dynamicTransferSnippet);
                handle = proc()->insertSnippet
                    (ifSmallThenStop, *curPoint, BPatch_lastSnippet);
            }

            // if memory is emulated, and we don't know that it doesn't go to 
            // a non-instrumented library, add a callback to synchShadowOrig_wrapper
            if (proc()->lowlevel_process()->isMemoryEmulated()) {
                BPatch_module *mod = proc()->findModuleByAddr(curPoint->getSavedTarget());
                if (memHandles.end() == memHandles.find(curPoint) &&
                     ( !mod || 
                        mod->lowlevel_mod()->obj() != 
                        curPoint->llpoint()->func()->obj() ))
                {
#if defined(NOT_QUITE_DONE)
				BPatchSnippetHandle *memHandle = proc()->insertSnippet
                        (BPatch_stopThreadExpr(synchShadowOrigCB_wrapper, BPatch_constExpr(1)), 
                         *curPoint, 
                         BPatch_lastSnippet);
				memHandles[curPoint] = memHandle;
                    pointCount++;
#endif
                }
            }
        } 
        
        else { // static ctrl flow

            // IAT entries wind up as static points but have no target, we 
            // don't need to instrument them
            vector<Address> targets;
            if (!curPoint->getCFTargets(targets)) {
                mal_printf("ERROR: Could not get target for static point[%d] "
                       "[%lx] -> [?]\n", pidx, (long)curPoint->getAddress());
                continue;
            }

            //output message
            Address target = 0;
            if (targets.size()) { 
                target = targets[0]; 
            } else {
                mal_printf("WARNING: instrumenting static transfer to "
                           "unknown target %s[%d]\n",FILE__,__LINE__);
            }
            if (curPoint->getPointType() == BPatch_locSubroutine) {
                mal_printf("hybridInstrumentation[%d] monitoring at 0x%lx: call 0x%lx\n",
                            __LINE__,(long)curPoint->getAddress(), 
                            target);
            } else {
                mal_printf("hybridInstrumentation[%d] monitoring at 0x%lx: jump 0x%lx\n",
                            __LINE__,(long)curPoint->getAddress(), 
                            target);
            }

            // instrument the point, 
            // don't need the cache because we'll remove the instrumentation 
            // once it executes, but the cache is safe to use
            if (useInsertionSet && 0 == pointCount) {
                proc()->beginInsertionSet();
            }
            BPatch_stopThreadExpr staticTransferSnippet
                (badTransferCB_wrapper,
                 BPatch_constExpr(target), 
                 true,BPatch_interpAsTarget);
            handle = proc()->insertSnippet
                (staticTransferSnippet, *curPoint, BPatch_lastSnippet);
        }
        if (handle != NULL) {
            pointCount += saveInstrumentationHandle(curPoint, handle);
        }

    } // end point loop
    points.clear();

    // get abrupt end points
    func->getAbruptEndPoints(points);

    for (unsigned pidx=0; pidx < points.size(); pidx++) {
        if ( (*instrumentedFuncs)[func]->end() != 
             (*instrumentedFuncs)[func]->find(points[pidx]) ) 
        {
            continue;
        }
        BPatch_point *curPoint = points[pidx];
        mal_printf("hybridInstrumentation[%d]monitoring at 0x%lx: abruptEnd point\n",
                    __LINE__,(long)curPoint->getAddress());

        // set up args and instrument
        if (useInsertionSet && 0 == pointCount) {
            proc()->beginInsertionSet();
        }
        BPatch_stopThreadExpr staticTransferSnippet// don't need cache here, 
            (abruptEndCB_wrapper, // will remove snippet after it executes
             BPatch_constExpr(0), 
             false,BPatch_noInterp);
        BPatchSnippetHandle *handle = proc()->insertSnippet
            (staticTransferSnippet, *curPoint, BPatch_lastSnippet);
        pointCount += saveInstrumentationHandle(curPoint,handle);
    }
    points.clear();

    // find all returns and instrument the returns of possibly non-returning 
    // functions
    vector<Address> targets;
    vector<BPatch_point *> *retPoints = func->findPoint(BPatch_exit);
    BPatch_retAddrExpr retAddrSnippet;
    if (retPoints && retPoints->size() && 
        (instrumentReturns || 
         ParseAPI::RETURN != func->lowlevel_func()->ifunc()->init_retstatus() || 
         ParseAPI::TAMPER_NONZERO == func->lowlevel_func()->ifunc()->tampersStack() ||
         handlerFunctions.end() != 
         handlerFunctions.find((Address)funcAddr) ))
    {
        for (unsigned int j=0; j < retPoints->size(); j++) {
			BPatch_point *curPoint = (*retPoints)[j];
            BPatchSnippetHandle *handle;

            // check that we don't instrument the same point multiple times
            // and that we don't instrument the return instruction if it's got 
            // a fixed, known target, e.g., it's a static target push-return 
            if ( (*instrumentedFuncs)[func]->end() != 
                 (*instrumentedFuncs)[func]->find(curPoint) 
                ||
                 ( ( curPoint->isReturnInstruction() || curPoint->isDynamic()) &&
                   ! curPoint->getCFTargets(targets) ) ) 
            {
                continue;
            }

            // instrument the point, start insertion set, set interpretation 
            // type according to the type of instruction we're instrumenting,
            // and insert the instrumentation
            if (useInsertionSet && 0 == pointCount) {
                proc()->beginInsertionSet();
            }

            // create instrumentation snippet
            BPatch_stopThreadExpr *returnSnippet;
            BPatch_snippet * calcSnippet = NULL;
            BPatch_stInterpret interp;
            bool isHandler = false;
            if (handlerFunctions.end() != 
                handlerFunctions.find((Address)func->getBaseAddr()) &&
                0 != handlerFunctions[(Address)func->getBaseAddr()])
            {
                // case 0: signal handler return address
                // for handlers, instrument their exit point with a snippet 
                // that reads the address to which the program will return 
                // from the CONTEXT of the exception, which is the 3rd argument
                // to windows structured exception handlers
                Address contextPCaddr = 
                    handlerFunctions[ (Address)func->getBaseAddr() ];
                calcSnippet = new BPatch_arithExpr
                    ( BPatch_deref, BPatch_constExpr(contextPCaddr) );
                interp = BPatch_interpAsTarget;
                isHandler = true;
            }
            else if (curPoint->isReturnInstruction()) {
                // case 1: the point is at a return instruction
                interp = BPatch_interpAsReturnAddr;
                calcSnippet = & retAddrSnippet;
                mal_printf("monitoring return from func[%lx %lx] at %lx\n", 
                            (long)func->getBaseAddr(), 
                            (long)func->getBaseAddr() + func->getSize(), 
                            (long)curPoint->getAddress());
            }
            else if (curPoint->isDynamic()) {
                // case 2: above check ensures that this is not a return 
                // instruction but that it is dynamic and therefore it's a jump 
                // that leaves the region housing the rest of the function
                    interp = BPatch_interpAsTarget;
                    calcSnippet = & dynTarget;
                    mal_printf("instrumenting indirect non-return exit "
                               "at 0x%lx %s[%d]\n", curPoint->getAddress(), 
                               FILE__,__LINE__);
            }
            else { // tail call, do nothing?
                calcSnippet = & dynTarget;
                fprintf(stderr,"WARNING: exit point at %lx that isn't "
                        "a return or indirect control transfer, what "
                        "kind of point is this? not instrumenting %s[%d]\n", 
                        (Address)curPoint->getAddress(), FILE__,__LINE__);
                continue;
            }

            if (!isHandler) {
                returnSnippet = new BPatch_stopThreadExpr
                    ( badTransferCB_wrapper, *calcSnippet, true, interp ); 
            } else {
                returnSnippet = new BPatch_stopThreadExpr
                    ( signalHandlerExitCB_wrapper, *calcSnippet, true, interp ); 
            }

            // insert the instrumentation
            handle = proc()->insertSnippet
                (*returnSnippet, *(curPoint), BPatch_lastSnippet);
            pointCount += saveInstrumentationHandle(curPoint,handle);

            // clean up
            delete returnSnippet;
            if (dynamic_cast<BPatch_arithExpr*>(calcSnippet)) {
                delete calcSnippet;
            }
        }
    }
    
    // close insertion set
    if (proc()->lowlevel_process()->isMemoryEmulated() || pointCount) {
        mal_printf("instrumented %d points in function at %lx\n", 
                    pointCount,func->getBaseAddr());
        if (useInsertionSet) {
            proc()->finalizeInsertionSet(false);
        }
        return true;
    }
    return false;
}// end instrumentFunction

// 1. Removes elements from instrumentedFuncs
// 2. Relegates actual work to BPatch_function::removeInstrumentation(), which:
//    saves live tramps
//    calls BPatch_point::deleteAllSnippets() for all function points, which:
//        calls BPatch_addressSpace::deleteSnippet
//    and then invalidates relocations of the function
void HybridAnalysis::removeInstrumentation(BPatch_function *func,
                                           bool useInsertionSet) 
{
    if (useInsertionSet) {
        proc()->beginInsertionSet();
    }
    // remove overwrite loops
    std::set<HybridAnalysisOW::owLoop*> loops;
    if ( hybridOW() && hybridOW()->hasLoopInstrumentation(false, *func, &loops) ) {
        mal_printf("Removing active loop instrumentation for func "
                  "%lx [%d]\n", func->getBaseAddr(), __LINE__);
        std::set<HybridAnalysisOW::owLoop*>::iterator lIter= loops.begin();
        for(; lIter != loops.end(); lIter++) {
            hybridOW()->deleteLoop(*lIter,false);
        }
    }

    // 1. Remove elements from instrumentedFuncs
    if (instrumentedFuncs->end() != instrumentedFuncs->find(func)) {
        (*instrumentedFuncs)[func]->clear();
        delete (*instrumentedFuncs)[func];
        instrumentedFuncs->erase(func);
    }

// 2. Relegate actual work to BPatch_function::removeInstrumentation()
    func->removeInstrumentation(false);
    if (useInsertionSet) {
        proc()->finalizeInsertionSet(false);
    }
}

// Returns false if no new instrumentation was added to the module.  
// Relegates all instrumentation work to instrumentFunction
// Protects the code in the module
bool HybridAnalysis::instrumentModule(BPatch_module *mod, bool useInsertionSet) 
{
    assert(proc() && mod);
    if (false == mod->isExploratoryModeOn()) {
        return true;
    }

    if (useInsertionSet) {
        proc()->beginInsertionSet();
    }

    bool didInstrument = false;
    // if this not the default module, instrument it as well
    //if ( false == mod->isSharedLib() ) {
    //    BPatch_module* defaultModule = mod->getObjectDefaultModule();
    //    if (defaultModule != mod) {
    //        didInstrument = instrumentModule(defaultModule,false) || didInstrument;
    //    }
    //}

    // instrument functions
    vector<BPatch_function*> *modFuncs = mod->getProcedures(false);
    vector<BPatch_function*>::iterator fIter = modFuncs->begin();
    for (; fIter != modFuncs->end(); fIter++) 
    {
        if ( instrumentedFuncs->find(*fIter) == instrumentedFuncs->end() ) {
            didInstrument = instrumentFunction(*fIter,false) || didInstrument;
        }
    }
    
    if (useInsertionSet) {
        proc()->finalizeInsertionSet(false);
    }

    // protect the code in the module
    if (BPatch_defensiveMode == mod->getHybridMode()) {
        mod->protectAnalyzedCode();
    }

    return didInstrument;
}

// Returns false if no new instrumentation was added to the module.  
// Relegates all instrumentation work to instrumentFunction
// Protects the code in the module
bool HybridAnalysis::instrumentModules(bool useInsertionSet) 
{
    bool didInstrument = false;
    if (useInsertionSet) {
        proc()->beginInsertionSet();
    }
    std::vector<BPatch_module*> *mods = proc()->getImage()->getModules();
    for (unsigned midx=0; midx < mods->size(); midx++) {
        if ((*mods)[midx]->isExploratoryModeOn()) {
            didInstrument = instrumentModule((*mods)[midx], false) || didInstrument;
        }
    }
    if (useInsertionSet) {
        proc()->finalizeInsertionSet(false);
    }
    return didInstrument;
}


/* Takes a point corresponding to a function call and continues the parse in 
 * the calling function after the call.  If there are other points that call
 * into this function resume parsing after those call functions as well. 
 * Also need to parse any functions that are discovered thanks to the better parsing
 * 
 * Return true if instrumentation of new or modified functions occurs
 */ 
bool HybridAnalysis::parseAfterCallAndInstrument(BPatch_point *callPoint, 
                                                 BPatch_function *calledFunc)
{
    assert(callPoint);
    std::set<BPatch_module*> callerMods; 
    bool parsedAfterCallPoint = false;//ensures we parse after the call point only once
    bool didSomeParsing = false; // if we parsed after another call point
    proc()->beginInsertionSet();

    if (calledFunc) {
        // add fallthrough for any other calls to this function, iterate 
        // through call points to the called function
        std::vector<BPatch_point*> callerPoints;
        calledFunc->getCallerPoints(callerPoints);
        vector<BPatch_point*>::iterator cIter = callerPoints.begin();
        std::set<BPatch_function *> dupFuncCheck; //add one fallthrough edge per func
        while (cIter != callerPoints.end()) 
        {
            Address curFallThroughAddr = (*cIter)->getCallFallThroughAddr();
            if ( ! hasEdge((*cIter)->getFunction(), 
                           (Address)((*cIter)->getAddress()), 
                           curFallThroughAddr) &&
                dupFuncCheck.find((*cIter)->getFunction()) == dupFuncCheck.end())
            {
                mal_printf("%s[%d] Function call at 0x%lx is returning, adding edge "
                          "after calls to the function at %lx\n", __FILE__,__LINE__,
                          callPoint->getAddress(), (long)(*cIter)->getAddress());
                assert(0);// KEVINTEST, this case has never executed

                parseNewEdgeInFunction( *cIter , curFallThroughAddr , false );

                callerMods.insert((*cIter)->getFunction()->getModule());
                dupFuncCheck.insert((*cIter)->getFunction());
                
                // We have to make sure we parse after the original call, it 
                // won't be listed here if it's an indirect call
                if ( ! parsedAfterCallPoint && (*cIter) == callPoint ) {
                    parsedAfterCallPoint = true;
                }
                didSomeParsing = true;
            }
            cIter++;
        }
    }

    // make sure that the edge hasn't already been parsed 
    Address fallThroughAddr = callPoint->getCallFallThroughAddr();
    if (fallThroughAddr == 0x933647) {
        cerr << "DEBUG BREAKPOINT" << endl;
        }
    vector<BPatch_function *> fallThroughFuncs;
    proc()->findFunctionsByAddr(fallThroughAddr,fallThroughFuncs);

    if (! parsedAfterCallPoint && 
        ! hasEdge(callPoint->getFunction(), 
                  (Address)callPoint->getAddress(), 
                  fallThroughAddr)) 
    {
        mal_printf("Function call at 0x%lx is returning, "
                    "adding edge to fallthrough at %lx %s[%d]\n", 
                    callPoint->getAddress(), fallThroughAddr, 
                    FILE__, __LINE__);

        parseNewEdgeInFunction( callPoint , fallThroughAddr , false );
        parsedAfterCallPoint = true;
        didSomeParsing = true;

        callerMods.insert(callPoint->getFunction()->getModule());
    }

    // if we're not re-instrumenting the function because we'd already
    // parsed the fallthrough addr and there is no active loop
    // instrumentation in this function (in which case changing the 
    // instrumentation would cause changes to the code, resulting in 
    // a false positive code overwrite) re-instrument the point to use
    // the cache, if it's an indirect transfer, or remove it altogether
    // if it's a static transfer. 
    for (unsigned ftidx=0; 
         !parsedAfterCallPoint && ftidx < fallThroughFuncs.size(); 
         ftidx++) 
    {
        BPatch_function *fallThroughFunc = fallThroughFuncs[ftidx];
        if ( hybridOW() &&
             ! hybridOW()->hasLoopInstrumentation(true, *fallThroughFunc) )
        {
            BPatch_function *callFunc = callPoint->getFunction();
            // remove the ctrl-transfer instrumentation for this point 
            if ((*instrumentedFuncs)[callFunc] && 
                (*instrumentedFuncs)[callFunc]->end() !=
                (*instrumentedFuncs)[callFunc]->find(callPoint)) 
            {
                proc()->deleteSnippet( (*(*instrumentedFuncs)[callFunc])[callPoint] );
                (*instrumentedFuncs)[callFunc]->erase(callPoint);
            }
            // if the point is dynamic, re-instrument it to use the cache
            if (callPoint->isDynamic()) {
                mal_printf("replacing instrumentation at indirect call point "
                            "%lx with instrumentation that uses the cache "
                            "%s[%d]\n", callPoint->getAddress(),FILE__,__LINE__);
                BPatch_stopThreadExpr newSnippet (
                        badTransferCB_wrapper, BPatch_dynamicTargetExpr(), 
                        true, BPatch_interpAsTarget);
                BPatchSnippetHandle *handle = proc()->insertSnippet
                    (newSnippet, *callPoint, BPatch_lastSnippet);
                saveInstrumentationHandle(callPoint, handle);
            }
        }
    }

    bool success = false;
    if (didSomeParsing) { // called parseNewEdge
        if (callPoint->llpoint()->block()->llb()->isShared()) {
            vector<ParseAPI::Function*> imgFuncs;
            callPoint->llpoint()->block()->llb()->getFuncs(imgFuncs);
            for (unsigned fidx=0; fidx < imgFuncs.size(); fidx++) 
            {
                BPatch_function *func = proc()->findOrCreateBPFunc(
                    proc()->lowlevel_process()->findFuncByInternalFunc((image_func*)imgFuncs[fidx]),
                    NULL);
                removeInstrumentation(func, false);
                func->getCFG()->invalidate();

                if (func != callPoint->getFunction() &&
                    !hasEdge(func,(Address)callPoint->getAddress(),fallThroughAddr))
                {
                    BPatch_point *sharedCallPoint = NULL;
                    std::vector<BPatch_point *> *points = func->findPoint(BPatch_subroutine);
                    for (unsigned i = 0; i < points->size(); ++i) {
                        if ((*points)[i]->getAddress() == callPoint->getAddress()) {
                            sharedCallPoint = (*points)[i];
                            break;
                        }
                    }
                    assert(sharedCallPoint);
                    parseNewEdgeInFunction(sharedCallPoint, fallThroughAddr, false);
                }
            }
        }
        // Ensure we relocate the re-parsed function
        proc()->beginInsertionSet();
        callPoint->getFunction()->relocateFunction();

<<<<<<< HEAD
        // if we're emulating memory, drop in a callback to synch shadow 
        // and original memory
        if ((0 == callPoint->getSavedTarget()) ||
			(-1 == callPoint->getSavedTarget()) || 
            callPoint->llpoint()->func()->obj() != 
            proc()->findModuleByAddr(callPoint->getSavedTarget())->lowlevel_mod()->obj())
        {
           BPatch_snippet snip = BPatch_stopThreadExpr(synchShadowOrigCB_wrapper,
                                                       BPatch_constExpr(0));
                                                       
#if defined(NOT_QUITE_DONE)
		   BPatchSnippetHandle *memHandle = proc()->insertSnippet(snip,
                                                                  *callPoint, 
                                                                  BPatch_lastSnippet);
		   memHandles[callPoint] = memHandle;
#endif
        }

=======
>>>>>>> 048048f8
        // instrument all modules that have modified functions
        success = instrumentModules(false);
    }

    // fill in the post-call area with a patch 
    // (even if we didn't parse, we have to do this to get rid of the illegal instructions in the pad)
    proc()->finalizeInsertionSet(false);
    success = callPoint->patchPostCallArea() && success;

    return success;
}

// parse, instrument, and write-protect code found by seeding at a new target address
bool HybridAnalysis::analyzeNewFunction( Address target , 
                                         bool doInstrumentation , 
                                         bool useInsertionSet )
{
    bool parsed = true;
    vector<BPatch_module *> affectedMods;
    vector<Address> targVec; // has only one element, used to conform to interface
    targVec.push_back(target);
    if (!proc()->getImage()->parseNewFunctions(affectedMods, targVec)) {
        fprintf(stderr, "WARNING: call to parseNewFunctions failed to parse region "
                "containing target addr %lx  %s[%d]\n", (long)target, FILE__, __LINE__);
        parsed = false;
    }

    // inform the mutator of the new code
    if (bpatchCodeDiscoveryCB) {
        std::vector<BPatch_function *> newfuncs;
        std::vector<BPatch_function *> modfuncs;
        proc()->getImage()->getNewCodeRegions(newfuncs,modfuncs);
        if (newfuncs.size() || modfuncs.size()) {
            if (hybridow_ && modfuncs.size()) {
                hybridow_->codeChangeCB(modfuncs);
            }
            if (BPatch_defensiveMode == mode_) {
                proc()->protectAnalyzedCode();
            }
            bpatchCodeDiscoveryCB(newfuncs,modfuncs);
        }
    }
    proc()->getImage()->clearNewCodeRegions();

    // instrument all of the new modules and protect their code
    for (unsigned i=0; i < affectedMods.size(); i++) {
        if ( doInstrumentation  && affectedMods[i]->isExploratoryModeOn() ) {
            instrumentModule(affectedMods[i],useInsertionSet);//also protects the code
        }
        else if (BPatch_defensiveMode == affectedMods[i]->getHybridMode()) {
            affectedMods[i]->protectAnalyzedCode(); 
        }
    }
    return parsed;
}


bool HybridAnalysis::hasEdge(BPatch_function *func, Address source, Address target)
{
if (target == 0x933647) {
    cerr << "TEMP BREAKPOINT" << endl;
    }
// 0. first see if the edge needs to be parsed
    int_basicBlock *block = func->lowlevel_func()->findBlockByAddr(source);
    pdvector<int_basicBlock *> targBlocks; 
    block->getTargets(targBlocks);
    for (unsigned bidx=0; bidx < targBlocks.size(); bidx++) {
        if (target == targBlocks[bidx]->origInstance()->firstInsnAddr()) {
            return true; // already parsed this edge, we're done!
        }
    }
    return false;
}

// Does not reinsert instrumentation.  
//
// Adds new edge to the parse of the function, removes existing instrumentation
// from the function if it is relocated, removes func from instrumentedFuncs
//
// 1. if the target is in the same section as the source func, 
//    remove instrumentation from the source function 
// 2. parse the new edge
void HybridAnalysis::parseNewEdgeInFunction(BPatch_point *sourcePoint, 
                                            Address target,
                                            bool useInsertionSet)
{
    // 0. first see if the edge needs to be parsed
    if (hasEdge(sourcePoint->getFunction(),
                (Address)sourcePoint->getAddress(),
                target)) 
    {
        return;
    }

    BPatch_function *sourceFunc = sourcePoint->getFunction();

    // 1. if the target is in the same section as the source func, 
    //    remove instrumentation from the source function 

    if (useInsertionSet) {
        proc()->beginInsertionSet();
    }

    // remove loop instrumentation, if any
    std::set<HybridAnalysisOW::owLoop*> loops;
    if (hybridOW() && 
        hybridOW()->hasLoopInstrumentation(false, *sourceFunc, &loops)) 
    {
        std::set<HybridAnalysisOW::owLoop*>::iterator lIter= loops.begin();
        while (lIter != loops.end())
        {
            hybridOW()->deleteLoop(*lIter,false);
            lIter++;
        }
    } 

    // remove the function's instrumentation (and from shared funcs)
    removeInstrumentation(sourceFunc,false);
    set<BPatch_function*> sharedFuncs;
    if (sourceFunc->getSharedFuncs(sharedFuncs)) {
        set<BPatch_function*>::iterator fit;
        for (fit = sharedFuncs.begin(); fit != sharedFuncs.end(); fit++) {
            if ( *fit != sourceFunc) {
                removeInstrumentation(*fit,false);
            }
        }
    }
    if (useInsertionSet) {
        proc()->finalizeInsertionSet(false);
    }

    // 2. parse the new edge
    if ( ! sourceFunc->parseNewEdge( (Address)sourcePoint->getAddress() , 
                                     target ) ) 
    {
        assert(0);//this case should be ruled out by the call to sameRegion
    }

    // inform the mutator of the new code
    if (bpatchCodeDiscoveryCB) {
        std::vector<BPatch_function *> newfuncs;
        std::vector<BPatch_function *> modfuncs;
        proc()->getImage()->getNewCodeRegions(newfuncs,modfuncs);
        // add sourceFunc to modfuncs, since we removed its instrumentation
        bool foundSrcFunc = false;
        for(unsigned midx=0; midx < modfuncs.size(); midx++) {
            if (sourceFunc == modfuncs[midx]) {
                foundSrcFunc =true;
                break;
            }
        }
        if (newfuncs.size() || modfuncs.size()) {
            if (hybridow_ && modfuncs.size()) {
                hybridow_->codeChangeCB(modfuncs);
            }
            if (BPatch_defensiveMode == mode_) {
                proc()->protectAnalyzedCode();
            }
        }
        // if the code didn't change, add sourceFunc to modfuncs, since
        // we removed its instrumentation and the user has to re-instrument
        if (!foundSrcFunc) {
            modfuncs.push_back(sourceFunc);
        }
        // invoke callback
        bpatchCodeDiscoveryCB(newfuncs,modfuncs);
    }

    proc()->getImage()->clearNewCodeRegions();

}

bool HybridAnalysis::blockcmp::operator () (const BPatch_basicBlock *b1, 
                    const BPatch_basicBlock *b2) const
{
    if (const_cast<BPatch_basicBlock*>(b1)->getStartAddress() 
        < 
        const_cast<BPatch_basicBlock*>(b2)->getStartAddress()) 
    {
        return true;
    } 
    return false; 
}

void HybridAnalysis::deleteSynchSnippet(BPatch_point *point)
{
    assert(memHandles.end() != memHandles.find(point));
    proc()->deleteSnippet(memHandles[point]);
    memHandles.erase(point);
}

bool HybridAnalysis::addSynchSnippet(BPatch_point *point, BPatchSnippetHandle *handle)
{
    if (memHandles.end() != memHandles.find(point)) 
        return false;
    memHandles[point] = handle;
}<|MERGE_RESOLUTION|>--- conflicted
+++ resolved
@@ -310,14 +310,12 @@
                         mod->lowlevel_mod()->obj() != 
                         curPoint->llpoint()->func()->obj() ))
                 {
-#if defined(NOT_QUITE_DONE)
 				BPatchSnippetHandle *memHandle = proc()->insertSnippet
                         (BPatch_stopThreadExpr(synchShadowOrigCB_wrapper, BPatch_constExpr(1)), 
                          *curPoint, 
                          BPatch_lastSnippet);
 				memHandles[curPoint] = memHandle;
                     pointCount++;
-#endif
                 }
             }
         } 
@@ -768,7 +766,6 @@
         proc()->beginInsertionSet();
         callPoint->getFunction()->relocateFunction();
 
-<<<<<<< HEAD
         // if we're emulating memory, drop in a callback to synch shadow 
         // and original memory
         if ((0 == callPoint->getSavedTarget()) ||
@@ -779,16 +776,12 @@
            BPatch_snippet snip = BPatch_stopThreadExpr(synchShadowOrigCB_wrapper,
                                                        BPatch_constExpr(0));
                                                        
-#if defined(NOT_QUITE_DONE)
 		   BPatchSnippetHandle *memHandle = proc()->insertSnippet(snip,
                                                                   *callPoint, 
                                                                   BPatch_lastSnippet);
 		   memHandles[callPoint] = memHandle;
-#endif
-        }
-
-=======
->>>>>>> 048048f8
+        }
+
         // instrument all modules that have modified functions
         success = instrumentModules(false);
     }
