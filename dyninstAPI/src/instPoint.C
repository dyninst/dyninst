--- conflicted
+++ resolved
@@ -268,27 +268,6 @@
    return false;
 }
 
-<<<<<<< HEAD
-std::string instPoint::getCalleeName()
-{
-   int_function *f = findCallee();
-   if (f)
-      return f->symTabName();
-
-#if defined(os_windows)
-   mapped_object *obj = block()->func()->obj();
-   string calleeName;
-   if (obj->parse_img()->codeObject()->
-        isIATcall(addr() - obj->codeBase(), calleeName)) 
-   {
-      return calleeName;
-   }
-#endif
-
-   return img_p_->getCalleeName();
-}
-=======
->>>>>>> d2d9ff8f
 
 baseTramp *instPoint::tramp() {
    if (!baseTramp_) {
@@ -360,8 +339,7 @@
    }
 }
 
-<<<<<<< HEAD
-bool instPoint::getCallAndBranchTargets(vector<Address> & targs)
+bool instPoint::getCallAndBranchTargets(vector<Address> & targs) //KEVINTODO: move this to another class
 {
     using namespace ParseAPI;
     Block::edgelist & trgs = block()->llb()->targets();
@@ -385,10 +363,10 @@
         }
     }
     return ! targs.empty();
-=======
+}
+
 void instPoint::markModified() {
    proc()->addModifiedFunction(func());
->>>>>>> d2d9ff8f
 }
 
 BlockInstpoints::~BlockInstpoints() {
@@ -415,25 +393,6 @@
    }
 }
 
-<<<<<<< HEAD
-InstructionAPI::Instruction::Ptr instPoint::insn() {
-    if (insn_) return insn_;
-
-    int_block::InsnInstances insns;
-    block()->getInsnInstances(insns);
-    for (int_block::InsnInstances::reverse_iterator iter = insns.rbegin();
-        iter != insns.rend(); ++iter) 
-    {
-        if (iter->second == addr())
-        {
-            insn_ = iter->first;
-            return insn_;
-        }
-    }
-    fprintf(stderr,"WARNING: failed to find instruction for point at %lx\n",
-            addr());
-    return InstructionAPI::Instruction::Ptr();
-=======
 std::string instPoint::format() const {
    stringstream ret;
    ret << "iP(";
@@ -486,5 +445,4 @@
    }
    ret << ")";
    return ret.str();
->>>>>>> d2d9ff8f
 }