--- conflicted
+++ resolved
@@ -159,11 +159,7 @@
    switch(i->type()) {
       case None:
          assert(0);
-<<<<<<< HEAD
-         return std::make_pair((instPoint*)NULL, (instPoint*)NULL);
-=======
          return std::pair<instPoint *, instPoint *>((instPoint*)NULL, (instPoint*)NULL);
->>>>>>> 41da13ce
       case PreInsn:
          return std::pair<instPoint *, instPoint *>(i,
                                                     postInsn(i->func(),
@@ -187,17 +183,10 @@
                                                             i->block()),
                                                     i);
       default:
-<<<<<<< HEAD
-         return std::make_pair(i, (instPoint*)NULL);
-   }
-   assert(0);
-   return std::make_pair((instPoint*)NULL, (instPoint*)NULL);
-=======
          return std::pair<instPoint *, instPoint *>(i, (instPoint*)NULL);
    }
    assert(0);
    return std::pair<instPoint *, instPoint *>((instPoint*)NULL, (instPoint*)NULL);
->>>>>>> 41da13ce
 }
 
 instPoint *instPoint::fork(instPoint *parent, AddressSpace *child) {
@@ -272,21 +261,11 @@
 }
 
 instPoint::~instPoint() {
-<<<<<<< HEAD
-   // Delete miniTramps? 
-   // Uninstrument?
-   for (iterator iter = begin(); iter != end(); ++iter)
-      delete *iter;
-   tramps_.clear();
-   if (baseTramp_) delete baseTramp_;
-=======
-
   // Delete miniTramps?
   // Uninstrument?
   //for (iterator iter = begin(); iter != end(); ++iter)
   //  delete *iter;
   if (baseTramp_) delete baseTramp_;
->>>>>>> 41da13ce
 };
 
 
