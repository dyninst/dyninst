/*
 * Copyright (c) 1996-2011 Barton P. Miller
 *
 * We provide the Paradyn Parallel Performance Tools (below
 * described as "Paradyn") on an AS IS basis, and do not warrant its
 * validity or performance.  We reserve the right to update, modify,
 * or discontinue this software at any time.  We shall have no
 * obligation to supply such updates or modifications or any other
 * form of support to you.
 *
 * By your use of Paradyn, you understand and agree that we (or any
 * other person or entity with proprietary rights in Paradyn) are
 * under no obligation to provide either maintenance services,
 * update services, notices of latent defects, or correction of
 * defects for Paradyn.
 *
 * This library is free software; you can redistribute it and/or
 * modify it under the terms of the GNU Lesser General Public
 * License as published by the Free Software Foundation; either
 * version 2.1 of the License, or (at your option) any later version.
 *
 * This library is distributed in the hope that it will be useful,
 * but WITHOUT ANY WARRANTY; without even the implied warranty of
 * MERCHANTABILITY or FITNESS FOR A PARTICULAR PURPOSE.  See the GNU
 * Lesser General Public License for more details.
 *
 * You should have received a copy of the GNU Lesser General Public
 * License along with this library; if not, write to the Free Software
 * Foundation, Inc., 51 Franklin Street, Fifth Floor, Boston, MA 02110-1301 USA
 */

// $Id: instPoint.C,v 1.55 2008/09/08 16:44:03 bernat Exp $
// instPoint code


#include <assert.h>
#include "dyninstAPI/src/symtab.h"
#include "dyninstAPI/src/inst.h"
#include "dyninstAPI/src/instP.h"
#include "dyninstAPI/src/ast.h"
#include "dyninstAPI/src/util.h"
#include "common/h/stats.h"
#include "dyninstAPI/src/debug.h"
#include "dyninstAPI/src/instPoint.h"
#include "dyninstAPI/src/miniTramp.h"
#include "dyninstAPI/src/baseTramp.h"
#include "dyninstAPI/src/addressSpace.h"
#include "dyninstAPI/src/dynThread.h"

#include "instructionAPI/h/InstructionDecoder.h"
#include "Location.h"
#include "liveness.h"
using namespace Dyninst::InstructionAPI;
using namespace Dyninst::ParseAPI;

#include "dyninstAPI/src/function.h"
#include "dyninstAPI/src/parse-cfg.h"
#include "common/h/arch.h"
#include "dyninstAPI/src/mapped_object.h"
#include "dyninstAPI/src/emitter.h"
#if defined(arch_x86_64)
// For 32/64-bit mode knowledge
#include "dyninstAPI/src/emit-x86.h"
#endif

using namespace Dyninst;
using namespace PatchAPI;

instPoint *instPoint::funcEntry(func_instance *f) {
  return f->funcEntryPoint(true);
}

instPoint *instPoint::funcExit(func_instance *f, block_instance *b) {
  return f->funcExitPoint(b, true);
}

instPoint *instPoint::blockEntry(func_instance *f, block_instance *b) {
  return f->blockEntryPoint(b, true);
}

instPoint *instPoint::blockExit(func_instance *f, block_instance *b) {
  return f->blockExitPoint(b, true);
}

instPoint *instPoint::preCall(func_instance *f, block_instance *b) {
  return f->preCallPoint(b, true);
}

instPoint *instPoint::postCall(func_instance *f, block_instance *b) {
  return f->postCallPoint(b, true);
}

instPoint *instPoint::edge(func_instance *f, edge_instance *e) {
  //   return f->findPoint(EdgeDuring, e, true);
  return f->edgePoint(e, true);
}

instPoint *instPoint::preInsn(func_instance *f,
                              block_instance *b,
                              Address a,
                              InstructionAPI::Instruction::Ptr ptr,
                              bool trusted) {
  return f->preInsnPoint(b, a, ptr, trusted, true);
}

instPoint *instPoint::postInsn(func_instance *f,
                               block_instance *b,
                               Address a,
                               InstructionAPI::Instruction::Ptr ptr,
                               bool trusted) {
  return f->postInsnPoint(b, a, ptr, trusted, true);
}

instPoint::instPoint(Type t, 
                     PatchMgrPtr mgr,
                     func_instance *f) :
   Point(t, mgr, f),
   baseTramp_(NULL) {
};

instPoint::instPoint(Type          t,
                     PatchMgrPtr   mgr,
                     func_instance *f,
                     block_instance *b) :
  Point(t, mgr, f, b),
  baseTramp_(NULL) {
};

instPoint::instPoint(Type          t,
                     PatchMgrPtr   mgr,
                     block_instance *b,
                     func_instance *f) :
  Point(t, mgr, b, f),
  baseTramp_(NULL) {
};

instPoint::instPoint(Type          t,
                     PatchMgrPtr   mgr,
                     block_instance *b,
                     Address a,
                     InstructionAPI::Instruction::Ptr i,
                     func_instance *f) :
  Point(t, mgr, b, a, i, f),
  baseTramp_(NULL) {
};

instPoint::instPoint(Type          t,
                     PatchMgrPtr   mgr,
                     edge_instance *e,
                     func_instance *f) :
  Point(t, mgr, e, f),
  baseTramp_(NULL) {
};


// If there is a logical "pair" (e.g., before/after) of instPoints return them.
// The return result is a pair of <before, after>
std::pair<instPoint *, instPoint *> instPoint::getInstpointPair(instPoint *i) {
   switch(i->type()) {
      case None:
         assert(0);
         return std::pair<instPoint *, instPoint *>((instPoint*)NULL, (instPoint*)NULL);
      case PreInsn:
         return std::pair<instPoint *, instPoint *>(i,
                                                    postInsn(i->func(),
                                                             i->block(),
                                                             i->insnAddr(),
                                                             i->insn(),
                                                             true));
      case PostInsn:
         return std::pair<instPoint *, instPoint *>(preInsn(i->func(),
                                                            i->block(),
                                                            i->insnAddr(),
                                                            i->insn(),
                                                            true),
                                                    i);
      case PreCall:
         return std::pair<instPoint *, instPoint *>(i,
                                                    postCall(i->func(),
                                                             i->block()));
      case PostCall:
         return std::pair<instPoint *, instPoint *>(preCall(i->func(),
                                                            i->block()),
                                                    i);
      default:
         return std::pair<instPoint *, instPoint *>(i, (instPoint*)NULL);
   }
   assert(0);
   return std::pair<instPoint *, instPoint *>((instPoint*)NULL, (instPoint*)NULL);
}

instPoint *instPoint::fork(instPoint *parent, AddressSpace *child) {
   // Return the equivalent instPoint within the child process
  func_instance *f = parent->func() ? child->findFunction(parent->func()->ifunc()) : NULL;
  block_instance *b = parent->block() ? child->findBlock(parent->block()->llb()) : NULL;
  edge_instance *e = parent->edge() ? child->findEdge(parent->edge()->edge()) : NULL;
   Instruction::Ptr i = parent->insn_;
   Address a = parent->addr_;

   instPoint *point = NULL;

   switch(parent->type_) {
      case None:
         assert(0);
         break;
      case FuncEntry:
         point = funcEntry(f);
         break;
      case FuncExit:
         point = funcExit(f, b);
         break;
      case BlockEntry:
         point = blockEntry(f, b);
         break;
      case BlockExit:
         point = blockExit(f, b);
         break;
      case EdgeDuring:
         point = edge(f, e);
         break;
      case PreInsn:
         point = preInsn(f, b, a, i, true);
         break;
      case PostInsn:
         point = postInsn(f, b, a, i, true);
         break;
      case PreCall:
         point = preCall(f, b);
         break;
      case PostCall:
         point = postCall(f, b);
         break;
      case OtherPoint:
         //case InsnTaken:
   case BlockDuring:
   case FuncDuring:
   case LoopStart:
   case LoopEnd:
   case LoopIterStart:
   case LoopIterEnd:
   case InsnTypes:
   case BlockTypes:
   case FuncTypes:
   case LoopTypes:
   case CallTypes:
         assert(0);
         break;
   }
   assert(point->empty() ||
          point->size() == parent->size());
   if (point->empty()) {
      for (instance_iter iter = parent->begin(); iter != parent->end(); ++iter) {
<<<<<<< HEAD
         miniTramp *mini = GET_MINI(*iter);
         point->push_back(mini->ast(), mini->recursive());
=======
         InstancePtr inst = point->pushBack((*iter)->snippet());
         if (!(*iter)->recursiveGuardEnabled()) {
            inst->disableRecursiveGuard();
         }
>>>>>>> de7a59d8
      }
   }

   point->liveRegs_ = parent->liveRegs_;

   return point;
}

instPoint::~instPoint() {
  // Delete miniTramps?
  // Uninstrument?
  //for (iterator iter = begin(); iter != end(); ++iter)
  //  delete *iter;
  if (baseTramp_) delete baseTramp_;
};


AddressSpace *instPoint::proc() const {
   if (func()) return func()->proc();
   else if (block()) return block()->proc();
   else if (edge()) return (edge()->proc());
   assert(0); return NULL;
}

func_instance *instPoint::func() const {
  return SCAST_FI(the_func_);
}

block_instance *instPoint::block() const {
  return SCAST_BI(the_block_);
}

edge_instance *instPoint::edge() const {
  return SCAST_EI(the_edge_);
}

<<<<<<< HEAD
miniTramp *instPoint::push_front(AstNodePtr ast, bool recursive) {
   miniTramp *newTramp = new miniTramp(ast, this, recursive);
   Snippet<miniTramp*>::Ptr snip = Snippet<miniTramp*>::create(newTramp);
   pushFront(snip);
   markModified();
   return newTramp;
}

miniTramp *instPoint::push_back(AstNodePtr ast, bool recursive) {
   miniTramp *newTramp = new miniTramp(ast, this, recursive);
   Snippet<miniTramp*>::Ptr snip = Snippet<miniTramp*>::create(newTramp);
   pushBack(snip);
   markModified();
   return newTramp;
}

miniTramp *instPoint::insert(callOrder order, AstNodePtr ast, bool recursive) {
   if (order == orderFirstAtPoint) return push_front(ast, recursive);
   else return push_back(ast, recursive);
}

void instPoint::erase(miniTramp *m) {
   for (instance_iter iter = begin(); iter != end(); ++iter) {
      miniTramp *mini = GET_MINI(*iter);
      if (mini == m) {
         markModified();
         delete m;
         remove(*iter);
         return;
      }
   }
}

=======
>>>>>>> de7a59d8
bool instPoint::checkInsn(block_instance *b,
                          Instruction::Ptr &insn,
                          Address a) {
   block_instance::Insns insns;
   b->getInsns(insns);
   block_instance::Insns::iterator iter = insns.find(a);
   if (iter != insns.end()) {
      insn = iter->second;
      return true;
   }
   return false;
}


baseTramp *instPoint::tramp() {
   if (!baseTramp_) {
      baseTramp_ = baseTramp::create(this);
   }

   return baseTramp_;
}

// Returns the current block (if there is one)
// or the next block we're going to execute (if not).
// In some cases we may not know; function exit points
// and the like. In this case we return the current block
// as a "well, this is what we've got..."
block_instance *instPoint::block_compat() const {
   switch (type_) {
      case FuncEntry:
	return func()->entryBlock();
      case EdgeDuring:
	return edge()->trg();
      case PreInsn:
      case PostInsn:
      case FuncExit:
      case BlockEntry:
      case BlockExit:
      case PreCall:
	return block();
      case PostCall: {
	edge_instance *ftE = block()->getFallthrough();
         if (ftE &&
             (!ftE->sinkEdge()))
            return ftE->trg();
         else
            return NULL;
      }
      default:
         return NULL;
   }
}

Address instPoint::addr_compat() const {
   // As the above, but our best guess at an address
   switch (type_) {
      case FuncEntry:
	return func()->addr();
      case FuncExit:
      case BlockExit:
         // Not correct, but as close as we can get
	return block()->last();
      case BlockEntry:
	return block()->start();
      case EdgeDuring:
	return edge()->trg()->start();
      case PreInsn:
         return addr_;
      case PostInsn:
         // This gets weird for things like jumps...
         return addr_ + insn_->size();
      case PreCall:
	return block()->last();
      case PostCall: {
	edge_instance *ftE = block()->getFallthrough();
         if (ftE &&
             (!ftE->sinkEdge()))
            return ftE->trg()->start();
         else
	   return block()->end();
      }
      default:
          mal_printf("ERROR: returning 0 from instPoint::nextExecutedAddr "
                  "for point of type %lx in block [%lx %lx)\n", type(),
                  block()->start(), block()->end());
         return 0;
   }
}

std::string instPoint::format() const {
   stringstream ret;
   ret << "iP(";
   switch(type_) {
      case FuncEntry:
         ret << "FEntry";
         break;
      case FuncExit:
         ret << "FExit";
         break;
      case BlockEntry:
         ret << "BEntry";
         break;
      case BlockExit:
         ret << "BExit";
         break;
      case EdgeDuring:
         ret << "E";
         break;
      case PreInsn:
         ret << "PreI";
         break;
      case PostInsn:
         ret << "PostI";
         break;
      case PreCall:
         ret << "PreC";
         break;
      case PostCall:
         ret << "PostC";
         break;
      default:
         ret << "???";
         break;
   }
   if (func()) {
     ret << ", Func(" << func()->name() << ")";
   }
   if (block()) {
     ret << ", Block(" << hex << block()->start() << dec << ")";
   }
   if (edge()) {
      ret << ", Edge";
   }
   if (addr_) {
      ret << ", Addr(" << hex << addr_ << dec << ")";
   }
   if (insn_) {
      ret << ", Insn(" << insn_->format() << ")";
   }
   ret << ")";
   return ret.str();
}

Dyninst::PatchAPI::InstancePtr getChildInstance(Dyninst::PatchAPI::InstancePtr parentInstance,
                                                AddressSpace *childProc) {
   instPoint *pPoint = IPCONV(parentInstance->point());
   instPoint *cPoint = instPoint::fork(pPoint, childProc);
   // Find the equivalent miniTramp...
   assert(pPoint->size() == cPoint->size());
   instPoint::instance_iter c_iter = cPoint->begin();
   for (instPoint::instance_iter iter = pPoint->begin();
        iter != pPoint->end();
        ++iter) {
      if (*iter == parentInstance) return *c_iter;
      ++c_iter;
   }

   assert(0);
   return Dyninst::PatchAPI::InstancePtr();
}

InstancePtr instPoint::pushFront(SnippetPtr snip) {
   InstancePtr ret = Point::pushFront(snip);
   if (!ret) return ret;
   markModified();
   return ret;
}

InstancePtr instPoint::pushBack(SnippetPtr snip) {
   InstancePtr ret = Point::pushBack(snip);
   if (!ret) return ret;
   markModified();
   return ret;
}

void instPoint::markModified() {
   if (func()) {
      proc()->addModifiedFunction(func());
   }
   else if (block()) {
      proc()->addModifiedBlock(block());
   }
   else if (edge()) {
      proc()->addModifiedBlock(edge()->src());
   }
   else {
      assert(0);
   }
}
         
bitArray instPoint::liveRegisters(){
	stats_codegen.startTimer(CODEGEN_LIVENESS_TIMER);
	static LivenessAnalyzer live1(4);
	static LivenessAnalyzer live2(8);
	LivenessAnalyzer *live;
	if (func()->function()->region()->getAddressWidth() == 4) live = &live1; else live = &live2;
	if (liveRegs_.size() && liveRegs_.size() == live->getABI()->getAllRegs().size()){
		return liveRegs_;
	}	
	switch(type()) {
		case FuncEntry:
			if (!live->query(ParseAPI::Location(EntrySite(func()->function(), func()->function()->entry())), LivenessAnalyzer::Before, liveRegs_)) assert(0);
			break;
		case BlockEntry:
			if (!live->query(ParseAPI::Location(BlockSite(func()->function(), block()->block())), LivenessAnalyzer::Before, liveRegs_)) assert(0);
			break;
		case BlockExit:
			if (!live->query(ParseAPI::Location(BlockSite(func()->function(), block()->block())), LivenessAnalyzer::After, liveRegs_)) assert(0);
			break;
		case EdgeDuring:
			if (!live->query(ParseAPI::Location(EdgeLoc(func()->function(), edge()->edge())), LivenessAnalyzer::After, liveRegs_)) assert(0);
			break;
		case FuncExit:
			if (!live->query(ParseAPI::Location(ExitSite(func()->function(), block()->block())), LivenessAnalyzer::After, liveRegs_)) assert(0);
			break;
		case PostCall:
			if (!live->query(ParseAPI::Location(CallSite(func()->function(), block()->block())), LivenessAnalyzer::After, liveRegs_)) assert(0);
			break;
		case PreCall:
			if (!live->query(ParseAPI::Location(CallSite(func()->function(), block()->block())), LivenessAnalyzer::Before, liveRegs_)) assert(0);
			break;
		case PreInsn:
			if (!live->query(ParseAPI::Location(func()->function(), InsnLoc(block()->block(), insnAddr() - func()->obj()->codeBase(), insn())), LivenessAnalyzer::Before, liveRegs_)) assert(0);
			break;
		case PostInsn:
		        if (!live->query(ParseAPI::Location(func()->function(), InsnLoc(block()->block(), insnAddr() - func()->obj()->codeBase(), insn())), LivenessAnalyzer::After, liveRegs_)) assert(0);
			break;
		default:
			assert(0);  
	}
	stats_codegen.stopTimer(CODEGEN_LIVENESS_TIMER);
	return liveRegs_;

}<|MERGE_RESOLUTION|>--- conflicted
+++ resolved
@@ -250,15 +250,10 @@
           point->size() == parent->size());
    if (point->empty()) {
       for (instance_iter iter = parent->begin(); iter != parent->end(); ++iter) {
-<<<<<<< HEAD
-         miniTramp *mini = GET_MINI(*iter);
-         point->push_back(mini->ast(), mini->recursive());
-=======
          InstancePtr inst = point->pushBack((*iter)->snippet());
          if (!(*iter)->recursiveGuardEnabled()) {
             inst->disableRecursiveGuard();
          }
->>>>>>> de7a59d8
       }
    }
 
@@ -295,42 +290,6 @@
   return SCAST_EI(the_edge_);
 }
 
-<<<<<<< HEAD
-miniTramp *instPoint::push_front(AstNodePtr ast, bool recursive) {
-   miniTramp *newTramp = new miniTramp(ast, this, recursive);
-   Snippet<miniTramp*>::Ptr snip = Snippet<miniTramp*>::create(newTramp);
-   pushFront(snip);
-   markModified();
-   return newTramp;
-}
-
-miniTramp *instPoint::push_back(AstNodePtr ast, bool recursive) {
-   miniTramp *newTramp = new miniTramp(ast, this, recursive);
-   Snippet<miniTramp*>::Ptr snip = Snippet<miniTramp*>::create(newTramp);
-   pushBack(snip);
-   markModified();
-   return newTramp;
-}
-
-miniTramp *instPoint::insert(callOrder order, AstNodePtr ast, bool recursive) {
-   if (order == orderFirstAtPoint) return push_front(ast, recursive);
-   else return push_back(ast, recursive);
-}
-
-void instPoint::erase(miniTramp *m) {
-   for (instance_iter iter = begin(); iter != end(); ++iter) {
-      miniTramp *mini = GET_MINI(*iter);
-      if (mini == m) {
-         markModified();
-         delete m;
-         remove(*iter);
-         return;
-      }
-   }
-}
-
-=======
->>>>>>> de7a59d8
 bool instPoint::checkInsn(block_instance *b,
                           Instruction::Ptr &insn,
                           Address a) {
