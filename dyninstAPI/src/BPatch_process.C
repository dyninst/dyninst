/*
 * Copyright (c) 1996-2009 Barton P. Miller
 * 
 * We provide the Paradyn Parallel Performance Tools (below
 * described as "Paradyn") on an AS IS basis, and do not warrant its
 * validity or performance.  We reserve the right to update, modify,
 * or discontinue this software at any time.  We shall have no
 * obligation to supply such updates or modifications or any other
 * form of support to you.
 * 
 * By your use of Paradyn, you understand and agree that we (or any
 * other person or entity with proprietary rights in Paradyn) are
 * under no obligation to provide either maintenance services,
 * update services, notices of latent defects, or correction of
 * defects for Paradyn.
 * 
 * This library is free software; you can redistribute it and/or
 * modify it under the terms of the GNU Lesser General Public
 * License as published by the Free Software Foundation; either
 * version 2.1 of the License, or (at your option) any later version.
 * 
 * This library is distributed in the hope that it will be useful,
 * but WITHOUT ANY WARRANTY; without even the implied warranty of
 * MERCHANTABILITY or FITNESS FOR A PARTICULAR PURPOSE.  See the GNU
 * Lesser General Public License for more details.
 * 
 * You should have received a copy of the GNU Lesser General Public
 * License along with this library; if not, write to the Free Software
 * Foundation, Inc., 51 Franklin Street, Fifth Floor, Boston, MA 02110-1301 USA
 */

#ifdef sparc_sun_solaris2_4
#include <dlfcn.h>
#endif

#define BPATCH_FILE

#include <string>

#include "process.h"
#include "EventHandler.h"
#include "mailbox.h"
#include "signalgenerator.h"
#include "inst.h"
#include "instP.h"
#include "instPoint.h"
#include "function.h" // int_function
#include "codeRange.h"
#include "dyn_thread.h"
#include "miniTramp.h"

#include "mapped_module.h"
#include "mapped_object.h"

#include "BPatch_libInfo.h"
#include "BPatch_asyncEventHandler.h"
#include "BPatch.h"
#include "BPatch_thread.h"
#include "BPatch_function.h"
#include "BPatch_basicBlock.h"
#include "callbacks.h"
#include "BPatch_module.h"
#include "hybridAnalysis.h"
#include "BPatch_private.h"
#include "parseAPI/h/CFG.h"
#include "ast.h"
#include "debug.h"
#include "MemoryEmulator/memEmulator.h"
#include <boost/tuple/tuple.hpp>

using namespace Dyninst;
using namespace Dyninst::SymtabAPI;

int BPatch_process::getAddressWidthInt(){
	return llproc->getAddressWidth();
}

/*
 * BPatch_process::getPid
 *
 * Return the process ID of the thread associated with this object.
 */
int BPatch_process::getPidInt()
{
   return llproc ? (llproc->sh ? llproc->getPid()  : -1 ) : -1;
}

/*
 * BPatch_process::BPatch_process
 *
 * Starts a new process and associates it with the BPatch_process being
 * constructed.  The new process is placed into a stopped state before
 * executing any code.
 *
 * path		Pathname of the executable to start.
 * argv		A list of pointers to character strings which are the
 *              arguments for the new process, terminated by a NULL pointer.
 * envp		A list of pointers to character strings which are the
 *              environment variables for the new process, terminated by a
 *              NULL pointer.  If NULL, the default environment will be used.
 */
BPatch_process::BPatch_process(const char *path, const char *argv[], 
                               BPatch_hybridMode mode, const char **envp,
                               int stdin_fd, int stdout_fd, int stderr_fd)
   : llproc(NULL), lastSignal(-1), exitCode(-1), 
     exitedNormally(false), exitedViaSignal(false), mutationsActive(true), 
     createdViaAttach(false), detached(false), unreportedStop(false), 
     unreportedTermination(false), terminated(false), reportedExit(false),
     unstartedRPC(false), activeOneTimeCodes_(0),
     resumeAfterCompleted_(false), hybridAnalysis_(NULL)
{
   image = NULL;
   pendingInsertions = NULL;

   isVisiblyStopped = true;

   pdvector<std::string> argv_vec;
   pdvector<std::string> envp_vec;
   // Contruct a vector out of the contents of argv
   if (argv) {
      for(int i = 0; argv[i] != NULL; i++)
         argv_vec.push_back(argv[i]);
   }
    
   // Construct a vector out of the contents of envp
   if(envp) {
      for(int i = 0; envp[i] != NULL; ++i)
         envp_vec.push_back(envp[i]);
   }
   
   std::string directoryName = "";

 #if !defined(os_windows)
   // this fixes a problem on linux and alpha platforms where pathless
   // filenames are searched for either in a standard, predefined path, or
   // in $PATH by execvp.  thus paths that should resolve to "./" are
   // missed.  Note that the previous use of getcwd() here for the alpha
   // platform was dangerous since this is an API and we don't know where
   // the user's code will leave the cwd pointing.

   if (NULL == strchr(path, '/')) {
      const char *pathenv = getenv("PATH");
      char *pathenv_copy = strdup(pathenv);
      char *ptrptr;
      char *nextpath = strtok_r(pathenv_copy, ":", &ptrptr);
      while (nextpath) {
         struct stat statbuf;
         
         char *fullpath = new char[strlen(nextpath)+strlen(path)+2];
         strcpy(fullpath,nextpath);
         strcat(fullpath,"/");
         strcat(fullpath,path);
         
         if (!stat(fullpath,&statbuf)) {
            directoryName = nextpath;
            delete[] fullpath;
            break;
         }
         delete[] fullpath;
         nextpath = strtok_r(NULL,":", &ptrptr);
      }
      ::free(pathenv_copy);

      if (nextpath == NULL) {
         const char *dotslash = "./";
         directoryName = dotslash;
      }
   }
#endif

   /*
    * Set directoryName if a current working directory can be found in
    * the new process' environment (and override any previous settings).
    */
   if (envp) {
       for (int i = 0; envp[i] != NULL; ++i) {
           if (strncmp(envp[i], "PWD=", 4) == 0) {
               directoryName = envp[i] + 4;
               break;
           }
       }
   }
   
   std::string spath(path);
   llproc = ll_createProcess(spath, &argv_vec, mode, this, 
                             (envp ? &envp_vec : NULL),
                             directoryName, stdin_fd, stdout_fd, stderr_fd);
   if (llproc == NULL) { 
      BPatch::bpatch->reportError(BPatchFatal, 68, 
           "Dyninst was unable to create the specified process");
      return;
   }
   startup_cerr << "Registering function callback..." << endl;
   llproc->registerFunctionCallback(createBPFuncCB);
   
   startup_cerr << "Registering instPoint callback..." << endl;
   llproc->registerInstPointCallback(createBPPointCB);
   llproc->set_up_ptr(this);


   assert(BPatch::bpatch != NULL);

   // Create an initial thread
   startup_cerr << "Getting initial thread..." << endl;
   dyn_thread *dynthr = llproc->getInitialThread();
   BPatch_thread *initial_thread = new BPatch_thread(this, dynthr);
   threads.push_back(initial_thread);

   startup_cerr << "Creating new BPatch_image..." << endl;
   image = new BPatch_image(this);

   assert(llproc->isBootstrappedYet());

   assert(BPatch_heuristicMode != llproc->getHybridMode());
   if ( BPatch_normalMode != mode ) {
       BPatch::bpatch->setInstrStackFrames(true);
       hybridAnalysis_ = new HybridAnalysis(llproc->getHybridMode(),this);
   }

   // Let's try to profile memory usage
#if defined(PROFILE_MEM_USAGE)
   void *mem_usage = sbrk(0);
   fprintf(stderr, "Post BPatch_process: sbrk %p\n", mem_usage);
#endif

   startup_cerr << "BPatch_process::BPatch_process, completed." << endl;
   isAttemptingAStop = false;
}

#if defined(os_linux)
/* Particular linux kernels running dyninst in particular patterns
   (namely, with a single process having spawned the mutator and the
   mutatee) are susceptible to a kernel bug that will cause a panic
   if the mutator exits before the mutatee. See the comment above
   class ForkNewProcessCallback : public DBICallbackBase in 
   debuggerinterface.h for details.
*/
bool LinuxConsideredHarmful(pid_t pid)
{
    int major, minor, sub, subsub; // version numbers
    pid_t my_ppid, my_pid, mutatee_ppid = 0;
    FILE *fd;
    char buf[1024];
    char filename[64];

    get_linux_version(major,minor,sub,subsub); 

    if( major == 2 && minor == 6 &&
        (sub < 11 || (sub == 11 && subsub <= 11)) )
    {
        my_ppid = getppid();
        my_pid = getpid();
        // If anybody knows a better way to get the parent pid, be my 
        // guest to change this.
        snprintf(filename, 64, "/proc/%d/status", pid);
        fd = fopen(filename, "r");
        if (!fd) {
            startup_printf("Failed to open %s, assuming no linux kernel bug\n",
                            filename);
            return false;
        }
        while (fgets(buf, 1024, fd)) { 
            if (strncmp(buf, "PPid", 4) == 0) {
                sscanf(buf, "%*s %d", &mutatee_ppid);
                break;
            }
        }
        fclose(fd);

        if(my_ppid == mutatee_ppid ||
           my_pid == mutatee_ppid)
            return true;
    }

    return false;
}
#endif
/*
 * BPatch_process::BPatch_process
 *
 * Constructs a new BPatch_process and associates it with a running process.
 * Stops execution of the process.
 *
 * path		Pathname of the executable file for the process.
 * pid		Process ID of the target process.
 */
BPatch_process::BPatch_process
(const char *path, int pid, BPatch_hybridMode mode)
   : llproc(NULL), lastSignal(-1), exitCode(-1), 
     exitedNormally(false), exitedViaSignal(false), mutationsActive(true), 
     createdViaAttach(true), detached(false), unreportedStop(false), 
     unreportedTermination(false), terminated(false), reportedExit(false),
     unstartedRPC(false), activeOneTimeCodes_(0), resumeAfterCompleted_(false),
     hybridAnalysis_(NULL)
{
   image = NULL;
   pendingInsertions = NULL;

   isVisiblyStopped = true;

#if defined(os_linux)
    /* We need to test whether we are in kernel 2.6.9 - 2.6.11.11 (inclusive).
       If so, and if the mutatee's parent and our parent are one and the same,
       we are exposing the user to a potential kernel panic.
    */
    startup_printf("Checking for potential Linux kernel bug...\n");
    if(LinuxConsideredHarmful(pid))
    {
        fprintf(stderr,
            "\nWARNING: You are running a Linux kernel between 2.6.9 and \n"
            "2.6.11.11 (inclusive). Executing Dyninst under this kernel \n"
            "may exercise a bug in the Linux kernel and lead to a panic \n"
            "under some conditions. We STRONGLY suggest that you upgrade \n"
            "your kernel to 2.6.11.12 or higher.\n\n");
    }
#endif

   // Add this object to the list of threads
   assert(BPatch::bpatch != NULL);
   BPatch::bpatch->registerProcess(this, pid);

    startup_printf("%s[%d]:  creating new BPatch_image...\n", FILE__, __LINE__);
   image = new BPatch_image(this);
    startup_printf("%s[%d]:  created new BPatch_image...\n", FILE__, __LINE__);
   std::string spath = path ? std::string(path) : std::string();
    startup_printf("%s[%d]:  attaching to process %s/%d\n", FILE__, __LINE__, 
          path ? path : "no_path", pid);
   llproc = ll_attachProcess(spath, pid, this, mode);
   if (!llproc) {
      BPatch::bpatch->unRegisterProcess(pid, this);
      BPatch::bpatch->reportError(BPatchFatal, 68, 
             "Dyninst was unable to attach to the specified process");
      return;
   }
    startup_printf("%s[%d]:  attached to process %s/%d\n", FILE__, __LINE__, path ? path : "no_path", pid);

   // Create an initial thread
   dyn_thread *dynthr = llproc->getInitialThread();
   BPatch_thread *initial_thread = new BPatch_thread(this, dynthr);
   threads.push_back(initial_thread);

   llproc->registerFunctionCallback(createBPFuncCB);
   llproc->registerInstPointCallback(createBPPointCB);
   llproc->set_up_ptr(this);

   assert(llproc->isBootstrappedYet());
   assert(llproc->status() == stopped);

   isAttemptingAStop = false;

   assert(BPatch_heuristicMode != llproc->getHybridMode());
   if ( BPatch_normalMode != mode ) {
       hybridAnalysis_ = new HybridAnalysis(llproc->getHybridMode(),this);
   }
}

/*
 * BPatch_process::BPatch_process
 *
 * Constructs a new BPatch_process and associates it with a forked process.
 *
 * parentPid          Pathname of the executable file for the process.
 * childPid           Process ID of the target process.
 */
BPatch_process::BPatch_process(process *nProc)
   : llproc(nProc), lastSignal(-1), exitCode(-1),
     exitedNormally(false), exitedViaSignal(false), mutationsActive(true), 
     createdViaAttach(true), detached(false),
     unreportedStop(false), unreportedTermination(false), terminated(false),
     reportedExit(false), unstartedRPC(false), activeOneTimeCodes_(0),
     resumeAfterCompleted_(false), hybridAnalysis_(NULL)
{
   // Add this object to the list of threads
   assert(BPatch::bpatch != NULL);
   image = NULL;
   pendingInsertions = NULL;

   BPatch::bpatch->registerProcess(this);

   // Create an initial thread
   for (unsigned i=0; i<llproc->threads.size(); i++) 
   {
      dyn_thread *dynthr = llproc->threads[i];
      BPatch_thread *thrd = new BPatch_thread(this, dynthr);
      threads.push_back(thrd);
      BPatch::bpatch->registerThreadCreate(this, thrd);
   }

   llproc->registerFunctionCallback(createBPFuncCB);
   llproc->registerInstPointCallback(createBPPointCB);
   llproc->set_up_ptr(this);

   image = new BPatch_image(this);
   isVisiblyStopped = true;
   isAttemptingAStop = false;
}

/*
 * BPatch_process::~BPatch_process
 *
 * Destructor for BPatch_process.  Detaches from the running thread.
 */
void BPatch_process::BPatch_process_dtor()
{
    
   if (!detached &&
       !getAsync()->detachFromProcess(llproc)) 
   {
      bperr("%s[%d]:  trouble decoupling async event handler for process %d\n",
            __FILE__, __LINE__, getPid());
   }

   for (int i=threads.size()-1; i>=0; i--)
   {
      deleteBPThread(threads[i]);
   }

   if (image) 
      delete image;
   
   image = NULL;

   if (pendingInsertions) 
   {
       for (unsigned f = 0; f < pendingInsertions->size(); f++) 
	   {
           delete (*pendingInsertions)[f];
       }

       delete pendingInsertions;
       pendingInsertions = NULL;
   }

   if (!llproc) {

      return; 
   }

   //  unRegister process before doing detach
   BPatch::bpatch->unRegisterProcess(getPid(), this);   

   /**
    * If we attached to the process, then we detach and leave it be,
    * otherwise we'll terminate it
    **/

   if (createdViaAttach) 
   {
       llproc->detachProcess(true);
   }
   else  
   {
       if (llproc->isAttached()) 
	   {
           proccontrol_printf("%s[%d]:  about to terminate execution\n", __FILE__, __LINE__);
           terminateExecutionInt();
       }
   }
   
   if (NULL != hybridAnalysis_) {
       delete hybridAnalysis_;
   }

   delete llproc;
   llproc = NULL;
   assert(BPatch::bpatch != NULL);
}


/*
 * BPatch_process::stopExecution
 *
 * Puts the thread into the stopped state.
 */
bool BPatch_process::stopExecutionInt()
{
    if (statusIsTerminated()) return false;

    if (isVisiblyStopped) return true;

    // We go to stop and get a callback in the middle...
    isAttemptingAStop = true;

   signal_printf("%s[%d]: entry to stopExecution, lock depth %d\n", FILE__, __LINE__, global_mutex->depth());

   while (lowlevel_process()->sh->isActivelyProcessing()) {
       lowlevel_process()->sh->waitForEvent(evtAnyEvent);
   }
  
   getMailbox()->executeCallbacks(FILE__, __LINE__);

   if (llproc->sh->pauseProcessBlocking()) {
       isVisiblyStopped = true;
       isAttemptingAStop = false;
       signal_printf("%s[%d]: exit of stopExecution, lock depth %d\n", FILE__, __LINE__, global_mutex->depth());
       return true;
   }
   else {
       isAttemptingAStop = false;
       return false;
   }
}

/*
 * BPatch_process::continueExecution
 *
 * Puts the thread into the running state.
 */
bool BPatch_process::continueExecutionInt()
{
    if (statusIsTerminated()) {
        return false;
    }
    
    if (!llproc->reachedBootstrapState(bootstrapped_bs)) {
        return false;
    }

   //  maybe executeCallbacks led to the process execution status changing
   if (!statusIsStopped()) {
       isVisiblyStopped = false;
       llproc->sh->overrideSyncContinueState(runRequest);
       return true;
   }

   if (unstartedRPC) {
      //This shouldn't actually continue the process.  The BPatch state
      // should be stopped right now, and the low level code won't over-write
      // that.
      bool needsToRun = false;
      llproc->getRpcMgr()->launchRPCs(needsToRun, false);
      unstartedRPC = false;
   }

   //  DON'T let the user continue the process if we have potentially active 
   //  signal handling going on:
   // You know... this should really never happen. 

   // Just let them know we care...

   // Set isVisiblyStopped first... due to races (and the fact that CPBlocking gives
   // up the lock) we can hit a signal handler before this function returns...

   isVisiblyStopped = false;
   setUnreportedStop(false);

   bool ret =  llproc->sh->continueProcessBlocking();

   // Now here's amusing for you... we can hit a DyninstDebugBreakpoint
   // while continuing. That's handled in signalhandler.C
   return ret;
}


/*
 * BPatch_process::terminateExecution
 *
 * Kill the thread.
 */
bool BPatch_process::terminateExecutionInt()
{
   proccontrol_printf("%s[%d]:  about to terminate proc\n", FILE__, __LINE__);
   if (!llproc || !llproc->terminateProc())
      return false;
   while (!isTerminated()) {
       BPatch::bpatch->waitForStatusChangeInt();
   }
   
   return true;
}

/*
 * BPatch_process::statusIsStopped
 *
 * Returns true if the thread is stopped, and false if it is not.
 */
bool BPatch_process::statusIsStopped()
{
   return llproc->status() == stopped;
}

/*
 * BPatch_process::isStopped
 *
 * Returns true if the thread has stopped, and false if it has not.  This may
 * involve checking for thread events that may have recently changed this
 * thread's status.  This function also updates the unreportedStop flag if a
 * stop is detected, in order to indicate that the stop has been reported to
 * the user.
 */
bool BPatch_process::isStoppedInt()
{
    return isVisiblyStopped;
}

/*
 * BPatch_process::stopSignal
 *
 * Returns the number of the signal which caused the thread to stop.
 */
int BPatch_process::stopSignalInt()
{
   if (llproc->status() != neonatal && llproc->status() != stopped) {
      fprintf(stderr, "%s[%d]:  request for stopSignal when process is %s\n",
              FILE__, __LINE__, llproc->getStatusAsString().c_str());
      return -1;
   } else
      return lastSignal;
}

/*
 * BPatch_process::statusIsTerminated
 *
 * Returns true if the process has terminated, false if it has not.
 */
bool BPatch_process::statusIsTerminated()
{
   if (llproc == NULL) {
     return true;
   }
   return llproc->hasExited();
}

/*
 * BPatch_process::isTerminated
 *
 * Returns true if the thread has terminated, and false if it has not.  This
 * may involve checking for thread events that may have recently changed this
 * thread's status.  This function also updates the unreportedTermination flag
 * if the program terminated, in order to indicate that the termination has
 * been reported to the user.
 */
bool BPatch_process::isTerminatedInt()
{
    // USER LEVEL CALL! BPatch_process should use
    // statusIsTerminated.
    
    // This call considers a process terminated if it has reached
    // or passed the entry to exit. The process may still exist,
    // but we no longer let the user modify it; hence, terminated.

    getMailbox()->executeCallbacks(FILE__, __LINE__);

    if (exitedNormally || exitedViaSignal) return true;

    // First see if we've already terminated to avoid 
    // checking process status too often.
    if (reportedExit)
       return true;
    if (statusIsTerminated()) {
        proccontrol_printf("%s[%d]:  about to terminate proc\n", FILE__, __LINE__); 
        llproc->terminateProc();
        setUnreportedTermination(false);
        return true;
    }

    return false;
}

/*
 * BPatch_process::terminationStatus
 *
 * Indicates how the program exited.  Returns one of NoExit, ExitedNormally,
 * or ExitedViaSignal.
 *
 */
BPatch_exitType BPatch_process::terminationStatusInt() {
   if(exitedNormally)
      return ExitedNormally;
   else if(exitedViaSignal)
      return ExitedViaSignal;   
   return NoExit;
}

/*
 * BPatch_process::getExitCode
 *
 * Returns exit code of applications
 *
 */
int BPatch_process::getExitCodeInt() 
{
   return exitCode;
}

/*
 * BPatch_process::getExitSignal
 *
 * Returns signal number that caused application to exit.
 *
 */
int BPatch_process::getExitSignalInt()
{
   return lastSignal;
}

bool BPatch_process::wasRunningWhenAttachedInt()
{
  if (!llproc) return false;
  return llproc->wasRunningWhenAttached();
}

/*
 * BPatch_process::detach
 *
 * Detach from the thread represented by this object.
 *
 * cont		True if the thread should be continued as the result of the
 * 		detach, false if it should not.
 */
bool BPatch_process::detachInt(bool cont)
{
   //__UNLOCK;
   if (!getAsync()->detachFromProcess(llproc)) {
      bperr("%s[%d]:  trouble decoupling async event handler for process %d\n",
            __FILE__, __LINE__, getPid());
   }
  // __LOCK;
   if (image)
      image->removeAllModules();
   detached = llproc->detachProcess(cont);
   BPatch::bpatch->unRegisterProcess(getPid(), this);
   return detached;
}

/*
 * BPatch_process::isDetaced
 *
 * Returns whether dyninstAPI is detached from this mutatee
 *
 */
bool BPatch_process::isDetachedInt()
{
   return detached;
}

/*
 * BPatch_process::dumpCore
 *
 * Causes the process to dump its state to a file, and optionally to terminate.
 * Returns true upon success, and false upon failure.
 *
 * file		The name of the file to which the state should be written.
 * terminate	Indicates whether or not the thread should be terminated after
 *		dumping core.  True indicates that it should, false that is
 *		should not.
 */
bool BPatch_process::dumpCoreInt(const char *file, bool terminate)
{
   bool had_unreportedStop = unreportedStop;
   bool was_stopped = isStopped();

   stopExecution();

   bool ret = llproc->dumpCore(file);
   if (ret && terminate) {
      fprintf(stderr, "%s[%d]:  about to terminate execution\n", __FILE__, __LINE__);
      terminateExecutionInt();
   } else if (was_stopped) {
    	unreportedStop = had_unreportedStop;
   } else {
      continueExecutionInt();
   }
    
   return ret;
}

/*
 * BPatch_process::dumpPatchedImage
 *
 * Writes the mutated file back to disk,
 * in ELF format.
 */
#if defined (cap_save_the_world)
#if defined(os_solaris) || (defined(os_linux) && defined(arch_x86)) || defined(os_aix)
char* BPatch_process::dumpPatchedImageInt(const char* file)
{
   bool was_stopped = isStopped();
   bool had_unreportedStop = unreportedStop;
   
   stopExecution();
   char* ret = llproc->dumpPatchedImage(file);
   if (was_stopped) 
      unreportedStop = had_unreportedStop;
   else 
      continueExecutionInt();

   return ret;
   return NULL;
}
#endif
#else
char* BPatch_process::dumpPatchedImageInt(const char*)
{
   return NULL;
}
#endif

/*
 * BPatch_process::dumpImage
 *
 * Writes the contents of memory into a file.
 * Returns true upon success, and false upon failure.
 *
 * file		The name of the file to which the image should be written.
 */
bool BPatch_process::dumpImageInt(const char *file)
{
#if defined(os_windows)
   return false;
#else
   bool was_stopped;
   bool had_unreportedStop = unreportedStop;
   if (isStopped()) was_stopped = true;
   else was_stopped = false;

   stopExecutionInt();

   bool ret = llproc->dumpImage(file);
   if (was_stopped) 
      unreportedStop = had_unreportedStop;
   else 
      continueExecutionInt();

   return ret;
#endif
}

/*
 * BPatch_process::getInheritedVariable
 *
 * Allows one to retrieve a variable which exists in a child process that 
 * was inherited from and originally created in the parent process.
 * Function is invoked on the child BPatch_process (created from a fork in 
 * the application).
 *
 * parentVar   A BPatch_variableExpr created in the parent thread
 *
 * Returns:    The corresponding BPatch_variableExpr from the child thread
 *             or NULL if the variable argument hasn't been malloced
 *             in a parent process.
 */
BPatch_variableExpr *BPatch_process::getInheritedVariableInt(
                                                             BPatch_variableExpr &parentVar)
{
   if(! llproc->isInferiorAllocated((Address)parentVar.getBaseAddr())) {
      // isn't defined in this process so must not have been defined in a
      // parent process
      return NULL;
   }
   
   return new BPatch_variableExpr(this, llproc, parentVar.getBaseAddr(), Null_Register,
                                  const_cast<BPatch_type *>(parentVar.getType()));
}


/*
 * BPatch_process::getInheritedSnippet
 *
 * Allows one to retrieve a snippet which exists in a child process which 
 * was inherited from and originally created in the parent process.
 * Function is invoked on the child BPatch_process (created from a fork in 
 * the application).
 *
 * Allows one to retrieve a snippet which exists in a child process which
 * was inherited from and originally created in the parent process.
 * Function is invoked on the child BPatch_process (created from a fork in
 * the application).
 *
 * parentSnippet: A BPatchSnippetHandle created in the parent thread
 *
 * Returns:       The corresponding BPatchSnippetHandle from the child thread.
 *
 */

BPatchSnippetHandle *BPatch_process::getInheritedSnippetInt(BPatchSnippetHandle &parentSnippet)
{
    // a BPatchSnippetHandle has an miniTramp for each point that
    // the instrumentation is inserted at
    const BPatch_Vector<miniTramp *> &parent_mtHandles = parentSnippet.mtHandles_;

    BPatchSnippetHandle *childSnippet = new BPatchSnippetHandle(this);
    for(unsigned i=0; i<parent_mtHandles.size(); i++) {
        miniTramp *childMT = NULL;
        childMT = parent_mtHandles[i]->getInheritedMiniTramp(llproc);
        if (!childMT) {
            fprintf(stderr, "Failed to get inherited mini tramp\n");
            return NULL;
        }
        childSnippet->addMiniTramp(childMT);
    }
    return childSnippet;
}

/*
 * BPatch_addressSpace::beginInsertionSet
 * 
 * Starts a batch insertion set; that is, all calls to insertSnippet until
 * finalizeInsertionSet are delayed.
 *
 */

void BPatch_process::beginInsertionSetInt() 
{
    if (pendingInsertions == NULL)
        pendingInsertions = new BPatch_Vector<batchInsertionRecord *>;
    // Nothing else to do...
}


/*
 * BPatch_process::finalizeInsertionSet
 * 
 * Installs all instrumentation specified since the last beginInsertionSet call.
 *
 * modified gets set as a result of the catchup/fixup logic and is helpful in
 * interpreting a false return value...  if finalizeInsertionSet returns false,
 * but modified comes back true, then something horrible happened, because, if
 * we go thru the trouble to modify the process state to make everything work
 * then the function really should work.
 */

bool BPatch_process::finalizeInsertionSetInt(bool, bool *) 
{
  // Can't insert code when mutations are not active.
  bool shouldContinue = false;
  if (!mutationsActive) {
    return false;
  }
  
  if ( ! statusIsStopped() ) {
    shouldContinue = true;
    stopExecutionInt();
  }
  
  bool ret = llproc->relocate();
  
  llproc->trapMapping.flush();
  
  if (shouldContinue) 
    continueExecutionInt();
  
  if (pendingInsertions) {
    delete pendingInsertions;
    pendingInsertions = NULL;
  }

  return ret;
}


bool BPatch_process::finalizeInsertionSetWithCatchupInt(bool, bool *, 
							BPatch_Vector<BPatch_catchupInfo> &)
{
   return false;
}

/*
 * BPatch_process::setMutationsActive
 *
 * Enable or disable the execution of all snippets for the thread.
 * 
 * activate	If set to true, execution of snippets is enabled.  If false,
 *		execution is disabled.
 */
bool BPatch_process::setMutationsActiveInt(bool activate)
{
   // If not activating or deactivating, just return.
   if ((activate && mutationsActive) || (!activate && !mutationsActive))
      return true;
   
   if (activate)
      llproc->reinstallMutations();
   else
      llproc->uninstallMutations();
   
   mutationsActive = activate;
   return true;
}


/*
 * BPatch_process::oneTimeCode
 *
 * execute argument <expr> once.
 *
 */
void *BPatch_process::oneTimeCodeInt(const BPatch_snippet &expr, bool *err)
{
    return oneTimeCodeInternal(expr, NULL, NULL, NULL, true, err);
}

/*
 * BPatch_process::oneTimeCodeCallbackDispatch
 *
 * This function is registered with the lower-level code as the callback for
 * inferior RPC completion.  It determines what thread the RPC was executed on
 * and then calls the API's higher-level callback routine for that thread.
 *
 * theProc	The process in which the RPC completed.
 * userData	This is a value that can be set when we invoke an inferior RPC
 *		and which will be returned to us in this callback.
 * returnValue	The value returned by the RPC.
 */

int BPatch_process::oneTimeCodeCallbackDispatch(process *theProc,
                                                 unsigned /* rpcid */, 
                                                 void *userData,
                                                 void *returnValue)
{
    // Don't care what the process state is...
    int retval = RPC_LEAVE_AS_IS;

   assert(BPatch::bpatch != NULL);
   bool need_to_unlock = true;
   global_mutex->_Lock(FILE__, __LINE__);
   if (global_mutex->depth() > 1) {
     global_mutex->_Unlock(FILE__, __LINE__);
     need_to_unlock = false;
   }

   assert(global_mutex->depth());
   
   OneTimeCodeInfo *info = (OneTimeCodeInfo *)userData;
   
   BPatch_process *bproc =
      BPatch::bpatch->getProcessByPid(theProc->getPid());

   assert(bproc != NULL);

   assert(info && !info->isCompleted());

   if (returnValue == (void *) -1L)
     fprintf(stderr, "%s[%d]:  WARNING:  no return value for rpc\n", FILE__, __LINE__);
   info->setReturnValue(returnValue);
   info->setCompleted(true);

   bool synchronous = info->isSynchronous();
   
   if (!synchronous) {
       // Asynchronous RPCs: if we're running, then hint to run the process
       if (bproc->isVisiblyStopped)
           retval = RPC_STOP_WHEN_DONE;
       else
           retval = RPC_RUN_WHEN_DONE;

      BPatch::bpatch->signalNotificationFD();
       
      //  if we have a specific callback for (just) this oneTimeCode, call it
      OneTimeCodeCallback *specific_cb = info->getCallback();
      if (specific_cb) {
          specific_cb->setTargetThread(TARGET_UI_THREAD);
          specific_cb->setSynchronous(true);
          (*specific_cb)(bproc->threads[0], info->getUserData(), returnValue);
      }

      //  get global oneTimeCode callbacks
      pdvector<CallbackBase *> cbs;
      getCBManager()->dispenseCallbacksMatching(evtOneTimeCode, cbs);
      
      for (unsigned int i = 0; i < cbs.size(); ++i) {
          
          OneTimeCodeCallback *cb = dynamic_cast<OneTimeCodeCallback *>(cbs[i]);
          if (cb) {
              cb->setTargetThread(TARGET_UI_THREAD);
              cb->setSynchronous(false);
              (*cb)(bproc->threads[0], info->getUserData(), returnValue);
          }
          
      }
      
      delete info;
   }

   bproc->oneTimeCodeCompleted(synchronous);

  if (need_to_unlock)
     global_mutex->_Unlock(FILE__, __LINE__);

  return retval;
}

/*
 * BPatch_process::oneTimeCodeInternal
 *
 * Causes a snippet expression to be evaluated once in the mutatee at the next
 * available opportunity.  Optionally, Dyninst will call a callback function
 * when the snippet has executed in the mutatee, and can wait until the
 * snippet has executed to return.
 *
 * expr		The snippet to evaluate.
 * userData	This value is given to the callback function along with the
 *		return value for the snippet.  Can be used by the caller to
 *		store per-oneTimeCode information.
 * synchronous	True means wait until the snippet has executed, false means
 *		return immediately.
 */
void *BPatch_process::oneTimeCodeInternal(const BPatch_snippet &expr,
                                          BPatch_thread *thread, 
                                          void *userData,
                                          BPatchOneTimeCodeCallback cb,
                                          bool synchronous,
                                          bool *err)
{
    if (statusIsTerminated()) {
       fprintf(stderr, "%s[%d]:  oneTimeCode failing because process is terminated\n", FILE__, __LINE__);
       if (err) *err = true;
       return NULL;
    }
    if (!isVisiblyStopped && synchronous) resumeAfterCompleted_ = true;

   inferiorrpc_printf("%s[%d]: UI top of oneTimeCode...\n", FILE__, __LINE__);
   while (llproc->sh->isActivelyProcessing()) {
       inferiorrpc_printf("%s[%d]:  waiting before doing user stop for process %d\n", FILE__, __LINE__, llproc->getPid());
       llproc->sh->waitForEvent(evtAnyEvent);
   }

    if (statusIsTerminated()) {
       fprintf(stderr, "%s[%d]:  oneTimeCode failing because process is terminated\n", FILE__, __LINE__);
       if (err) *err = true;
       return NULL;
    }

   inferiorrpc_printf("%s[%d]: oneTimeCode, handlers quiet, sync %d, statusIsStopped %d, resumeAfterCompleted %d\n",
                      FILE__, __LINE__, synchronous, statusIsStopped(), resumeAfterCompleted_);

   OneTimeCodeCallback *otc_cb =  cb ? new OneTimeCodeCallback(cb) : NULL;
   OneTimeCodeInfo *info = new OneTimeCodeInfo(synchronous, userData, otc_cb,
                                                 (thread) ? thread->index : 0);

   // inferior RPCs are a bit of a pain; we need to hand off control of process pause/continue
   // to the internal layers. In general BPatch takes control of the process _because_ we can't
   // predict what the user will do; if there is a BPatch-pause it overrides internal pauses. However,
   // here we give back control to the internals so that the rpc will complete.

   inferiorrpc_printf("%s[%d]: launching RPC on process pid %d\n",
                      FILE__, __LINE__, llproc->getPid());

   llproc->getRpcMgr()->postRPCtoDo(expr.ast_wrapper,
                                    false, 
                                    BPatch_process::oneTimeCodeCallbackDispatch,
                                    (void *)info,
                                    false, // We'll determine later
                                    false, // don't use lowmem heap...
                                    (thread) ? (thread->llthread) : NULL,
                                    NULL); 
   activeOneTimeCodes_++;

   // We override while the inferiorRPC runs...
   if (synchronous) {
       // If we're waiting around make sure the iRPC runs. Otherwise,
       // it runs as the process does.
       llproc->sh->overrideSyncContinueState(ignoreRequest);
   }

   if (!synchronous && isVisiblyStopped) {
      unstartedRPC = true;
      return NULL;
   }

   inferiorrpc_printf("%s[%d]: calling launchRPCs\n", FILE__, __LINE__);
   bool needsToRun = false;
   llproc->getRpcMgr()->launchRPCs(needsToRun, false);

   if (!synchronous) return NULL;

   while (!info->isCompleted()) {
       inferiorrpc_printf("%s[%d]: waiting for RPC to complete\n",
                          FILE__, __LINE__);
       if (statusIsTerminated()) {
           fprintf(stderr, "%s[%d]:  process terminated with outstanding oneTimeCode\n", FILE__, __LINE__);
           if (err) *err = true;
           return NULL;
       }
       
       eventType ev = llproc->sh->waitForEvent(evtRPCSignal, llproc, NULL /*lwp*/, 
                                               statusRPCDone);
       inferiorrpc_printf("%s[%d]: got RPC event from system: terminated %d\n",
                          FILE__, __LINE__, statusIsTerminated());
       if (statusIsTerminated()) {
           fprintf(stderr, "%s[%d]:  process terminated with outstanding oneTimeCode\n", FILE__, __LINE__);
           if (err) *err = true;
           return NULL;
       }

       if (ev == evtProcessExit) {
           fprintf(stderr, "%s[%d]:  process terminated with outstanding oneTimeCode\n", FILE__, __LINE__);
           fprintf(stderr, "Process exited, returning NULL\n");
           if (err) *err = true;
           return NULL;
       }

       inferiorrpc_printf("%s[%d]: executing callbacks\n", FILE__, __LINE__);
       getMailbox()->executeCallbacks(FILE__, __LINE__);
   }

   void *ret = info->getReturnValue();

   inferiorrpc_printf("%s[%d]: RPC completed, process status %s\n",
                      FILE__, __LINE__, statusIsStopped() ? "stopped" : "running");
   
   if (err) *err = false;
   delete info;
   return ret;
}

void BPatch_process::oneTimeCodeCompleted(bool isSynchronous) {
    assert(activeOneTimeCodes_ > 0);
    activeOneTimeCodes_--;
    
    if (activeOneTimeCodes_ == 0 && isSynchronous) {
        inferiorrpc_printf("%s[%d]: oneTimeCodes outstanding reached 0, isVisiblyStopped %d, completing: %s\n",
                           FILE__, __LINE__, 
                           isVisiblyStopped,
                           resumeAfterCompleted_ ? "setting running" : "leaving stopped");
        if (resumeAfterCompleted_) {
            llproc->sh->overrideSyncContinueState(runRequest);
            llproc->sh->continueProcessAsync();
        }
        else {
            llproc->sh->overrideSyncContinueState(stopRequest);
        }
        resumeAfterCompleted_ = false;
    }
}

//  BPatch_process::oneTimeCodeAsync
//
//  Have the specified code be executed by the mutatee once.  Don't wait 
//  until done.
bool BPatch_process::oneTimeCodeAsyncInt(const BPatch_snippet &expr, 
                                         void *userData, BPatchOneTimeCodeCallback cb) 
{
   if (statusIsTerminated()) {
      return false;
   }
   oneTimeCodeInternal(expr, NULL, userData,  cb, false, NULL);
   return true;
}

/*
 * BPatch_process::loadLibrary
 *
 * Load a dynamically linked library into the address space of the mutatee.
 *
 * libname	The name of the library to load.
 */
bool BPatch_process::loadLibraryInt(const char *libname, bool)
{
   stopExecutionInt();
   if (!statusIsStopped()) {
      fprintf(stderr, "%s[%d]:  Process not stopped in loadLibrary\n", FILE__, __LINE__);
      return false;
   }
   
   if (!libname) {
      fprintf(stderr, "[%s:%u] - loadLibrary called with NULL library name\n",
              __FILE__, __LINE__);
      return false;
   }

   /**
    * Find the DYNINSTloadLibrary function
    **/
   BPatch_Vector<BPatch_function *> bpfv;
   BPatch_module* dyn_rt_lib = image->findModule("dyninstAPI_RT", true);
   if(dyn_rt_lib == NULL)
   {
      cerr << __FILE__ << ":" << __LINE__ << ": FATAL:  Cannot find module for "
           << "DyninstAPI Runtime Library" << endl;
      return false;
   }
   dyn_rt_lib->findFunction("DYNINSTloadLibrary", bpfv);
   if (!bpfv.size()) {
      cerr << __FILE__ << ":" << __LINE__ << ": FATAL:  Cannot find Internal"
           << "Function DYNINSTloadLibrary" << endl;
      return false;
   }
   if (bpfv.size() > 1) {
      std::string msg = std::string("Found ") + utos(bpfv.size()) + 
         std::string("functions called DYNINSTloadLibrary -- not fatal but weird");
      BPatch_reportError(BPatchSerious, 100, msg.c_str());
   }
   BPatch_function *dlopen_func = bpfv[0]; 
   if (dlopen_func == NULL) return false;

   /**
    * Generate a call to DYNINSTloadLibrary, and then run the generated code.
    **/
   BPatch_Vector<BPatch_snippet *> args;   
   BPatch_constExpr nameArg(libname);
   args.push_back(&nameArg);   
   BPatch_funcCallExpr call_dlopen(*dlopen_func, args);
    
   if (!oneTimeCodeInternal(call_dlopen, NULL, NULL, NULL, true)) {
      BPatch_variableExpr *dlerror_str_var = 
         dyn_rt_lib->findVariable("gLoadLibraryErrorString");
      assert(NULL != dlerror_str_var);      
      char dlerror_str[256];
      dlerror_str_var->readValue((void *)dlerror_str, 256);
      BPatch_reportError(BPatchSerious, 124, dlerror_str);
      return false;
   }
   return true;
}

/* 
 *	this function sets a flag in process that 
 *	forces the collection of data for saveworld.
 */
void BPatch_process::enableDumpPatchedImageInt(){
	llproc->collectSaveWorldData=true;
}

void BPatch_process::setExitedViaSignal(int signalnumber) 
{
   exitedViaSignal = true;
   lastSignal = signalnumber;
}

void BPatch_process::setExitedNormally() 
{
   exitedNormally = true;
}

void BPatch_process::getThreadsInt(BPatch_Vector<BPatch_thread *> &thrds)
{
   for (unsigned i=0; i<threads.size(); i++)
      thrds.push_back(threads[i]);
}

bool BPatch_process::isMultithreadedInt()
{
   return (threads.size() > 1);
}

bool BPatch_process::isMultithreadCapableInt()
{
   if (!llproc) return false;
   return llproc->multithread_capable();
}

BPatch_thread *BPatch_process::getThreadInt(dynthread_t tid)
{
   for (unsigned i=0; i<threads.size(); i++)
      if (threads[i]->getTid() == tid)
         return threads[i];
   return NULL;
}

BPatch_thread *BPatch_process::getThreadByIndexInt(unsigned index)
{
   for (unsigned i=0; i<threads.size(); i++)
      if (threads[i]->getBPatchID() == index)
         return threads[i];
   return NULL;
}

bool BPatch_process::getType()
{
  return TRADITIONAL_PROCESS;
}

void BPatch_process::getAS(std::vector<AddressSpace *> &as)
{
   as.push_back(static_cast<AddressSpace*>(llproc));
}

BPatch_thread *BPatch_process::createOrUpdateBPThread(
                         int lwp, dynthread_t tid, unsigned index, 
                         unsigned long stack_start,  
                         unsigned long start_addr)
{
   async_printf("%s[%d]:  welcome to createOrUpdateBPThread(tid = %lu)\n",
         FILE__, __LINE__, tid);

   BPatch_thread *bpthr = this->getThread(tid);

   if (!bpthr)
      bpthr = this->getThreadByIndex(index);

   if (!bpthr)
   {
      bpthr = BPatch_thread::createNewThread(this, index, lwp, tid);

      if (bpthr->doa) {
             bpthr->getProcess()->llproc->removeThreadIndexMapping(tid, index);
          return bpthr;
      }         
   }

   bool found = false;
   for (unsigned i=0; i<threads.size(); i++)
      if (threads[i] == bpthr) 
	  {
         found = true;
         break;
      }

   if (!found)
      threads.push_back(bpthr);

   BPatch_function *initial_func = NULL;
   initial_func = getImage()->findFunction(start_addr);

   if (!initial_func) {
     //fprintf(stderr, "%s[%d][%s]:  WARNING:  no function at %p found for thread\n",
     //        FILE__, __LINE__, getThreadStr(getExecThreadID()), start_addr);
   }
   bpthr->updateValues(tid, stack_start, initial_func, lwp);   
   return bpthr;
}

/**
 * Called when a delete thread event is read out of the event queue
 **/
void BPatch_process::deleteBPThread(BPatch_thread *thrd)
{
   if (!thrd || !thrd->getBPatchID()) 
   {
      //Don't delete if this is the initial thread.  Some Dyninst programs
      // may use the initial BPatch_thread as a handle instead of the 
      // BPatch_process, and we don't want to delete that handle out from
      // under the users.
      return;
   }

   if (thrd->getTid() == 0)
     fprintf(stderr, "%s[%d]:  about to delete thread %lu: DOA: %s\n", FILE__, __LINE__, thrd->getTid(), thrd->isDeadOnArrival() ? "true" : "false");
   thrd->deleteThread();
}

#ifdef IBM_BPATCH_COMPAT
/**
 * In IBM's code, this is a wrapper for _BPatch_thread->addSharedObject (linux)
 * which is in turn a wrapper for creating a new 
 * ibmBpatchElf32Teader(name, addr)
 **/
bool BPatch_process::addSharedObjectInt(const char *name, 
                                        const unsigned long loadaddr)
{
   return loadLibraryInt(name);
}
#endif

extern void dyninst_yield();
bool BPatch_process::updateThreadInfo()
{
   if (!llproc->multithread_capable())
      return true;
   
   if (!llproc->recognize_threads(NULL))
       return false;
   
   async_printf("%s[%d]:  about to startup async thread\n", FILE__, __LINE__);

   //We want to startup the event handler thread even if there's
   // no registered handlers so we can start getting MT events.
   if (!getAsync()->startupThread())
   {
	   async_printf("%s[%d]:  startup async thread failed\n", FILE__, __LINE__);
       return false;
   }

   async_printf("%s[%d]:  startup async thread: ok\n", FILE__, __LINE__);
   return true;
}

/**
 * This function continues a stopped process, letting it execute in single step mode,
 * and printing the current instruction as it executes.
 **/

void BPatch_process::debugSuicideInt() 
{
    llproc->debugSuicide();
}

BPatch_thread *BPatch_process::handleThreadCreate(unsigned index, int lwpid, 
                                                  dynthread_t threadid, 
                                                  unsigned long stack_top, 
                                                  unsigned long start_pc, process *proc_)
{
	async_printf("%s[%d]:  welcome to handleThreadCreate\n", FILE__, __LINE__);
   //bool thread_exists = (getThread(threadid) != NULL);

  if (!llproc && proc_) 
	  llproc = proc_;

  BPatch_thread *newthr = 
      createOrUpdateBPThread(lwpid, threadid, index, stack_top, start_pc);

  bool result = BPatch::bpatch->registerThreadCreate(this, newthr);

  if (!result)
     return newthr;

  if (newthr->isDeadOnArrival()) 
  {
    //  thread was created, yes, but it also already exited...  set up and 
    //  execute thread exit callbacks too... (this thread will not trigger
    //  other thread events since we never attached to it)
    //  it is up to the user to check deadOnArrival() before doing anything
    //  with the thread object.
    BPatch::bpatch->signalNotificationFD();

    pdvector<CallbackBase *> cbs;
    getCBManager()->dispenseCallbacksMatching(evtThreadExit, cbs);

    for (unsigned int i = 0; i < cbs.size(); ++i) 
	{
        BPatch::bpatch->mutateeStatusChange = true;
        llproc->sh->signalEvent(evtThreadExit);
        AsyncThreadEventCallback &cb = * ((AsyncThreadEventCallback *) cbs[i]);
        async_printf("%s[%d]:  before issuing thread exit callback: tid %lu\n", 
                     FILE__, __LINE__, newthr->getTid());
        cb(this, newthr);
    }
  }

  return newthr;
}


// Return true if any sub-minitramp uses a trap? Other option
// is "if all"...
bool BPatchSnippetHandle::usesTrapInt() {
    for (unsigned i = 0; i < mtHandles_.size(); i++) {
        if (mtHandles_[i]->instrumentedViaTrap())
            return true;
    }
    return false;
}

/* BPatch::triggerStopThread
 *
 * Causes the execution of a callback in the mutator that was
 * triggered for the evtStopThread event. As BPatch_stopThreadExpr
 * snippets allow a different callback to be triggered to each
 * snippet instance, the cb_ID is used to find the right callback to
 * trigger. This code had to be in a BPatch-level class so that we
 * could utilize the findOrCreateBPFunc and findOrCreateBPPoint
 * functions.
 *
 * @intPoint: the instPoint at which the event occurred, will be
 *    wrapped in a BPatch_point and sent to the callback as a parameter
 * @intFunc: the function in which the event occurred, will be wrapped 
 *    in a BPatch_function and sent to the callback as a parameter
 * @proc: the process is needed for the creation of BPatch level objects
 * @cb_ID: helps us identify the correct call
 * @retVal: the return value of a parameter snippet that gets passed 
 *    down in the stopThread snippet and evaluated.  
 *
 * Return Value: Will always be true if code unless an error occurs, a
 *    callback is triggered for every stopThread snippet instance.
 */
bool BPatch_process::triggerStopThread(instPoint *intPoint, 
         int_function *intFunc, int cb_ID, void *retVal)
{
    // find the BPatch_point corresponding to the instrumentation point
    BPatch_function *bpFunc = findOrCreateBPFunc(intFunc, NULL);
    BPatch_procedureLocation bpPointType = 
        BPatch_point::convertInstPointType_t(intPoint->getPointType());
    BPatch_point *bpPoint = findOrCreateBPPoint(bpFunc, intPoint, bpPointType);
    if (!bpPoint) { 
        return false; 
    }
    isVisiblyStopped = true;
    // trigger all callbacks matching the snippet and event type
    pdvector<CallbackBase *> cbs;
    getCBManager()->dispenseCallbacksMatching(evtStopThread,cbs);
    BPatch::bpatch->signalNotificationFD();//KEVINTODO: is this necessary for synchronous callbacks?
    StopThreadCallback *cb;    
    for (unsigned i = 0; i < cbs.size(); ++i) {
        cb = dynamic_cast<StopThreadCallback *>(cbs[i]);
        if ( cb && cb_ID == llproc->getStopThreadCB_ID((Address)(cb->getFunc()))) {
            (*cb)(bpPoint, retVal);
        }
    }
    isVisiblyStopped = false;
    return true;
}


/* BPatch::triggerSignalHandlerCB
 *
 * Grabs BPatch level objects for the instPoint and enclosing function
 * and triggers any registered callbacks for this signal/exception
 *
 * @intPoint: the instPoint at which the event occurred, will be
 * wrapped in a BPatch_point and sent to the callback as a parameter
 * @intFunc: the function in which the event occurred, will be
 * wrapped in a BPatch_function and sent to the callback as a parameter
 *
 * Return Value: true if a matching callback was found and no error occurred
 * 
 */
bool BPatch_process::triggerSignalHandlerCB(instPoint *intPoint, 
        int_function *intFunc, long signum, BPatch_Vector<Address> *handlers)
{
    // find the BPatch_point corresponding to the exception-raising instruction
    BPatch_function *bpFunc = findOrCreateBPFunc(intFunc, NULL);
    BPatch_procedureLocation bpPointType = 
        BPatch_point::convertInstPointType_t(intPoint->getPointType());
    BPatch_point *bpPoint = findOrCreateBPPoint(bpFunc, intPoint, bpPointType);
    if (!bpPoint) { return false; }
    // trigger all callbacks for this signal
    pdvector<CallbackBase *> cbs;
    getCBManager()->dispenseCallbacksMatching(evtSignalHandlerCB,cbs);
    BPatch::bpatch->signalNotificationFD();
    bool foundCallback = false;
    for (unsigned int i = 0; i < cbs.size(); ++i) {
        SignalHandlerCallback *cb = 
            dynamic_cast<SignalHandlerCallback *>(cbs[i]);
        if (cb && cb->handlesSignal(signum)) {
            (*cb)(bpPoint, signum, handlers);
            foundCallback = true;
        }
    }
    return foundCallback;
}

/* BPatch::triggerCodeOverwriteCB
 *
 * Grabs BPatch level objects for the instPoint and enclosing function
 * and triggers a registered callback if there is one 
 *
 * @intPoint: the instPoint at which the event occurred, will be
 * wrapped in a BPatch_point and sent to the callback as a parameter
 *
 * Return Value: true if a matching callback was found and no error occurred
 */
bool BPatch_process::triggerCodeOverwriteCB(instPoint *faultPoint, 
                                            Address faultTarget)
{
    // does the callback exist?
    pdvector<CallbackBase *> cbs;
    if ( ! getCBManager()->dispenseCallbacksMatching(evtCodeOverwrite,cbs) ) {
        return false;
    }

    // find the matching callbacks and trigger them
    BPatch_function *bpFunc = findOrCreateBPFunc(faultPoint->func(),NULL);
    BPatch_point *bpPoint = findOrCreateBPPoint(
        bpFunc,
        faultPoint,
        BPatch_point::convertInstPointType_t(faultPoint->getPointType()));
    BPatch::bpatch->signalNotificationFD();
    bool foundCallback = false;
    for (unsigned int i = 0; i < cbs.size(); ++i) 
    {
        CodeOverwriteCallback *cb = 
            dynamic_cast<CodeOverwriteCallback *>(cbs[i]);
        if (cb) { 
            foundCallback = true;

            (*cb)(bpPoint, faultTarget, lowlevel_process());

        }
    }
    return foundCallback;
}

/* This is a Windows only function that sets the user-space
 * debuggerPresent flag to 0 or 1, 0 meaning that the process is not
 * being debugged.  The debugging process will still have debug
 * access, but system calls that ask if the process is being debugged
 * will say that it is not because they merely return the value of the
 * user-space beingDebugged flag. 
 */
bool BPatch_process::hideDebuggerInt()
{
    bool retval = llproc->hideDebugger();

    // disable API calls //

    // BlockInput
    BPatch_module *user = image->findModule("user32.dll",true);
    if (user) {
        vector<BPatch_function*> funcs;
        user->findFunction(
            "BlockInput",
            funcs, false, false, false, true);
        assert (funcs.size());
        Address entry = (Address)funcs[0]->getBaseAddr();
        unsigned char patch[4];
        patch[0] = 0x33; // xor eax,eax
        patch[1] = 0xc0;
        patch[2] = 0x40; // inc eax
        patch[3] = 0xc3; // retn
        if (!llproc->writeDataSpace((void*)entry,4,&patch)) {
            assert(0);
        }
        funcs.clear();
    }

    BPatch_module *kern = image->findModule("kernel32.dll",true);
    if (kern) { // should only succeed on windows
        // CheckRemoteDebuggerPresent
        vector<BPatch_function*> funcs;
        kern->findFunction(
            "CheckRemoteDebuggerPresent",
            funcs, false, false, true);
        assert (funcs.size());
        Address entry = (Address)funcs[0]->getBaseAddr();
        unsigned char patch[3];
        patch[0] = 0x33; //xor eax,eax
        patch[1] = 0xc0;
        patch[2] = 0xc3; // retn
        llproc->writeDataSpace((void*)entry,3,&patch);
        funcs.clear();

        // OutputDebugStringA
        kern->findFunction("OutputDebugStringA",
            funcs, false, false, true);
        assert(funcs.size());
        vector<BPatch_function*> sle_funcs;
        user->findFunction("SetLastErrorEx", sle_funcs, 
                           false, false, true, true);
        assert(!sle_funcs.empty());
        vector<BPatch_snippet*> args;
        BPatch_constExpr lasterr(1);
        args.push_back(&lasterr);
        args.push_back(&lasterr); // need a second parameter, but it goes unused by windows
        BPatch_funcCallExpr callSLE (*(sle_funcs[0]), args);
        vector<BPatch_point*> *exitPoints = sle_funcs[0]->findPoint(BPatch_exit);
        beginInsertionSet();
        for (unsigned i=0; i < exitPoints->size(); i++) {
            insertSnippet( callSLE, *((*exitPoints)[i]) );
        }
        finalizeInsertionSet(false);
    } 

    if (!user || !kern) {
        retval = false;
    }
    return retval;
}

bool BPatch_process::setMemoryAccessRights
(Address start, Address size, int rights)
{
    return llproc->setMemoryAccessRights(start,size,rights);
}

unsigned char * BPatch_process::makeShadowPage(Dyninst::Address pageAddr)
{
    unsigned pagesize = llproc->getMemoryPageSize();
    pageAddr = (pageAddr / pagesize) * pagesize;

    Address shadowAddr = pageAddr;
    if (llproc->isMemoryEmulated()) {
        int shadowRights=0;
        bool valid = false;
        boost::tie(valid, shadowAddr) = llproc->getMemEm()->translate(pageAddr);
        assert(valid);
    }

    unsigned char* buf = (unsigned char*) ::malloc(pagesize);
    llproc->readDataSpace((void*)shadowAddr, pagesize, buf, true);
    return buf;
}


// return true if the analysis changed
// 
void BPatch_process::overwriteAnalysisUpdate
    ( std::map<Dyninst::Address,unsigned char*>& owPages, //input
      std::vector<Dyninst::Address>& deadBlockAddrs, //output
      std::vector<BPatch_function*>& owFuncs, //output: overwritten & modified
      bool &changedPages, bool &changedCode) //output
{

    //1.  get the overwritten blocks and regions
    std::list<std::pair<Address,Address> > owRegions;
    std::list<int_block *> owBBIs;
    llproc->getOverwrittenBlocks(owPages, owRegions, owBBIs);
    changedPages = ! owRegions.empty();
    changedCode = ! owBBIs.empty();

    /*2. remove dead code from the analysis */

    if ( !changedCode ) {
        // update the mapped data for the overwritten ranges
        llproc->updateCodeBytes(owPages,owRegions);
        return;
    }

    // identify the dead code 
    std::set<int_block*> delBBIs;
    std::map<int_function*,set<int_block*> > elimMap;
    std::list<int_function*> deadFuncs;
    std::map<int_function*,int_block*> newFuncEntries;
    llproc->getDeadCode(owBBIs,delBBIs,elimMap,deadFuncs,newFuncEntries); 

    // remove instrumentation from affected funcs
    beginInsertionSet();
    for(std::map<int_function*,set<int_block*> >::iterator fIter = elimMap.begin();
        fIter != elimMap.end(); 
        fIter++) 
    {
        BPatch_function *bpfunc = findOrCreateBPFunc(fIter->first,NULL);
        bpfunc->removeInstrumentation(false);
    }

    //remove instrumentation from dead functions
    for(std::list<int_function*>::iterator fit = deadFuncs.begin(); 
        fit != deadFuncs.end(); 
        fit++) 
    {
        // remove instrumentation 
        findOrCreateBPFunc(*fit,NULL)->removeInstrumentation(true);
    }

    // update the mapped data for the overwritten ranges
    llproc->updateCodeBytes(owPages,owRegions);

    finalizeInsertionSet(false);

    // create stub edge set which is: all edges such that: 
    //     e->trg() in owBBIs and
    //     while e->src() in delBlocks try e->src()->sources()
    std::map<int_function*,vector<edgeStub> > stubs = 
       llproc->getStubs(owBBIs,delBBIs);

    // remove dead springboards
    for(set<int_block*>::iterator bit = delBBIs.begin(); 
        bit != delBBIs.end();
        bit++) 
    {
        llproc->getMemEm()->removeSpringboards(*bit);
    }
    for(list<int_function*>::iterator fit = deadFuncs.begin(); 
        fit != deadFuncs.end();
        fit++) 
    {
        malware_cerr << "Removing instrumentation from dead func at " 
            << (*fit)->getAddress() << endl;
        llproc->getMemEm()->removeSpringboards(*fit);
    }

    // delete delBlocks (remove from elimMap)
    for(set<int_block*>::iterator bit = delBBIs.begin(); 
        bit != delBBIs.end();
        bit++) 
    {
        int_function *bFunc = (*bit)->func();
        if ((*bit)->getHighLevelBlock()) {
            ((BPatch_basicBlock*)(*bit)->getHighLevelBlock())
                ->setlowlevel_block(NULL);
        }
        deadBlockAddrs.push_back((*bit)->start());
        vector<ParseAPI::Block*> bSet; 
        bSet.push_back((*bit)->llb());
        bFunc->deleteBlock((*bit));
        ParseAPI::Block *newEntry = NULL;
        if (newFuncEntries.end() != newFuncEntries.find(bFunc)) {
            newEntry = newFuncEntries[bFunc]->llb();
            bFunc->ifunc()->setEntryBlock(newEntry);
        }
        bFunc->ifunc()->destroyBlocks(bSet); //KEVINTODO: doing this one by one is highly inefficient
        assert(bFunc->consistency());
    }

    // delete completely dead functions
    map<int_block*,Address> deadFuncCallers; // build up list of live callers
    for(std::list<int_function*>::iterator fit = deadFuncs.begin(); 
        fit != deadFuncs.end(); 
        fit++) 
    {
        using namespace ParseAPI;
        Address funcAddr = (*fit)->getAddress();

        // grab callers that aren't also dead
        Block::edgelist &callEdges = (*fit)->ifunc()->entryBlock()->sources();
        Block::edgelist::iterator eit = callEdges.begin();
        for( ; eit != callEdges.end(); ++eit) {
            if (CALL == (*eit)->type()) {// includes tail calls
                image_basicBlock *cBlk = (image_basicBlock*)((*eit)->src());
                vector<ParseAPI::Function*> cFuncs;
                cBlk->getFuncs(cFuncs);
                for (unsigned fix=0; fix < cFuncs.size(); fix++) {
                    int_function *cfunc = llproc->findFuncByInternalFunc(
                        (image_func*)(cFuncs[fix]));
                    int_block *cbbi = cfunc->findBlock(cBlk);
                    if (delBBIs.end() != delBBIs.find(cbbi)) {
                        continue;
                    }
                    bool isFuncDead = false;
                    for (std::list<int_function*>::iterator dfit = deadFuncs.begin();
                         dfit != deadFuncs.end(); 
                         dfit++) 
                    {
                        if (cfunc == *dfit) {
                            isFuncDead = true;
                            break;
                        }
                    }
                    if (isFuncDead) {
                        continue;
                    }
                    deadFuncCallers[cbbi] = funcAddr;
                }
            }
        }
 
        // add blocks to deadBlockAddrs 
        vector<Address> bAddrs;
        const int_function::BlockSet& 
            deadBlocks = (*fit)->blocks();
        set<int_block* ,int_block::compare>::const_iterator
                bIter= deadBlocks.begin();
        for (; bIter != deadBlocks.end(); bIter++) {
            bAddrs.push_back((*bIter)->start());
        }
        deadBlockAddrs.insert(deadBlockAddrs.end(), 
                              bAddrs.begin(), 
                              bAddrs.end());
    }

    //remove dead functions
    for(std::list<int_function*>::iterator fit = deadFuncs.begin(); 
        fit != deadFuncs.end(); 
        fit++) 
    {
        BPatch_function *bpfunc = findOrCreateBPFunc(*fit,NULL);
        bpfunc->getModule()->removeFunction(bpfunc);
        (*fit)->removeFromAll();
    }

    // reparse dead function entries that still have valid call edges
    set<Address> reParsedFuncs;
    for (map<int_block*,Address>::iterator bit = deadFuncCallers.begin();
         bit != deadFuncCallers.end();
         bit++) 
    {
        // the function is still reachable, reparse it
        if (reParsedFuncs.end() == reParsedFuncs.find(bit->second)) {
            vector<BPatch_module*> dontcare; 
            vector<Address> targVec; 
            targVec.push_back(bit->second);
            if (getImage()->parseNewFunctions(dontcare, targVec)) {
                // add function to output vector
                BPatch_function *bpfunc = findFunctionByEntry(bit->second);
                assert(bpfunc);
                owFuncs.push_back(bpfunc);
            } else {
                // couldn't reparse
                mal_printf("WARNING: Couldn't re-parse overwritten function "
                           "at %x %s[%d]\n", bit->second, FILE__,__LINE__);
            }
        }

        // re-instate call edges to the function
        vector<ParseAPI::Block*>  srcs; 
        vector<Address> trgs; 
        vector<EdgeTypeEnum> etypes; 
<<<<<<< HEAD
        srcs.push_back(bit->first->block()->llb());
        mapped_object *tobj = llproc->findObject(bit->second);
        trgs.push_back(bit->second - tobj->codeBase());
=======
        srcs.push_back(bit->first->llb());
        trgs.push_back(bit->second);
>>>>>>> 6f18e6a2
        etypes.push_back(ParseAPI::CALL);
        bit->first->func()->ifunc()->img()->codeObject()->parseNewEdges(srcs,trgs,etypes);
    }

    // set new entry points for functions with NewF blocks
    for (std::map<int_function*,int_block*>::iterator nit = newFuncEntries.begin();
         nit != newFuncEntries.end();
         nit++)
    {
        int_block *entry = nit->first->setNewEntryPoint();
        if (entry != nit->second) {
            mal_printf("For overwritten executing func chose entry "
                       "block %lx rather than active block %lx %s %d\n",
                       entry->start(), 
                       nit->second->start(),FILE__,__LINE__);
        }
    }

    //3. parse new code, one overwritten function at a time
    for(std::map<int_function*,set<int_block*> >::iterator 
        fit = elimMap.begin();
        fit != elimMap.end();
        fit++) 
    {
        // parse new edges in the function
        if (stubs[fit->first].size()) {
            fit->first->parseNewEdges(stubs[fit->first]);
        } 
        else if (newFuncEntries.end() == newFuncEntries.find(fit->first)) {
            mal_printf("WARNING: didn't have any stub edges for overwritten "
                       "func %lx\n", fit->first->getAddress());
            vector<edgeStub> svec;
            svec.push_back(edgeStub(
                NULL, fit->first->getAddress(), ParseAPI::NOEDGE));
		    fit->first->parseNewEdges(svec);
            assert(0);
        }
        // else, this is the entry point of the function, do nothing, 
        // we'll parse this anyway through recursive traversal if there's
        // code at this address

        // add curFunc to owFuncs, and clear the function's BPatch_flowGraph
        BPatch_function *bpfunc = findOrCreateBPFunc(fit->first,NULL);
        bpfunc->removeCFG();
        owFuncs.push_back(bpfunc);
    }
}


/* Protect analyzed code without protecting relocated code in the 
 * runtime library and for now only protect code in the aOut,
 * also don't protect code that hasn't been analyzed
 */ 
bool BPatch_process::protectAnalyzedCode()
{
    bool ret = true;
    BPatch_Vector<BPatch_module *> *bpMods = image->getModules();
    for (unsigned midx=0; midx < bpMods->size(); midx++) {
       mapped_module *curMod = (*bpMods)[midx]->lowlevel_mod();
       if ( ! curMod->getFuncVectorSize() 
           || curMod->obj()->isSharedLib()) {
          continue; // don't trigger analysis and don't protect shared libraries
       }
       ret = (*bpMods)[midx]->setAnalyzedCodeWriteable(false) && ret;
    }
    return false;
}

void BPatch_process::set_llproc(process *proc) 
{
    assert(NULL == llproc);
    llproc = proc;
}<|MERGE_RESOLUTION|>--- conflicted
+++ resolved
@@ -1955,14 +1955,9 @@
         vector<ParseAPI::Block*>  srcs; 
         vector<Address> trgs; 
         vector<EdgeTypeEnum> etypes; 
-<<<<<<< HEAD
-        srcs.push_back(bit->first->block()->llb());
+        srcs.push_back(bit->first->llb());
         mapped_object *tobj = llproc->findObject(bit->second);
         trgs.push_back(bit->second - tobj->codeBase());
-=======
-        srcs.push_back(bit->first->llb());
-        trgs.push_back(bit->second);
->>>>>>> 6f18e6a2
         etypes.push_back(ParseAPI::CALL);
         bit->first->func()->ifunc()->img()->codeObject()->parseNewEdges(srcs,trgs,etypes);
     }
