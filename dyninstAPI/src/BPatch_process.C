/*
 * Copyright (c) 1996-2011 Barton P. Miller
 *
 * We provide the Paradyn Parallel Performance Tools (below
 * described as "Paradyn") on an AS IS basis, and do not warrant its
 * validity or performance.  We reserve the right to update, modify,
 * or discontinue this software at any time.  We shall have no
 * obligation to supply such updates or modifications or any other
 * form of support to you.
 *
 * By your use of Paradyn, you understand and agree that we (or any
 * other person or entity with proprietary rights in Paradyn) are
 * under no obligation to provide either maintenance services,
 * update services, notices of latent defects, or correction of
 * defects for Paradyn.
 *
 * This library is free software; you can redistribute it and/or
 * modify it under the terms of the GNU Lesser General Public
 * License as published by the Free Software Foundation; either
 * version 2.1 of the License, or (at your option) any later version.
 *
 * This library is distributed in the hope that it will be useful,
 * but WITHOUT ANY WARRANTY; without even the implied warranty of
 * MERCHANTABILITY or FITNESS FOR A PARTICULAR PURPOSE.  See the GNU
 * Lesser General Public License for more details.
 *
 * You should have received a copy of the GNU Lesser General Public
 * License along with this library; if not, write to the Free Software
 * Foundation, Inc., 51 Franklin Street, Fifth Floor, Boston, MA 02110-1301 USA
 */

#define BPATCH_FILE

#include <string>

#include "process.h"
#include "EventHandler.h"
#include "mailbox.h"
#include "signalgenerator.h"
#include "inst.h"
#include "instP.h"
#include "instPoint.h"
#include "function.h" // func_instance
#include "codeRange.h"
#include "dyn_thread.h"
#include "miniTramp.h"

#include "mapped_module.h"
#include "mapped_object.h"

#include "BPatch_libInfo.h"
#include "BPatch_asyncEventHandler.h"
#include "BPatch.h"
#include "BPatch_point.h"
#include "BPatch_thread.h"
#include "BPatch_function.h"
#include "BPatch_basicBlock.h"
#include "callbacks.h"
#include "BPatch_module.h"
#include "hybridAnalysis.h"
#include "BPatch_private.h"
#include "parseAPI/h/CFG.h"
#include "ast.h"
#include "debug.h"
#include "MemoryEmulator/memEmulator.h"
#include <boost/tuple/tuple.hpp>

#include "PatchMgr.h"
#include "PatchModifier.h"
#include "Command.h"
#include "Relocation/DynAddrSpace.h"
#include "Relocation/DynPointMaker.h"
#include "Relocation/DynObject.h"

#include "Point.h"

using namespace Dyninst;
using namespace Dyninst::SymtabAPI;
using PatchAPI::DynObject;
using PatchAPI::DynAddrSpace;
using PatchAPI::PatchMgr;
using PatchAPI::Patcher;

int BPatch_process::getAddressWidthInt(){
        return llproc->getAddressWidth();
}

/*
 * BPatch_process::getPid
 *
 * Return the process ID of the thread associated with this object.
 */
int BPatch_process::getPidInt()
{
   return llproc ? (llproc->sh ? llproc->getPid()  : -1 ) : -1;
}

/*
 * BPatch_process::BPatch_process
 *
 * Starts a new process and associates it with the BPatch_process being
 * constructed.  The new process is placed into a stopped state before
 * executing any code.
 *
 * path         Pathname of the executable to start.
 * argv         A list of pointers to character strings which are the
 *              arguments for the new process, terminated by a NULL pointer.
 * envp         A list of pointers to character strings which are the
 *              environment variables for the new process, terminated by a
 *              NULL pointer.  If NULL, the default environment will be used.
 */
BPatch_process::BPatch_process(const char *path, const char *argv[],
                               BPatch_hybridMode mode, const char **envp,
                               int stdin_fd, int stdout_fd, int stderr_fd)
   : llproc(NULL), lastSignal(-1), exitCode(-1),
     exitedNormally(false), exitedViaSignal(false), mutationsActive(true),
     createdViaAttach(false), detached(false), unreportedStop(false),
     unreportedTermination(false), terminated(false), reportedExit(false),
     unstartedRPC(false), activeOneTimeCodes_(0),
     resumeAfterCompleted_(false), hybridAnalysis_(NULL)
{
   image = NULL;
   pendingInsertions = NULL;

   isVisiblyStopped = true;

   pdvector<std::string> argv_vec;
   pdvector<std::string> envp_vec;
   // Contruct a vector out of the contents of argv
   if (argv) {
      for(int i = 0; argv[i] != NULL; i++)
         argv_vec.push_back(argv[i]);
   }

   // Construct a vector out of the contents of envp
   if(envp) {
      for(int i = 0; envp[i] != NULL; ++i)
         envp_vec.push_back(envp[i]);
   }

   std::string directoryName = "";

 #if !defined(os_windows)
   // this fixes a problem on linux and alpha platforms where pathless
   // filenames are searched for either in a standard, predefined path, or
   // in $PATH by execvp.  thus paths that should resolve to "./" are
   // missed.  Note that the previous use of getcwd() here for the alpha
   // platform was dangerous since this is an API and we don't know where
   // the user's code will leave the cwd pointing.

   if (NULL == strchr(path, '/')) {
      const char *pathenv = getenv("PATH");
      char *pathenv_copy = strdup(pathenv);
      char *ptrptr;
      char *nextpath = strtok_r(pathenv_copy, ":", &ptrptr);
      while (nextpath) {
         struct stat statbuf;

         char *fullpath = new char[strlen(nextpath)+strlen(path)+2];
         strcpy(fullpath,nextpath);
         strcat(fullpath,"/");
         strcat(fullpath,path);

         if (!stat(fullpath,&statbuf)) {
            directoryName = nextpath;
            delete[] fullpath;
            break;
         }
         delete[] fullpath;
         nextpath = strtok_r(NULL,":", &ptrptr);
      }
      ::free(pathenv_copy);

      if (nextpath == NULL) {
         const char *dotslash = "./";
         directoryName = dotslash;
      }
   }
#endif

   /*
    * Set directoryName if a current working directory can be found in
    * the new process' environment (and override any previous settings).
    */
   if (envp) {
       for (int i = 0; envp[i] != NULL; ++i) {
           if (strncmp(envp[i], "PWD=", 4) == 0) {
               directoryName = envp[i] + 4;
               break;
           }
       }
   }

   std::string spath(path);
   llproc = ll_createProcess(spath, &argv_vec, mode, this,
                             (envp ? &envp_vec : NULL),
                             directoryName, stdin_fd, stdout_fd, stderr_fd);
   if (llproc == NULL) {
      BPatch::bpatch->reportError(BPatchFatal, 68,
           "Dyninst was unable to create the specified process");
      return;
   }

   startup_cerr << "Registering function callback..." << endl;
   llproc->registerFunctionCallback(createBPFuncCB);


   startup_cerr << "Registering instPoint callback..." << endl;
   llproc->registerInstPointCallback(createBPPointCB);
   llproc->set_up_ptr(this);


   assert(BPatch::bpatch != NULL);

   // Create an initial thread
   startup_cerr << "Getting initial thread..." << endl;
   dyn_thread *dynthr = llproc->getInitialThread();
   BPatch_thread *initial_thread = new BPatch_thread(this, dynthr);
   threads.push_back(initial_thread);

   startup_cerr << "Creating new BPatch_image..." << endl;
   image = new BPatch_image(this);

   assert(llproc->isBootstrappedYet());

   assert(BPatch_heuristicMode != llproc->getHybridMode());
   if ( BPatch_normalMode != mode ) {
       BPatch::bpatch->setInstrStackFrames(true);
       hybridAnalysis_ = new HybridAnalysis(llproc->getHybridMode(),this);
   }

   // Let's try to profile memory usage
#if defined(PROFILE_MEM_USAGE)
   void *mem_usage = sbrk(0);
   fprintf(stderr, "Post BPatch_process: sbrk %p\n", mem_usage);
#endif

   startup_cerr << "BPatch_process::BPatch_process, completed." << endl;
   isAttemptingAStop = false;
}

#if defined(os_linux)
/* Particular linux kernels running dyninst in particular patterns
   (namely, with a single process having spawned the mutator and the
   mutatee) are susceptible to a kernel bug that will cause a panic
   if the mutator exits before the mutatee. See the comment above
   class ForkNewProcessCallback : public DBICallbackBase in
   debuggerinterface.h for details.
*/
bool LinuxConsideredHarmful(pid_t pid)
{
    int major, minor, sub, subsub; // version numbers
    pid_t my_ppid, my_pid, mutatee_ppid = 0;
    FILE *fd;
    char buf[1024];
    char filename[64];

    get_linux_version(major,minor,sub,subsub);

    if( major == 2 && minor == 6 &&
        (sub < 11 || (sub == 11 && subsub <= 11)) )
    {
        my_ppid = getppid();
        my_pid = getpid();
        // If anybody knows a better way to get the parent pid, be my
        // guest to change this.
        snprintf(filename, 64, "/proc/%d/status", pid);
        fd = fopen(filename, "r");
        if (!fd) {
            startup_printf("Failed to open %s, assuming no linux kernel bug\n",
                            filename);
            return false;
        }
        while (fgets(buf, 1024, fd)) {
            if (strncmp(buf, "PPid", 4) == 0) {
                sscanf(buf, "%*s %d", &mutatee_ppid);
                break;
            }
        }
        fclose(fd);

        if(my_ppid == mutatee_ppid ||
           my_pid == mutatee_ppid)
            return true;
    }

    return false;
}
#endif
/*
 * BPatch_process::BPatch_process
 *
 * Constructs a new BPatch_process and associates it with a running process.
 * Stops execution of the process.
 *
 * path         Pathname of the executable file for the process.
 * pid          Process ID of the target process.
 */
BPatch_process::BPatch_process
(const char *path, int pid, BPatch_hybridMode mode)
   : llproc(NULL), lastSignal(-1), exitCode(-1),
     exitedNormally(false), exitedViaSignal(false), mutationsActive(true),
     createdViaAttach(true), detached(false), unreportedStop(false),
     unreportedTermination(false), terminated(false), reportedExit(false),
     unstartedRPC(false), activeOneTimeCodes_(0), resumeAfterCompleted_(false),
     hybridAnalysis_(NULL)
{
   image = NULL;
   pendingInsertions = NULL;

   isVisiblyStopped = true;

#if defined(os_linux)
    /* We need to test whether we are in kernel 2.6.9 - 2.6.11.11 (inclusive).
       If so, and if the mutatee's parent and our parent are one and the same,
       we are exposing the user to a potential kernel panic.
    */
    startup_printf("Checking for potential Linux kernel bug...\n");
    if(LinuxConsideredHarmful(pid))
    {
        fprintf(stderr,
            "\nWARNING: You are running a Linux kernel between 2.6.9 and \n"
            "2.6.11.11 (inclusive). Executing Dyninst under this kernel \n"
            "may exercise a bug in the Linux kernel and lead to a panic \n"
            "under some conditions. We STRONGLY suggest that you upgrade \n"
            "your kernel to 2.6.11.12 or higher.\n\n");
    }
#endif

   // Add this object to the list of threads
   assert(BPatch::bpatch != NULL);
   BPatch::bpatch->registerProcess(this, pid);

    startup_printf("%s[%d]:  creating new BPatch_image...\n", FILE__, __LINE__);
   image = new BPatch_image(this);
    startup_printf("%s[%d]:  created new BPatch_image...\n", FILE__, __LINE__);
   std::string spath = path ? std::string(path) : std::string();
    startup_printf("%s[%d]:  attaching to process %s/%d\n", FILE__, __LINE__,
          path ? path : "no_path", pid);
   llproc = ll_attachProcess(spath, pid, this, mode);
   if (!llproc) {
      BPatch::bpatch->unRegisterProcess(pid, this);
      BPatch::bpatch->reportError(BPatchFatal, 68,
             "Dyninst was unable to attach to the specified process");
      return;
   }
    startup_printf("%s[%d]:  attached to process %s/%d\n", FILE__, __LINE__, path ? path : "no_path", pid);

   // Create an initial thread
   dyn_thread *dynthr = llproc->getInitialThread();
   BPatch_thread *initial_thread = new BPatch_thread(this, dynthr);
   threads.push_back(initial_thread);

   llproc->registerFunctionCallback(createBPFuncCB);
   llproc->registerInstPointCallback(createBPPointCB);
   llproc->set_up_ptr(this);

   assert(llproc->isBootstrappedYet());
   assert(llproc->status() == stopped);

   isAttemptingAStop = false;

   assert(BPatch_heuristicMode != llproc->getHybridMode());
   if ( BPatch_normalMode != mode ) {
       hybridAnalysis_ = new HybridAnalysis(llproc->getHybridMode(),this);
   }
}

/*
 * BPatch_process::BPatch_process
 *
 * Constructs a new BPatch_process and associates it with a forked process.
 *
 * parentPid          Pathname of the executable file for the process.
 * childPid           Process ID of the target process.
 */
BPatch_process::BPatch_process(process *nProc)
   : llproc(nProc), lastSignal(-1), exitCode(-1),
     exitedNormally(false), exitedViaSignal(false), mutationsActive(true),
     createdViaAttach(true), detached(false),
     unreportedStop(false), unreportedTermination(false), terminated(false),
     reportedExit(false), unstartedRPC(false), activeOneTimeCodes_(0),
     resumeAfterCompleted_(false), hybridAnalysis_(NULL)
{
   // Add this object to the list of threads
   assert(BPatch::bpatch != NULL);
   image = NULL;
   pendingInsertions = NULL;

   BPatch::bpatch->registerProcess(this);

   // Create an initial thread
   for (unsigned i=0; i<llproc->threads.size(); i++)
   {
      dyn_thread *dynthr = llproc->threads[i];
      BPatch_thread *thrd = new BPatch_thread(this, dynthr);
      threads.push_back(thrd);
      BPatch::bpatch->registerThreadCreate(this, thrd);
   }

   llproc->registerFunctionCallback(createBPFuncCB);
   llproc->registerInstPointCallback(createBPPointCB);
   llproc->set_up_ptr(this);

   image = new BPatch_image(this);
   isVisiblyStopped = true;
   isAttemptingAStop = false;
}

/*
 * BPatch_process::~BPatch_process
 *
 * Destructor for BPatch_process.  Detaches from the running thread.
 */
void BPatch_process::BPatch_process_dtor()
{

   if (!detached &&
       !getAsync()->detachFromProcess(llproc))
   {
      bperr("%s[%d]:  trouble decoupling async event handler for process %d\n",
            __FILE__, __LINE__, getPid());
   }

   for (int i=threads.size()-1; i>=0; i--)
   {
      deleteBPThread(threads[i]);
   }

   if (image)
      delete image;

   image = NULL;

   if (pendingInsertions)
   {
       for (unsigned f = 0; f < pendingInsertions->size(); f++)
           {
           delete (*pendingInsertions)[f];
       }

       delete pendingInsertions;
       pendingInsertions = NULL;
   }

   if (!llproc) {

      return;
   }

   //  unRegister process before doing detach
   BPatch::bpatch->unRegisterProcess(getPid(), this);

   /**
    * If we attached to the process, then we detach and leave it be,
    * otherwise we'll terminate it
    **/

   if (createdViaAttach)
   {
       llproc->detachProcess(true);
   }
   else
   {
       if (llproc->isAttached())
           {
           proccontrol_printf("%s[%d]:  about to terminate execution\n", __FILE__, __LINE__);
           terminateExecutionInt();
       }
   }

   if (NULL != hybridAnalysis_) {
       delete hybridAnalysis_;
   }

   delete llproc;
   llproc = NULL;
   assert(BPatch::bpatch != NULL);
}


/*
 * BPatch_process::stopExecution
 *
 * Puts the thread into the stopped state.
 */
bool BPatch_process::stopExecutionInt()
{
    if (statusIsTerminated()) return false;

    if (isVisiblyStopped) return true;

    // We go to stop and get a callback in the middle...
    isAttemptingAStop = true;

   signal_printf("%s[%d]: entry to stopExecution, lock depth %d\n", FILE__, __LINE__, global_mutex->depth());

   while (lowlevel_process()->sh->isActivelyProcessing()) {
       lowlevel_process()->sh->waitForEvent(evtAnyEvent);
   }

   getMailbox()->executeCallbacks(FILE__, __LINE__);

   if (llproc->sh->pauseProcessBlocking()) {
       isVisiblyStopped = true;
       isAttemptingAStop = false;
       signal_printf("%s[%d]: exit of stopExecution, lock depth %d\n", FILE__, __LINE__, global_mutex->depth());
       return true;
   }
   else {
       isAttemptingAStop = false;
       return false;
   }
}

/*
 * BPatch_process::continueExecution
 *
 * Puts the thread into the running state.
 */
bool BPatch_process::continueExecutionInt()
{
    if (statusIsTerminated()) {
        return false;
    }

    if (!llproc->reachedBootstrapState(bootstrapped_bs)) {
        return false;
    }

   //  maybe executeCallbacks led to the process execution status changing
   if (!statusIsStopped()) {
       isVisiblyStopped = false;
       llproc->sh->overrideSyncContinueState(runRequest);
       return true;
   }

   if (unstartedRPC) {
      //This shouldn't actually continue the process.  The BPatch state
      // should be stopped right now, and the low level code won't over-write
      // that.
      bool needsToRun = false;
      llproc->getRpcMgr()->launchRPCs(needsToRun, false);
      unstartedRPC = false;
   }

   //  DON'T let the user continue the process if we have potentially active
   //  signal handling going on:
   // You know... this should really never happen.

   // Just let them know we care...

   // Set isVisiblyStopped first... due to races (and the fact that CPBlocking gives
   // up the lock) we can hit a signal handler before this function returns...

   isVisiblyStopped = false;
   setUnreportedStop(false);

   bool ret =  llproc->sh->continueProcessBlocking();

   // Now here's amusing for you... we can hit a DyninstDebugBreakpoint
   // while continuing. That's handled in signalhandler.C
   return ret;
}


/*
 * BPatch_process::terminateExecution
 *
 * Kill the thread.
 */
bool BPatch_process::terminateExecutionInt()
{
   proccontrol_printf("%s[%d]:  about to terminate proc\n", FILE__, __LINE__);
   if (!llproc || !llproc->terminateProc())
      return false;
   while (!isTerminated()) {
       BPatch::bpatch->waitForStatusChangeInt();
   }

   return true;
}

/*
 * BPatch_process::statusIsStopped
 *
 * Returns true if the thread is stopped, and false if it is not.
 */
bool BPatch_process::statusIsStopped()
{
   return llproc->status() == stopped;
}

/*
 * BPatch_process::isStopped
 *
 * Returns true if the thread has stopped, and false if it has not.  This may
 * involve checking for thread events that may have recently changed this
 * thread's status.  This function also updates the unreportedStop flag if a
 * stop is detected, in order to indicate that the stop has been reported to
 * the user.
 */
bool BPatch_process::isStoppedInt()
{
    return isVisiblyStopped;
}

/*
 * BPatch_process::stopSignal
 *
 * Returns the number of the signal which caused the thread to stop.
 */
int BPatch_process::stopSignalInt()
{
   if (llproc->status() != neonatal && llproc->status() != stopped) {
      fprintf(stderr, "%s[%d]:  request for stopSignal when process is %s\n",
              FILE__, __LINE__, llproc->getStatusAsString().c_str());
      return -1;
   } else
      return lastSignal;
}

/*
 * BPatch_process::statusIsTerminated
 *
 * Returns true if the process has terminated, false if it has not.
 */
bool BPatch_process::statusIsTerminated()
{
   if (llproc == NULL) {
     return true;
   }
   return llproc->hasExited();
}

/*
 * BPatch_process::isTerminated
 *
 * Returns true if the thread has terminated, and false if it has not.  This
 * may involve checking for thread events that may have recently changed this
 * thread's status.  This function also updates the unreportedTermination flag
 * if the program terminated, in order to indicate that the termination has
 * been reported to the user.
 */
bool BPatch_process::isTerminatedInt()
{
    // USER LEVEL CALL! BPatch_process should use
    // statusIsTerminated.

    // This call considers a process terminated if it has reached
    // or passed the entry to exit. The process may still exist,
    // but we no longer let the user modify it; hence, terminated.

    getMailbox()->executeCallbacks(FILE__, __LINE__);

    if (exitedNormally || exitedViaSignal) return true;

    // First see if we've already terminated to avoid
    // checking process status too often.
    if (reportedExit)
       return true;
    if (statusIsTerminated()) {
        proccontrol_printf("%s[%d]:  about to terminate proc\n", FILE__, __LINE__);
        llproc->terminateProc();
        setUnreportedTermination(false);
        return true;
    }

    return false;
}

/*
 * BPatch_process::terminationStatus
 *
 * Indicates how the program exited.  Returns one of NoExit, ExitedNormally,
 * or ExitedViaSignal.
 *
 */
BPatch_exitType BPatch_process::terminationStatusInt() {
   if(exitedNormally)
      return ExitedNormally;
   else if(exitedViaSignal)
      return ExitedViaSignal;
   return NoExit;
}

/*
 * BPatch_process::getExitCode
 *
 * Returns exit code of applications
 *
 */
int BPatch_process::getExitCodeInt()
{
   return exitCode;
}

/*
 * BPatch_process::getExitSignal
 *
 * Returns signal number that caused application to exit.
 *
 */
int BPatch_process::getExitSignalInt()
{
   return lastSignal;
}

bool BPatch_process::wasRunningWhenAttachedInt()
{
  if (!llproc) return false;
  return llproc->wasRunningWhenAttached();
}

/*
 * BPatch_process::detach
 *
 * Detach from the thread represented by this object.
 *
 * cont         True if the thread should be continued as the result of the
 *              detach, false if it should not.
 */
bool BPatch_process::detachInt(bool cont)
{
   //__UNLOCK;
   if (!getAsync()->detachFromProcess(llproc)) {
      bperr("%s[%d]:  trouble decoupling async event handler for process %d\n",
            __FILE__, __LINE__, getPid());
   }
  // __LOCK;
   if (image)
      image->removeAllModules();
   detached = llproc->detachProcess(cont);
   BPatch::bpatch->unRegisterProcess(getPid(), this);
   return detached;
}

/*
 * BPatch_process::isDetaced
 *
 * Returns whether dyninstAPI is detached from this mutatee
 *
 */
bool BPatch_process::isDetachedInt()
{
   return detached;
}

/*
 * BPatch_process::dumpCore
 *
 * Causes the process to dump its state to a file, and optionally to terminate.
 * Returns true upon success, and false upon failure.
 *
 * file         The name of the file to which the state should be written.
 * terminate    Indicates whether or not the thread should be terminated after
 *              dumping core.  True indicates that it should, false that is
 *              should not.
 */
bool BPatch_process::dumpCoreInt(const char *file, bool terminate)
{
   bool had_unreportedStop = unreportedStop;
   bool was_stopped = isStopped();

   stopExecution();

   bool ret = llproc->dumpCore(file);
   if (ret && terminate) {
      fprintf(stderr, "%s[%d]:  about to terminate execution\n", __FILE__, __LINE__);
      terminateExecutionInt();
   } else if (was_stopped) {
        unreportedStop = had_unreportedStop;
   } else {
      continueExecutionInt();
   }

   return ret;
}


/*
 * BPatch_process::dumpImage
 *
 * Writes the contents of memory into a file.
 * Returns true upon success, and false upon failure.
 *
 * file         The name of the file to which the image should be written.
 */
bool BPatch_process::dumpImageInt(const char *file)
{
#if defined(os_windows)
   return false;
#else
   bool was_stopped;
   bool had_unreportedStop = unreportedStop;
   if (isStopped()) was_stopped = true;
   else was_stopped = false;

   stopExecutionInt();

   bool ret = llproc->dumpImage(file);
   if (was_stopped)
      unreportedStop = had_unreportedStop;
   else
      continueExecutionInt();

   return ret;
#endif
}

/*
 * BPatch_process::getInheritedVariable
 *
 * Allows one to retrieve a variable which exists in a child process that
 * was inherited from and originally created in the parent process.
 * Function is invoked on the child BPatch_process (created from a fork in
 * the application).
 *
 * parentVar   A BPatch_variableExpr created in the parent thread
 *
 * Returns:    The corresponding BPatch_variableExpr from the child thread
 *             or NULL if the variable argument hasn't been malloced
 *             in a parent process.
 */
BPatch_variableExpr *BPatch_process::getInheritedVariableInt(
                                                             BPatch_variableExpr &parentVar)
{
   if(! llproc->isInferiorAllocated((Address)parentVar.getBaseAddr())) {
      // isn't defined in this process so must not have been defined in a
      // parent process
      return NULL;
   }

   return new BPatch_variableExpr(this, llproc, parentVar.getBaseAddr(), Null_Register,
                                  const_cast<BPatch_type *>(parentVar.getType()));
}


/*
 * BPatch_process::getInheritedSnippet
 *
 * Allows one to retrieve a snippet which exists in a child process which
 * was inherited from and originally created in the parent process.
 * Function is invoked on the child BPatch_process (created from a fork in
 * the application).
 *
 * Allows one to retrieve a snippet which exists in a child process which
 * was inherited from and originally created in the parent process.
 * Function is invoked on the child BPatch_process (created from a fork in
 * the application).
 *
 * parentSnippet: A BPatchSnippetHandle created in the parent thread
 *
 * Returns:       The corresponding BPatchSnippetHandle from the child thread.
 *
 */

BPatchSnippetHandle *BPatch_process::getInheritedSnippetInt(BPatchSnippetHandle &parentSnippet)
{
    // a BPatchSnippetHandle has an miniTramp for each point that
    // the instrumentation is inserted at
   const BPatch_Vector<Dyninst::PatchAPI::Instance::Ptr> &instances = parentSnippet.instances_;

   BPatchSnippetHandle *childSnippet = new BPatchSnippetHandle(this);
   for(unsigned i=0; i<instances.size(); i++) {
      Dyninst::PatchAPI::Instance::Ptr child = getChildInstance(instances[0], llproc);
      if (child) childSnippet->addInstance(child);
   }
   return childSnippet;
}

/*
 * BPatch_addressSpace::beginInsertionSet
 *
 * Starts a batch insertion set; that is, all calls to insertSnippet until
 * finalizeInsertionSet are delayed.
 *
 */

void BPatch_process::beginInsertionSetInt()
{
    if (pendingInsertions == NULL)
        pendingInsertions = new BPatch_Vector<batchInsertionRecord *>;
    // Nothing else to do...
}


/*
 * BPatch_process::finalizeInsertionSet
 *
 * Installs all instrumentation specified since the last beginInsertionSet call.
 *
 * modified gets set as a result of the catchup/fixup logic and is helpful in
 * interpreting a false return value...  if finalizeInsertionSet returns false,
 * but modified comes back true, then something horrible happened, because, if
 * we go thru the trouble to modify the process state to make everything work
 * then the function really should work.
 */
bool BPatch_process::finalizeInsertionSetInt(bool, bool *)
{
  // Can't insert code when mutations are not active.
  bool shouldContinue = false;
  if (!mutationsActive) {
    return false;
  }

  if ( ! statusIsStopped() ) {
    shouldContinue = true;
    stopExecutionInt();
  }

  /* PatchAPI stuffs */
  bool ret = AddressSpace::patch(llproc);
  /* End of PatchAPI stuffs */

  llproc->trapMapping.flush();

  if (shouldContinue)
    continueExecutionInt();

  if (pendingInsertions) {
    delete pendingInsertions;
    pendingInsertions = NULL;
  }

  return ret;
}


bool BPatch_process::finalizeInsertionSetWithCatchupInt(bool, bool *,
                                                        BPatch_Vector<BPatch_catchupInfo> &)
{
   return false;
}

/*
 * BPatch_process::setMutationsActive
 *
 * Enable or disable the execution of all snippets for the thread.
 *
 * activate     If set to true, execution of snippets is enabled.  If false,
 *              execution is disabled.
 */
bool BPatch_process::setMutationsActiveInt(bool activate)
{
   // If not activating or deactivating, just return.
   if ((activate && mutationsActive) || (!activate && !mutationsActive))
      return true;

   if (activate)
      llproc->reinstallMutations();
   else
      llproc->uninstallMutations();

   mutationsActive = activate;
   return true;
}


/*
 * BPatch_process::oneTimeCode
 *
 * execute argument <expr> once.
 *
 */
void *BPatch_process::oneTimeCodeInt(const BPatch_snippet &expr, bool *err)
{
    return oneTimeCodeInternal(expr, NULL, NULL, NULL, true, err);
}

/*
 * BPatch_process::oneTimeCodeCallbackDispatch
 *
 * This function is registered with the lower-level code as the callback for
 * inferior RPC completion.  It determines what thread the RPC was executed on
 * and then calls the API's higher-level callback routine for that thread.
 *
 * theProc      The process in which the RPC completed.
 * userData     This is a value that can be set when we invoke an inferior RPC
 *              and which will be returned to us in this callback.
 * returnValue  The value returned by the RPC.
 */

int BPatch_process::oneTimeCodeCallbackDispatch(process *theProc,
                                                 unsigned /* rpcid */,
                                                 void *userData,
                                                 void *returnValue)
{
    // Don't care what the process state is...
    int retval = RPC_LEAVE_AS_IS;

   assert(BPatch::bpatch != NULL);
   bool need_to_unlock = true;
   global_mutex->_Lock(FILE__, __LINE__);
   if (global_mutex->depth() > 1) {
     global_mutex->_Unlock(FILE__, __LINE__);
     need_to_unlock = false;
   }

   assert(global_mutex->depth());

   OneTimeCodeInfo *info = (OneTimeCodeInfo *)userData;

   BPatch_process *bproc =
      BPatch::bpatch->getProcessByPid(theProc->getPid());

   assert(bproc != NULL);

   assert(info && !info->isCompleted());

   if (returnValue == (void *) -1L)
     fprintf(stderr, "%s[%d]:  WARNING:  no return value for rpc\n", FILE__, __LINE__);
   info->setReturnValue(returnValue);
   info->setCompleted(true);

   bool synchronous = info->isSynchronous();

   if (!synchronous) {
       // Asynchronous RPCs: if we're running, then hint to run the process
       if (bproc->isVisiblyStopped)
           retval = RPC_STOP_WHEN_DONE;
       else
           retval = RPC_RUN_WHEN_DONE;

      BPatch::bpatch->signalNotificationFD();

      //  if we have a specific callback for (just) this oneTimeCode, call it
      OneTimeCodeCallback *specific_cb = info->getCallback();
      if (specific_cb) {
          specific_cb->setTargetThread(TARGET_UI_THREAD);
          specific_cb->setSynchronous(true);
          (*specific_cb)(bproc->threads[0], info->getUserData(), returnValue);
      }

      //  get global oneTimeCode callbacks
      pdvector<CallbackBase *> cbs;
      getCBManager()->dispenseCallbacksMatching(evtOneTimeCode, cbs);

      for (unsigned int i = 0; i < cbs.size(); ++i) {

          OneTimeCodeCallback *cb = dynamic_cast<OneTimeCodeCallback *>(cbs[i]);
          if (cb) {
              cb->setTargetThread(TARGET_UI_THREAD);
              cb->setSynchronous(false);
              (*cb)(bproc->threads[0], info->getUserData(), returnValue);
          }

      }

      delete info;
   }

   bproc->oneTimeCodeCompleted(synchronous);

  if (need_to_unlock)
     global_mutex->_Unlock(FILE__, __LINE__);

  return retval;
}

/*
 * BPatch_process::oneTimeCodeInternal
 *
 * Causes a snippet expression to be evaluated once in the mutatee at the next
 * available opportunity.  Optionally, Dyninst will call a callback function
 * when the snippet has executed in the mutatee, and can wait until the
 * snippet has executed to return.
 *
 * expr         The snippet to evaluate.
 * userData     This value is given to the callback function along with the
 *              return value for the snippet.  Can be used by the caller to
 *              store per-oneTimeCode information.
 * synchronous  True means wait until the snippet has executed, false means
 *              return immediately.
 */
void *BPatch_process::oneTimeCodeInternal(const BPatch_snippet &expr,
                                          BPatch_thread *thread,
                                          void *userData,
                                          BPatchOneTimeCodeCallback cb,
                                          bool synchronous,
                                          bool *err)
{
    if (statusIsTerminated()) {
       fprintf(stderr, "%s[%d]:  oneTimeCode failing because process is terminated\n", FILE__, __LINE__);
       if (err) *err = true;
       return NULL;
    }
    if (!isVisiblyStopped && synchronous) resumeAfterCompleted_ = true;

   inferiorrpc_printf("%s[%d]: UI top of oneTimeCode...\n", FILE__, __LINE__);
   while (llproc->sh->isActivelyProcessing()) {
       inferiorrpc_printf("%s[%d]:  waiting before doing user stop for process %d\n", FILE__, __LINE__, llproc->getPid());
       llproc->sh->waitForEvent(evtAnyEvent);
   }

    if (statusIsTerminated()) {
       fprintf(stderr, "%s[%d]:  oneTimeCode failing because process is terminated\n", FILE__, __LINE__);
       if (err) *err = true;
       return NULL;
    }

   inferiorrpc_printf("%s[%d]: oneTimeCode, handlers quiet, sync %d, statusIsStopped %d, resumeAfterCompleted %d\n",
                      FILE__, __LINE__, synchronous, statusIsStopped(), resumeAfterCompleted_);

   OneTimeCodeCallback *otc_cb =  cb ? new OneTimeCodeCallback(cb) : NULL;
   OneTimeCodeInfo *info = new OneTimeCodeInfo(synchronous, userData, otc_cb,
                                                 (thread) ? thread->index : 0);

   // inferior RPCs are a bit of a pain; we need to hand off control of process pause/continue
   // to the internal layers. In general BPatch takes control of the process _because_ we can't
   // predict what the user will do; if there is a BPatch-pause it overrides internal pauses. However,
   // here we give back control to the internals so that the rpc will complete.

   inferiorrpc_printf("%s[%d]: launching RPC on process pid %d\n",
                      FILE__, __LINE__, llproc->getPid());

   llproc->getRpcMgr()->postRPCtoDo(expr.ast_wrapper,
                                    false,
                                    BPatch_process::oneTimeCodeCallbackDispatch,
                                    (void *)info,
                                    false, // We'll determine later
                                    false, // don't use lowmem heap...
                                    (thread) ? (thread->llthread) : NULL,
                                    NULL);
   activeOneTimeCodes_++;

   // We override while the inferiorRPC runs...
   if (synchronous) {
       // If we're waiting around make sure the iRPC runs. Otherwise,
       // it runs as the process does.
       llproc->sh->overrideSyncContinueState(ignoreRequest);
   }

   if (!synchronous && isVisiblyStopped) {
      unstartedRPC = true;
      return NULL;
   }

   inferiorrpc_printf("%s[%d]: calling launchRPCs\n", FILE__, __LINE__);
   bool needsToRun = false;
   llproc->getRpcMgr()->launchRPCs(needsToRun, false);

   if (!synchronous) return NULL;

   while (!info->isCompleted()) {
       inferiorrpc_printf("%s[%d]: waiting for RPC to complete\n",
                          FILE__, __LINE__);
       if (statusIsTerminated()) {
           fprintf(stderr, "%s[%d]:  process terminated with outstanding oneTimeCode\n", FILE__, __LINE__);
           if (err) *err = true;
           return NULL;
       }

       eventType ev = llproc->sh->waitForEvent(evtRPCSignal, llproc, NULL /*lwp*/,
                                               statusRPCDone);
       inferiorrpc_printf("%s[%d]: got RPC event from system: terminated %d\n",
                          FILE__, __LINE__, statusIsTerminated());
       if (statusIsTerminated()) {
           fprintf(stderr, "%s[%d]:  process terminated with outstanding oneTimeCode\n", FILE__, __LINE__);
           if (err) *err = true;
           return NULL;
       }

       if (ev == evtProcessExit) {
           fprintf(stderr, "%s[%d]:  process terminated with outstanding oneTimeCode\n", FILE__, __LINE__);
           fprintf(stderr, "Process exited, returning NULL\n");
           if (err) *err = true;
           return NULL;
       }

       inferiorrpc_printf("%s[%d]: executing callbacks\n", FILE__, __LINE__);
       getMailbox()->executeCallbacks(FILE__, __LINE__);
   }

   void *ret = info->getReturnValue();

   inferiorrpc_printf("%s[%d]: RPC completed, process status %s\n",
                      FILE__, __LINE__, statusIsStopped() ? "stopped" : "running");

   if (err) *err = false;
   delete info;
   return ret;
}

void BPatch_process::oneTimeCodeCompleted(bool isSynchronous) {
    assert(activeOneTimeCodes_ > 0);
    activeOneTimeCodes_--;

    if (activeOneTimeCodes_ == 0 && isSynchronous) {
        inferiorrpc_printf("%s[%d]: oneTimeCodes outstanding reached 0, isVisiblyStopped %d, completing: %s\n",
                           FILE__, __LINE__,
                           isVisiblyStopped,
                           resumeAfterCompleted_ ? "setting running" : "leaving stopped");
        if (resumeAfterCompleted_) {
            llproc->sh->overrideSyncContinueState(runRequest);
            llproc->sh->continueProcessAsync();
        }
        else {
            llproc->sh->overrideSyncContinueState(stopRequest);
        }
        resumeAfterCompleted_ = false;
    }
}

//  BPatch_process::oneTimeCodeAsync
//
//  Have the specified code be executed by the mutatee once.  Don't wait
//  until done.
bool BPatch_process::oneTimeCodeAsyncInt(const BPatch_snippet &expr,
                                         void *userData, BPatchOneTimeCodeCallback cb)
{
   if (statusIsTerminated()) {
      return false;
   }
   oneTimeCodeInternal(expr, NULL, userData,  cb, false, NULL);
   return true;
}

/*
 * BPatch_process::loadLibrary
 *
 * Load a dynamically linked library into the address space of the mutatee.
 *
 * libname      The name of the library to load.
 */
BPatch_module *BPatch_process::loadLibraryInt(const char *libname, bool)
{
   stopExecutionInt();
   if (!statusIsStopped()) {
      fprintf(stderr, "%s[%d]:  Process not stopped in loadLibrary\n", FILE__, __LINE__);
      return NULL;
   }

   if (!libname) {
      fprintf(stderr, "[%s:%u] - loadLibrary called with NULL library name\n",
              __FILE__, __LINE__);
      return NULL;
   }

   /**
    * Find the DYNINSTloadLibrary function
    **/
   BPatch_Vector<BPatch_function *> bpfv;
   BPatch_module* dyn_rt_lib = image->findModule("dyninstAPI_RT", true);
   if(dyn_rt_lib == NULL)
   {
      cerr << __FILE__ << ":" << __LINE__ << ": FATAL:  Cannot find module for "
           << "DyninstAPI Runtime Library" << endl;
      return NULL;
   }
   dyn_rt_lib->findFunction("DYNINSTloadLibrary", bpfv);
   if (!bpfv.size()) {
      cerr << __FILE__ << ":" << __LINE__ << ": FATAL:  Cannot find Internal"
           << "Function DYNINSTloadLibrary" << endl;
      return NULL;
   }
   if (bpfv.size() > 1) {
      std::string msg = std::string("Found ") + utos(bpfv.size()) +
         std::string("functions called DYNINSTloadLibrary -- not fatal but weird");
      BPatch_reportError(BPatchSerious, 100, msg.c_str());
   }
   BPatch_function *dlopen_func = bpfv[0];
   if (dlopen_func == NULL) return false;

   /**
    * Generate a call to DYNINSTloadLibrary, and then run the generated code.
    **/
   BPatch_Vector<BPatch_snippet *> args;
   BPatch_constExpr nameArg(libname);
   args.push_back(&nameArg);
   BPatch_funcCallExpr call_dlopen(*dlopen_func, args);

   if (!oneTimeCodeInternal(call_dlopen, NULL, NULL, NULL, true)) {
      BPatch_variableExpr *dlerror_str_var =
         dyn_rt_lib->findVariable("gLoadLibraryErrorString");
      assert(NULL != dlerror_str_var);
      char dlerror_str[256];
      dlerror_str_var->readValue((void *)dlerror_str, 256);
      BPatch_reportError(BPatchSerious, 124, dlerror_str);
      return NULL;
   }

   /* Find the new mapped_object, map it to a BPatch_module, and return it */
   mapped_object* plib = llproc->findObject(libname);
   assert(plib);
   dynamic_cast<DynAddrSpace*>(llproc->mgr()->as())->loadLibrary(plib);
   return getImage()->findOrCreateModule(plib->getDefaultModule());
}

void BPatch_process::enableDumpPatchedImageInt(){
    // deprecated; saveTheWorld is dead. Do nothing for now; kill later.
}

void BPatch_process::setExitedViaSignal(int signalnumber)
{
   exitedViaSignal = true;
   lastSignal = signalnumber;
}

void BPatch_process::setExitedNormally()
{
   exitedNormally = true;
}

void BPatch_process::getThreadsInt(BPatch_Vector<BPatch_thread *> &thrds)
{
   for (unsigned i=0; i<threads.size(); i++)
      thrds.push_back(threads[i]);
}

bool BPatch_process::isMultithreadedInt()
{
   return (threads.size() > 1);
}

bool BPatch_process::isMultithreadCapableInt()
{
   if (!llproc) return false;
   return llproc->multithread_capable();
}

BPatch_thread *BPatch_process::getThreadInt(dynthread_t tid)
{
   for (unsigned i=0; i<threads.size(); i++)
      if (threads[i]->getTid() == tid)
         return threads[i];
   return NULL;
}

BPatch_thread *BPatch_process::getThreadByIndexInt(unsigned index)
{
   for (unsigned i=0; i<threads.size(); i++)
      if (threads[i]->getBPatchID() == index)
         return threads[i];
   return NULL;
}

bool BPatch_process::getType()
{
  return TRADITIONAL_PROCESS;
}

void BPatch_process::getAS(std::vector<AddressSpace *> &as)
{
   as.push_back(static_cast<AddressSpace*>(llproc));
}

BPatch_thread *BPatch_process::createOrUpdateBPThread(
                         int lwp, dynthread_t tid, unsigned index,
                         unsigned long stack_start,
                         unsigned long start_addr)
{
   async_printf("%s[%d]:  welcome to createOrUpdateBPThread(tid = %lu)\n",
         FILE__, __LINE__, tid);

   BPatch_thread *bpthr = this->getThread(tid);

   if (!bpthr)
      bpthr = this->getThreadByIndex(index);

   if (!bpthr)
   {
      bpthr = BPatch_thread::createNewThread(this, index, lwp, tid);

      if (bpthr->doa) {
             bpthr->getProcess()->llproc->removeThreadIndexMapping(tid, index);
          return bpthr;
      }
   }

   bool found = false;
   for (unsigned i=0; i<threads.size(); i++)
      if (threads[i] == bpthr)
          {
         found = true;
         break;
      }

   if (!found)
      threads.push_back(bpthr);

   BPatch_function *initial_func = NULL;
   initial_func = getImage()->findFunction(start_addr);

   if (!initial_func) {
     //fprintf(stderr, "%s[%d][%s]:  WARNING:  no function at %p found for thread\n",
     //        FILE__, __LINE__, getThreadStr(getExecThreadID()), start_addr);
   }
   bpthr->updateValues(tid, stack_start, initial_func, lwp);
   return bpthr;
}

/**
 * Called when a delete thread event is read out of the event queue
 **/
void BPatch_process::deleteBPThread(BPatch_thread *thrd)
{
   if (!thrd || !thrd->getBPatchID())
   {
      //Don't delete if this is the initial thread.  Some Dyninst programs
      // may use the initial BPatch_thread as a handle instead of the
      // BPatch_process, and we don't want to delete that handle out from
      // under the users.
      return;
   }

   if (thrd->getTid() == 0)
     fprintf(stderr, "%s[%d]:  about to delete thread %lu: DOA: %s\n", FILE__, __LINE__, thrd->getTid(), thrd->isDeadOnArrival() ? "true" : "false");
   thrd->deleteThread();
}

#ifdef IBM_BPATCH_COMPAT
/**
 * In IBM's code, this is a wrapper for _BPatch_thread->addSharedObject (linux)
 * which is in turn a wrapper for creating a new
 * ibmBpatchElf32Teader(name, addr)
 **/
bool BPatch_process::addSharedObjectInt(const char *name,
                                        const unsigned long loadaddr)
{
   return loadLibraryInt(name);
}
#endif

extern void dyninst_yield();
bool BPatch_process::updateThreadInfo()
{
   if (!llproc->multithread_capable())
      return true;

   if (!llproc->recognize_threads(NULL))
       return false;

   async_printf("%s[%d]:  about to startup async thread\n", FILE__, __LINE__);

   //We want to startup the event handler thread even if there's
   // no registered handlers so we can start getting MT events.
   if (!getAsync()->startupThread())
   {
           async_printf("%s[%d]:  startup async thread failed\n", FILE__, __LINE__);
       return false;
   }

   async_printf("%s[%d]:  startup async thread: ok\n", FILE__, __LINE__);
   return true;
}

/**
 * This function continues a stopped process, letting it execute in single step mode,
 * and printing the current instruction as it executes.
 **/

void BPatch_process::debugSuicideInt()
{
    llproc->debugSuicide();
}

BPatch_thread *BPatch_process::handleThreadCreate(unsigned index, int lwpid,
                                                  dynthread_t threadid,
                                                  unsigned long stack_top,
                                                  unsigned long start_pc, process *proc_)
{
        async_printf("%s[%d]:  welcome to handleThreadCreate\n", FILE__, __LINE__);
   //bool thread_exists = (getThread(threadid) != NULL);

  if (!llproc && proc_)
          llproc = proc_;

  BPatch_thread *newthr =
      createOrUpdateBPThread(lwpid, threadid, index, stack_top, start_pc);

  bool result = BPatch::bpatch->registerThreadCreate(this, newthr);

  if (!result)
     return newthr;

  if (newthr->isDeadOnArrival())
  {
    //  thread was created, yes, but it also already exited...  set up and
    //  execute thread exit callbacks too... (this thread will not trigger
    //  other thread events since we never attached to it)
    //  it is up to the user to check deadOnArrival() before doing anything
    //  with the thread object.
    BPatch::bpatch->signalNotificationFD();

    pdvector<CallbackBase *> cbs;
    getCBManager()->dispenseCallbacksMatching(evtThreadExit, cbs);

    for (unsigned int i = 0; i < cbs.size(); ++i)
        {
        BPatch::bpatch->mutateeStatusChange = true;
        llproc->sh->signalEvent(evtThreadExit);
        AsyncThreadEventCallback &cb = * ((AsyncThreadEventCallback *) cbs[i]);
        async_printf("%s[%d]:  before issuing thread exit callback: tid %lu\n",
                     FILE__, __LINE__, newthr->getTid());
        cb(this, newthr);
    }
  }

  return newthr;
}


// Return true if any sub-minitramp uses a trap? Other option
// is "if all"...
bool BPatchSnippetHandle::usesTrapInt() {
   return false;
}

/* BPatch::triggerStopThread
 *
 * Causes the execution of a callback in the mutator that was
 * triggered for the evtStopThread event. As BPatch_stopThreadExpr
 * snippets allow a different callback to be triggered for each
 * snippet instance, the cb_ID is used to find the right callback to
 * trigger. This code had to be in a BPatch-level class so that we
 * could utilize the findOrCreateBPFunc and findOrCreateBPPoint
 * functions.
 *
 * @intPoint: the instPoint at which the event occurred, will be
 *    wrapped in a BPatch_point and sent to the callback as a parameter
 * @intFunc: the function in which the event occurred, will be wrapped
 *    in a BPatch_function and sent to the callback as a parameter
 * @proc: the process is needed for the creation of BPatch level objects
 * @cb_ID: helps us identify the correct call
 * @retVal: the return value of a parameter snippet that gets passed
 *    down in the stopThread snippet and evaluated.
 *
 * Return Value: Will always be true if code unless an error occurs, a
 *    callback is triggered for every stopThread snippet instance.
 */
bool BPatch_process::triggerStopThread(instPoint *intPoint,
         func_instance *intFunc, int cb_ID, void *retVal)
{
    // find the BPatch_point corresponding to the instrumentation point
    BPatch_function *bpFunc = findOrCreateBPFunc(intFunc, NULL);
    BPatch_procedureLocation bpPointType =
        BPatch_point::convertInstPointType_t(intPoint->type());
    BPatch_point *bpPoint = findOrCreateBPPoint(bpFunc, intPoint, bpPointType);
    if (!bpPoint) {
        return false;
    }
    isVisiblyStopped = true;
    // trigger all callbacks matching the snippet and event type
    pdvector<CallbackBase *> cbs;
    getCBManager()->dispenseCallbacksMatching(evtStopThread,cbs);
    BPatch::bpatch->signalNotificationFD();
    StopThreadCallback *cb;    
    for (unsigned i = 0; i < cbs.size(); ++i) {
        cb = dynamic_cast<StopThreadCallback *>(cbs[i]);
        if ( cb && cb_ID == llproc->getStopThreadCB_ID((Address)(cb->getFunc()))) {
            (*cb)(bpPoint, retVal);
        }
    }
    isVisiblyStopped = false;
    return true;
}


/* BPatch::triggerSignalHandlerCB
 *
 * Grabs BPatch level objects for the instPoint and enclosing function
 * and triggers any registered callbacks for this signal/exception
 *
 * @intPoint: the instPoint at which the event occurred, will be
 * wrapped in a BPatch_point and sent to the callback as a parameter
 * @intFunc: the function in which the event occurred, will be
 * wrapped in a BPatch_function and sent to the callback as a parameter
 *
 * Return Value: true if a matching callback was found and no error occurred
 *
 */
bool BPatch_process::triggerSignalHandlerCB(instPoint *intPoint,
        func_instance *intFunc, long signum, BPatch_Vector<Address> *handlers)
{
    // find the BPatch_point corresponding to the exception-raising instruction
    BPatch_function *bpFunc = findOrCreateBPFunc(intFunc, NULL);
    BPatch_procedureLocation bpPointType =
        BPatch_point::convertInstPointType_t(intPoint->type());
    BPatch_point *bpPoint = findOrCreateBPPoint(bpFunc, intPoint, bpPointType);
    if (!bpPoint) { return false; }
    // trigger all callbacks for this signal
    pdvector<CallbackBase *> cbs;
    getCBManager()->dispenseCallbacksMatching(evtSignalHandlerCB,cbs);
    BPatch::bpatch->signalNotificationFD();
    bool foundCallback = false;
    for (unsigned int i = 0; i < cbs.size(); ++i) {
        SignalHandlerCallback *cb =
            dynamic_cast<SignalHandlerCallback *>(cbs[i]);
        if (cb && cb->handlesSignal(signum)) {
            (*cb)(bpPoint, signum, handlers);
            foundCallback = true;
        }
    }
    return foundCallback;
}

/* BPatch::triggerCodeOverwriteCB
 *
 * Grabs BPatch level objects for the instPoint and enclosing function
 * and triggers a registered callback if there is one
 *
 * @intPoint: the instPoint at which the event occurred, will be
 * wrapped in a BPatch_point and sent to the callback as a parameter
 *
 * Return Value: true if a matching callback was found and no error occurred
 */
bool BPatch_process::triggerCodeOverwriteCB(instPoint *faultPoint,
                                            Address faultTarget)
{
    // does the callback exist?
    pdvector<CallbackBase *> cbs;
    if ( ! getCBManager()->dispenseCallbacksMatching(evtCodeOverwrite,cbs) ) {
        return false;
    }

    // find the matching callbacks and trigger them
    BPatch_function *bpFunc = findOrCreateBPFunc(faultPoint->func(),NULL);
    BPatch_point *bpPoint = findOrCreateBPPoint(
        bpFunc,
        faultPoint,
        BPatch_point::convertInstPointType_t(faultPoint->type()));
    BPatch::bpatch->signalNotificationFD();
    bool foundCallback = false;
    for (unsigned int i = 0; i < cbs.size(); ++i)
    {
        CodeOverwriteCallback *cb =
            dynamic_cast<CodeOverwriteCallback *>(cbs[i]);
        if (cb) {
            foundCallback = true;

            (*cb)(bpPoint, faultTarget, lowlevel_process());

        }
    }
    return foundCallback;
}

/* This is a Windows only function that sets the user-space
 * debuggerPresent flag to 0 or 1, 0 meaning that the process is not
 * being debugged.  The debugging process will still have debug
 * access, but system calls that ask if the process is being debugged
 * will say that it is not because they merely return the value of the
 * user-space beingDebugged flag.
 */
bool BPatch_process::hideDebuggerInt()
{
    // do non-instrumentation related hiding
    bool retval = llproc->hideDebugger();

    // disable API calls //
    vector<pair<BPatch_function *,BPatch_function *> > disabledFuncs;
    BPatch_module *user = image->findModule("user32.dll",true);
    BPatch_module *kern = image->findModule("*kernel32.dll",true);

    if (user) {
        // BlockInput
        using namespace SymtabAPI;
        vector<BPatch_function*> funcs;
        user->findFunction(
            "BlockInput",
            funcs, false, false, false, true);
        assert (funcs.size());
        BPatch_module *rtlib = this->image->findOrCreateModule(
            (*llproc->runtime_lib.begin())->getModules().front());
        vector<BPatch_function*> repfuncs;
        rtlib->findFunction("DYNINST_FakeBlockInput", repfuncs, false);
        assert(!repfuncs.empty());
        replaceFunction(*funcs[0],*repfuncs[0]);
        disabledFuncs.push_back(pair<BPatch_function*,BPatch_function*>(
                                funcs[0],repfuncs[0]));
    }

    if (kern) {
        // SuspendThread
        // KEVINTODO: condition the function replacement on its thread ID parameter matching a Dyninst thread
        using namespace SymtabAPI;
        vector<BPatch_function*> funcs;
        kern->findFunction(
            "SuspendThread",
            funcs, false, false, false, true);
        assert (funcs.size());
        BPatch_module *rtlib = this->image->findOrCreateModule(
            (*llproc->runtime_lib.begin())->getModules().front());
        vector<BPatch_function*> repfuncs;
        rtlib->findFunction("DYNINST_FakeSuspendThread", repfuncs, false);
        assert(!repfuncs.empty());
        replaceFunction(*funcs[0],*repfuncs[0]);
        disabledFuncs.push_back(pair<BPatch_function*,BPatch_function*>(
                                funcs[0],repfuncs[0]));
    }

    if (kern) {
        // getTickCount
        using namespace SymtabAPI;
        vector<BPatch_function*> funcs;
        kern->findFunction(
            "GetTickCount",
            funcs, false, false, false, true);
        assert (!funcs.empty());
        BPatch_module *rtlib = this->image->findOrCreateModule(
            (*llproc->runtime_lib.begin())->getModules().front());
        vector<BPatch_function*> repfuncs;
        rtlib->findFunction("DYNINST_FakeTickCount", repfuncs, false);
        assert(!repfuncs.empty());
        replaceFunction(*funcs[0],*repfuncs[0]);
        disabledFuncs.push_back(pair<BPatch_function*,BPatch_function*>(
                                funcs[0],repfuncs[0]));
    }

    if (kern) {
        // getSystemTime
        using namespace SymtabAPI;
        vector<BPatch_function*> funcs;
        kern->findFunction(
            "GetSystemTime",
            funcs, false, false, false, true);
        assert (!funcs.empty());
        BPatch_module *rtlib = this->image->findOrCreateModule(
            (*llproc->runtime_lib.begin())->getModules().front());
        vector<BPatch_function*> repfuncs;
        rtlib->findFunction("DYNINST_FakeGetSystemTime", repfuncs, false);
        assert(!repfuncs.empty());
        replaceFunction(*funcs[0],*repfuncs[0]);
        disabledFuncs.push_back(pair<BPatch_function*,BPatch_function*>(
                                funcs[0],repfuncs[0]));
    }

    if (kern) {
        // CheckRemoteDebuggerPresent
        vector<BPatch_function*> funcs;
        kern->findFunction(
            "CheckRemoteDebuggerPresent",
            funcs, false, false, true);
        assert (funcs.size());
        BPatch_module *rtlib = this->image->findOrCreateModule(
            (*llproc->runtime_lib.begin())->getModules().front());
        vector<BPatch_function*> repfuncs;
        rtlib->findFunction("DYNINST_FakeCheckRemoteDebuggerPresent", repfuncs, false);
        assert(!repfuncs.empty());
        replaceFunction(*funcs[0],*repfuncs[0]);
        disabledFuncs.push_back(pair<BPatch_function*,BPatch_function*>(
                                funcs[0],repfuncs[0]));
    }

    if (kern && user) {
        // OutputDebugStringA
        vector<BPatch_function*> funcs;
        kern->findFunction("OutputDebugStringA",
            funcs, false, false, true);
        assert(funcs.size());
        vector<BPatch_function*> sle_funcs;
        user->findFunction("SetLastErrorEx", sle_funcs,
                           false, false, true, true);
        assert(!sle_funcs.empty());
        vector<BPatch_snippet*> args;
        BPatch_constExpr lasterr(1);
        args.push_back(&lasterr);
        args.push_back(&lasterr); // need a second parameter, but it goes unused by windows
        BPatch_funcCallExpr callSLE (*(sle_funcs[0]), args);
        vector<BPatch_point*> *exitPoints = sle_funcs[0]->findPoint(BPatch_exit);
        beginInsertionSet();
        for (unsigned i=0; i < exitPoints->size(); i++) {
            insertSnippet( callSLE, *((*exitPoints)[i]) );
        }
    }

    if (NULL != hybridAnalysis_) {
        hybridAnalysis_->addReplacedFuncs(disabledFuncs);
    }
    finalizeInsertionSet(false);

    if (!user || !kern) {
        retval = false;
    }
    return retval;
}

bool BPatch_process::setMemoryAccessRights
(Address start, Address size, int rights)
{
    return llproc->setMemoryAccessRights(start,size,rights);
}

unsigned char * BPatch_process::makeShadowPage(Dyninst::Address pageAddr)
{
    unsigned pagesize = llproc->getMemoryPageSize();
    pageAddr = (pageAddr / pagesize) * pagesize;

    Address shadowAddr = pageAddr;
    if (llproc->isMemoryEmulated()) {
        bool valid = false;
        boost::tie(valid, shadowAddr) = llproc->getMemEm()->translate(pageAddr);
        assert(valid);
    }

    unsigned char* buf = (unsigned char*) ::malloc(pagesize);
    llproc->readDataSpace((void*)shadowAddr, pagesize, buf, true);
    return buf;
}

// is the first instruction: [00 00] add byte ptr ds:[eax],al ?
static bool hasWeirdEntryBytes(func_instance *func)
{
    using namespace SymtabAPI;
    Symtab *sym = func->obj()->parse_img()->getObject();
    if (sym->findEnclosingRegion(func->addr())
        !=
        sym->findEnclosingRegion(func->addr()+1))
    {
        return false;
    }
    unsigned short ebytes;
    memcpy(&ebytes,func->obj()->getPtrToInstruction(func->addr()),2);

    if (0 == ebytes) {
        mal_printf("funct at %lx hasWeirdEntryBytes, 0x0000\n", func->addr());
        return true;
    }
    return false;
}

// return true if the analysis changed
//
void BPatch_process::overwriteAnalysisUpdate
    ( std::map<Dyninst::Address,unsigned char*>& owPages, //input
      std::vector<std::pair<Dyninst::Address,int> >& deadBlocks, //output
      std::vector<BPatch_function*>& owFuncs, //output: overwritten & modified
      std::set<BPatch_function *> &monitorFuncs, // output: those that call overwritten or modified funcs
      bool &changedPages, bool &changedCode) //output
{
    //1.  get the overwritten blocks and regions
    std::list<std::pair<Address,Address> > owRegions;
    std::list<block_instance *> owBBIs;
    llproc->getOverwrittenBlocks(owPages, owRegions, owBBIs);
    changedPages = ! owRegions.empty();
    changedCode = ! owBBIs.empty();

    if ( !changedCode ) {
        // update the mapped data for the overwritten ranges
        llproc->updateCodeBytes(owRegions);
        return;
    }

    /*2. remove dead code from the analysis */

    // identify the dead code (see getDeadCode for its parameter definitions)
    std::set<block_instance*> delBlocks; 
    std::map<func_instance*,set<block_instance*> > elimMap; 
    std::list<func_instance*> deadFuncs; 
    std::map<func_instance*,block_instance*> newFuncEntries; 
    llproc->getDeadCode(owBBIs,delBlocks,elimMap,deadFuncs,newFuncEntries);

    // remove instrumentation from affected funcs
    beginInsertionSet();
    for(std::map<func_instance*,set<block_instance*> >::iterator fIter = elimMap.begin();
        fIter != elimMap.end();
        fIter++)
    {
        BPatch_function *bpfunc = findOrCreateBPFunc(fIter->first,NULL);
        //hybridAnalysis_->removeInstrumentation(bpfunc,false,false);
        bpfunc->removeInstrumentation(false);
    }

    //remove instrumentation from dead functions
    for(std::list<func_instance*>::iterator fit = deadFuncs.begin();
        fit != deadFuncs.end();
        fit++)
    {
        // remove instrumentation
        findOrCreateBPFunc(*fit,NULL)->removeInstrumentation(true);
    }

    finalizeInsertionSet(false);

    // update the mapped data for the overwritten ranges
    llproc->updateCodeBytes(owRegions);

    // create stub edge set which is: all edges such that:
    //     e->trg() in owBBIs and
    //     while e->src() in delBlocks choose stub from among e->src()->sources()
    std::map<func_instance*,vector<edgeStub> > stubs =
       llproc->getStubs(owBBIs,delBlocks,deadFuncs);

    // get stubs for dead funcs
    map<Address,vector<block_instance*> > deadFuncCallers;
    for(std::list<func_instance*>::iterator fit = deadFuncs.begin();
        fit != deadFuncs.end();
        fit++)
    {
       if ((*fit)->getLiveCallerBlocks(delBlocks, deadFuncs, deadFuncCallers) &&
           ((*fit)->ifunc()->hasWeirdInsns() || hasWeirdEntryBytes(*fit))) 
       {
          // don't reparse the function if it's likely a garbage function, 
          // but mark the caller point as unresolved so we'll re-parse
          // if we actually call into the garbage func
          Address funcAddr = (*fit)->addr();
          vector<block_instance*>::iterator sit = deadFuncCallers[funcAddr].begin();
          for ( ; sit != deadFuncCallers[funcAddr].end(); sit++) {
             (*sit)->llb()->setUnresolvedCF(true);
             vector<func_instance*> cfuncs;
             (*sit)->getFuncs(std::back_inserter(cfuncs));
             for (unsigned i=0; i < cfuncs.size(); i++) {
                cfuncs[i]->ifunc()->setPrevBlocksUnresolvedCF(0); // force rebuild of unresolved list
                cfuncs[i]->preCallPoint(*sit, true); // create point
                monitorFuncs.insert(findOrCreateBPFunc(cfuncs[i], NULL));
             }
          }
          deadFuncCallers.erase(deadFuncCallers.find(funcAddr));
       }
    }

    // set new entry points for functions with NewF blocks, the active blocks
    // in newFuncEntries serve as suggested entry points, but will not be 
    // chosen if there are other blocks in the function with no incoming edges
    for (map<func_instance*,block_instance*>::iterator nit = newFuncEntries.begin();
         nit != newFuncEntries.end();
         nit++)
    {
        nit->first->setNewEntry(nit->second,delBlocks);
    }
    
    // delete delBlocks and set new function entry points, if necessary
    vector<PatchBlock*> delVector;
    for(set<block_instance*>::reverse_iterator bit = delBlocks.rbegin(); 
        bit != delBlocks.rend();
        bit++)
    {
        mal_printf("Deleting block [%lx %lx)\n", (*bit)->start(),(*bit)->end());
        deadBlocks.push_back(pair<Address,int>((*bit)->start(),(*bit)->size()));
        delVector.push_back(*bit);
    }
    if (!delVector.empty() && ! PatchAPI::PatchModifier::remove(delVector,true)) {
        assert(0);
    }
    mal_printf("Done deleting blocks\n"); 


    // delete completely dead functions // 

    // save deadFunc block addresses in deadBlocks
    for(std::list<func_instance*>::iterator fit = deadFuncs.begin();
        fit != deadFuncs.end();
        fit++)
    {
        const PatchFunction::Blockset& deadBs = (*fit)->getAllBlocks();
        PatchFunction::Blockset::const_iterator bIter= deadBs.begin();
        for (; bIter != deadBs.end(); bIter++) {
            deadBlocks.push_back(pair<Address,int>((*bIter)->start(),
                                                   (*bIter)->size()));
        }
    }

    // now actually delete the dead functions and redirect call edges to sink 
    // block (if there already is an edge to the sink block, redirect 
    // doesn't duplicate the edge)
    for(std::list<func_instance*>::iterator fit = deadFuncs.begin();
        fit != deadFuncs.end();
        fit++)
    {
<<<<<<< HEAD
       // Ensure creation
       findOrCreateBPFunc(*fit,NULL);
       if (false == PatchAPI::PatchModifier::remove(*fit)) {
          assert(0);
       }
=======
        const PatchBlock::edgelist & srcs = (*fit)->entry()->getSources();
        vector<PatchEdge*> srcVec; // can't operate off edgelist, since we'll be deleting edges
        std::copy(srcs.begin(), srcs.end(), back_inserter(srcVec));
        for (vector<PatchEdge*>::const_iterator sit = srcVec.begin();
             sit != srcVec.end();
             sit++)
        {
           if ((*sit)->type() == ParseAPI::CALL) {
              PatchAPI::PatchModifier::redirect(*sit, NULL);
           }
        }

        if (false == PatchAPI::PatchModifier::remove(*fit)) {
            assert(0);
        }
>>>>>>> 0434a2e2
    }
    mal_printf("Done deleting functions\n");


    // set up data structures for re-parsing dead functions from stubs
    map<mapped_object*,vector<edgeStub> > dfstubs;
    for (map<Address, vector<block_instance*> >::iterator sit = deadFuncCallers.begin();
         sit != deadFuncCallers.end();
         sit++)
    {
       for (vector<block_instance*>::iterator bit = sit->second.begin();
            bit != sit->second.end();
            bit++) 
       {
          // re-instate call edges to the function
          dfstubs[(*bit)->obj()].push_back(edgeStub(*bit,
                                                    sit->first,
                                                    ParseAPI::CALL));
       }
    }

    // re-parse the functions
    for (map<mapped_object*,vector<edgeStub> >::iterator mit= dfstubs.begin();
         mit != dfstubs.end(); mit++)
    {
        mit->first->setCodeBytesUpdated(false);
        if (mit->first->parseNewEdges(mit->second)) {
            // add functions to output vector
            for (unsigned fidx=0; fidx < mit->second.size(); fidx++) {
               BPatch_function *bpfunc = findFunctionByEntry(mit->second[fidx].trg);
               if (bpfunc) {
                  owFuncs.push_back(bpfunc);
               } else {
                  // couldn't reparse
                  mal_printf("WARNING: Couldn't re-parse an overwritten "
                             "function at %lx %s[%d]\n", mit->second[fidx].trg, 
                             FILE__,__LINE__);
               }
            }
        } else {
            mal_printf("ERROR: Couldn't re-parse overwritten "
                       "functions %s[%d]\n", FILE__,__LINE__);
        }
    }

    //3. parse new code, one overwritten function at a time
    for(std::map<func_instance*,set<block_instance*> >::iterator
        fit = elimMap.begin();
        fit != elimMap.end();
        fit++)
    {
        // parse new edges in the function
       if (!stubs[fit->first].empty()) {
          fit->first->obj()->parseNewEdges(stubs[fit->first]);
       } else {
          // stubs may have been shared with another function and parsed in 
          // the other function's context.  
          mal_printf("WARNING: didn't have any stub edges for overwritten "
                     "func %lx\n", fit->first->addr());
          //KEVINTEST: we used to wind up here with deleted functions, hopefully we do not anymore
       }
        // add curFunc to owFuncs, and clear the function's BPatch_flowGraph
        BPatch_function *bpfunc = findOrCreateBPFunc(fit->first,NULL);
        bpfunc->removeCFG();
        owFuncs.push_back(bpfunc);
    }

    // do a consistency check
    for(std::map<func_instance*,set<block_instance*> >::iterator 
        fit = elimMap.begin();
        fit != elimMap.end();
        fit++) 
    {
        assert(fit->first->consistency());
    }
}


/* Protect analyzed code without protecting relocated code in the
 * runtime library and for now only protect code in the aOut,
 * also don't protect code that hasn't been analyzed
 */
bool BPatch_process::protectAnalyzedCode()
{
    bool ret = true;
    BPatch_Vector<BPatch_module *> *bpMods = image->getModules();
    for (unsigned midx=0; midx < bpMods->size(); midx++) {
       if (!(*bpMods)[midx]->setAnalyzedCodeWriteable(false)) {
           ret = false;
       }
    }
    return false;
}

void BPatch_process::set_llproc(process *proc)
{
    assert(NULL == llproc);
    llproc = proc;
}

void BPatch_process::printDefensiveStatsInt()
{
    // dump mapped files, plus names 

    const vector<mapped_object*> objs = llproc->mappedObjects();
    for (vector<mapped_object*>::const_iterator oit = objs.begin(); 
         oit != objs.end(); 
         oit++) 
    {
        mapped_object *obj = *oit;
        if (BPatch_defensiveMode != obj->hybridMode()) {
            continue;
        }

        std::stringstream outname;
        outname << obj->fileName() << "_funcs.code";
        FILE *outfile = fopen(outname.str().c_str(), "wb");
        if (NULL == outfile) {
            cerr << "ERROR: could not open binary dump file" << endl;
            assert(0);
        }
        using namespace SymtabAPI;
        vector<Region*> regs;
        obj->parse_img()->getObject()->getMappedRegions(regs);
        for (vector<Region*>::iterator rit = regs.begin(); 
             rit != regs.end(); 
             rit++) 
        {
            unsigned long diskSize = (*rit)->getDiskSize();
            unsigned long memSize = (*rit)->getMemSize();
            if (diskSize > 0) {
                unsigned long writeLen = fwrite((*rit)->getPtrToRawData(),
                                                1, diskSize, outfile);
                if (writeLen < diskSize) {
                    cerr << "ERROR: fwrite for binary dump failed" << endl;
                    assert(0);
                }
            }
            for (unsigned widx = diskSize; widx < memSize; widx++) {
                if (EOF == fputc('\0',outfile)) {
                    cerr << "ERROR: fputc write for binary dump failed" << endl;
                    assert(0);
                }
            }
        }
        Offset funcTablePos = ftell(outfile);
        vector<func_instance*> funcs;
        obj->getAllFunctions(funcs);
        int addrWidth = sizeof(Offset); // not mutatee-side size, mutator side
        for (vector<func_instance*>::iterator fit = funcs.begin();
             fit != funcs.end();
             fit++) 
        {
            Offset fOffset = (*fit)->ifunc()->getOffset();
            if (1 != fwrite(&fOffset, addrWidth, 1, outfile)) {
                cerr << "ERROR: fwrite of func offset for binary dump failed" << endl;
                assert(0);
            }
        }
        // null-terminate the function table
        Offset nullEntry = 0;
        if (1 != fwrite(&nullEntry, addrWidth, 1, outfile)) {
            assert(0);
        }

        // write in the pointer to the function table at offset 0
        int numFuncs = funcs.size();
        fseek(outfile, 0, SEEK_SET);
        if (1 != fwrite(&funcTablePos, sizeof(Offset), 1, outfile)) {
            assert(0);
        }
        //if (1 != fwrite(&addrWidth, sizeof(int), 1, outfile)) {
        //    assert(0);
        //}
        fclose(outfile);
        cout << "done dumping executable file " << outname.str() 
            << ", with " << numFuncs << " functions, func table written at "
            << hex << funcTablePos << dec << endl;
    }

    int calls = 0; 
    int dynCalls = 0; 
    int multiTargetCalls = 0; 
    int dynJumps = 0; 
    int nonRetRets = 0; 
    int nonCallCalls = 0; // debug // calls with known targets, that don't return
    int sharedBlocks = 0; 
    int sharedFuncs = 0; 
    int overlapBlocks = 0; 
    int overlapFuncs = 0; 
    int vAllocObjs = 0; 
    int dereferences = 0; 
    int peHeaderCode = 0;

    // foreach defensive object
    for (vector<mapped_object*>::const_iterator oit = objs.begin(); 
         oit != objs.end(); 
         oit++) 
    {
        if (BPatch_defensiveMode != (*oit)->hybridMode()) {
            continue;
        }
        SymtabAPI::Region *header = NULL;
        if ((*oit)->isMemoryImg()) {
            vAllocObjs++;
        } else {
            header = (*oit)->parse_img()->getObject()->findEnclosingRegion(0);
        }

        // foreach function
        using namespace ParseAPI;
        using namespace PatchAPI;
        mapped_object *obj = *oit;
        vector<func_instance*> funcs;
        obj->getAllFunctions(funcs);
        for (vector<func_instance*>::iterator fit = funcs.begin(); 
             fit != funcs.end(); 
             fit++) 
        {
            //foreach block
            func_instance *func = *fit;
            const PatchFunction::Blockset & blocks = func->getAllBlocks();
            bool sharedFunc = false;
            for (PatchFunction::Blockset::const_iterator bit = blocks.begin();
                 bit != blocks.end();
                 bit++) 
            {
                block_instance *block = SCAST_BI(*bit);

                if (block->isShared()) {
                    sharedFunc = true;
                    sharedBlocks++;
                }

                // is block in PE header? 
                if (header && block->llb()->start() < (header->getMemOffset() + header->getMemSize())) {
                    peHeaderCode += block->size();
                }

                // find overlapping blocks
                set<block_instance*> oBlocks;
                obj->findBlocksByAddr(block->last(),oBlocks);
                if (oBlocks.size() > 1) { 
                    for (set<block_instance*>::iterator bit = oBlocks.begin();
                         bit != oBlocks.end();
                         bit++)
                    {
                        if (block->start() < (*bit)->start()) {
                            overlapBlocks += (oBlocks.size() - 1);
                            break;
                        }
                    }
                }

                if (block->containsCall()) {
                    calls++;
                    if (block->containsDynamicCall()) {
                        dynCalls++;
                    }
                    using namespace ParseAPI;
                    int callTrgCount = 0;
                    const Block::edgelist &edges = block->llb()->targets();
                    for (Block::edgelist::iterator eit = edges.begin();
                         eit != edges.end();
                         eit++)
                    {
                        if (!(*eit)->sinkEdge() && 
                            ParseAPI::CALL == (*eit)->type()) 
                        {
                            callTrgCount++;
                            if (callTrgCount == 0 && !block->getFallthrough()) {
                                nonCallCalls++;
                            }
                        }
                    }
                    if (callTrgCount > 1) {
                        multiTargetCalls++;
                    }
                }

                else if (block->isFuncExit()) {
                    using namespace ParseAPI;
                    // check for return edges that show call-stack tampering
                    const Block::edgelist &edges = block->llb()->targets();
                    for (Block::edgelist::iterator eit = edges.begin();
                         eit != edges.end();
                         eit++)
                    {
                        if (!(*eit)->sinkEdge() && 
                            ParseAPI::RET == (*eit)->type()) 
                        {
                            set<Block*> callBs;
							pair<Block*, Address> dontcare;
							hybridAnalysis_->getCallBlocks(
                                (*eit)->trg()->start() + obj->getBaseAddress(), 
                                func,
                                block,
								dontcare,
                                callBs);
                            if (callBs.empty()) { 
                                nonRetRets++;
                            }
                        }
                    }
                }

                // instruction-level stats from here on down
                block_instance::Insns insns;
                block->getInsns(insns);
                block_instance::Insns::reverse_iterator iit = insns.rbegin();
                // indirect jumps
                if (InstructionAPI::c_BranchInsn == iit->second->getCategory() && 
                    iit->second->readsMemory()) 
                {
                    dynJumps++;
                }
                // non-returning calls that we identified as such at parse-time
                // and therefore labeled as jumps instead of calls
                if (1 == block->getTargets().size() &&
                    ParseAPI::DIRECT == (*block->getTargets().begin())->type() &&
                    InstructionAPI::c_CallInsn == iit->second->getCategory())
                {
                    nonCallCalls++;
                }
                // memory accesses
                for (;iit != insns.rend(); iit++) {
                    if (iit->second->readsMemory() || 
                        iit->second->writesMemory()) 
                    {
                       //KEVINTODO: elminate stack accesses
                        dereferences++;
                    }
                }
            }
			if (sharedFunc) {
				sharedFuncs++;
			}
        }

        // Interleaving of function blocks, 
        // traverses mapped_object blocks in address-order
        set<func_instance*> visitedFs;
        set<Address> oFuncs;
        set<func_instance*> curFuncs;
        std::list<block_instance*> allBs;
        obj->findBlocksByRange(obj->codeBase(), 
            obj->codeBase() + obj->get_size(), 
            allBs);
        list<block_instance*>::iterator bit = allBs.begin();
        if (bit != allBs.end()) {
            (*bit)->getFuncs(std::inserter(curFuncs, curFuncs.end()));
        }
        for (; bit != allBs.end(); bit++) {
            visitedFs.insert(curFuncs.begin(), curFuncs.end());
            set<func_instance*> bFuncs;
            (*bit)->getFuncs(std::inserter(bFuncs, bFuncs.end()));

            if (bFuncs.size() == 1 && curFuncs.size() == 1) {// the common case
                if ((*bFuncs.begin()) != (*curFuncs.begin())) {
                    // switched from one function to another
                    if (visitedFs.find(*bFuncs.begin()) != visitedFs.end()) {
                        oFuncs.insert((*bFuncs.begin())->addr());
                    }
                    curFuncs.clear();
                    curFuncs.insert(*bFuncs.begin());
                }
            }
            else {
                set<func_instance*> newFuncs;
                std::set_difference(bFuncs.begin(), bFuncs.end(), 
                                    curFuncs.begin(), curFuncs.end(), 
                                    inserter(newFuncs, newFuncs.end()));
                for (set<func_instance*>::iterator fit = newFuncs.begin();
                     fit != newFuncs.end();
                     fit++)
                {
                    // switched from one function to another
                    if (visitedFs.end() != visitedFs.find(*fit)) {
                        oFuncs.insert((*fit)->addr());
                    }
                }
                curFuncs.clear();
                curFuncs.insert(bFuncs.begin(), bFuncs.end());
            }
        overlapFuncs += oFuncs.size();
        }
    }

    const HybridAnalysis::AnalysisStats stats = hybridAnalysis_->getStats();

   //TODO: add bootstrap code size, add number of functions, number of blocks, number of rets

    printf("STATISTICS:\n");
    printf("calls, dynCalls, multiTargetCalls, nonCallCalls, dynJumps, "
           "nonRetRets, sharedBlocks, sharedFuncs, overlapBlocks, "
           "overlapFuncs, vAllocObjs, dereferences, peHeaderCode, "
           "stats.exceptions, stats.owBytes, stats.owCount, "
           "stats.owExecFunc, stats.owFalseAlarm, "
           "stats.unpackCount, stats.winApiCallbacks\n");
    printf("%d %d %d %d %d %d %d %d %d %d %d %d %d %d %d %d %d %d %d %d\n", 
           calls, dynCalls, multiTargetCalls, nonCallCalls, dynJumps,
           nonRetRets, sharedBlocks, sharedFuncs, overlapBlocks,
           overlapFuncs, vAllocObjs, dereferences, peHeaderCode,
           stats.exceptions, stats.owBytes, stats.owCount, 
           stats.owExecFunc, stats.owFalseAlarm, 
           stats.unpackCount, stats.winApiCallbacks);
}<|MERGE_RESOLUTION|>--- conflicted
+++ resolved
@@ -1958,13 +1958,6 @@
         fit != deadFuncs.end();
         fit++)
     {
-<<<<<<< HEAD
-       // Ensure creation
-       findOrCreateBPFunc(*fit,NULL);
-       if (false == PatchAPI::PatchModifier::remove(*fit)) {
-          assert(0);
-       }
-=======
         const PatchBlock::edgelist & srcs = (*fit)->entry()->getSources();
         vector<PatchEdge*> srcVec; // can't operate off edgelist, since we'll be deleting edges
         std::copy(srcs.begin(), srcs.end(), back_inserter(srcVec));
@@ -1980,7 +1973,6 @@
         if (false == PatchAPI::PatchModifier::remove(*fit)) {
             assert(0);
         }
->>>>>>> 0434a2e2
     }
     mal_printf("Done deleting functions\n");
 
