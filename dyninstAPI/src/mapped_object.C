/*
 * Copyright (c) 1996-2011 Barton P. Miller
 * 
 * We provide the Paradyn Parallel Performance Tools (below
 * described as "Paradyn") on an AS IS basis, and do not warrant its
 * validity or performance.  We reserve the right to update, modify,
 * or discontinue this software at any time.  We shall have no
 * obligation to supply such updates or modifications or any other
 * form of support to you.
 * 
 * By your use of Paradyn, you understand and agree that we (or any
 * other person or entity with proprietary rights in Paradyn) are
 * under no obligation to provide either maintenance services,
 * update services, notices of latent defects, or correction of
 * defects for Paradyn.
 * 
 * This library is free software; you can redistribute it and/or
 * modify it under the terms of the GNU Lesser General Public
 * License as published by the Free Software Foundation; either
 * version 2.1 of the License, or (at your option) any later version.
 * 
 * This library is distributed in the hope that it will be useful,
 * but WITHOUT ANY WARRANTY; without even the implied warranty of
 * MERCHANTABILITY or FITNESS FOR A PARTICULAR PURPOSE.  See the GNU
 * Lesser General Public License for more details.
 * 
 * You should have received a copy of the GNU Lesser General Public
 * License along with this library; if not, write to the Free Software
 * Foundation, Inc., 51 Franklin Street, Fifth Floor, Boston, MA 02110-1301 USA
 */

// $Id: mapped_object.C,v 1.39 2008/09/03 06:08:44 jaw Exp $

#include <string>
#include <cctype>
#include <algorithm>

#include "dyninstAPI/src/mapped_object.h"
#include "dyninstAPI/src/mapped_module.h"
#include "dyninstAPI/src/symtab.h"
#include "dyninstAPI/src/function.h"
#include "dyninstAPI/src/debug.h"
#include "dyninstAPI/src/addressSpace.h"
#include "dyninstAPI/src/pcProcess.h"
#include "symtabAPI/h/Symtab.h"
#include "InstructionDecoder.h"
#include "Parsing.h"
#include "instPoint.h"
#include "MemoryEmulator/memEmulator.h"
#include <boost/tuple/tuple.hpp>

using namespace Dyninst;
using namespace Dyninst::ParseAPI;

#define FS_FIELD_SEPERATOR '/'

// Whee hasher...

unsigned imgFuncHash(const parse_func * const &func) {
    return addrHash4((Address) func);
}
unsigned imgVarHash(const image_variable * const &func) 
{
    return addrHash4((Address) func);
}

// triggered when parsing needs to check if the underlying data has changed
bool codeBytesUpdateCB(void *objCB, Address targ)
{
    mapped_object *obj = (mapped_object*) objCB;
    return obj->updateCodeBytesIfNeeded(targ);
}

mapped_object::mapped_object(fileDescriptor fileDesc,
      image *img,
      AddressSpace *proc,
      BPatch_hybridMode mode):
   desc_(fileDesc),
   fullName_(img->getObject()->file()), 
   everyUniqueVariable(imgVarHash),
   allFunctionsByMangledName(::Dyninst::stringhash),
   allFunctionsByPrettyName(::Dyninst::stringhash),
   allVarsByMangledName(::Dyninst::stringhash),
   allVarsByPrettyName(::Dyninst::stringhash),
   dirty_(false),
   dirtyCalled_(false),
   image_(img),
   dlopenUsed(false),
   proc_(proc),
   analyzed_(false),
   analysisMode_(mode),
   pagesUpdated_(true),
   memEnd_(-1),
   memoryImg_(false)
{ 
   // Set occupied range (needs to be ranges)
   codeBase_ = fileDesc.code();
   dataBase_ = fileDesc.data();
#if defined(os_windows)
   codeBase_ = fileDesc.loadAddr();
   dataBase_ = fileDesc.loadAddr();
#endif
#if defined(os_aix)
   // AIX defines "virtual" addresses for an a.out inside the file as
   // well as when the system loads the object. As far as I can tell,
   // this only happens for the a.out (for shobjs the file-addresses
   // are 0).  The file-provided addresses are correct, but the
   // OS-provided addresses are not. So if the file includes
   // addresses, use those.  If it doesn't, all of the offsets are
   // from a "section start" that isn't our start. Getting a headache
   // yet? So _that_ needs to be adjusted. We've stored these values
   // in the Object file. We could also adjust all addresses of
   // symbols, but...
   if (image_->imageOffset() >= codeBase_) {
      codeBase_ = 0;
   }
   else if (image_->imageOffset() <= 0x1fffffff) {
      // GCC-ism. This is a shared library with a a.out-like codeOffset.
      // We need to make our base the difference between the two...
      codeBase_ -= image_->imageOffset();
      SymtabAPI::Region *sec;
      image_->getObject()->findRegion(sec, ".text");
      //fprintf(stderr, "codeBase 0x%x, rawPtr 0x%x, BaseOffset 0x%x, size %d\n",
      //	codeBase_, (Address)sec->getPtrToRawData() , image_->getObject()->getBaseAddress());
      codeBase_ += ((Address)sec->getPtrToRawData() - image_->getObject()->getBaseOffset());	
      //      codeBase_ += image_->getObject()->text_reloc();
   }
   else {
      // codeBase_ is the address that the chunk was loaded at; the actual interesting
      // bits start within the chunk. So add in text_reloc (actually, "offset from start
      // of file to interesting bits"). 
      // Non-GCC shared libraries.
      //codeBase_ += image_->getObject()->text_reloc();
      SymtabAPI::Region *sec;
      image_->getObject()->findRegion(sec, ".text");
      //fprintf(stderr, "codeBase 0x%x, rawPtr 0x%x, BaseOffset 0x%x, size %d\n",
      //	codeBase_, (Address)sec->getPtrToRawData() , image_->getObject()->getBaseOffset());
      codeBase_ += ((Address)sec->getPtrToRawData()-image_->getObject()->getBaseOffset());
   }
   if (image_->dataOffset() >= dataBase_) {
      dataBase_ = 0;
   }
   else if (image_->dataOffset() <= 0x2fffffff) {
      // More GCC-isms. 
      dataBase_ -= image_->dataOffset();
   }
   else {
      // *laughs* You'd think this was the same way, right?
      // Well, you're WRONG!
      // For some reason we don't need to add in the data_reloc_...
      //dataBase_ += image_->getObject()->data_reloc();
   }
#endif

#if 0
   fprintf(stderr, "Creating new mapped_object %s/%s\n",
         fullName_.c_str(), getFileDesc().member().c_str());
   fprintf(stderr, "codeBase 0x%x, codeOffset 0x%x, size %d\n",
         codeBase_, image_->imageOffset(), image_->imageLength());
   fprintf(stderr, "dataBase 0x%x, dataOffset 0x%x, size %d\n",
         dataBase_, image_->dataOffset(), image_->dataLength());
   fprintf(stderr, "fileDescriptor: code at 0x%x, data 0x%x\n",
         fileDesc.code(), fileDesc.data());
   fprintf(stderr, "Code: 0x%lx to 0x%lx\n",
         codeAbs(), codeAbs() + imageSize());
   fprintf(stderr, "Data: 0x%lx to 0x%lx\n",
         dataAbs(), dataAbs() + dataSize());
#endif


   // Sets "fileName_"
   set_short_name();
}

mapped_object *mapped_object::createMappedObject(fileDescriptor &desc,
      AddressSpace *p,
      BPatch_hybridMode analysisMode, 
      bool parseGaps) 
{
   

   if (!p) return NULL;

   if ( BPatch_defensiveMode == analysisMode || 
        ( desc.isSharedObject() && 
          BPatch_defensiveMode == p->getAOut()->hybridMode() ) )
   {
       // parsing in the gaps in defensive mode is a bad idea because
       // we mark all binary regions as possible code-containing areas
       parseGaps = false;
   }

   startup_printf("%s[%d]:  about to parseImage\n", FILE__, __LINE__);
   startup_printf("%s[%d]: name %s, codeBase 0x%lx, dataBase 0x%lx\n",
                  FILE__, __LINE__, desc.file().c_str(), desc.code(), desc.data());
   image *img = image::parseImage( desc, analysisMode, parseGaps );
   if (!img)  {
      startup_printf("%s[%d]:  failed to parseImage\n", FILE__, __LINE__);
      return NULL;
   }
   if (img->isDyninstRTLib()) {
       parseGaps = false;
   }

#if defined(os_linux) && defined(arch_x86_64)
   //Our x86_64 is actually reporting negative load addresses.  Go fig.
   // On Linux/x86_64 with 32-bit mutatees this causes problems because we
   // treat the load address as a unsigned 64 bit integer, and things don't
   // correctly wrap.
   //
   // We'll detect this by noticing that the dynamic entry doesn't match up
   // and then correct.
   if (desc.dynamic() &&
       p->getAddressWidth() == 4 && 
       img->getObject()->getElfDynamicOffset() + desc.code() != desc.dynamic())
   {
      Address new_load_addr;
      new_load_addr = desc.dynamic() - img->getObject()->getElfDynamicOffset();
      startup_printf("[%s:%u] - Incorrect binary load address %lx, changing " 
              "to %lx\n", FILE__, __LINE__, (unsigned long) desc.code(), 
              (unsigned long) new_load_addr);
      desc.setCode(new_load_addr);
      desc.setData(new_load_addr);
   }
#endif
   if (!desc.isSharedObject()) {
      //We've seen a case where the a.out is a shared object (RHEL4's
      // version of ssh).  Check if the shared object flag is set in the
      // binary (which is different from the isSharedObject()) call above.
      // If so, we need to update the load address.
      if (p->proc() &&
            (img->getObject()->getObjectType() == SymtabAPI::obj_SharedLib)) {
         //Executable is a shared lib
         p->proc()->setAOutLoadAddress(desc);
      }

// Used to search for main here and enable system call tracing to find out 
// when libc.so is loaded -- this is unnecessary now that we use ProcControlAPI
//
// This is now done on-demand when libc is loaded and main has yet to be found
   }

   // Adds exported functions and variables..
   startup_printf("%s[%d]:  creating mapped object\n", FILE__, __LINE__);
   mapped_object *obj = new mapped_object(desc, img, p, analysisMode);
   if (BPatch_defensiveMode == analysisMode) {
       img->register_codeBytesUpdateCB(obj);
   }
   startup_printf("%s[%d]:  leaving createMappedObject(%s)\n", FILE__, __LINE__, desc.file().c_str());

   return obj;
}

mapped_object::mapped_object(const mapped_object *s, AddressSpace *child) :
   codeRange(),
   desc_(s->desc_),
   fullName_(s->fullName_),
   fileName_(s->fileName_),
   codeBase_(s->codeBase_),
   dataBase_(s->dataBase_),
   everyUniqueVariable(imgVarHash),
   allFunctionsByMangledName(::Dyninst::stringhash),
   allFunctionsByPrettyName(::Dyninst::stringhash),
   allVarsByMangledName(::Dyninst::stringhash),
   allVarsByPrettyName(::Dyninst::stringhash),
   dirty_(s->dirty_),
   dirtyCalled_(s->dirtyCalled_),
   image_(s->image_),
   dlopenUsed(s->dlopenUsed),
   proc_(child),
   analyzed_(s->analyzed_),
   analysisMode_(s->analysisMode_),
   pagesUpdated_(true),
   memoryImg_(s->memoryImg_)
{
   // Let's do modules
   for (unsigned k = 0; k < s->everyModule.size(); k++) {
      // Doesn't copy things like line info. Ah, well.
      mapped_module *parMod = s->everyModule[k];
      mapped_module *mod = mapped_module::createMappedModule(this, parMod->pmod());
      assert(mod);
      everyModule.push_back(mod);
   }
   
   // Duplicate all copied blocks
   for (BlockMap::const_iterator iter = s->blocks_.begin();
        iter != s->blocks_.end(); ++iter) {
      block_instance *newBlock = new block_instance(iter->second,
                                                    this);
                                                    
      blocks_.insert(std::make_pair(iter->first, newBlock));
   }

   // And now edges
   for (EdgeMap::const_iterator iter = s->edges_.begin();
        iter != s->edges_.end(); ++iter) {
      edge_instance *newEdge = new edge_instance(iter->second,
                                                 this);
      edges_.insert(std::make_pair(iter->first, newEdge));
   }

   // Aaand now functions
   for (FuncMap::const_iterator iter = s->everyUniqueFunction.begin();
       iter != s->everyUniqueFunction.end(); ++iter) {
      func_instance *parFunc = iter->second;
      assert(parFunc->mod());
      mapped_module *mod = getOrCreateForkedModule(parFunc->mod());
      func_instance *newFunc = new func_instance(parFunc,
                                                 mod);
      addFunction(newFunc); 
   }

   const pdvector<int_variable *> parVars = s->everyUniqueVariable.values();
   for (unsigned j = 0; j < parVars.size(); j++) {
      int_variable *parVar = parVars[j];
      assert(parVar->mod());
      mapped_module *mod = getOrCreateForkedModule(parVar->mod());
      int_variable *newVar = new int_variable(parVar,
            mod);
      addVariable(newVar);
   }

   assert(BPatch_defensiveMode != analysisMode_);

   image_ = s->image_->clone();
}


mapped_object::~mapped_object() 
{
   // desc_ is static
   // fullName_ is static
   // fileName_ is static
   // codeBase_ is static
   // dataBase_ is static

   for (unsigned i = 0; i < everyModule.size(); i++)
      delete everyModule[i];
   everyModule.clear();    

   for (BlockMap::iterator iter = blocks_.begin(); iter != blocks_.end(); ++iter) {
      delete iter->second;
   }
   blocks_.clear();

   for (EdgeMap::iterator iter = edges_.begin(); iter != edges_.end(); ++iter) { 
      delete iter->second;
   }
   edges_.clear();
   
   for (FuncMap::iterator iter = everyUniqueFunction.begin(); iter != everyUniqueFunction.end(); ++iter) {
       delete iter->second;
   }
   everyUniqueFunction.clear();

   pdvector<int_variable *> vars = everyUniqueVariable.values();
   for (unsigned k = 0; k < vars.size(); k++) {
      delete vars[k];
   }
   everyUniqueVariable.clear();

   pdvector<pdvector<func_instance *> * > mangledFuncs = allFunctionsByMangledName.values();
   for (unsigned i = 0; i < mangledFuncs.size(); i++) {
      delete mangledFuncs[i];
   }
   allFunctionsByMangledName.clear();

   pdvector<pdvector<func_instance *> * > prettyFuncs = allFunctionsByPrettyName.values();
   for (unsigned i = 0; i < prettyFuncs.size(); i++) {
      delete prettyFuncs[i];
   }
   allFunctionsByPrettyName.clear();

   pdvector<pdvector<int_variable *> * > mV = allVarsByMangledName.values();
   for (unsigned i = 0; i < mV.size(); i++) {
      delete mV[i];
   }
   allVarsByMangledName.clear();

   pdvector<pdvector<int_variable *> * > pV = allVarsByPrettyName.values();
   for (unsigned i = 0; i < pV.size(); i++) {
      delete pV[i];
   }
   allVarsByPrettyName.clear();

   // codeRangesByAddr_ is static
    // Remainder are static
   image::removeImage(image_);
}

bool mapped_object::analyze() 
{
    if (analyzed_) return true;
  // Create a process-specific version of the image; all functions and
  // variables at an absolute address (and modifiable).
  
  // At some point, we should do better handling of base
  // addresses. Right now we assume we have one per mapped object; AIX
  // is a special case with two (one for functions, one for
  // variables).
  
  if (!image_) return false;

  image_->analyzeIfNeeded();

  analyzed_ = true;

  // We already have exported ones. Force analysis (if needed) and get
  // the functions we created via analysis.
  CodeObject::funclist & allFuncs = parse_img()->getAllFunctions();
  CodeObject::funclist::iterator fit = allFuncs.begin();
  for( ; fit != allFuncs.end(); ++fit) {
  // For each function, we want to add our base address
      if((*fit)->src() != HINT)
        findFunction((parse_func*)*fit);
  }
  
  // Remember: variables don't.
  pdvector<image_variable *> unmappedVars = image_->getCreatedVariables();
  for (unsigned vi = 0; vi < unmappedVars.size(); vi++) {
      findVariable(unmappedVars[vi]);
  }
  return true;
}

// TODO: this should probably not be a mapped_object method, but since
// for now it is only used by mapped_objects it is
// from a string that is a complete path name to a function in a module
// (ie. "/usr/lib/libc.so.1/write") return a string with the function
// part removed.  return 0 on error
char *mapped_object::getModulePart(std::string &full_path_name) {
    
    char *whole_name = P_strdup(full_path_name.c_str());
    char *next=0;
    char *last=next;
    if((last = P_strrchr(whole_name, '/'))){
        next = whole_name;
        for(u_int i=0;(next!=last)&&(i<full_path_name.length()); i++){
	    next++;
	    if(next == last){
		u_int size = i+2;
	        char *temp_str = new char[size];
	        if(P_strncpy(temp_str,whole_name,size-1)){
                    temp_str[size-1] = '\0';
		    delete whole_name;
		    return temp_str;
		    temp_str = 0;
                } 
            }
        }
    }
    delete whole_name;
    return 0;
}

mapped_module *mapped_object::findModule(string m_name, bool wildcard)
{
   parsing_printf("findModule for %s (substr match %d)\n",
         m_name.c_str(), wildcard);
   std::string tmp = m_name.c_str();	  
   for (unsigned i = 0; i < everyModule.size(); i++) {
      if (everyModule[i]->fileName() == m_name ||
            everyModule[i]->fullName() == m_name ||
            (wildcard &&
             (wildcardEquiv(tmp, everyModule[i]->fileName()) ||
              wildcardEquiv(tmp, everyModule[i]->fullName())))) {
         //parsing_printf("... found!\n");
         return everyModule[i];
      }
   }
   // Create a new one IF there's one in the child pd_module

   pdmodule *pdmod = image_->findModule(m_name, wildcard);
   if (pdmod) {
      mapped_module *mod = mapped_module::createMappedModule(this,
            pdmod);
      everyModule.push_back(mod);
      //parsing_printf("... made new module!\n");
      return mod;
   }
   else {
      //parsing_printf("... error, no module found...\n");
      return NULL;
   }
}


mapped_module *mapped_object::findModule(pdmodule *pdmod) 
{
   if (!pdmod) {
      fprintf(stderr, "%s[%d]:  please call this findModule with nonNULL parameter\n", FILE__, __LINE__);
      return NULL;
   }

   assert(pdmod);

   if (pdmod->imExec() != parse_img()) {
      fprintf(stderr, "%s[%d]: WARNING: lookup for module in wrong mapped object! %p != %p\n", FILE__, __LINE__, pdmod->imExec(), parse_img()); 
      fprintf(stderr, "%s[%d]:  \t\t %s \n", FILE__, __LINE__, parse_img()->name().c_str());
      fprintf(stderr, "%s[%d]:  \t %s != \n", FILE__, __LINE__, pdmod->imExec()->name().c_str());
      return NULL;
   }

   //parsing_printf("findModule for pdmod %s\n",
   //pdmod->fullName().c_str());

   for (unsigned i = 0; i < everyModule.size(); i++) {
      if (everyModule[i]->pmod() == pdmod) {
         //parsing_printf("... found at index %d\n", i);
         return everyModule[i];
      }
   }

   mapped_module *mod = mapped_module::createMappedModule(this,
         pdmod);
   if (mod) {
      //parsing_printf("... created new module\n");
      everyModule.push_back(mod);
      return mod;
   }
   else
      return NULL;
}

// fill in "short_name" data member.  Use last component of "name" data
// member with FS_FIELD_SEPERATOR ("/") as field seperator....
void mapped_object::set_short_name() {
   const char *name_string = fullName_.c_str();
   const char *ptr = strrchr(name_string, FS_FIELD_SEPERATOR);
   if (ptr != NULL) {
      fileName_ = ptr+1;
   } else {
      fileName_ = fullName_;
   }
}

const pdvector<func_instance *> *mapped_object::findFuncVectorByPretty(const std::string &funcname)
{
   if (funcname.c_str() == 0) return NULL;
   // First, check the underlying image.
   const pdvector<parse_func *> *img_funcs = parse_img()->findFuncVectorByPretty(funcname);
   if (img_funcs == NULL) {
      return NULL;
   }

   assert(img_funcs->size());
   // Fast path:
   if (allFunctionsByPrettyName.defines(funcname)) {
      // Okay, we've pulled in some of the functions before (this can happen as a
      // side effect of adding functions). But did we get them all?
       pdvector<func_instance *> *map_funcs = allFunctionsByPrettyName[funcname];
       if (map_funcs->size() == img_funcs->size()) {
           // We're allocating at the lower level....
           delete img_funcs;
           return map_funcs;
       }
   }
   
   // Slow path: check each img_func, add those we don't already have, and return.
   for (unsigned i = 0; i < img_funcs->size(); i++) {
       parse_func *func = (*img_funcs)[i];
       if (everyUniqueFunction.find(func) == everyUniqueFunction.end()) {
           findFunction(func);
       }
       assert(everyUniqueFunction[func]);
   }
   delete img_funcs;
   return allFunctionsByPrettyName[funcname];
} 

const pdvector <func_instance *> *mapped_object::findFuncVectorByMangled(const std::string &funcname)
{
    if (funcname.c_str() == 0) return NULL;
    
    // First, check the underlying image.
    const pdvector<parse_func *> *img_funcs = parse_img()->findFuncVectorByMangled(funcname);
    if (img_funcs == NULL) return NULL;

    assert(img_funcs->size());
    // Fast path:
    if (allFunctionsByMangledName.defines(funcname)) {
        // Okay, we've pulled in some of the functions before (this can happen as a
        // side effect of adding functions). But did we get them all?
        pdvector<func_instance *> *map_funcs = allFunctionsByMangledName[funcname];
        if (map_funcs->size() == img_funcs->size())
            // We're allocating at the lower level...
            delete img_funcs;
            return map_funcs;
    }
    
    // Slow path: check each img_func, add those we don't already have, and return.
    for (unsigned i = 0; i < img_funcs->size(); i++) {
        parse_func *func = (*img_funcs)[i];
        if (everyUniqueFunction.find(func) == everyUniqueFunction.end()) {
            findFunction(func);
        }
        assert(everyUniqueFunction[func]);
    }
    delete img_funcs;
    return allFunctionsByMangledName[funcname];
} 


const pdvector<int_variable *> *mapped_object::findVarVectorByPretty(const std::string &varname)
{
    if (varname.c_str() == 0) return NULL;
    
    // First, check the underlying image.
    const pdvector<image_variable *> *img_vars = parse_img()->findVarVectorByPretty(varname);
    if (img_vars == NULL) return NULL;
    
    assert(img_vars->size());
    // Fast path:
    if (allVarsByPrettyName.defines(varname)) {
        // Okay, we've pulled in some of the variabletions before (this can happen as a
        // side effect of adding variabletions). But did we get them all?
        pdvector<int_variable *> *map_variables = allVarsByPrettyName[varname];
        if (map_variables->size() == img_vars->size()) {
            delete img_vars;
            return map_variables;
        }
    }
    
    // Slow path: check each img_variable, add those we don't already have, and return.
    for (unsigned i = 0; i < img_vars->size(); i++) {
        image_variable *var = (*img_vars)[i];
        if (!everyUniqueVariable.defines(var)) {
            findVariable(var);
        }
        assert(everyUniqueVariable[var]);
    }
    delete img_vars;
    return allVarsByPrettyName[varname];
} 

const pdvector <int_variable *> *mapped_object::findVarVectorByMangled(const std::string &varname)
{
  if (varname.c_str() == 0) return NULL;

  // First, check the underlying image.
  const pdvector<image_variable *> *img_vars = parse_img()->findVarVectorByMangled(varname);
  if (img_vars == NULL) return NULL;

  assert(img_vars->size());
  // Fast path:
  if (allVarsByMangledName.defines(varname)) {
      // Okay, we've pulled in some of the variabletions before (this can happen as a
      // side effect of adding variabletions). But did we get them all?
      pdvector<int_variable *> *map_variables = allVarsByMangledName[varname];
      if (map_variables->size() == img_vars->size()) {
          delete img_vars;
          return map_variables;
      }
  }

  // Slow path: check each img_variable, add those we don't already have, and return.
  for (unsigned i = 0; i < img_vars->size(); i++) {
      image_variable *var = (*img_vars)[i];
      if (!everyUniqueVariable.defines(var)) {
          findVariable(var);
      }
      assert(everyUniqueVariable[var]);
  }
  delete img_vars;
  return allVarsByMangledName[varname];
} 

//Returns one variable, doesn't search other mapped_objects.  Use carefully.
const int_variable *mapped_object::getVariable(const std::string &varname) {
    const pdvector<int_variable *> *vars = NULL; 
    vars = findVarVectorByPretty(varname);
    if (!vars) vars = findVarVectorByMangled(varname);
    if (vars) {
        assert(vars->size() > 0);
        return (*vars)[0];
    }
    return NULL;
}

block_instance *mapped_object::findBlockByEntry(Address addr)
{
    std::set<block_instance *> allBlocks;
    if (!findBlocksByAddr(addr, allBlocks)) return false;
    for (std::set<block_instance *>::iterator iter = allBlocks.begin();
        iter != allBlocks.end(); ++iter) 
    {
        if ((*iter)->start() == addr)
        {
           return *iter;
        }
    }
    return NULL;
}


bool mapped_object::findBlocksByAddr(const Address addr, std::set<block_instance *> &blocks)
{
    // Quick bounds check...
    if (addr < codeAbs()) { 
        return false; 
    }
    if (addr >= (codeAbs() + imageSize())) {
        return false;
    }

    // Duck into the image class to see if anything matches
    set<ParseAPI::Block *> stab;
    parse_img()->findBlocksByAddr(addr - codeBase(), stab);
    if (stab.empty()) return false;

    for (set<ParseAPI::Block *>::iterator llb_iter = stab.begin();
        llb_iter != stab.end(); ++llb_iter) 
    {
        // For each block b \in stab
        //   For each func f \in b.funcs()
        //     Let i_f = up_map(f)
        //       add up_map(b, i_f)
        std::vector<ParseAPI::Function *> ll_funcs;
        (*llb_iter)->getFuncs(ll_funcs);
        for (std::vector<ParseAPI::Function *>::iterator llf_iter = ll_funcs.begin();
            llf_iter != ll_funcs.end(); ++llf_iter) {
           block_instance *block = findBlock(*llb_iter);
           assert(block);
           blocks.insert(block);
        }
    }
    return true;
}

bool mapped_object::findFuncsByAddr(const Address addr, std::set<func_instance *> &funcs) 
{
    bool ret = false;
    // Quick and dirty implementation
    std::set<block_instance *> blocks;
    if (!findBlocksByAddr(addr, blocks)) return false;
    for (std::set<block_instance *>::iterator iter = blocks.begin();
         iter != blocks.end(); ++iter) {
       (*iter)->getFuncs(std::inserter(funcs, funcs.end()));
       ret = true;
    }
    return ret;
}

func_instance *mapped_object::findFuncByEntry(const Address addr) {
   std::set<func_instance *> funcs;
   if (!findFuncsByAddr(addr, funcs)) return NULL;
   for (std::set<func_instance *>::iterator iter = funcs.begin();
        iter != funcs.end(); ++iter) {
      if ((*iter)->entryBlock()->start() == addr) return *iter;
   }
   return NULL;
}


const pdvector<mapped_module *> &mapped_object::getModules() {
    // everyModule may be out of date...
    std::vector<pdmodule *> pdmods;
    parse_img()->getModules(pdmods);
    if (everyModule.size() == pdmods.size())
        return everyModule;
    for (unsigned i = 0; i < pdmods.size(); i++) {
        findModule(pdmods[i]);
    }
    
    return everyModule;
}

bool mapped_object::getAllFunctions(pdvector<func_instance *> &funcs) {
    unsigned start = funcs.size();

    CodeObject::funclist &img_funcs = parse_img()->getAllFunctions();
    CodeObject::funclist::iterator fit = img_funcs.begin();
    for( ; fit != img_funcs.end(); ++fit) {
        if(everyUniqueFunction.find((parse_func*)*fit) == everyUniqueFunction.end()) {
            findFunction((parse_func*)*fit);
        }
        funcs.push_back(everyUniqueFunction[(parse_func*)*fit]);
    }
    return funcs.size() > start;
}

bool mapped_object::getAllVariables(pdvector<int_variable *> &vars) {
    unsigned start = vars.size();

    const pdvector<image_variable *> &img_vars = parse_img()->getAllVariables();
    
    for (unsigned i = 0; i < img_vars.size(); i++) {
        if (!everyUniqueVariable.defines(img_vars[i])) {
            findVariable(img_vars[i]);
        }
        vars.push_back(everyUniqueVariable[img_vars[i]]);
    }
    return vars.size() > start;
}

// Enter a function in all the appropriate tables
func_instance *mapped_object::findFunction(ParseAPI::Function *papi_func) {
    parse_func *img_func = static_cast<parse_func *>(papi_func);
    if (!img_func) {
        return NULL;
    }
    assert(img_func->getSymtabFunction());

    mapped_module *mod = findModule(img_func->pdmod());
    if (!mod) {
        fprintf(stderr, "%s[%d]: ERROR: cannot find module %p\n", FILE__, __LINE__, img_func->pdmod());
        fprintf(stderr, "%s[%d]:  ERROR:  Cannot find module %s\n", FILE__, __LINE__, img_func->pdmod()->fileName().c_str());
    }
    assert(mod);
    

    if (everyUniqueFunction.find(img_func) != everyUniqueFunction.end()) {
        return everyUniqueFunction[img_func];
    }

    func_instance *func = new func_instance(static_cast<parse_func *>(img_func), 
                                          codeBase_,
                                          mod);
    addFunction(func);
    return func;
}

void mapped_object::addFunctionName(func_instance *func,
                                    const std::string newName,
                                    nameType_t nameType) {
    // DEBUG
    pdvector<func_instance *> *funcsByName = NULL;
    
    if (nameType & mangledName) {
        if (!allFunctionsByMangledName.find(newName,
                                            funcsByName)) {
            funcsByName = new pdvector<func_instance *>;
            allFunctionsByMangledName[newName] = funcsByName;
        }
    }
    if (nameType & prettyName) {
        if (!allFunctionsByPrettyName.find(newName,
                                           funcsByName)) {
            funcsByName = new pdvector<func_instance *>;
            allFunctionsByPrettyName[newName] = funcsByName;
        }
    }
    if (nameType & typedName) {
        return; 
        /*
          // TODO add?
        if (!allFunctionsByPrettyName.find(newName,
                                           funcsByName)) {
            funcsByName = new pdvector<func_instance *>;
            allFunctionsByPrettyName[newName] = funcsByName;
        }
        */
    }

    assert(funcsByName != NULL);
    funcsByName->push_back(func);
}
    

void mapped_object::addFunction(func_instance *func) {
    /*
    fprintf(stderr, "Adding function %s/%p: %d mangled, %d pretty, %d typed names\n",
            func->symTabName().c_str(),
            func,
            func->symTabNameVector().size(),
            func->prettyNameVector().size(),
            func->typedNameVector().size());
    */

    // Possibly multiple demangled (pretty) names...
    // And multiple functions (different addr) with the same pretty
    // name. So we have a many::many mapping...
    for (unsigned pretty_iter = 0; 
         pretty_iter < func->prettyNameVector().size();
         pretty_iter++) {
        string pretty_name = func->prettyNameVector()[pretty_iter];
        addFunctionName(func, pretty_name.c_str(), prettyName);
    }

    for (unsigned typed_iter = 0; 
         typed_iter < func->typedNameVector().size();
         typed_iter++) {
        string typed_name = func->typedNameVector()[typed_iter];
        addFunctionName(func, typed_name.c_str(), typedName);
    }
    
    // And multiple symtab names...
    for (unsigned symtab_iter = 0; 
         symtab_iter < func->symTabNameVector().size();
         symtab_iter++) {
        string symtab_name = func->symTabNameVector()[symtab_iter];
        addFunctionName(func, symtab_name.c_str(), mangledName);
    }  
    everyUniqueFunction[func->ifunc()] = func;
    func->mod()->addFunction(func);
}  

// Enter a function in all the appropriate tables
int_variable *mapped_object::findVariable(image_variable *img_var) {
    if (!img_var) return NULL;
    
    if (everyUniqueVariable.defines(img_var))
        return everyUniqueVariable[img_var];
    
    mapped_module *mod = findModule(img_var->pdmod());
    assert(mod);

    int_variable *var = new int_variable(img_var, dataBase_, mod);
    addVariable(var);
    return var;
}

void mapped_object::addVariable(int_variable *var) { 
    
    // Possibly multiple demangled (pretty) names...
    // And multiple functions (different addr) with the same pretty
    // name. So we have a many::many mapping...
    for (unsigned pretty_iter = 0; 
         pretty_iter < var->prettyNameVector().size();
         pretty_iter++) {
        string pretty_name = var->prettyNameVector()[pretty_iter];
        pdvector<int_variable *> *varsByPrettyEntry = NULL;
        
        // Ensure a vector exists
        if (!allVarsByPrettyName.find(pretty_name.c_str(),  
                                      varsByPrettyEntry)) {
            varsByPrettyEntry = new pdvector<int_variable *>;
            allVarsByPrettyName[pretty_name.c_str()] = varsByPrettyEntry;
        }
        
        (*varsByPrettyEntry).push_back(var);
    }
    
    // And multiple symtab names...
    for (unsigned symtab_iter = 0; 
         symtab_iter < var->symTabNameVector().size();
         symtab_iter++) {
        string symtab_name = var->symTabNameVector()[symtab_iter];
        pdvector<int_variable *> *varsBySymTabEntry = NULL;
        
        // Ensure a vector exists
        if (!allVarsByMangledName.find(symtab_name.c_str(),  
                                       varsBySymTabEntry)) {
            varsBySymTabEntry = new pdvector<int_variable *>;
            allVarsByMangledName[symtab_name.c_str()] = varsBySymTabEntry;
        }
        
        (*varsBySymTabEntry).push_back(var);
    }  
    
    everyUniqueVariable[var->ivar()] = var;
    
    var->mod()->addVariable(var);
}  

/////////// Dinky functions

// This way we don't have to cross-include every header file in the
// world.

AddressSpace *mapped_object::proc() const { return proc_; }

bool mapped_object::isSharedLib() const 
{
    if (isMemoryImg()) return false;

    return parse_img()->isSharedObj();
    // HELL NO
    //return desc_.isSharedObject();
}

bool mapped_object::isStaticExec() const
{
    return parse_img()->getObject()->isStaticBinary();
}

const std::string mapped_object::debugString() const 
{
    std::string debug;
    debug = std::string(fileName_.c_str()) + ":" 
       + utos(codeBase_) 
       + "/" + utos(imageSize()); 
    return debug;
}

<<<<<<< HEAD
// Search an object for heapage
bool mapped_object::getInfHeapList(pdvector<heapDescriptor> &infHeaps) {
    vector<pair<string,Address> > foundHeaps;

    getInferiorHeaps(foundHeaps);

    for (u_int j = 0; j < foundHeaps.size(); j++) {
        // The string layout is: DYNINSTstaticHeap_size_type_unique
        // Can't allocate a variable-size array on NT, so malloc
        // that sucker
        char *temp_str = (char *)malloc(strlen(foundHeaps[j].first.c_str())+1);
        strcpy(temp_str, foundHeaps[j].first.c_str());
        char *garbage_str = strtok(temp_str, "_"); // Don't care about beginning
        assert(!strcmp("DYNINSTstaticHeap", garbage_str));
        // Name is as is.
        // If address is zero, then skip (error condition)
        if (foundHeaps[j].second == 0) {
            cerr << "Skipping heap " << foundHeaps[j].first.c_str()
                 << "with address 0" << endl;
            continue;
        }
        // Size needs to be parsed out (second item)
        // Just to make life difficult, the heap can have an optional
        // trailing letter (k,K,m,M,g,G) which indicates that it's in
        // kilobytes, megabytes, or gigabytes. Why gigs? I was bored.
        char *heap_size_str = strtok(NULL, "_"); // Second element, null-terminated
        unsigned heap_size = (unsigned) atol(heap_size_str);
        if (heap_size == 0)
            /* Zero size or error, either way this makes no sense for a heap */
        {
            free(temp_str);
            continue;
        }
        switch (heap_size_str[strlen(heap_size_str)-1]) {
        case 'g':
        case 'G':
            heap_size *= 1024;
        case 'm':
        case 'M':
            heap_size *= 1024;
        case 'k':
        case 'K':
            heap_size *= 1024;
        default:
            break;
        }

        // Type needs to be parsed out. Can someone clean this up?
        inferiorHeapType heap_type;
        char *heap_type_str = strtok(NULL, "_");

        if (!strcmp(heap_type_str, "anyHeap"))
            heap_type = anyHeap;
        else if (!strcmp(heap_type_str, "lowmemHeap"))
            heap_type = lowmemHeap;
        else if (!strcmp(heap_type_str, "dataHeap"))
            heap_type = dataHeap;
        else if (!strcmp(heap_type_str, "textHeap"))
            heap_type = textHeap;
        else if (!strcmp(heap_type_str, "uncopiedHeap"))
            heap_type = uncopiedHeap;
        else {
            cerr << "Unknown heap string " << heap_type_str << " read from file!" << endl;
            free(temp_str);
            continue;
        }
        infHeaps.push_back(heapDescriptor(foundHeaps[j].first.c_str(),
                                          foundHeaps[j].second,
                                          heap_size, heap_type));
        free(temp_str);
    }
    return foundHeaps.size() > 0;
}

=======
unsigned mapped_object::memoryEnd() 
{ 
    if ((long)memEnd_ != -1) {
        return memEnd_;
    }
    memEnd_ = 0;
    vector<SymtabAPI::Region*> regs;
    parse_img()->getObject()->getMappedRegions(regs);
    for (unsigned ridx=0; ridx < regs.size(); ridx++) {
        if (memEnd_ < regs[ridx]->getMemOffset() + regs[ridx]->getMemSize()) {
            memEnd_ = regs[ridx]->getMemOffset() + regs[ridx]->getMemSize();
        }
    }
    memEnd_ += codeBase();
    return memEnd_;
}


>>>>>>> cdedaa70
// This gets called once per image. Poke through to the internals;
// all we care about, amusingly, is symbol table information. 

void mapped_object::getInferiorHeaps(vector<pair<string, Address> > &foundHeaps)
{
    vector<pair<string, Address> > code_heaps;
    vector<pair<string, Address> > data_heaps;

    if (!parse_img()->getInferiorHeaps(code_heaps, data_heaps)) {
#if !defined(os_aix)
        // AIX: see auxiliary lookup, below.
        return;
#endif
    }


    // We have a bunch of offsets, now add in the base addresses
    for (unsigned i = 0; i < code_heaps.size(); i++) {
        foundHeaps.push_back(pair<string,Address>(code_heaps[i].first,
                                                  code_heaps[i].second + codeBase()));
    }
    for (unsigned i = 0; i < data_heaps.size(); i++) {
        foundHeaps.push_back(pair<string,Address>(data_heaps[i].first,
                                                  data_heaps[i].second + dataBase()));
    }
    
    // AIX: we scavenge space. Do that here.
    
#if defined(os_aix)
    // ...
    
    // a.out: from the end of the loader to 0x20000000
    // Anything in 0x2....: skip
    // Anything in 0xd....: to the next page
    
    Address start = 0;
    unsigned size = 0;
    
#if 0
    fprintf(stderr, "Looking for inferior heap in %s/%s, codeAbs 0x%x (0x%x/0x%x)\n",
            getFileDesc().file().c_str(),
            getFileDesc().member().c_str(),
            codeAbs(),
            codeBase(),
            codeOffset());
#endif
    
    if (codeAbs() >= 0xd0000000) {
        // This caused problems on sp3-01.cs.wisc.edu; apparently we were overwriting
        // necessary library information. For now I'm disabling it (10FEB06) until
        // we can get a better idea of what was going on.
#if 0
        start = codeAbs() + imageSize();
        start += instruction::size() - (start % (Address)instruction::size());
        size = PAGESIZE - (start % PAGESIZE);
#endif
    }
    else if (codeAbs() > 0x20000000) {
        // ...
    }
    else if (codeAbs() > 0x10000000) {
        // We also have the loader; there is no information on where
        // it goes (ARGH) so we pad the end of the code segment to
        // try and avoid it.
        
        SymtabAPI::Region *sec;
        image_->getObject()->findRegion(sec, ".loader");
        Address loader_end = codeAbs() + 
            //sec.getSecAddr() +
            image_->getObject()->getLoadOffset() +
            sec->getDiskSize();
        //Address loader_end = codeAbs() + 
        //    image_->getObject()->loader_off() +
        //    image_->getObject()->loader_len();
        // If we loaded it up in the data segment, don't use...
        if (loader_end > 0x20000000)
            loader_end = 0;
        Address code_end = codeAbs() + imageSize();
        
        start = (loader_end > code_end) ? loader_end : code_end;
        
        start += instruction::size() - (start % (Address)instruction::size());
        size = (0x20000000 - start);
    }
    
    
    if (start) {
        char name_scratch[1024];
        snprintf(name_scratch, 1023,
                 "DYNINSTstaticHeap_%i_uncopiedHeap_0x%lx_scratchpage_%s",
                 (unsigned) size,
                 start,
                 fileName().c_str());

        foundHeaps.push_back(pair<string,Address>(string(name_scratch),start)); 
    }
#endif
}
    

void *mapped_object::getPtrToInstruction(Address addr) const 
{
   if (addr < codeAbs()) {
      assert(0);
       return NULL;
   }
   if (addr >= (codeAbs() + imageSize())) {
      assert(0);
       return NULL;
   }

   // Only subtract off the codeBase, not the codeBase plus
   // codeOffset -- the image class includes the codeOffset.
   Address offset = addr - codeBase();
   return image_->codeObject()->cs()->getPtrToInstruction(offset);
}

void *mapped_object::getPtrToData(Address addr) const 
{
   assert(addr >= dataAbs());
   assert(addr < (dataAbs() + dataSize()));

   // Don't go from the code base... the image adds back in the code
   // offset.
   Address offset = addr - dataBase();
   return image_->codeObject()->cs()->getPtrToData(offset);
}

// mapped objects may contain multiple Symtab::Regions, this function
// should not be used, but must be included in the class because this
// function is a subclass of codeRange
void *mapped_object::get_local_ptr() const 
{
    assert(0);// if you crash here, blame me. -kevin
    return NULL; 
    //   return image_->getObject()->image_ptr();
}


bool mapped_object::getSymbolInfo(const std::string &n, int_symbol &info) 
{
    using SymtabAPI::Symbol;

    assert(image_);

    Symbol *lowlevel_sym = image_->symbol_info(n);
    if (!lowlevel_sym) {
        lowlevel_sym = image_->symbol_info(std::string("_") + n);
    }
    
    if (!lowlevel_sym) return false;
    
    if (lowlevel_sym->getType() == Symbol::ST_OBJECT)
        info = int_symbol(lowlevel_sym, dataBase_);
    else
        info = int_symbol(lowlevel_sym, codeBase_);
    
    return true;
}

mapped_module *mapped_object::getOrCreateForkedModule(mapped_module *parMod) 
{
   // Okay. We're forking, and this is the child mapped_object.
   // And now, given a parent module, we need to find the right one
   // in our little baby modules.

   // Since we've already copied modules, we can just do a name lookup.
   mapped_module *childModule = findModule(parMod->fileName(), false);
   assert(childModule);
   return childModule;

}

mapped_module* mapped_object::getDefaultModule()
{
  mapped_module* ret = findModule("DEFAULT_MODULE");
  if(ret) return ret;

  // Make sure the everyModule vector is initialized
  getModules();
  
  assert(everyModule.size() > 0);
  return everyModule[0];
  
}


// splits int-layer blocks in response to block-splitting at the image-layer,
// adds the split image-layer blocks that are newly created, 
// and adjusts point->block pointers accordingly 
// (original block halves are resized in addMissingBlock)
//
// KEVINTODO: this would be much cheaper if we stored pairs of split blocks, 
bool mapped_object::splitIntLayer()
{
    set<func_instance*> splitFuncs;
    using namespace InstructionAPI;
    // iterates through the blocks that were created during block splitting
    const image::SplitBlocks &splits = parse_img()->getSplitBlocks();
    for (image::SplitBlocks::const_iterator bIter = splits.begin(); 
         bIter != splits.end(); bIter++) 
    {
      // foreach function corresponding to the block
       parse_block *splitImgB = bIter->first;
       splitBlock(bIter->first, bIter->second);
    }

    return true;
}

// Grabs all block_instances corresponding to the region, taking special care 
// to get ALL block_instances corresponding to an address if it is shared 
// between multiple functions
bool mapped_object::findBlocksByRange(Address startAddr,
                                      Address endAddr,
                                      list<block_instance*> &rangeBlocks)//output
{
   std::set<ParseAPI::Block *> papiBlocks;
   for (Address cur = startAddr; cur < endAddr; ++cur) {
      Address papiCur = cur - codeBase();
      parse_img()->codeObject()->findBlocks(NULL, papiCur, papiBlocks);
   }
   //malware_cerr << "ParseAPI reported " << papiBlocks.size() << " unique blocks in the range "
   //     << hex << startAddr << " -> " << endAddr << dec << endl;
   
   for (std::set<ParseAPI::Block *>::iterator iter = papiBlocks.begin();
        iter != papiBlocks.end(); ++iter) {
      // For each parseAPI block, up-map it to a set of block_instances
      ParseAPI::Block *pB = *iter;
      
      std::vector<ParseAPI::Function *> funcs;
      pB->getFuncs(funcs);
      for (std::vector<ParseAPI::Function *>::iterator f_iter = funcs.begin();
           f_iter != funcs.end(); ++f_iter) {
         parse_func *ifunc = static_cast<parse_func *>(*f_iter);
         func_instance *func = findFunction(ifunc);
         assert(func);

         block_instance *bbl = findBlockByEntry(pB->start() + codeBase());
         assert(bbl);
         rangeBlocks.push_back(bbl);
      }
   }
   return !rangeBlocks.empty();
}

void mapped_object::findFuncsByRange(Address startAddr,
                                      Address endAddr,
                                      std::set<func_instance*> &pageFuncs)
{
   std::list<block_instance *> bbls;
   findBlocksByRange(startAddr, endAddr, bbls);
   for (std::list<block_instance *>::iterator iter = bbls.begin();
        iter != bbls.end(); ++iter) {
      (*iter)->getFuncs(std::inserter(pageFuncs, pageFuncs.end()));
   }
}

// register functions found by recursive traversal parsing from 
// new entry points that are discovered after the initial parse
void mapped_object::registerNewFunctions()
{
    CodeObject::funclist newFuncs = parse_img()->getAllFunctions();
    CodeObject::funclist::iterator fit = newFuncs.begin();
    for( ; fit != newFuncs.end(); ++fit) {
        parse_func *curFunc = (parse_func*) *fit;
        if (everyUniqueFunction.find(curFunc) == everyUniqueFunction.end()) { 
            //if(curFunc->src() == HINT)
            //    mal_printf("adding function of source type hint\n");
            findFunction(curFunc); // does all the work
        }
    }
}

/* Re-trigger parsing in the object.  This function should
 * only be invoked if all funcEntryAddrs lie within the boundaries of
 * the object.  
 * 
 * Copies over the raw data if a funcEntryAddr lies in between
 * the region's disk size and memory size, also copies raw data 
 * if the memory around the entry point has changed
 * 
 * A true return value means that new functions were parsed
*/
bool mapped_object::parseNewFunctions(vector<Address> &funcEntryAddrs)
{

    bool reparsedObject = false;
    Address baseAddress = codeBase();
    SymtabAPI::Region *reg;
    std::set<SymtabAPI::Region*> visitedRegions;

    // code page bytes may need updating
    if (BPatch_defensiveMode == analysisMode_) {
        setCodeBytesUpdated(false);
    }

    assert( !parse_img()->hasSplitBlocks() && !parse_img()->hasNewBlocks());

    // update regions if necessary, check that functions not parsed already
    vector<Address>::iterator curEntry = funcEntryAddrs.begin();
    while (curEntry != funcEntryAddrs.end()) {
        Address entryOffset = (*curEntry)-baseAddress;
        reg = parse_img()->getObject()->findEnclosingRegion(entryOffset);
        if (reg != NULL) {

            if (parse_img()->codeObject()->defensiveMode() && 
                visitedRegions.end() == visitedRegions.find(reg))
            {
                updateCodeBytesIfNeeded(*curEntry);
                visitedRegions.insert(reg);
            }

            if (parse_img()->findFuncByEntry(entryOffset)) {
                fprintf(stderr,"WARNING: tried to parse at %lx, where a "
                        "function entry exists already %s[%d]\n",
                        *curEntry, FILE__,__LINE__);
                curEntry = funcEntryAddrs.erase(curEntry);
            } 
            else {
                curEntry++;
            }

        } 
        else {
            fprintf(stderr,"ERROR: passed invalid address %lx to "
                    "parseNewFunctions %s[%d]\n", *curEntry,FILE__,__LINE__);
            assert(0);
            curEntry++;
        }
    }

    // parse at funcEntryAddrs
    curEntry = funcEntryAddrs.begin();
    set<ParseAPI::Function*> tmpfuncs;
    while (curEntry != funcEntryAddrs.end()) {
        Address entryOffset = (*curEntry)  - baseAddress;
        parse_img()->codeObject()->parse( entryOffset, true );
        
        if ( ! parse_img()->findFuncs(entryOffset, tmpfuncs) ) {
            // parse failed, this can happen when the function is just a 
            // jump or return instruction, but it doesn't mean that we 
            // didn't do any parsing
            fprintf(stderr,"WARNING, failed to parse function at %lx, "
                    "%s[%d]\n", *curEntry, FILE__, __LINE__);
        }
        else {
            reparsedObject = true;
            tmpfuncs.clear();
        }
        curEntry++;
    }

    // add the functions we created to mapped_object datastructures
    registerNewFunctions();

    // split int layer
    if (parse_img()->hasSplitBlocks()) {
        splitIntLayer();
        parse_img()->clearSplitBlocks();
    }

    return reparsedObject;
}


/* 0. The target and source must be in the same mapped region, make sure memory
 *    for the target is up to date
 * 1. Parse from target address, add new edge at image layer
 * 2. Register all newly created functions as a result of new edge parsing
 * 3. Add image blocks as block_instances
 * 4. fix up mapping of split blocks with points
 * 5. Add image points, as instPoints 
*/
bool mapped_object::parseNewEdges(const std::vector<edgeStub> &stubs )
{
   assert(0 && "TODO");
   return false;
#if 0
    using namespace SymtabAPI;
    using namespace ParseAPI;

    vector<ParseAPI::CodeObject::NewEdgeToParse> edgesInThisObject;

/* 0. Make sure memory for the target is up to date */

    // Do various checks and set edge types, if necessary
    for (unsigned idx=0; idx < stubs.size(); idx++) {
       mapped_object *targ_obj = proc()->findObject(stubs[idx].trg);
       assert(targ_obj);
       
       // update target region if needed
       if (BPatch_defensiveMode == hybridMode()) 
       {
          targ_obj->updateCodeBytesIfNeeded(stubs[idx].trg);
       }
       
       EdgeTypeEnum edgeType = stubs[idx].type;
       
       // Determine if this stub already has been parsed
       // Which means looking up a block at the target address
       if (targ_obj->findBlockByEntry(stubs[idx].trg)) {
          continue;
       }

        // Otherwise we don't have a target block, so we need to make one.
        if (stubs[idx].type == ParseAPI::NOEDGE) 
        {
            using namespace InstructionAPI;
            // And we don't know what type of edge this is. Lovely. Let's
            // figure it out from the instruction class, since that's
            // the easy way to do things.
            
            bool indirect = false;
            Block::edgelist &edges = stubs[idx].src->llb()->targets();
            for (Block::edgelist::iterator eit = edges.begin(); eit != edges.end(); ++eit) {
                if ((*eit)->sinkEdge()) {
                    indirect = true;
                    break;
                }
            }

            block_instance::Insns insns;
            stubs[idx].src->getInsns(insns);
            InstructionAPI::Instruction::Ptr cf = insns[stubs[idx].src->last()];
            assert(cf);
            switch (cf->getCategory()) {
            case c_CallInsn:
                if (stubs[idx].trg == stubs[idx].src->end()) 
                {
                    edgeType = CALL_FT;
                }
                else 
                {
                    edgeType = CALL;
                }
                break;
            case c_ReturnInsn:
                //edgeType = RET;
                // The above doesn't work according to Nate
                edgeType = INDIRECT;
                break;
            case c_BranchInsn:
                if (indirect) 
                {
                    edgeType = INDIRECT;
                }
                else if (!cf->allowsFallThrough())
                {
                    edgeType = DIRECT;
                }
                else if (stubs[idx].trg == stubs[idx].src->end()) 
                {
                    edgeType = COND_NOT_TAKEN;
                }
                else
                {
                    edgeType = COND_TAKEN;
                }
                break;
            default:
                edgeType = FALLTHROUGH;
                break;
            }
        }

		/* 1. Parse from target address, add new edge at image layer  */
		CodeObject::NewEdgeToParse newEdge(stubs[idx].src->llb(),
            stubs[idx].trg - targ_obj->codeBase(),
            edgeType);
		if (this != targ_obj) {
			std::vector<ParseAPI::CodeObject::NewEdgeToParse> newEdges;
			newEdges.push_back(newEdge);
			targ_obj->parse_img()->codeObject()->parseNewEdges(newEdges);
		}
		else {
			edgesInThisObject.push_back(newEdge);
		}
	}
 
	/* 1. Clean up any edges we haven't done yet */
	parse_img()->codeObject()->parseNewEdges(edgesInThisObject);

/* 2. Register all newly created parse_funcs as a result of new edge parsing */
    registerNewFunctions();

    // build list of potentially modified functions
    vector<ParseAPI::Function*> modIFuncs;
    vector<func_instance*> modFuncs;
    for(unsigned sidx=0; sidx < stubs.size(); sidx++) {
        stubs[sidx].src->llb()->getFuncs(modIFuncs);
    }

    for (unsigned fidx=0; fidx < modIFuncs.size(); fidx++) 
    {
       func_instance *func = findFunction(modIFuncs[fidx]);
       modFuncs.push_back(func);

/* 3. Add img-level blocks and points to int-level datastructures */
       func->addMissingBlocks();
    }

/* 5. fix mapping of split blocks that have points */
    if (parse_img()->hasSplitBlocks()) {
        splitIntLayer();
        parse_img()->clearSplitBlocks();
    }

    // update the function's liveness and PC sensitivity analysis,
    // and assert its consistency
    for (unsigned fidx=0; fidx < modFuncs.size(); fidx++) 
    {
    	modFuncs[fidx]->triggerModified();
        assert(modFuncs[fidx]->consistency());
    }
    
    return true;
#endif
}


/* 1. Copy the entire region in from the mutatee, 
 * 2. if memory emulation is not on, copy blocks back in from the
 * mapped file, since we don't want to copy instrumentation into
 * the mutatee. 
 */
void mapped_object::expandCodeBytes(SymtabAPI::Region *reg)
{
    assert(reg);
    void *mappedPtr = reg->getPtrToRawData();
    Address regStart = reg->getRegionAddr();
    ParseAPI::Block *cur = NULL;
    ParseAPI::CodeObject *cObj = parse_img()->codeObject();
    ParseAPI::CodeRegion *parseReg = NULL;
    Address copySize = reg->getMemSize();
    void* regBuf = malloc(copySize);
    Address initializedEnd = regStart + copySize;
    
    set<ParseAPI::CodeRegion*> parseRegs;
    cObj->cs()->findRegions(regStart, parseRegs);
    parseReg = * parseRegs.begin();
    parseRegs.clear();

    // 1. copy memory into regBuf
    Address readAddr = regStart + codeBase();
    if (proc()->isMemoryEmulated()) {
        bool valid = false;
        boost::tie(valid, readAddr) = proc()->getMemEm()->translate(readAddr);
        assert(valid);
    }
    if (!proc()->readDataSpace((void*)readAddr, 
                               copySize, 
                               regBuf, 
                               true)) 
    {
        fprintf(stderr, "%s[%d] Failed to read from region [%lX %lX]\n",
                __FILE__, __LINE__, (long)regStart+codeBase(), copySize);
        assert(0);
    }
    mal_printf("EXTEND_CB: copied to [%lx %lx)\n", codeBase()+regStart, codeBase()+regStart+copySize);


    if ( ! proc()->isMemoryEmulated() ) {

    // 2. copy code bytes back into the regBuf to wipe out instrumentation 
    //    and set regBuf to be the data for the region

        // find the first block in the region
        set<ParseAPI::Block*> analyzedBlocks;
        cObj->findBlocks(parseReg, regStart, analyzedBlocks);
        if (analyzedBlocks.size()) {
            cur = * analyzedBlocks.begin();
        } else {
            cur = cObj->findNextBlock(parseReg, regStart);
        }

        // copy code ranges from old mapped data into regBuf
        while (cur != NULL && 
               cur->start() < initializedEnd)
        {
            if ( ! memcpy((void*)((Address)regBuf + cur->start() - regStart),
                          (void*)((Address)mappedPtr + cur->start() - regStart),
                          cur->size()) )
            {
                assert(0);
            }
            mal_printf("EX: uncopy [%lx %lx)\n", codeBase()+cur->start(),codeBase()+cur->end());
            // advance to the next block
            Address prevEnd = cur->end();
            cur = cObj->findBlockByEntry(parseReg,prevEnd);
            if (!cur) {
                cur = cObj->findNextBlock(parseReg,prevEnd);
            }
        }
        mal_printf("Expand region: %lx blocks copied back into mapped file\n", 
                   analyzedBlocks.size());
    }

    if (reg->isDirty()) {
        // if isDirty is true, the pointer was created via malloc 
        // and we can free it.  If not, isDirty is part of a mapped
        // file and we can't free it
        free( mappedPtr );
    }

    // KEVINTODO: find a cleaner solution than taking over the mapped files
    static_cast<SymtabCodeSource*>(cObj->cs())->
        resizeRegion( reg, reg->getMemSize() );
    reg->setPtrToRawData( regBuf , copySize );

    // expand this mapped_object's codeRange
    if (codeBase() + reg->getMemOffset() + reg->getMemSize() 
        > 
        codeAbs() + get_size())
    {
        parse_img()->setImageLength( codeBase() 
                                     + reg->getMemOffset()
                                     + reg->getMemSize()
                                     - codeAbs() );

    }

    // KEVINTODO: what?  why is this necessary?, I've killed it for now, delete if no failures
    // 
    //// now update all of the other regions
    //std::vector<SymtabAPI::Region*> regions;
    //parse_img()->getObject()->getCodeRegions(regions);
    //for(unsigned rIdx=0; rIdx < regions.size(); rIdx++) {
    //    SymtabAPI::Region *curReg = regions[rIdx];
    //    if (curReg != reg) {
    //        updateCodeBytes(curReg);
    //    }
    //}
}

// 1. use other update functions to update non-code areas of mapped files, 
//    expanding them if we overwrote into unmapped areas
// 2. copy overwritten regions into the mapped objects
void mapped_object::updateCodeBytes(const list<pair<Address,Address> > &owRanges)
{
    bool memEmulation = proc()->isMemoryEmulated();
// 1. use other update functions to update non-code areas of mapped files, 
//    expanding them if we wrote in un-initialized memory
    using namespace SymtabAPI;
    std::set<Region *> expandRegs;// so we don't update regions more than once
    Address baseAddress = codeBase();

    // figure out which regions need expansion and which need updating
    list<pair<Address,Address> >::const_iterator rIter = owRanges.begin();
    for(; rIter != owRanges.end(); rIter++) {
        Address lastChangeOffset = (*rIter).second -1 -baseAddress;
        Region *curReg = parse_img()->getObject()->findEnclosingRegion
                                                    ( lastChangeOffset );
        if ( lastChangeOffset - curReg->getRegionAddr() >= curReg->getDiskSize() ) {
            expandRegs.insert(curReg);
        }
    }
    // expand and update regions
    for (set<Region*>::iterator regIter = expandRegs.begin();
         regIter != expandRegs.end(); regIter++) 
    {
        expandCodeBytes(*regIter);
    }
    std::vector<Region *> allregions;
    parse_img()->getObject()->getCodeRegions(allregions);
    for (unsigned int ridx=0; ridx < allregions.size(); ridx++) 
    {
        Region *curreg = allregions[ridx];
        if (expandRegs.end() == expandRegs.find(curreg)) {
            updateCodeBytes(curreg); // KEVINTODO: major overkill here, only update regions that had unprotected pages
        }
    }

// 2. copy overwritten regions into the mapped objects
    for(rIter = owRanges.begin(); rIter != owRanges.end(); rIter++) 
    {
        Address readAddr = rIter->first;
        if (memEmulation) {
            bool valid = false;
            boost::tie(valid, readAddr) = proc()->getMemEm()->translate(readAddr);
            assert(valid);
        }

        Region *reg = parse_img()->getObject()->findEnclosingRegion
            ( (*rIter).first - baseAddress );
        unsigned char* regPtr = (unsigned char*)reg->getPtrToRawData() 
            + (*rIter).first - baseAddress - reg->getMemOffset();

        if (!proc()->readDataSpace((void*)readAddr, 
                                   (*rIter).second - (*rIter).first, 
                                   regPtr, 
                                   true) )
        {
            assert(0);
        }
        if (0) {
            mal_printf("OW_CB: copied to [%lx %lx): ", rIter->first,rIter->second);
            for (unsigned idx=0; idx < rIter->second - rIter->first; idx++) {
                mal_printf("%2x ", (unsigned) regPtr[idx]);
            }
            mal_printf("\n");
        }
    }
    pagesUpdated_ = true;
}

// this is a helper function
// 
// update mapped data for whole object, or just one region, if specified
//
// Read unprotected pages into the mapped file
// (not analyzed code regions so we don't get instrumentation in our parse)
void mapped_object::updateCodeBytes(SymtabAPI::Region * symReg)
{
    assert(NULL != symReg);

    Address base = codeBase();
    ParseAPI::CodeObject *cObj = parse_img()->codeObject();
    std::vector<SymtabAPI::Region *> regions;

    Block *curB = NULL;
    set<ParseAPI::Block *> analyzedBlocks;
    set<ParseAPI::CodeRegion*> parseRegs;

    void *mappedPtr = symReg->getPtrToRawData();
    Address regStart = symReg->getRegionAddr();

    cObj->cs()->findRegions(regStart, parseRegs);
    ParseAPI::CodeRegion *parseReg = * parseRegs.begin();
    parseRegs.clear();
    
    // find the first block in the region
    cObj->findBlocks(parseReg, regStart, analyzedBlocks);
    if (analyzedBlocks.size()) {
        curB = * analyzedBlocks.begin();
        analyzedBlocks.clear();
    } else {
        curB = cObj->findNextBlock(parseReg, regStart);
    }

    Address prevEndAddr = regStart;
    while ( curB != NULL && 
            curB->start() < regStart + symReg->getDiskSize() )
    {
        // if there's a gap between previous and current block
        if (prevEndAddr < curB->start()) {
            // update the mapped file
            Address readAddr = prevEndAddr + base;
            if (proc()->isMemoryEmulated()) {
                bool valid = false;
                boost::tie(valid, readAddr) = proc()->getMemEm()->translate(readAddr);
                assert(valid);
            }
            if (!proc()->readDataSpace(
                    (void*)readAddr, 
                    curB->start() - prevEndAddr, 
                    (void*)((Address)mappedPtr + prevEndAddr - regStart),
                    true)) 
            {
                assert(0);//read failed
            }
            //mal_printf("UPDATE_CB: copied to [%lx %lx)\n", prevEndAddr+base,curB->start()+base);
        }

        // advance curB to last adjacent block and set prevEndAddr 
        prevEndAddr = curB->end();
        Block *ftBlock = cObj->findBlockByEntry(parseReg,prevEndAddr);
        while (ftBlock) {
            curB = ftBlock;
            prevEndAddr = curB->end();
            ftBlock = cObj->findBlockByEntry(parseReg,prevEndAddr);
        }

        curB = cObj->findNextBlock(parseReg, prevEndAddr);

    }
    // read in from prevEndAddr to the end of the region
	// (will read in whole region if there are no ranges in the region)
    if (prevEndAddr < regStart + symReg->getDiskSize()) {
        Address readAddr = prevEndAddr + base;
        if (proc()->isMemoryEmulated()) {
            bool valid = false;
            boost::tie(valid, readAddr) = proc()->getMemEm()->translate(readAddr);
            assert(valid);
        }
        if (!proc()->readDataSpace(
                (void*)readAddr, 
                regStart + symReg->getDiskSize() - prevEndAddr, 
                (void*)((Address)mappedPtr + prevEndAddr - regStart), 
                true)) 
        {
            assert(0);// read failed
        }
    }
    // change all region pages with REPROTECTED status to PROTECTED status
    Address page_size = proc()->proc()->getMemoryPageSize();
    Address curPage = (regStart / page_size) * page_size + base;
    Address regEnd = base + regStart + symReg->getDiskSize();
    for (; protPages_.end() == protPages_.find(curPage)  && curPage < regEnd; 
           curPage += page_size);
    for (map<Address,WriteableStatus>::iterator pit = protPages_.find(curPage);
         pit != protPages_.end() && pit->first < regEnd;
         pit++) 
    {
        pit->second = PROTECTED;
    }
}

// checks if update is needed by looking in the gap between the previous 
// and next block for changes to the underlying bytes 
//
// should only be called if we've already checked that we're not on an
// analyzed page that's been protected from overwrites, as this
// check would not be needed
bool mapped_object::isUpdateNeeded(Address entry)
{
    using namespace ParseAPI;
    bool updateNeeded = false;
    void* regBuf = NULL;
    Address base = codeBase();

    assert( BPatch_defensiveMode == hybridMode() );

    set<CodeRegion*> cregs;
    CodeObject *co = parse_img()->codeObject();
    co->cs()->findRegions(entry-base, cregs);
    assert( ! co->cs()->regionsOverlap() );
    if (0 == cregs.size()) {
        mal_printf("Object update request has invalid addr[%lx] %s[%d]\n",
                   entry, FILE__,__LINE__);
        return false;
    }
    SymtabCodeRegion *creg = static_cast<SymtabCodeRegion*>( * cregs.begin() );

    // update the range tree, if necessary
    set<ParseAPI::Block *> analyzedBlocks;
    if (parse_img()->findBlocksByAddr(entry-base, analyzedBlocks)) {
        return false; // don't need to update if target is in analyzed code
    }

    // see if the underlying bytes have changed
    // 
    // read until the next basic block or until the end of the region
    // to make sure nothing has changed, otherwise we'll want to read 
    // the section in again
    Block *nextBlk = co->findNextBlock(creg, entry-base);
    unsigned comparison_size = 0; 
    if (nextBlk) {
        comparison_size = nextBlk->start() - (entry-base);
    } else {
        comparison_size = creg->symRegion()->getDiskSize() 
            - ( (entry - base) - creg->symRegion()->getRegionAddr() );
    }

    // read until first difference, then see if the difference is to known
    // in which case the difference is due to instrumentation, as we would 
    // have otherwise detected the overwrite
    Address page_size = proc()->proc()->getMemoryPageSize();
    comparison_size = ( comparison_size <  page_size) 
                      ? comparison_size : page_size;
    regBuf = malloc(comparison_size);
    Address readAddr = entry;
    if (proc()->isMemoryEmulated()) {
        bool valid = false;
		Address translated = 0;
		boost::tie(valid, translated) = proc()->getMemEm()->translate(readAddr);
		if (valid) readAddr = translated;
	}

   // mal_printf("%s[%d] Comparing %lx bytes starting at %lx\n",
      //      FILE__,__LINE__,comparison_size,entry);
    if (!proc()->readDataSpace((void*)readAddr, comparison_size, regBuf, true)) {
        assert(0); 
    }
    void *mappedPtr = (void*)
                      ((Address)creg->symRegion()->getPtrToRawData() +
                        (entry - base - creg->symRegion()->getRegionAddr()) );
    //compare 
    if (0 != memcmp(mappedPtr,regBuf,comparison_size) ) {
        updateNeeded = true;
    }
    free(regBuf);
    regBuf = NULL;

    return updateNeeded;
}

// checks to see if expansion is needed 
bool mapped_object::isExpansionNeeded(Address entry) 
{
    using namespace SymtabAPI;
    Address base = codeBase();
    Region * reg = parse_img()->getObject()->findEnclosingRegion(entry - base);
    
    if (reg->getMemSize() <= reg->getDiskSize()) {
        return false;
    }

    if ( ! parse_img()->getObject()->isCode(entry - base) ) {
        return true;
    } 

    if (expansionCheckedRegions_.end() != 
        expansionCheckedRegions_.find(reg)) {
        return false;
    }
    expansionCheckedRegions_.insert(reg);

    // if there is uninitialized space in the region, 
    // see if the first few bytes have been updated
    Address compareStart = 
        base + reg->getRegionAddr() + reg->getDiskSize();
    if (proc()->isMemoryEmulated()) {
        bool valid = false;
        boost::tie(valid, compareStart) = proc()->getMemEm()->translate(compareStart);
        assert(valid);
    }
#if defined(cap_instruction_api)
    unsigned compareSize = InstructionAPI::InstructionDecoder::maxInstructionLength;
#else
    unsigned compareSize = 2 * proc()->getAddressWidth(); 
#endif
    Address uninitSize = reg->getMemSize() - reg->getDiskSize();
    if (compareSize > uninitSize) {
        compareSize = uninitSize;
    }
    unsigned char* regBuf = (unsigned char*) malloc(compareSize);
    if (!proc()->readDataSpace((void*)compareStart,compareSize,regBuf,true)) {
        fprintf(stderr, "%s[%d] Failed to read from region [%lX %lX]\n",
                __FILE__, __LINE__, compareStart, compareStart+compareSize);
        assert(0);
    }
    // compare to zero if the region has not been expanded yet
    bool allZeros = true;
    for (unsigned idx=0; allZeros && idx < compareSize; idx++) {
        if (0 != regBuf[idx]) {
            allZeros = false;
        }
    }
    if (allZeros) {
        return false;
    } else {
        return true;
    }
}

// updates the raw code bytes by fetching from memory, if needed
// 
// updates if we haven't updated since the last time code could have 
// changed, and if the entry address is on an unprotected code page, 
// or if the address is in an uninitialized memory, 
bool mapped_object::updateCodeBytesIfNeeded(Address entry)
{
	//cerr << "updateCodeBytes @ " << hex << entry << dec << endl;

	assert( BPatch_defensiveMode == analysisMode_ );

    Address pageAddr = entry - 
        (entry % proc()->proc()->getMemoryPageSize());

    if ( pagesUpdated_ ) {
		//cerr << "\t No pages have been updated in mapped_object, ret false" << endl;
        return false;
    }

    if (protPages_.end() != protPages_.find(pageAddr) &&
        PROTECTED == protPages_[pageAddr]) 
    {
		//cerr << "\t Address corresponds to protected page, ret false" << endl;
        return false;
    }

    bool expand = isExpansionNeeded(entry);
    if ( ! expand ) {
        if ( ! isUpdateNeeded(entry) ) {
			//cerr << "\t Expansion false and no update needed, ret false" << endl;
            return false;
        }
    }

    SymtabAPI::Region * reg = parse_img()->getObject()->findEnclosingRegion
        (entry - codeBase());
    mal_printf("%s[%d] updating region [%lx %lx] for entry point %lx\n", 
               FILE__,__LINE__,
               reg->getRegionAddr(), 
               reg->getRegionAddr()+reg->getDiskSize(),
               entry);
    
    if ( expand ) {
        expandCodeBytes(reg);
    } 
    else {
        updateCodeBytes(reg);
    }
    pagesUpdated_ = true;
    return true;
}

void mapped_object::removeFunction(func_instance *func) {
    // remove from func_instance vectore
    everyUniqueFunction.erase(func->ifunc());
    // remove pretty names
    pdvector<func_instance *> *funcsByName = NULL;
    for (unsigned pretty_iter = 0; 
         pretty_iter < func->prettyNameVector().size();
         pretty_iter++) 
    {
        allFunctionsByPrettyName.find
            (func->prettyNameVector()[pretty_iter], funcsByName);
        if (funcsByName) {
            for (unsigned fIdx=0; fIdx < funcsByName->size(); fIdx++) {
                if (func == (*funcsByName)[fIdx]) {
                    unsigned lastIdx = funcsByName->size() -1;
                    (*funcsByName)[fIdx] = (*funcsByName)[lastIdx];
                    funcsByName->pop_back();
                    if (funcsByName->size() == 0) {
                        allFunctionsByPrettyName.undef
                            (func->symTabNameVector()[pretty_iter]);
                    }
                }
            }
        }
    }
    // remove typed names
    for (unsigned typed_iter = 0; 
         typed_iter < func->typedNameVector().size();
         typed_iter++) 
    {
        allFunctionsByPrettyName.find
            (func->typedNameVector()[typed_iter], funcsByName);
        if (funcsByName) {
            for (unsigned fIdx=0; fIdx < funcsByName->size(); fIdx++) {
                if (func == (*funcsByName)[fIdx]) {
                    unsigned lastIdx = funcsByName->size() -1;
                    (*funcsByName)[fIdx] = (*funcsByName)[lastIdx];
                    funcsByName->pop_back();
                    if (funcsByName->size() == 0) {
                        allFunctionsByPrettyName.undef
                            (func->symTabNameVector()[typed_iter]);
                    }
                }
            }
        }
    }
    // remove symtab names
    for (unsigned symtab_iter = 0; 
         symtab_iter < func->symTabNameVector().size();
         symtab_iter++) 
    {
        allFunctionsByMangledName.find
            (func->symTabNameVector()[symtab_iter], funcsByName);
        if (funcsByName) {
            for (unsigned fIdx=0; fIdx < funcsByName->size(); fIdx++) {
                if (func == (*funcsByName)[fIdx]) {
                    unsigned lastIdx = funcsByName->size() -1;
                    (*funcsByName)[fIdx] = (*funcsByName)[lastIdx];
                    funcsByName->pop_back();
                    if (funcsByName->size() == 0) {
                        allFunctionsByMangledName.undef
                            (func->symTabNameVector()[symtab_iter]);
                    }
                }
            }
        }
    }  
}

void mapped_object::removeEmptyPages()
{
    // get all pages currently containing code from the mapped modules
    set<Address> curPages;
    vector<Address> emptyPages;
    const vector<mapped_module*> & mods = getModules();
    for (unsigned midx=0; midx < mods.size(); midx++) {
        mods[midx]->getAnalyzedCodePages(curPages);
    }
    // find entries in protPages_ that aren't in curPages, add to emptyPages
    for (map<Address,WriteableStatus>::iterator pit= protPages_.begin(); 
         pit != protPages_.end(); 
         pit++) 
    {
        if (curPages.end() == curPages.find(pit->first)) {
            emptyPages.push_back(pit->first);
        }
    }
    // erase emptyPages from protPages
    for (unsigned pidx=0; pidx < emptyPages.size(); pidx++) {
        protPages_.erase(emptyPages[pidx]);
    }
}

bool mapped_object::isSystemLib(const std::string &objname)
{
   std::string lowname = objname;
   std::transform(lowname.begin(),lowname.end(),lowname.begin(), 
                  (int(*)(int))std::tolower);
    
   if (std::string::npos != lowname.find("libdyninstapi_rt"))
      return true;

#if defined(os_solaris)
   // Solaris 2.8... we don't grab the initial func always,
   // so fix up this code as well...
   if (std::string::npos != lowname.find("libthread"))
      return true;
#endif

#if defined(os_linux)
   if (std::string::npos != lowname.find("libc.so"))
      return true;
   if (std::string::npos != lowname.find("libpthread"))
      return true;
#endif

#if defined(os_freebsd)
   if(strstr(fname, "libc.so"))
       return true;
   if(strstr(fname, "libthr"))
       return true;
#endif

#if defined(os_windows)
   if (std::string::npos != lowname.find("windows\\system32\\") &&
       std::string::npos != lowname.find(".dll"))
       return true;
   if (std::string::npos != lowname.find("kernel32.dll"))
      return true;
   if (std::string::npos != lowname.find("user32.dll"))
      return true;
   if (std::string::npos != lowname.find("advapi32.dll"))
      return true;
   if (std::string::npos != lowname.find("ntdll.dll"))
      return true;
   if (std::string::npos != lowname.find("msvcrt") && 
       std::string::npos != lowname.find(".dll"))
      return true;
   if (std::string::npos != lowname.find(".dll"))
       return true; // Anything that's a library is a-ok with us! KEVIN TODO


#endif

   return false;
}

bool mapped_object::isExploratoryModeOn()
{
    return BPatch_exploratoryMode == analysisMode_ ||
           BPatch_defensiveMode == analysisMode_;
}

void mapped_object::addProtectedPage(Address pageAddr)
{
    map<Address,WriteableStatus>::iterator iter = protPages_.find(pageAddr);
    if (protPages_.end() == iter) {
        protPages_[pageAddr] = PROTECTED;
    }
    else if (PROTECTED != iter->second) {
        iter->second = REPROTECTED;
    }
}

void mapped_object::removeProtectedPage(Address pageAddr)
{
    map<Address,WriteableStatus>::iterator iter = protPages_.find(pageAddr);
    if (iter == protPages_.end()) {
        // sanity check, make sure there isn't any code on the page, in which
        // case we're unprotecting a page that was originally set to be writeable
        Address pageOffset = pageAddr - codeBase();
        SymtabAPI::Region *reg = parse_img()->getObject()->findEnclosingRegion(pageOffset);
        assert(reg);
        set<CodeRegion*> cregs;
        parse_img()->codeObject()->cs()->findRegions(reg->getMemOffset(), cregs);
        if (!cregs.empty()) { // (if empty, pageAddr is in uninitialized memory)
            ParseAPI::Block *blk = parse_img()->codeObject()->findNextBlock
                (*cregs.begin(), pageOffset);
            Address pageEnd =  pageOffset + proc()->proc()->getMemoryPageSize();
            if (blk && blk->start() < pageEnd) {
                assert(0);
            }
        }
        return;
    }
    iter->second = UNPROTECTED;
}

void mapped_object::setCodeBytesUpdated(bool newval)
{
    if (BPatch_defensiveMode == analysisMode_) {
        if (false == newval && newval != pagesUpdated_) {
            expansionCheckedRegions_.clear();
        }
        pagesUpdated_ = newval;
    } else {
        cerr << "WARNING: requesting update of code bytes from memory "
             <<  "on non-defensive mapped object, ignoring request " 
             << fileName().c_str() << " " << __FILE__ << __LINE__ << endl;
    }
}

#if !( (defined(os_linux) || defined(os_freebsd)) && \
       (defined(arch_x86) || defined(arch_x86_64)) )
func_instance *mapped_object::findGlobalConstructorFunc(const std::string &) {
    assert(!"Not implemented");
    return NULL;
}

func_instance *mapped_object::findGlobalDestructorFunc(const std::string &) {
    assert(!"Not implemented");
    return NULL;
}
#endif

bool mapped_object::isEmulInsn(Address insnAddr)
{
    return ( emulInsns_.end() != emulInsns_.find(insnAddr) );
}


void mapped_object::setEmulInsnVal(Address insnAddr, void * val)
{
    assert(emulInsns_.end() != emulInsns_.find(insnAddr));
    emulInsns_[insnAddr] = pair<Register,void*>(emulInsns_[insnAddr].first,val);
}

Register mapped_object::getEmulInsnReg(Address insnAddr)
{
    assert(emulInsns_.end() != emulInsns_.find(insnAddr));
    return emulInsns_[insnAddr].first;
}

void mapped_object::addEmulInsn(Address insnAddr, Register effectiveAddrReg)
{
    emulInsns_[insnAddr] = pair<Register,void*>(effectiveAddrReg,(void *)0);
}

std::string mapped_object::getCalleeName(block_instance *b) {
   std::map<block_instance *, std::string>::iterator iter = calleeNames_.find(b);
   if (iter != calleeNames_.end()) return iter->second;
   return std::string();
}

void mapped_object::setCalleeName(block_instance *b, std::string s) {
   calleeNames_[b] = s;
}

// Missing
// findEdge
// findBlock
// findOneBlockByAddr
// splitBlock
// findFuncByEntry
// findBlock (again)

edge_instance *mapped_object::findEdge(ParseAPI::Edge *e, 
                                       block_instance *src,
                                       block_instance *trg) {
   EdgeMap::const_iterator iter = edges_.find(e);
   if (iter != edges_.end()) return iter->second;

   edge_instance *inst = new edge_instance(e,
                                           src ? src : findBlock(e->src()),
                                           trg ? trg : findBlock(e->trg()));
   edges_[e] = inst;
   return inst;
}

block_instance *mapped_object::findBlock(ParseAPI::Block *b) {
   BlockMap::const_iterator iter = blocks_.find(b);
   if (iter != blocks_.end()) return iter->second;
   block_instance *inst = new block_instance(b, this);
   blocks_[b] = inst;
   return inst;
}

block_instance *mapped_object::findOneBlockByAddr(const Address addr) {
   std::set<block_instance *> possibles;
   findBlocksByAddr(addr, possibles);
   for (std::set<block_instance *>::iterator iter = possibles.begin();
        iter != possibles.end(); ++iter) {
      block_instance::Insns insns;
      (*iter)->getInsns(insns);
      if (insns.find(addr) != insns.end()) {
         return *iter;
      }
   }
   return NULL;
}

void mapped_object::splitBlock(ParseAPI::Block *first, ParseAPI::Block *second) {
   assert(0 && "TODO");
}

func_instance *mapped_object::findFuncByEntry(const block_instance *blk) {
   parse_block *llb = static_cast<parse_block *>(blk->llb());
   return findFunction(llb->getEntryFunc());
}


   <|MERGE_RESOLUTION|>--- conflicted
+++ resolved
@@ -983,7 +983,6 @@
     return debug;
 }
 
-<<<<<<< HEAD
 // Search an object for heapage
 bool mapped_object::getInfHeapList(pdvector<heapDescriptor> &infHeaps) {
     vector<pair<string,Address> > foundHeaps;
@@ -1058,7 +1057,6 @@
     return foundHeaps.size() > 0;
 }
 
-=======
 unsigned mapped_object::memoryEnd() 
 { 
     if ((long)memEnd_ != -1) {
@@ -1077,7 +1075,6 @@
 }
 
 
->>>>>>> cdedaa70
 // This gets called once per image. Poke through to the internals;
 // all we care about, amusingly, is symbol table information. 
 
