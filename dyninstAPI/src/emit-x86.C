--- conflicted
+++ resolved
@@ -1825,20 +1825,11 @@
          return true;
       }
    }
-<<<<<<< HEAD
    
    pdvector<Register> excluded;
    excluded.push_back(REGNUM_RAX);
    
    Register ptr = gen.rs()->getScratchRegister(gen, excluded);
-=======
-
-   
-   pdvector<Register> exclude;
-   exclude.push_back(REGNUM_RAX);
-
-   Register ptr = gen.rs()->getScratchRegister(gen, exclude);
->>>>>>> 0bc9696d
    gen.markRegDefined(ptr);
    Register effective = ptr;
    emitMovImmToReg64(ptr, callee->addr(), true, gen);
