/*
 * Copyright (c) 1996-2011 Barton P. Miller
 * 
 * We provide the Paradyn Parallel Performance Tools (below
 * described as "Paradyn") on an AS IS basis, and do not warrant its
 * validity or performance.  We reserve the right to update, modify,
 * or discontinue this software at any time.  We shall have no
 * obligation to supply such updates or modifications or any other
 * form of support to you.
 * 
 * By your use of Paradyn, you understand and agree that we (or any
 * other person or entity with proprietary rights in Paradyn) are
 * under no obligation to provide either maintenance services,
 * update services, notices of latent defects, or correction of
 * defects for Paradyn.
 * 
 * This library is free software; you can redistribute it and/or
 * modify it under the terms of the GNU Lesser General Public
 * License as published by the Free Software Foundation; either
 * version 2.1 of the License, or (at your option) any later version.
 * 
 * This library is distributed in the hope that it will be useful,
 * but WITHOUT ANY WARRANTY; without even the implied warranty of
 * MERCHANTABILITY or FITNESS FOR A PARTICULAR PURPOSE.  See the GNU
 * Lesser General Public License for more details.
 * 
 * You should have received a copy of the GNU Lesser General Public
 * License along with this library; if not, write to the Free Software
 * Foundation, Inc., 51 Franklin Street, Fifth Floor, Boston, MA 02110-1301 USA
 */

/*
 * emit-x86.C - x86 & AMD64 code generators
 * $Id: emit-x86.C,v 1.64 2008/09/11 20:14:14 mlam Exp $
 */

#include <assert.h>
#include <stdio.h>
#include "common/h/Types.h"
#include "dyninstAPI/src/codegen.h"
#include "dyninstAPI/src/function.h"
#include "dyninstAPI/src/emit-x86.h"
#include "dyninstAPI/src/inst-x86.h"
#include "dyninstAPI/src/debug.h"
#include "dyninstAPI/src/ast.h"
#include "dyninstAPI/src/process.h"
#include "dyninstAPI/h/BPatch.h"
#include "dyninstAPI/h/BPatch_memoryAccess_NP.h"
#include "dyninstAPI/src/registerSpace.h"

#include "dyninstAPI/src/binaryEdit.h"

// get_index...
#include "dyninstAPI/src/dyn_thread.h"
<<<<<<< HEAD
=======
#include "dataflowAPI/h/ABI.h"
#include "dataflowAPI/h/liveness.h"
#include "RegisterConversion.h"
>>>>>>> 1f5a3df7

const int EmitterIA32::mt_offset = -4;
#if defined(arch_x86_64)
const int EmitterAMD64::mt_offset = -8;
#endif

bool EmitterIA32::emitMoveRegToReg(Register src, Register dest, codeGen &gen) {
   RealRegister src_r = gen.rs()->loadVirtual(src, gen);
   RealRegister dest_r = gen.rs()->loadVirtualForWrite(dest, gen);
   emitMovRegToReg(dest_r, src_r, gen);
   return true;
}

codeBufIndex_t EmitterIA32::emitIf(Register expr_reg, Register target, RegControl rc, codeGen &gen)
{
   RealRegister r = gen.rs()->loadVirtual(expr_reg, gen);
   emitOpRegReg(TEST_EV_GV, r, r, gen);
   
   // Retval: where the jump is in this sequence
   codeBufIndex_t retval = gen.getIndex();
   
   // Jump displacements are from the end of the insn, not start. The
   // one we're emitting has a size of 6.
   int disp = 0;
   if (target)
      disp = target - 6;
   
   if (rc == rc_before_jump)
      gen.rs()->pushNewRegState();
   GET_PTR(insn, gen);
   // je dest
   *insn++ = 0x0F;
   *insn++ = 0x84;
   *((int *)insn) = disp;
   if (disp == 0) {
     SET_PTR(insn, gen);
     gen.addPatch(gen.getIndex(), NULL, sizeof(int), relocPatch::pcrel, 
		  gen.used() + sizeof(int));
     REGET_PTR(insn, gen);
   }
   insn += sizeof(int);
   SET_PTR(insn, gen);
   
   return retval;
}

void EmitterIA32::emitOp(unsigned opcode, Register dest, Register src1, Register src2, codeGen &gen)
{
   RealRegister src1_r = gen.rs()->loadVirtual(src1, gen);
   RealRegister src2_r = gen.rs()->loadVirtual(src2, gen);
   RealRegister dest_r = gen.rs()->loadVirtualForWrite(dest, gen);
   emitMovRegToReg(dest_r, src1_r, gen);
   emitOpRegReg(opcode, dest_r, src2_r, gen);
}

void EmitterIA32::emitRelOp(unsigned op, Register dest, Register src1, Register src2, codeGen &gen)
{
   RealRegister src1_r = gen.rs()->loadVirtual(src1, gen);
   RealRegister src2_r = gen.rs()->loadVirtual(src2, gen);
   RealRegister dest_r = gen.rs()->loadVirtualForWrite(dest, gen);   
   Register scratch = gen.rs()->allocateRegister(gen, true);
   RealRegister scratch_r = gen.rs()->loadVirtualForWrite(scratch, gen);

   emitOpRegReg(XOR_R32_RM32, dest_r, dest_r, gen); //XOR dest,dest
   emitMovImmToReg(scratch_r, 0x1, gen);            //MOV $1,scratch
   emitOpRegReg(CMP_GV_EV, src1_r, src2_r, gen);    //CMP src1, src2
   
   unsigned char opcode = cmovOpcodeFromRelOp(op); 
   GET_PTR(insn, gen);
   *insn++ = 0x0f;
   SET_PTR(insn, gen);
   emitOpRegReg(opcode, dest_r, scratch_r, gen);               //CMOVcc scratch,dest
   gen.rs()->freeRegister(scratch);
}

void EmitterIA32::emitDiv(Register dest, Register src1, Register src2, codeGen &gen)
{
   Register scratch = gen.rs()->allocateRegister(gen, true);
   gen.rs()->loadVirtualToSpecific(src1, RealRegister(REGNUM_EAX), gen);
   gen.rs()->makeRegisterAvail(RealRegister(REGNUM_EDX), gen);
   gen.rs()->noteVirtualInReal(scratch, RealRegister(REGNUM_EDX));
   RealRegister src2_r = gen.rs()->loadVirtual(src2, gen);                          
   gen.rs()->makeRegisterAvail(RealRegister(REGNUM_EAX), gen);
   emitSimpleInsn(0x99, gen);            //cdq (src1 -> eax:edx)
   emitOpExtReg(0xF7, 0x7, src2_r, gen); //idiv eax:edx,src2 -> eax
   gen.rs()->noteVirtualInReal(dest, RealRegister(REGNUM_EAX));
   gen.rs()->freeRegister(scratch);
}

void EmitterIA32::emitOpImm(unsigned opcode1, unsigned opcode2, Register dest, Register src1, 
                            RegValue src2imm, codeGen &gen)
{
   RealRegister src1_r = gen.rs()->loadVirtual(src1, gen);
   RealRegister dest_r = gen.rs()->loadVirtualForWrite(dest, gen);
   if (src1 != dest) {
      emitMovRegToReg(dest_r, src1_r, gen);
   }
   emitOpExtRegImm(opcode1, (char) opcode2, dest_r, src2imm, gen);
}

void EmitterIA32::emitRelOpImm(unsigned op, Register dest, Register src1, RegValue src2imm, codeGen &gen)
{

   Register src2 = gen.rs()->allocateRegister(gen, true);
   emitLoadConst(src2, src2imm, gen);
   emitRelOp(op, dest, src1, src2, gen);
   gen.rs()->freeRegister(src2);
}

// where is this defined?
extern bool isPowerOf2(int value, int &result);

void EmitterIA32::emitTimesImm(Register dest, Register src1, RegValue src2imm, codeGen &gen)
{
   int result;
   
   RealRegister src1_r = gen.rs()->loadVirtual(src1, gen);
   RealRegister dest_r = gen.rs()->loadVirtualForWrite(dest, gen);

   if (src2imm == 1) {
      emitMovRegToReg(dest_r, src1_r, gen);
      return;
   }


   if (isPowerOf2(src2imm, result) && result <= MAX_IMM8) {
      // sal dest, result
      if (src1 != dest)
         emitMovRegToReg(dest_r, src1_r, gen);
      emitOpExtRegImm8(0xC1, 4, dest_r, static_cast<char>(result), gen);
   }
   else {
      // imul src1 * src2imm -> dest_r
      emitOpRegRegImm(0x69, dest_r, src1_r, src2imm, gen);
   } 
}

void EmitterIA32::emitDivImm(Register dest, Register src1, RegValue src2imm, codeGen &gen)
{
   int result;
   if (src2imm == 1)
      return;

   if (isPowerOf2(src2imm, result) && result <= MAX_IMM8) {
      // sar dest, result
      RealRegister src1_r = gen.rs()->loadVirtual(src1, gen);
      RealRegister dest_r = gen.rs()->loadVirtualForWrite(dest, gen);

      if (src1 != dest)
         emitMovRegToReg(src1_r, dest_r, gen);
      emitOpExtRegImm8(0xC1, 4, dest_r, static_cast<unsigned char>(result), gen);
   }
   else {
      Register src2 = gen.rs()->allocateRegister(gen, true);
      emitLoadConst(src2, src2imm, gen);
      emitDiv(dest, src1, src2, gen);
      gen.rs()->freeRegister(src2);
   }
}

void EmitterIA32::emitLoad(Register dest, Address addr, int size, codeGen &gen)
{
   RealRegister r = gen.rs()->loadVirtualForWrite(dest, gen);
   if (size == 1) {
      emitMovMBToReg(r, addr, gen);               // movsbl eax, addr
   } else if (size == 2) {
      emitMovMWToReg(r, addr, gen);               // movswl eax, addr
   } else {
      emitMovMToReg(r, addr, gen);               // mov eax, addr
   }
}

void EmitterIA32::emitLoadConst(Register dest, Address imm, codeGen &gen)
{
   RealRegister r = gen.rs()->loadVirtualForWrite(dest, gen);
   emitMovImmToReg(r, imm, gen);
}

void EmitterIA32::emitLoadIndir(Register dest, Register addr_reg, int /*size*/, codeGen &gen)
{
   RealRegister dest_r(-1);
   RealRegister src_r = gen.rs()->loadVirtual(addr_reg, gen);
   if (dest != addr_reg)
      dest_r = gen.rs()->loadVirtualForWrite(dest, gen);
   else
      dest_r = src_r;
   emitMovRMToReg(dest_r, src_r, 0, gen);
}

void EmitterIA32::emitLoadOrigFrameRelative(Register dest, Address offset, codeGen &gen)
{
   if (gen.bt()->createdFrame) {
      Register scratch = gen.rs()->allocateRegister(gen, true);
      RealRegister scratch_r = gen.rs()->loadVirtualForWrite(scratch, gen);
      RealRegister dest_r = gen.rs()->loadVirtualForWrite(dest, gen);
      emitMovRMToReg(scratch_r, RealRegister(REGNUM_EBP), 0, gen);
      emitMovRMToReg(dest_r, scratch_r, offset, gen);
      gen.rs()->freeRegister(scratch);
      return;
   }

   RealRegister dest_r = gen.rs()->loadVirtualForWrite(dest, gen);
   emitMovRMToReg(dest_r, RealRegister(REGNUM_EBP), offset, gen);
}

bool EmitterIA32::emitLoadRelative(Register /*dest*/, Address /*offset*/, Register /*base*/, int /*size*/,
                                   codeGen &/*gen*/)
{
    assert(0);
    return false;
}

void EmitterIA32::emitStoreRelative(Register /*src*/, Address /*offset*/, 
                                    Register /*base*/, int /*size*/, codeGen &/*gen*/)
{
    assert(0);
    return;
}

void EmitterIA32::emitLoadOrigRegRelative(Register dest, Address offset,
                                          Register base, codeGen &gen,
                                          bool store)
{

   RealRegister dest_r = gen.rs()->loadVirtualForWrite(dest, gen);
   restoreGPRtoGPR(RealRegister(base), dest_r, gen);
   // either load the address or the contents at that address
   if(store) 
   {
      // dest = [reg](offset)
      emitMovRMToReg(dest_r, dest_r, offset, gen);
   }
   else //calc address
   {
      //add offset,eax
      emitAddRegImm32(dest_r, offset, gen);
   }
} 

void EmitterIA32::emitLoadFrameAddr(Register dest, Address offset, codeGen &gen)
{
   RealRegister dest_r = gen.rs()->loadVirtualForWrite(dest, gen);
   restoreGPRtoReg(RealRegister(REGNUM_EBP), gen, &dest_r);
   emitAddRegImm32(dest_r, offset, gen);
}



void EmitterIA32::emitLoadOrigRegister(Address register_num, Register dest, codeGen &gen)
{
   RealRegister dest_r = gen.rs()->loadVirtualForWrite(dest, gen);
   restoreGPRtoGPR(RealRegister(register_num), dest_r, gen);

}

void EmitterIA32::emitStoreOrigRegister(Address register_num, Register src, codeGen &gen) {

   assert(0); //MATT TODO
   //Previous stack frame register is stored on the stack,
    //it was stored there at the begining of the base tramp.
    
    //Calculate the register's offset from the frame pointer in REGNUM_EBP
    unsigned offset = SAVED_EAX_OFFSET - (register_num * 4);

    emitMovRMToReg(RealRegister(REGNUM_EAX), RealRegister(REGNUM_EBP), -1*(src*4), gen);
    gen.markRegDefined(REGNUM_EAX);
    emitMovRegToRM(RealRegister(REGNUM_EBP), offset, RealRegister(REGNUM_EAX), gen);
}

void EmitterIA32::emitStore(Address addr, Register src, int size, codeGen &gen)
{
   RealRegister r = gen.rs()->loadVirtual(src, gen);
   if (size == 1) {
      emitMovRegToMB(addr, r, gen);
   } else if (size == 2) {
      emitMovRegToMW(addr, r, gen);
   } else {
      emitMovRegToM(addr, r, gen);
   }
}

void EmitterIA32::emitStoreIndir(Register addr_reg, Register src, int /*size*/, codeGen &gen)
{
   RealRegister src_r = gen.rs()->loadVirtual(src, gen);
   RealRegister addr_r = gen.rs()->loadVirtual(addr_reg, gen);
   emitMovRegToRM(addr_r, 0, src_r, gen);
}

void EmitterIA32::emitStoreFrameRelative(Address offset, Register src, Register scratch, int /*size*/, codeGen &gen)
{
   if (gen.bt()->createdFrame) 
   {
      RealRegister src_r = gen.rs()->loadVirtual(src, gen);
      RealRegister scratch_r = gen.rs()->loadVirtual(scratch, gen);
      emitMovRMToReg(scratch_r, RealRegister(REGNUM_EBP), 0, gen);
      emitMovRegToRM(scratch_r, offset, src_r, gen);
      return;
   }
   RealRegister src_r = gen.rs()->loadVirtual(src, gen);
   emitMovRegToRM(RealRegister(REGNUM_EBP), offset, src_r, gen);
}

void EmitterIA32::emitGetRetVal(Register dest, bool addr_of, codeGen &gen)
{
   RealRegister dest_r = gen.rs()->loadVirtualForWrite(dest, gen);
   if (!addr_of) {
      restoreGPRtoGPR(RealRegister(REGNUM_EAX), dest_r, gen);
      return;
   }
  
   //EAX isn't really defined here, but this will make the code generator
   //put it onto the stack and thus guarentee that we'll have an
   //address to access it at.
   gen.markRegDefined(REGNUM_EAX);
   stackItemLocation loc = getHeightOf(stackItem::framebase, gen);

   pdvector<registerSlot *> &regs = gen.rs()->trampRegs();
   registerSlot *eax = NULL;
   for (unsigned i=0; i<regs.size(); i++) {
      if (regs[i]->encoding() == REGNUM_EAX) {
         eax = regs[i];
         break;
      }
   }
   assert(eax);

   loc.offset += (eax->saveOffset * 4);
   emitLEA(loc.reg, RealRegister(Null_Register), 0, loc.offset, dest_r, gen);
}

void EmitterIA32::emitGetRetAddr(Register dest, codeGen &gen)
{
   // Parameters are addressed by a positive offset from ebp,
   // the first is PARAM_OFFSET[ebp]
   stackItemLocation loc = getHeightOf(stackItem::stacktop, gen);
   RealRegister dest_r = gen.rs()->loadVirtualForWrite(dest, gen);
   if (!gen.bt() || gen.bt()->alignedStack) {
       // Load the original %esp value into dest_r
       emitMovRMToReg(dest_r, loc.reg, loc.offset, gen);
       loc.offset = 0;
       loc.reg = dest_r;
   }
   emitMovRMToReg(dest_r, loc.reg, loc.offset, gen);
}

void EmitterIA32::emitGetParam(Register dest, Register param_num,
                               instPoint::Type pt_type, opCode op, 
                               bool addr_of, codeGen &gen)
{
   // Parameters are addressed by a positive offset from ebp,
   // the first is PARAM_OFFSET[ebp]
   stackItemLocation loc = getHeightOf(stackItem::stacktop, gen);
   RealRegister dest_r = gen.rs()->loadVirtualForWrite(dest, gen);
   if (!gen.bt() || gen.bt()->alignedStack) {
       // Load the original %esp value into dest_r
       emitMovRMToReg(dest_r, loc.reg, loc.offset, gen);
       loc.offset = 0;
       loc.reg = dest_r;
   }
   
   switch (op) {
       case getParamOp: 
           // guess whether we're at the call or the function entry point,
           // in which case we need to skip the return value
          if (pt_type == instPoint::FuncEntry) {
             loc.offset += 4;
          }
          break;
       case getParamAtCallOp:
           break;
       case getParamAtEntryOp:
           loc.offset += 4;
           break;
       default:
           assert(0);
           break;
   }

   loc.offset += param_num*4;

   // Prepare a real destination register.

   if (!addr_of)
      emitMovRMToReg(dest_r, loc.reg, loc.offset, gen);
   else
      emitLEA(loc.reg, RealRegister(Null_Register),
              0, loc.offset, dest_r, gen);
}

// Moves stack pointer by offset and aligns it to IA32_STACK_ALIGNMENT
// with the following sequence:
//
//     lea    -off(%esp) => %esp           # move %esp down
//     mov    %eax => saveSlot1(%esp)      # save %eax onto stack
//     lahf                                # save %eflags byte into %ah
//     seto   %al                          # save overflow flag into %al
//     mov    %eax => saveSlot2(%esp)      # save flags %eax onto stack
//     lea    off(%esp) => %eax            # store original %esp in %eax
//     and    -$IA32_STACK_ALIGNMENT,%esp  # align %esp
//     mov    %eax => (%esp)               # store original %esp on stack
//     mov    -off+saveSlot2(%eax) => %eax # restore flags %eax from stack
//     add    $0x7f,%al                    # restore overflow flag from %al
//     sahf                                # restore %eflags byte from %ah
//     mov    (%esp) => %eax               # re-load old %esp into %eax to ...
//     mov    -off+saveSlot1(%eax) => %eax # ... restore %eax from stack
//
// This sequence has three important properties:
//     1) It never *directly* writes to memory below %esp.  It always begins
//        by moving %esp down, then writing to locations above it.  This way,
//        if the kernel decides to interrupt, it won't stomp all over our
//        values before we get a chance to use them.
//     2) It is designed to support easy de-allocation of this space by
//        ending with %esp pointing to where we stored the original %esp.
//     3) Care has been taken to properly restore both %eax and %eflags
//        by using "lea" instead of "add" or "sub," and saving the necessary
//        flags around the "and" instruction.
//
// Saving of the flags register can be skipped if the register is not live.

void EmitterIA32::emitStackAlign(int offset, codeGen &gen)
{
    int off = offset + 4 + IA32_STACK_ALIGNMENT;
    int saveSlot1 =    0 + IA32_STACK_ALIGNMENT;
    int saveSlot2 =    4 + IA32_STACK_ALIGNMENT;
    RealRegister esp = RealRegister(REGNUM_ESP);
    RealRegister eax = RealRegister(REGNUM_EAX);
    RealRegister enull = RealRegister(Null_Register);

    bool saveFlags = false;
    if (gen.rs()->checkVolatileRegisters(gen, registerSlot::live)) {
        saveFlags = true;   // We need to save the flags register
        off += 4;           // Allocate stack space to store the flags
    }

    emitLEA(esp, enull, 0, -off, esp, gen);
    emitMovRegToRM(esp, saveSlot1, eax, gen);
    if (saveFlags) {
        emitSimpleInsn(0x9f, gen);
        emitSaveO(gen);
        emitMovRegToRM(esp, saveSlot2, eax, gen);
    }
    emitLEA(esp, enull, 0, off, eax, gen);
    emitOpExtRegImm8(0x83, EXTENDED_0x83_AND, esp, -IA32_STACK_ALIGNMENT, gen);
    emitMovRegToRM(esp, 0, eax, gen);
    if (saveFlags) {
        emitMovRMToReg(eax, eax, -off + saveSlot2, gen);
        emitRestoreO(gen);
        emitSimpleInsn(0x9e, gen);
        emitMovRMToReg(eax, esp, 0, gen);
    }
    emitMovRMToReg(eax, eax, -off + saveSlot1, gen);
}

static int extra_space_check;
bool EmitterIA32::emitBTSaves(baseTramp* bt, codeGen &gen)
{
    // x86 linux platforms do not allow for writing to memory
    // below the stack pointer.  No need to skip a "red zone."

   gen.setInInstrumentation(true);


    int instFrameSize = 0; // Tracks how much we are moving %rsp
    int funcJumpSlotSize = 0;
    if (bt) {
        funcJumpSlotSize = bt->funcJumpSlotSize() * 4;
    }

    // Align the stack now to avoid having a padding hole in the middle of
    // our instrumentation stack.  Referring to anything on the stack above
    // this point will require an indirect reference.
    //
    // There are two cases that require a 16-byte aligned stack pointer:
    //
    //    - Any time we need to save the FP registers
    //    - Any time we may execute SSE/SSE2 instructions
    //
    // The second case is only possible if we generate a function call
    // so search the ASTs for function call generation.
    //
    bool useFPRs =  BPatch::bpatch->isForceSaveFPROn() ||
                  ( BPatch::bpatch->isSaveFPROn()      &&
                    gen.rs()->anyLiveFPRsAtEntry()     &&
                    bt->saveFPRs() &&
                    bt->makesCall() );
    bool alignStack = useFPRs || !bt || bt->checkForFuncCalls();

    if (alignStack) {
        emitStackAlign(funcJumpSlotSize, gen);

    } else if (funcJumpSlotSize > 0) {
        // Just move %esp to make room for the funcJump.
        // Use LEA to avoid flag modification.
        emitLEA(RealRegister(REGNUM_ESP), RealRegister(Null_Register), 0,
                -funcJumpSlotSize, RealRegister(REGNUM_ESP), gen);
        instFrameSize += funcJumpSlotSize;
    }


    bool flags_saved = gen.rs()->saveVolatileRegisters(gen);
    // makesCall was added because our code spills registers around function
    // calls, and needs somewhere for those spills to go
    bool createFrame = !bt || bt->needsFrame() || useFPRs || bt->makesCall();
    bool saveOrigAddr = createFrame && bt->instP();
    bool localSpace = createFrame || useFPRs || 
       (bt && bt->validOptimizationInfo() && bt->spilledRegisters);

    if (bt) {
       bt->savedFPRs = useFPRs;
       bt->createdFrame = createFrame;
       bt->savedOrigAddr = saveOrigAddr;
       bt->createdLocalSpace = localSpace;
       bt->alignedStack = alignStack;
       bt->savedFlags = flags_saved;
    }

    int flags_saved_i = flags_saved ? 1 : 0;
    int base_i = (saveOrigAddr ? 1 : 0) + (createFrame ? 1 : 0);

    int num_saved = 0;
    int numRegsUsed = bt ? bt->numDefinedRegs() : -1;
    if (numRegsUsed == -1 || 
        numRegsUsed > X86_REGS_SAVE_LIMIT)
    {
       emitSimpleInsn(PUSHAD, gen);
       gen.rs()->incStack(8 * 4);
       num_saved = 8;

       gen.rs()->markSavedRegister(RealRegister(REGNUM_EAX), 7 + flags_saved_i + base_i);
       if(flags_saved)
       {
           gen.rs()->markSavedRegister(IA32_FLAG_VIRTUAL_REGISTER, 7 + base_i);
       }
       gen.rs()->markSavedRegister(RealRegister(REGNUM_ECX), 6 + base_i);
       gen.rs()->markSavedRegister(RealRegister(REGNUM_EDX), 5 + base_i);
       gen.rs()->markSavedRegister(RealRegister(REGNUM_EBX), 4 + base_i);
       gen.rs()->markSavedRegister(RealRegister(REGNUM_ESP), 3 + base_i);
       if (!createFrame)
          gen.rs()->markSavedRegister(RealRegister(REGNUM_EBP), 2 + base_i);
       gen.rs()->markSavedRegister(RealRegister(REGNUM_ESI), 1 + base_i);
       gen.rs()->markSavedRegister(RealRegister(REGNUM_EDI), 0 + base_i);
    }
    else
    {
       pdvector<registerSlot *> &regs = gen.rs()->trampRegs();
       for (unsigned i=0; i<regs.size(); i++) {
          registerSlot *reg = regs[i];
          if (bt->definedRegs[reg->encoding()]) {
             ::emitPush(RealRegister(reg->encoding()), gen);
             int eax_flags = (reg->encoding() == REGNUM_EAX) ? flags_saved_i : 0;
             gen.rs()->markSavedRegister(RealRegister(reg->encoding()),
                                         numRegsUsed - num_saved +
                                         base_i - 1 + eax_flags);
             if(eax_flags)
             {
                 gen.rs()->markSavedRegister(IA32_FLAG_VIRTUAL_REGISTER,
                    numRegsUsed - num_saved + base_i - 1);
             }
             num_saved++;
          }
       }
       assert(num_saved == numRegsUsed);
    }

    if (saveOrigAddr) {
       emitPushImm(bt->instP()->addr_compat(), gen);
    }
    if (createFrame)
    {
       // For now, we'll do all saves then do the guard. Could inline
       // Return addr for stack frame walking; for lack of a better idea,
       // we grab the original instPoint address
       emitSimpleInsn(PUSH_EBP, gen);
       gen.rs()->incStack(4);
       emitMovRegToReg(RealRegister(REGNUM_EBP), RealRegister(REGNUM_ESP), gen);
       gen.rs()->markSavedRegister(RealRegister(REGNUM_EBP), 0);
    }

    // Not sure liveness touches this yet, so not using
    //bool liveFPRs = (gen.rs()->FPRs()[0]->liveState == registerSlot:live);

    // Prepare our stack bookkeeping data structures.
    instFrameSize += (flags_saved_i + num_saved + base_i) * 4;
    if (bt) {
       bt->stackHeight = instFrameSize;
    }
    gen.rs()->setInstFrameSize(instFrameSize);
    gen.rs()->setStackHeight(0);

    // Pre-calculate space for temporaries and floating-point state.
    int extra_space = 0;
    if (useFPRs) {
        if (gen.rs()->hasXMM) {
            extra_space += TRAMP_FRAME_SIZE + 512;
        } else {
            extra_space += TRAMP_FRAME_SIZE + FSAVE_STATE_SIZE;
        }

    } else if (localSpace) {
        extra_space += TRAMP_FRAME_SIZE;
    }

    // Make sure that we're still aligned when we add extra_space to the stack.
    if (alignStack) {
        if ((instFrameSize + extra_space) % IA32_STACK_ALIGNMENT)
            extra_space += IA32_STACK_ALIGNMENT -
                ((instFrameSize + extra_space) % IA32_STACK_ALIGNMENT);
    }

    if (extra_space) {
        emitLEA(RealRegister(REGNUM_ESP), RealRegister(Null_Register), 0,
                -extra_space, RealRegister(REGNUM_ESP), gen);
        gen.rs()->incStack(extra_space);
    }
    extra_space_check = extra_space;

    if (useFPRs) {
        if (gen.rs()->hasXMM) {
           // need to save the floating point state (x87, MMX, SSE)
           // We're guaranteed to be 16-byte aligned now, so just
           // emit the fxsave.

           // fxsave (%esp) ; 0x0f 0xae 0x04 0x24
           GET_PTR(insn, gen);
           *insn++ = 0x0f;
           *insn++ = 0xae;
           *insn++ = 0x04;
           *insn++ = 0x24;
           SET_PTR(insn, gen);
        }
        else {
           emitOpRegRM(FSAVE, RealRegister(FSAVE_OP),
                       RealRegister(REGNUM_ESP), 0, gen);
        }
    }

    return true;
}

bool EmitterIA32::emitBTRestores(baseTramp* bt,codeGen &gen)
{
    bool useFPRs;
    bool createFrame;
    bool saveOrigAddr;
    bool localSpace;
    bool alignStack;
    if (bt) {
       useFPRs = bt->savedFPRs;
       createFrame = bt->createdFrame;
       saveOrigAddr = bt->savedOrigAddr;
       localSpace = bt->createdLocalSpace;
       alignStack = bt->alignedStack;
    }
    else {
       useFPRs =  BPatch::bpatch->isForceSaveFPROn() ||
                ( BPatch::bpatch->isSaveFPROn()      &&
                  gen.rs()->anyLiveFPRsAtEntry()     &&
                  bt->saveFPRs()               &&
                  !bt->makesCall() );
       createFrame = true;
       saveOrigAddr = bt->instP();
       localSpace = true;
       alignStack = true;
    }

    if (useFPRs) {
        if (gen.rs()->hasXMM) {
            // restore saved FP state
            // fxrstor (%rsp) ; 0x0f 0xae 0x04 0x24
            GET_PTR(insn, gen);
            *insn++ = 0x0f;
            *insn++ = 0xae;
            *insn++ = 0x0c;
            *insn++ = 0x24;
            SET_PTR(insn, gen);

        } else
           emitOpRegRM(FRSTOR, RealRegister(FRSTOR_OP),
                       RealRegister(REGNUM_ESP), 0, gen);
    }

    // Remove extra space allocated for temporaries and floating-point state
    int extra_space = gen.rs()->getStackHeight();
    assert(extra_space == extra_space_check);
    if (!createFrame && extra_space) {
        emitLEA(RealRegister(REGNUM_ESP), RealRegister(Null_Register), 0,
                extra_space, RealRegister(REGNUM_ESP), gen);
    }

    if (createFrame) {
       emitSimpleInsn(LEAVE, gen);
    }
    if (saveOrigAddr) {
        emitLEA(RealRegister(REGNUM_ESP), RealRegister(Null_Register), 0, 4,
                RealRegister(REGNUM_ESP), gen);
    }

    //popa or pop each register, plus optional popf
    emitBTRegRestores32(bt, gen);

    // Restore the (possibly unaligned) stack pointer.
    if (alignStack) {
        emitMovRMToReg(RealRegister(REGNUM_ESP),
                       RealRegister(REGNUM_ESP), 0, gen);
    } else {
       int funcJumpSlotSize = 0;
       if (bt && bt->funcJumpSlotSize()) {
          funcJumpSlotSize = bt->funcJumpSlotSize() * 4;
       }
       if (funcJumpSlotSize) {
          emitLEA(RealRegister(REGNUM_ESP),
                  RealRegister(Null_Register), 0, funcJumpSlotSize,
                  RealRegister(REGNUM_ESP), gen);
       }
    }

   gen.setInInstrumentation(false);
    return true;
}

//
// 64-bit code generation helper functions
//

static void emitRex(bool is_64, Register* r, Register* x, Register* b, codeGen &gen)
{
    unsigned char rex = 0x40;

    // need rex for 64-bit ops in most cases
    if (is_64)
       rex |= 0x08;

    // need rex for use of new registers
    // if a new register is used, we mask off the high bit before
    // returning since we account for it in the rex prefix
    
    // "R" register - extension to ModRM reg field
    if (r && *r & 0x08) {
       rex |= 0x04;
       *r &= 0x07;
    }
    
    // "X" register - extension to SIB index field
    if (x && *x & 0x08) {
       rex |= 0x02;
       *x &= 0x07;
    }

    // "B" register - extension to ModRM r/m field, SIB base field,
    // or opcode reg field
    if (b && *b & 0x08) {
       rex |= 0x01;
       *b &= 0x07;
    }
    
    // emit the rex, if needed
    // (note that some other weird cases not covered here
    //  need a "blank" rex, like using %sil or %dil)
    if (rex & 0x0f)
       emitSimpleInsn(rex, gen);
}

#if 0
/* build the MOD/RM byte of an instruction */
static unsigned char makeModRMbyte(unsigned Mod, unsigned Reg, unsigned RM)
{
   return static_cast<unsigned char>(((Mod & 0x3) << 6) + ((Reg & 0x7) << 3) + (RM & 0x7));
}
#endif

void EmitterIA32::emitStoreImm(Address addr, int imm, codeGen &gen, bool /*noCost*/) 
{
   emitMovImmToMem(addr, imm, gen);
}

void emitAddMem(Address addr, int imm, codeGen &gen) {
   //This add needs to encode "special" due to an exception
   // to the normal encoding rules and issues caused by AMD64's
   // pc-relative data addressing mode.  Our helper functions will
   // not correctly emit what we want, and we want this very specific
   // mode for the add instruction.  So I'm just writing raw bytes.

   GET_PTR(insn, gen);
   if (imm < 128 && imm > -127) {
      if (gen.rs()->getAddressWidth() == 8)
         *insn++ = 0x48; // REX byte for a quad-add
      *insn++ = 0x83;
      *insn++ = 0x04;
      *insn++ = 0x25;

      *((int *)insn) = addr; //Write address
      insn += sizeof(int);

      *insn++ = (char) imm;
      SET_PTR(insn, gen);
      return;
   }

   if (imm == 1) {
      if (gen.rs()->getAddressWidth() == 4)
      {
         *insn++ = 0xFF; //incl 
         *insn++ = 0x05;
      }
      else {
         assert(gen.rs()->getAddressWidth() == 8);
         *insn++ = 0xFF; //inlc with SIB
         *insn++ = 0x04;
         *insn++ = 0x25;
      }
   }
   else {
      *insn++ = 0x81; //addl
      *insn++ = 0x4;
      *insn++ = 0x25;
   }

   *((int *)insn) = addr; //Write address
   insn += sizeof(int);

   if (imm != 1) {
      *((int*)insn) = imm; //Write immediate value to add
      insn += sizeof(int);
   }

   SET_PTR(insn, gen);
}

void EmitterIA32::emitAddSignedImm(Address addr, int imm, codeGen &gen,
                                 bool /*noCost*/)
{
   emitAddMem(addr, imm, gen);
}


void emitMovImmToReg64(Register dest, long imm, bool is_64, codeGen &gen)
{
   Register tmp_dest = dest;
   gen.markRegDefined(dest);
   emitRex(is_64, NULL, NULL, &tmp_dest, gen);
   if (is_64) {
      GET_PTR(insn, gen);
      *insn++ = static_cast<unsigned char>(0xB8 + tmp_dest);
      *((long *)insn) = imm;
      insn += sizeof(long);
      SET_PTR(insn, gen);
   }
   else
      emitMovImmToReg(RealRegister(tmp_dest), imm, gen);
}

// on 64-bit x86_64 targets, the DWARF register number does not
// correspond to the machine encoding. See the AMD-64 ABI.

// We can only safely map the general purpose registers (0-7 on ia-32,
// 0-15 on amd-64)
#define IA32_MAX_MAP 7
#define AMD64_MAX_MAP 15
static int const amd64_register_map[] =
{ 
    0,  // RAX
    2,  // RDX
    1,  // RCX
    3,  // RBX
    6,  // RSI
    7,  // RDI
    5,  // RBP
    4,  // RSP
    8, 9, 10, 11, 12, 13, 14, 15    // gp 8 - 15
    
    /* This is incomplete. The x86_64 ABI specifies a mapping from
       dwarf numbers (0-66) to ("architecture number"). Without a
       corresponding mapping for the SVR4 dwarf-machine encoding for
       IA-32, however, it is not meaningful to provide this mapping. */
};

int Register_DWARFtoMachineEnc32(int n)
{
    if(n > IA32_MAX_MAP) {
        dwarf_printf("%s[%d]: unexpected map lookup for DWARF register %d\n",
                FILE__,__LINE__,n);
    }
    
    return n;
}

#if defined(arch_x86_64)

bool isImm64bit(Address imm) {
   return (imm >> 32);
}

void emitMovRegToReg64(Register dest, Register src, bool is_64, codeGen &gen)
{
    if (dest == src) return;

    Register tmp_dest = dest;
    Register tmp_src = src;
    emitRex(is_64, &tmp_dest, NULL, &tmp_src, gen);
    emitMovRegToReg(RealRegister(tmp_dest), RealRegister(tmp_src), gen);
    gen.markRegDefined(dest);
}

void emitMovPCRMToReg64(Register dest, int offset, int size, codeGen &gen, bool deref_result)
{
   GET_PTR(insn, gen);
   if (size == 8)
      *insn++ = static_cast<unsigned char>((dest & 0x8)>>1 | 0x48);    // REX prefix
   else {
      *insn++ = static_cast<unsigned char>((dest & 0x8)>>1 | 0x40);    // REX prefix
   }
   if (deref_result)
      *insn++ = 0x8B;                                                  // MOV instruction
   else
      *insn++ = 0x8D;                                                  // LEA instruction
   *insn++ = static_cast<unsigned char>(((dest & 0x7) << 3) | 0x5); // ModRM byte
   *((int *)insn) = offset-7;                                       // offset
   insn += sizeof(int);
   gen.markRegDefined(dest);
   SET_PTR(insn, gen);
}

void emitLEA64(Register base, Register index, unsigned int scale, int disp,
	       Register dest, bool is_64, codeGen &gen)
{
    Register tmp_base = base;
    Register tmp_index = index;
    Register tmp_dest = dest;
    emitRex(is_64, &tmp_dest,
	    tmp_index == Null_Register ? NULL : &tmp_index,
	    tmp_base == Null_Register ? NULL : &tmp_base,
	    gen);
    emitLEA(RealRegister(tmp_base), RealRegister(tmp_index), scale, disp, 
            RealRegister(tmp_dest), gen);
    gen.markRegDefined(dest);
}

static void emitMovRMToReg64(Register dest, Register base, int disp, int size, codeGen &gen)
{
    Register tmp_dest = dest;
    Register tmp_base = base;

    gen.markRegDefined(dest);
    if (size == 1 || size == 2)
    {
       emitRex(true, &tmp_dest, NULL, &tmp_base, gen);
       GET_PTR(insn, gen);
       *insn++ = 0x0f;
       if (size == 1)
          *insn++ = 0xb6;
       else if (size == 2)
          *insn++ = 0xb7;
       SET_PTR(insn, gen);
       emitAddressingMode(tmp_base, 0, tmp_dest, gen);
    }
    if (size == 4 || size == 8)
    {
       emitRex((size == 8), &tmp_dest, NULL, &tmp_base, gen);
       emitMovRMToReg(RealRegister(tmp_dest), RealRegister(tmp_base), disp, gen);
    }
}

static void emitMovRegToRM64(Register base, int disp, Register src, int size, codeGen &gen)
{
    Register tmp_base = base;
    Register tmp_src = src;
    Register rax = REGNUM_RAX;
    if (size == 1 || size == 2) {
       //mov src, rax
       //mov a[l/x], (dest)
       gen.markRegDefined(REGNUM_RAX);
       if (tmp_src != REGNUM_RAX) {
          emitRex(true, &tmp_src, NULL, &rax, gen);
          emitMovRegToReg(RealRegister(rax), RealRegister(tmp_src), gen);
       }

       emitRex(false, NULL, NULL, &tmp_base, gen);
       GET_PTR(insn, gen);       
       if (size == 1) 
          *insn++ = 0x88;
       else if (size == 2)
          *insn++ = 0x89;
       SET_PTR(insn, gen);
       emitAddressingMode(tmp_base, 0, REGNUM_RAX, gen);
    }

    if (size == 4 || size == 8)
    {
      emitRex((size == 8), &tmp_src, NULL, &tmp_base, gen);
      emitMovRegToRM(RealRegister(tmp_base), disp, RealRegister(tmp_src), gen);
    }
}

static void emitOpRegReg64(unsigned opcode, Register dest, Register src, bool is_64, codeGen &gen)
{
    Register tmp_dest = dest;
    Register tmp_src = src;
    emitRex(is_64, &tmp_dest, NULL, &tmp_src, gen);
    emitOpRegReg(opcode, RealRegister(tmp_dest), RealRegister(tmp_src), gen);
    gen.markRegDefined(dest);
}

static void emitOpRegRM64(unsigned opcode, Register dest, Register base, int disp, bool is_64, codeGen &gen)
{
    Register tmp_dest = dest;
    Register tmp_base = base;
    emitRex(is_64, &tmp_dest, NULL, &tmp_base, gen);
    emitOpRegRM(opcode, RealRegister(tmp_dest), RealRegister(tmp_base), disp, gen);
    gen.markRegDefined(dest);
}

void emitOpRegImm64(unsigned opcode, unsigned opcode_ext, Register rm_reg, int imm,
			   bool is_64, codeGen &gen)
{
    Register tmp_rm_reg = rm_reg;
    emitRex(is_64, NULL, NULL, &tmp_rm_reg, gen);

    GET_PTR(insn, gen);
    *insn++ = opcode;
    *insn++ = 0xC0 | ((opcode_ext & 0x7) << 3) | tmp_rm_reg;
    *((int *)insn) = imm;
    insn+= sizeof(int);
    SET_PTR(insn, gen);
    gen.markRegDefined(rm_reg);
}

// operation on memory location specified with a base register
// (does not work for RSP, RBP, R12, R13)
static void emitOpMemImm64(unsigned opcode, unsigned opcode_ext, Register base,
			  int imm, bool is_64, codeGen &gen)
{
    Register tmp_base = base;
    emitRex(is_64, NULL, NULL, &tmp_base, gen);

    GET_PTR(insn, gen);
    *insn++ = opcode;
    *insn++ = ((opcode_ext & 0x7) << 3) | tmp_base;
    *((int *)insn) = imm;
    insn+= sizeof(int);
    SET_PTR(insn, gen);
}

static void emitOpRegRegImm64(unsigned opcode, Register dest, Register src1, int imm,
			      bool is_64, codeGen &gen)
{
    emitOpRegReg64(opcode, dest, src1, is_64, gen);
    GET_PTR(insn, gen);
    *((int *)insn) = imm;
    insn+= sizeof(int);
    SET_PTR(insn, gen);
    gen.markRegDefined(dest);
}

static void emitOpRegImm8_64(unsigned opcode, unsigned opcode_ext, Register dest,
			     char imm, bool is_64, codeGen &gen)
{
    Register tmp_dest = dest;
    emitRex(is_64, NULL, NULL, &tmp_dest, gen);
    GET_PTR(insn, gen);
    *insn++ = opcode;
    *insn++ = 0xC0 | ((opcode_ext & 0x7) << 3) | tmp_dest;
    *insn++ = imm;
    SET_PTR(insn, gen);
    gen.markRegDefined(dest);
}

void emitPushReg64(Register src, codeGen &gen)
{
    emitRex(false, NULL, NULL, &src, gen);
    emitSimpleInsn(0x50 + src, gen);
    gen.rs()->incStack(8);
}

void emitPopReg64(Register dest, codeGen &gen)
{
    emitRex(false, NULL, NULL, &dest, gen);    
    emitSimpleInsn(0x58 + dest, gen);
    gen.rs()->incStack(-8);
}

void emitMovImmToRM64(Register base, int disp, int imm, bool is_64, 
                      codeGen &gen) 
{
   GET_PTR(insn, gen);
   if (base == Null_Register) {
      *insn++ = 0xC7;
      *insn++ = 0x84;
      *insn++ = 0x25;
      *((int*)insn) = disp;
      insn += sizeof(int);
   }
   else {
      emitRex(is_64, &base, NULL, NULL, gen);
      *insn++ = 0xC7;
      SET_PTR(insn, gen);
      emitAddressingMode(base, disp, 0, gen);
      REGET_PTR(insn, gen);
   }
   *((int*)insn) = imm;
   insn += sizeof(int);
   SET_PTR(insn, gen);
}

void emitAddRM64(Register dest, int imm, bool is_64, codeGen &gen)
{
   if (imm == 1) {
      emitRex(is_64, &dest, NULL, NULL, gen);
      GET_PTR(insn, gen);
      *insn++ = 0xFF;
      *insn++ = dest & 0x7; 
      SET_PTR(insn, gen);   
      return;
   }
   emitRex(is_64, &dest, NULL, NULL, gen);
   emitOpMemImm64(0x81, 0x0, dest, imm, true, gen);
   gen.markRegDefined(dest);
   //   *((int*)insn) = imm;
   //insn += sizeof(int);
}


bool EmitterAMD64::emitMoveRegToReg(Register src, Register dest, codeGen &gen) {
    emitMovRegToReg64(dest, src, true, gen);
    gen.markRegDefined(dest);
    return true;
}

bool EmitterAMD64::emitMoveRegToReg(registerSlot *source, registerSlot *dest, codeGen &gen) {
    // TODO: make this work for getting the flag register too.

    return emitMoveRegToReg(source->encoding(), dest->encoding(), gen);
}

codeBufIndex_t EmitterAMD64::emitIf(Register expr_reg, Register target, RegControl, codeGen &gen)
{
    // test %expr, %expr
    emitOpRegReg64(0x85, expr_reg, expr_reg, true, gen);

    // Retval: where the jump is in this sequence
    codeBufIndex_t retval = gen.getIndex();

    // Jump displacements are from the end of the insn, not start. The
    // one we're emitting has a size of 6.
    int disp = target - 6;

    // je target
    GET_PTR(insn, gen);
    *insn++ = 0x0F;
    *insn++ = 0x84;
    *((int *)insn) = disp;
    insn += sizeof(int);
    SET_PTR(insn, gen);

    return retval;
}

void EmitterAMD64::emitOp(unsigned opcode, Register dest, Register src1, Register src2, codeGen &gen)
{
    // TODO: optimize this further for ops where order doesn't matter
    if (src1 != dest)
       emitMovRegToReg64(dest, src1, true, gen);
    emitOpRegReg64(opcode, dest, src2, true, gen);
    gen.markRegDefined(dest);
}

void EmitterAMD64::emitOpImm(unsigned opcode1, unsigned opcode2, Register dest, Register src1, RegValue src2imm,
			  codeGen &gen)
{
   if (src1 != dest) {
      emitMovRegToReg64(dest, src1, true, gen);
   }
   emitOpRegImm64(opcode1, opcode2, dest, src2imm, true, gen);
   gen.markRegDefined(dest);
}

void EmitterAMD64::emitRelOp(unsigned op, Register dest, Register src1, Register src2, codeGen &gen)
{
    // cmp %src2, %src1
    emitOpRegReg64(0x39, src2, src1, true, gen);

    // mov $0, $dest ; done now in case src1 == dest or src2 == dest
    // (we can do this since mov doesn't mess w/ flags)
    emitMovImmToReg64(dest, 0, false, gen);
    gen.markRegDefined(dest);

    // jcc by two or three, depdending on size of mov
    unsigned char jcc_opcode = jccOpcodeFromRelOp(op);
    GET_PTR(insn, gen);
    *insn++ = jcc_opcode;
    SET_PTR(insn, gen);

    codeBufIndex_t jcc_disp = gen.used();
    gen.fill(1, codeGen::cgNOP);
    codeBufIndex_t after_jcc = gen.used();
    // mov $1,  %dest

    emitMovImmToReg64(dest, 1, false, gen);
    codeBufIndex_t after_mov = gen.used();

    gen.setIndex(jcc_disp);
    REGET_PTR(insn, gen);
    *insn = (char) codeGen::getDisplacement(after_jcc, after_mov);
    SET_PTR(insn, gen);

    gen.setIndex(after_mov);
}

void EmitterAMD64::emitRelOpImm(unsigned op, Register dest, Register src1, RegValue src2imm,
                                codeGen &gen)
{
/* disabling hack
   // HACKITY - remove before doing anything else
   // 
   // If the input is a character, then mask off the value in the register so that we're
   // only comparing the low bytes. 
   if (src2imm < 0xff) {
      // Use a 32-bit mask instead of an 8-bit since it sign-extends...
      emitOpRegImm64(0x81, EXTENDED_0x81_AND, src1, 0xff, true, gen); 
  }
*/

   // cmp $src2imm, %src1
   emitOpRegImm64(0x81, 7, src1, src2imm, true, gen);

   // mov $0, $dest ; done now in case src1 == dest
   // (we can do this since mov doesn't mess w/ flags)
   emitMovImmToReg64(dest, 0, false, gen);
   gen.markRegDefined(dest);

   // jcc by two or three, depdending on size of mov
   unsigned char opcode = jccOpcodeFromRelOp(op);
   GET_PTR(insn, gen);
   *insn++ = opcode;
   SET_PTR(insn, gen);
   codeBufIndex_t jcc_disp = gen.used();
   gen.fill(1, codeGen::cgNOP);
   codeBufIndex_t after_jcc = gen.used();

   // mov $1,  %dest
   emitMovImmToReg64(dest, 1, false, gen);
   codeBufIndex_t after_mov = gen.used();

   gen.setIndex(jcc_disp);
   REGET_PTR(insn, gen);
   *insn = (char) codeGen::getDisplacement(after_jcc, after_mov);

   SET_PTR(insn, gen);
   gen.setIndex(after_mov);
}

void EmitterAMD64::emitDiv(Register dest, Register src1, Register src2, codeGen &gen)
{
   // TODO: fix so that we don't always use RAX

   // push RDX if it's in use, since we will need it
   bool save_rdx = false;
   if (!gen.rs()->isFreeRegister(REGNUM_RDX) && (dest != REGNUM_RDX)) {
      save_rdx = true;
      emitPushReg64(REGNUM_RDX, gen);
   }
   else {
      gen.markRegDefined(REGNUM_RDX);
   }
   
   // If src2 is RDX we need to move it into a scratch register, as the sign extend
   // will overwrite RDX.
   // Note that this does not imply RDX is not free; both inputs are free if they
   // are not used after this call.
   Register scratchReg = src2;
   if (scratchReg == REGNUM_RDX) {
      pdvector<Register> dontUse;
      dontUse.push_back(REGNUM_RAX);
      dontUse.push_back(src2);
      dontUse.push_back(dest);
      dontUse.push_back(src1);
      scratchReg = gen.rs()->getScratchRegister(gen, dontUse);
      emitMovRegToReg64(scratchReg, src2, true, gen);
   }
   gen.markRegDefined(scratchReg);
   
   // mov %src1, %rax
   emitMovRegToReg64(REGNUM_RAX, src1, true, gen);
   gen.markRegDefined(REGNUM_RAX);
   
   // cqo (sign extend RAX into RDX)
   emitSimpleInsn(0x48, gen); // REX.W
   emitSimpleInsn(0x99, gen);
   
   // idiv %src2
   emitOpRegReg64(0xF7, 0x7, scratchReg, true, gen);
   
   // mov %rax, %dest
   emitMovRegToReg64(dest, REGNUM_RAX, true, gen);
   gen.markRegDefined(dest);
   
   // pop rdx if it needed to be saved
   if (save_rdx)
      emitPopReg64(REGNUM_RDX, gen);
}

void EmitterAMD64::emitTimesImm(Register dest, Register src1, RegValue src2imm, codeGen &gen)
{
   int result = -1;

   gen.markRegDefined(dest);
   if (isPowerOf2(src2imm, result) && result <= MAX_IMM8) {
      // immediate is a power of two - use a shift
      // mov %src1, %dest (if needed)
      if (src1 != dest) {
         emitMovRegToReg64(dest, src1, true, gen);
      }
      // sal dest, result
      emitOpRegImm8_64(0xC1, 4, dest, result, true, gen);
   }
   else {
      // imul %dest, %src1, $src2imm
      emitOpRegRegImm64(0x69, dest, src1, src2imm, true, gen);
   } 
}

void EmitterAMD64::emitDivImm(Register dest, Register src1, RegValue src2imm, codeGen &gen)
{
   int result = -1;
   gen.markRegDefined(dest);
   if (isPowerOf2(src2imm, result) && result <= MAX_IMM8) {
      // divisor is a power of two - use a shift instruction
      // mov %src1, %dest (if needed)
      if (src1 != dest) {
         emitMovRegToReg64(dest, src1, true, gen);
      }
      
      // sar $result, %dest
      emitOpRegImm8_64(0xC1, 7, dest, result, true, gen);
   }
   else {
      
      // push RDX if it's in use, since we will need it
      bool save_rdx = false;
      if (!gen.rs()->isFreeRegister(REGNUM_RDX) && (dest != REGNUM_RDX)) {
         save_rdx = true;
         emitPushReg64(REGNUM_RDX, gen);
      }
      else {
         gen.markRegDefined(REGNUM_RDX);
      }

      // need to put dividend in RDX:RAX
      // mov %src1, %rax
      // cqo
      emitMovRegToReg64(REGNUM_EAX, src1, true, gen);
      gen.markRegDefined(REGNUM_RAX);
      emitSimpleInsn(0x48, gen); // REX.W
      emitSimpleInsn(0x99, gen);
      
      // push immediate operand on the stack (no IDIV $imm)
      emitPushImm(src2imm, gen);
      
      // idiv (%rsp)
      emitOpRegRM64(0xF7, 0x7 /* opcode extension */, REGNUM_RSP, 0, true, gen);
      
      // mov %rax, %dest ; set the result
      emitMovRegToReg64(dest, REGNUM_RAX, true, gen);
      
      // pop the immediate off the stack
      // add $8, %rsp
      emitOpRegImm8_64(0x83, 0x0, REGNUM_RSP, 8, true, gen);
      gen.rs()->incStack(-8);
      
      // pop rdx if it needed to be saved
      if (save_rdx)
         emitPopReg64(REGNUM_RDX, gen);
   }
}

void EmitterAMD64::emitLoad(Register dest, Address addr, int size, codeGen &gen)
{

   Register scratch = gen.rs()->getScratchRegister(gen);
   
   // mov $addr, %rax
   emitMovImmToReg64(scratch, addr, true, gen);
	
   // mov (%rax), %dest
   emitMovRMToReg64(dest, scratch, 0, size, gen);
   gen.rs()->freeRegister(scratch);
   gen.markRegDefined(dest);
}

void EmitterAMD64::emitLoadConst(Register dest, Address imm, codeGen &gen)
{
   emitMovImmToReg64(dest, imm, true, gen);
   gen.markRegDefined(dest);
}

void EmitterAMD64::emitLoadIndir(Register dest, Register addr_src, int size, codeGen &gen)
{
   emitMovRMToReg64(dest, addr_src, 0, size, gen);
   gen.markRegDefined(dest);
}

void EmitterAMD64::emitLoadOrigFrameRelative(Register dest, Address offset, codeGen &gen)
{
   if (gen.bt()->createdFrame) {
      Register scratch = gen.rs()->getScratchRegister(gen);
      // mov (%rbp), %rax
      emitMovRMToReg64(scratch, REGNUM_RBP, 0, 8, gen);
      
      // mov offset(%rax), %dest
      emitMovRMToReg64(dest, scratch, offset, 4, gen);
      return;
   }
   emitMovRMToReg64(dest, REGNUM_RBP, offset, 4, gen);
}

bool EmitterAMD64::emitLoadRelative(Register dest, Address offset, Register base, int /* size */, codeGen &gen)
{
   // mov offset(%base), %dest
   emitMovRMToReg64(dest, base, offset,
                    gen.addrSpace()->getAddressWidth(), gen);
   gen.markRegDefined(dest);
   return true;
}

void EmitterAMD64::emitLoadFrameAddr(Register dest, Address offset, codeGen &gen)
{
   // mov (%rbp), %dest
   if (gen.bt()->createdFrame) {
      emitMovRMToReg64(dest, REGNUM_RBP, 0, 8, gen);
      
      // add $offset, %dest
      emitOpRegImm64(0x81, 0x0, dest, offset, 8, gen);
      gen.markRegDefined(dest);
      return;
   }
   emitLEA64(REGNUM_RBP, Null_Register, 0, offset, dest, true, gen);
}

void EmitterAMD64::emitLoadOrigRegRelative(Register dest, Address offset,
                                           Register base, codeGen &gen,
                                           bool store)
{
   Register scratch = gen.rs()->getScratchRegister(gen);
   cerr << "emitLoadOrigRegRelative into " << scratch << " from " << base << endl;
   gen.markRegDefined(scratch);
   gen.markRegDefined(dest);
   // either load the address or the contents at that address
   if(store) 
   {
      // load the stored register 'base' into RAX
      emitLoadOrigRegister(base, scratch, gen);
      // move offset(%rax), %dest
      emitMovRMToReg64(dest, scratch, offset, 4, gen);
   }
   else
   {
      // load the stored register 'base' into dest
      emitLoadOrigRegister(base, dest, gen);
      // add $offset, %dest
      emitOpRegImm64(0x81, 0x0, dest, offset, true, gen);
   }
} 

// this is the distance on the basetramp stack frame from the
// start of the GPR save region to where the base pointer is,
// in 8-byte quadwords
#define GPR_SAVE_REGION_OFFSET 18

void EmitterAMD64::emitLoadOrigRegister(Address register_num, Register destination, codeGen &gen)
{
   registerSlot *src = (*gen.rs())[register_num];
   assert(src);
   registerSlot *dest = (*gen.rs())[destination];
   assert(dest);

   if (register_num == REGNUM_ESP) {
      stackItemLocation loc = getHeightOf(stackItem::stacktop, gen);
      if (!gen.bt() || gen.bt()->alignedStack)
         emitMovRMToReg64(destination, loc.reg.reg(), loc.offset, 8, gen);
      else
         emitLEA64(loc.reg.reg(), Null_Register, 0, loc.offset,
                   destination, true, gen);
      return;
   }
   if (src->spilledState == registerSlot::unspilled)
   {
      emitMoveRegToReg((Register) register_num, destination, gen);
      return;
   }

   stackItemLocation loc = getHeightOf(stackItem(RealRegister(register_num)), gen);
   registerSlot *stack = (*gen.rs())[loc.reg.reg()];
   emitLoadRelative(dest->encoding(), loc.offset, stack->encoding(), gen.addrSpace()->getAddressWidth(), gen);
   gen.markRegDefined(destination);
   return;
}

void EmitterAMD64::emitStoreOrigRegister(Address register_num, Register src, codeGen &gen) {
   unsigned size = (gen.addrSpace()->getAddressWidth());
   gen.rs()->writeProgramRegister(gen, register_num, src, size);
}

void EmitterAMD64::emitStore(Address addr, Register src, int size, codeGen &gen)
{
   Register scratch = gen.rs()->getScratchRegister(gen);
   gen.markRegDefined(scratch);

   // mov $addr, %rax
   emitMovImmToReg64(scratch, addr, true, gen);

   // mov %src, (%rax)
   emitMovRegToRM64(scratch, 0, src, size, gen);
}

void EmitterAMD64::emitStoreIndir(Register addr_reg, Register src, int size, codeGen &gen)
{
   emitMovRegToRM64(addr_reg, 0, src, size, gen);
}

void EmitterAMD64::emitStoreFrameRelative(Address offset, Register src, Register /*scratch*/, int size, codeGen &gen)
{
   if (gen.bt()->createdFrame) {
      Register scratch = gen.rs()->getScratchRegister(gen);
      gen.markRegDefined(scratch);
      // mov (%rbp), %rax
      emitMovRMToReg64(scratch, REGNUM_RBP, 0, 8, gen);
      // mov %src, offset(%rax)
      emitMovRegToRM64(scratch, offset, src, size, gen);
      gen.rs()->freeRegister(scratch);
      return;
   }
   emitMovRegToRM64(REGNUM_RBP, offset, src, size, gen);
}

void EmitterAMD64::emitStoreRelative(Register src, Address offset, Register base, int /* size */, codeGen &gen) {
   emitMovRegToRM64(base, 
                    offset,
                    src, 
                    gen.addrSpace()->getAddressWidth(),
                    gen);
}

void EmitterAMD64::setFPSaveOrNot(const int * liveFPReg,bool saveOrNot)
{
   if (liveFPReg != NULL)
   {
      if (liveFPReg[0] == 0 && saveOrNot)
      {
         int * temp = const_cast<int *>(liveFPReg);
         temp[0] = 1;
      }
   }
}



/* Recursive function that goes to where our instrumentation is calling
   to figure out what registers are clobbered there, and in any function
   that it calls, to a certain depth ... at which point we clobber everything

   Update-12/06, njr, since we're going to a cached system we are just going to 
   look at the first level and not do recursive, since we would have to also
   store and reexamine every call out instead of doing it on the fly like before*/
bool EmitterAMD64::clobberAllFuncCall( registerSpace *rs,
                                       func_instance *callee)
		   
{
   if (callee == NULL) return false;
   
   /* This will calculate the values if the first time around, otherwise
      will check preparsed, stored values.
      True - FP Writes are present
      False - No FP Writes
   */

   stats_codegen.startTimer(CODEGEN_LIVENESS_TIMER);  
   if (callee->ifunc()->writesFPRs()) {
      for (unsigned i = 0; i < rs->FPRs().size(); i++) {
         // We might want this to be another flag, actually
         rs->FPRs()[i]->beenUsed = true;
      }
   }

   // Since we are making a call, mark all caller-saved registers
   // as used (therefore we will save them if they are live)
   for (int i = 0; i < rs->numGPRs(); i++) {
      rs->GPRs()[i]->beenUsed = true;
   }
   
   stats_codegen.stopTimer(CODEGEN_LIVENESS_TIMER);
   return true;
}



static Register amd64_arg_regs[] = {REGNUM_RDI, REGNUM_RSI, REGNUM_RDX, REGNUM_RCX, REGNUM_R8, REGNUM_R9};
#define AMD64_ARG_REGS (sizeof(amd64_arg_regs) / sizeof(Register))
Register EmitterAMD64::emitCall(opCode op, codeGen &gen, const pdvector<AstNodePtr> &operands,
                                bool noCost, func_instance *callee)
{
   assert(op == callOp);
   pdvector <Register> srcs;

   bool inInstrumentation = true;

   //  Sanity check for NULL address arg
   if (!callee) {
      char msg[256];
      sprintf(msg, "%s[%d]:  internal error:  emitFuncCall called w/out"
              "callee argument", __FILE__, __LINE__);
      showErrorCallback(80, msg);
      assert(0);
   }

   // Before we generate argument code, save any register that's live across
   // the call. 
   pdvector<pair<unsigned,int> > savedRegsToRestore;
   if (inInstrumentation) {
      bitArray regsClobberedByCall = registerSpace::getRegisterSpace(8)->getCallWrittenRegisters();
      for (int i = 0; i < gen.rs()->numGPRs(); i++) {
         registerSlot *reg = gen.rs()->GPRs()[i];
         regalloc_printf("%s[%d]: pre-call, register %d has refcount %d, keptValue %d, liveState %s\n",
                         FILE__, __LINE__, reg->number,
                         reg->refCount,
                         reg->keptValue,
                         (reg->liveState == registerSlot::live) ? "live" : ((reg->liveState == registerSlot::spilled) ? "spilled" : "dead"));
         if (reg->refCount > 0 ||  // Currently active
             reg->keptValue || // Has a kept value
             (reg->liveState == registerSlot::live)) { // needs to be saved pre-call
            pair<unsigned, unsigned> regToSave;
            regToSave.first = reg->number;
            
            regToSave.second = reg->refCount;
            // We can have both a keptValue and a refCount - so I invert
            // the refCount if there's a keptValue
            if (reg->keptValue)
               regToSave.second *= -1;
            
            savedRegsToRestore.push_back(regToSave);
            
            // The register is live; save it. 
            emitPushReg64(reg->encoding(), gen);
            // And now that it's saved, nuke it
            reg->refCount = 0;
            reg->keptValue = false;
         }
         else {
            Register r = reg->encoding();
	    static LivenessAnalyzer live(8);
	    // mapping from Register to MachRegister, then to index in liveness bitArray
	    if (regsClobberedByCall.test(live.getIndex(regToMachReg64.equal_range(r).first->second))){	  
               gen.markRegDefined(r);
            }
         }
      }
   }

   // Make sure we'll be adding exactly enough to the stack to maintain
   // alignment required by the AMD64 ABI.
   //
   // We must make sure this matches the number of push operations
   // in the operands.size() loop below.
   int stack_operands = operands.size() - AMD64_ARG_REGS;
   if (stack_operands < 0)
      stack_operands = 0;

   int alignment = (savedRegsToRestore.size() + stack_operands) * 8;
   if (alignment % AMD64_STACK_ALIGNMENT)
      alignment = AMD64_STACK_ALIGNMENT - (alignment % AMD64_STACK_ALIGNMENT);

   if (alignment) {
      emitLEA64(REGNUM_RSP, Null_Register, 0, -alignment,
                REGNUM_RSP, true, gen);
      gen.rs()->incStack(alignment);
   }

   // generate code for arguments
   // Now, it would be _really_ nice to emit into 
   // the correct register so we don't need to move it. 
   // So try and allocate the correct one. 
   // We should be able to - we saved them all up above.
   int frame_size = 0;
   for (int u = operands.size() - 1; u >= 0; u--) {
      Address unused = ADDR_NULL;
      unsigned reg = REG_NULL;
      if(u >= (int)AMD64_ARG_REGS)
      {
         if (!operands[u]->generateCode_phase2(gen,
                                               noCost,
                                               unused,
                                               reg)) assert(0);
         assert(reg != REG_NULL);
         emitPushReg64(reg, gen);
         frame_size++;
      }
      else
      {
         if (gen.rs()->allocateSpecificRegister(gen, (unsigned) amd64_arg_regs[u], true))
            reg = amd64_arg_regs[u];
         else
            assert(0);
         gen.markRegDefined(reg);
         if (!operands[u]->generateCode_phase2(gen,
                                               noCost,
                                               unused,
                                               reg)) assert(0);
      }
   }

   // RAX = number of FP regs used by varargs on AMD64 (also specified as caller-saved).
   //Clobber it to 0.
   emitMovImmToReg64(REGNUM_RAX, 0, true, gen);
   gen.markRegDefined(REGNUM_RAX);

   emitCallInstruction(gen, callee, REG_NULL);

   // Now clear whichever registers were "allocated" for a return value
   for (unsigned i = 0; i < operands.size(); i++) {
      if (operands[i]->decRefCount())
         gen.rs()->freeRegister(amd64_arg_regs[i]);
   }
   if(frame_size)
   {
      emitAdjustStackPointer(frame_size, gen);
      //emitOpRegImm64(0x81, EXTENDED_0x81_ADD, REGNUM_RSP, frame_size * 8, gen); // add esp, frame_size
   }

   if (alignment) {
      // Skip past the stack alignment.
      emitLEA64(REGNUM_RSP, Null_Register, 0, alignment,
                REGNUM_RSP, true, gen);
      gen.rs()->incStack(-alignment);
   }

   if (!inInstrumentation) return REG_NULL;

   // We now have a bit of an ordering problem.
   // The RS thinks all registers are free; this is not the case
   // We've saved the incoming registers, and it's likely that
   // the return value is co-occupying one. 
   // We need to restore the registers, but _first_ we need to 
   // restore the RS state and allocate a keeper register.
   // Now restore any registers live over the call

   for (int i = savedRegsToRestore.size() - 1; i >= 0; i--) {
      registerSlot *reg = (*gen.rs())[savedRegsToRestore[i].first];
        
      if (savedRegsToRestore[i].second < 1) {
         reg->refCount = -1*(savedRegsToRestore[i].second);
         reg->keptValue = true;
      }
      else
         reg->refCount = savedRegsToRestore[i].second;
   }

   // allocate a (virtual) register to store the return value
   // We do this now because the state is correct again in the RS.

   Register ret = gen.rs()->allocateRegister(gen, noCost);
   gen.markRegDefined(ret);
   emitMovRegToReg64(ret, REGNUM_EAX, true, gen);

    
   // Now restore any registers live over the call
   for (int i = savedRegsToRestore.size() - 1; i >= 0; i--) {
      registerSlot *reg = (*gen.rs())[savedRegsToRestore[i].first];

      emitPopReg64(reg->encoding(), gen);
   }

   return ret;
}

bool EmitterAMD64Dyn::emitCallInstruction(codeGen &gen, func_instance *callee, Register) {
   // make the call (using an indirect call)
   //emitMovImmToReg64(REGNUM_EAX, callee->addr(), true, gen);
   //emitSimpleInsn(0xff, gen); // group 5
   //emitSimpleInsn(0xd0, gen); // mod = 11, reg = 2 (call Ev), r/m = 0 (RAX)

   
   if (gen.startAddr() != (Address) -1) {
      signed long disp = callee->addr() - (gen.currAddr() + 5);
      int disp_i = (int) disp;
      if (disp == (signed long) disp_i) {
         emitCallRel32(disp_i, gen);
         return true;
      }
   }
   
   pdvector<Register> excluded;
   excluded.push_back(REGNUM_RAX);
   
   Register ptr = gen.rs()->getScratchRegister(gen, excluded);
   gen.markRegDefined(ptr);
   Register effective = ptr;
   emitMovImmToReg64(ptr, callee->addr(), true, gen);
   if(ptr >= REGNUM_R8) {
      emitRex(false, NULL, NULL, &effective, gen);
   }
   GET_PTR(insn, gen);
   *insn++ = 0xFF;
   *insn++ = static_cast<unsigned char>(0xD0 | effective);
   SET_PTR(insn, gen);

   return true;
}


bool EmitterAMD64Stat::emitCallInstruction(codeGen &gen, func_instance *callee, Register) {
   //fprintf(stdout, "at emitCallInstruction: callee=%s\n", callee->prettyName().c_str());

   AddressSpace *addrSpace = gen.addrSpace();
   Address dest;

   // find func_instance reference in address space
   // (refresh func_map)
   pdvector<func_instance *> funcs;
   addrSpace->findFuncsByAll(callee->prettyName(), funcs);

   // test to see if callee is in a shared module
   assert(gen.func());
   if (gen.func()->obj() != callee->obj()) {
      emitPLTCall(callee, gen);
   } else {
      dest = callee->addr();
      signed long disp = dest - (gen.currAddr() + 5);
      int disp_i = (int) disp;
      assert(disp == (signed long) disp_i);
      emitCallRel32(disp_i, gen);
      return true;
   }
   return true;
}

bool EmitterAMD64Stat::emitPLTJump(func_instance *callee, codeGen &gen) {
   // create or retrieve jump slot
   Address dest = getInterModuleFuncAddr(callee, gen);
   GET_PTR(insn, gen);
   *insn++ = 0xFF;
   // Note: this is a combination of 00 (MOD), 100 (opcode extension), and 101
   // (disp32)
   *insn++ = 0x25;
   *(unsigned int*)insn = dest - (gen.currAddr() + sizeof(unsigned int) + 2);
   insn += sizeof(unsigned int);
   SET_PTR(insn, gen);
   return true;
}

bool EmitterAMD64Stat::emitPLTCall(func_instance *callee, codeGen &gen) {
   // create or retrieve jump slot
   Address dest = getInterModuleFuncAddr(callee, gen);
   GET_PTR(insn, gen);
   *insn++ = 0xFF;
   *insn++ = 0x15;
   *(unsigned int*)insn = dest - (gen.currAddr() + sizeof(unsigned int) + 2);
   insn += sizeof(unsigned int);
   SET_PTR(insn, gen);
   return true;
}


// FIXME: comment here on the stack layout
void EmitterAMD64::emitGetRetVal(Register dest, bool addr_of, codeGen &gen)
{
   if (!addr_of) {
      emitLoadOrigRegister(REGNUM_RAX, dest, gen);
      gen.markRegDefined(dest);
      return;
   }

   //RAX isn't defined here.  See comment in EmitterIA32::emitGetRetVal
   gen.markRegDefined(REGNUM_RAX);
   stackItemLocation loc = getHeightOf(stackItem::framebase, gen);
   registerSlot *rax = (*gen.rs())[REGNUM_RAX];
   assert(rax);
   loc.offset += (rax->saveOffset * 8);
   emitLEA64(loc.reg.reg(), REG_NULL, 0, loc.offset, dest, true, gen);
}


void EmitterAMD64::emitGetRetAddr(Register dest, codeGen &gen)
{
   stackItemLocation loc = getHeightOf(stackItem::stacktop, gen);
   emitLEA64(loc.reg.reg(), REG_NULL, 0, loc.offset, dest, true, gen);
}


void EmitterAMD64::emitGetParam(Register dest, Register param_num, instPoint::Type pt_type, opCode op, bool addr_of, codeGen &gen)
{
   if (!addr_of && param_num < 6) {
      emitLoadOrigRegister(amd64_arg_regs[param_num], dest, gen);
      gen.markRegDefined(dest);
      return;
   }
   else if (addr_of && param_num < 6) {
      Register reg = amd64_arg_regs[param_num];
      gen.markRegDefined(reg);
      stackItemLocation loc = getHeightOf(stackItem::framebase, gen);
      registerSlot *regSlot = (*gen.rs())[reg];
      assert(regSlot);
      loc.offset += (regSlot->saveOffset * 8);
      emitLEA64(loc.reg.reg(), REG_NULL, 0, loc.offset, dest, true, gen);
      return;
   }
   assert(param_num >= 6);
   stackItemLocation loc = getHeightOf(stackItem::stacktop, gen);
   if (!gen.bt() || gen.bt()->alignedStack) {
      // Load the original %rsp value into dest
      emitMovRMToReg64(dest, loc.reg.reg(), loc.offset, 8, gen);
      loc.reg = RealRegister(dest);
      loc.offset = 0;
   }

   switch (op) {
      case getParamOp:
         if (pt_type == instPoint::FuncEntry) {
            //Return value before any parameters
            loc.offset += 8;
         }
         break;
      case getParamAtCallOp:
         break;
      case getParamAtEntryOp:
         loc.offset += 8;
         break;
      default:
         assert(0);
         break;
   }

   loc.offset += (param_num-6)*8;
   if (!addr_of)
      emitMovRMToReg64(dest, loc.reg.reg(), loc.offset, 8, gen);
   else 
      emitLEA64(loc.reg.reg(), Null_Register, 0, loc.offset, dest, true, gen);
}

static void emitPushImm16_64(unsigned short imm, codeGen &gen)
{
   GET_PTR(insn, gen);

   // operand-size prefix
   *insn++ = 0x66;

   // PUSH imm opcode
   *insn++ = 0x68;

   // and the immediate
   *(unsigned short*)insn = imm;
   insn += 2;

   SET_PTR(insn, gen);
}


void EmitterAMD64::emitASload(int ra, int rb, int sc, long imm, Register dest, int stackShift, codeGen &gen)
{
   // Support for using ESP that has been moved is unimplemented.

   assert(stackShift == 0);
   Register use_a = Null_Register;
   Register use_b = Null_Register;

   bool havera = ra > -1, haverb = rb > -1;


   // if ra is specified, move its inst-point value into our
   // destination register
   gen.markRegDefined(dest);
   if(havera) {
      if (ra == mRIP) {
         // special case: rip-relative data addressing
         // the correct address has been stuffed in imm
         emitMovImmToReg64(dest, imm, true, gen);
         return;
      }
      if (gen.inInstrumentation()) {
         use_a = dest;
         emitLoadOrigRegister(ra, dest, gen);
      }
      else {
         use_a = ra;
      }
   }
  
   // if rb is specified, move its inst-point value into RAX
   if(haverb) {
      if (gen.inInstrumentation()) {
         use_b = gen.rs()->getScratchRegister(gen);
         gen.markRegDefined(use_b);
         emitLoadOrigRegister(rb, use_b, gen);
      }
      else {
         use_b = rb;
      }
   }
   // emitLEA64 will not handle the [disp32] case properly, so
   // we special case that
   if (!havera && !haverb)
      emitMovImmToReg64(dest, imm, false, gen);
   else {
      emitLEA64(use_a, use_b,
                sc, (int)imm, 
                dest, true, gen);
   }
}

void EmitterAMD64::emitCSload(int ra, int rb, int sc, long imm, Register dest, codeGen &gen)
{
   // count is at most 1 register or constant or hack (aka pseudoregister)
   assert((ra == -1) &&
          ((rb == -1) ||
           ((imm == 0) && (rb == 1 /*REGNUM_ECX */ || rb >= IA32_EMULATE))));
   
   gen.markRegDefined(dest);
   if(rb >= IA32_EMULATE) {      
      // need to emulate repeated SCAS or CMPS to figure out byte count
      
      // TODO: firewall code to ensure that direction is up
      
      bool neg = false;
      unsigned char opcode_small, opcode_large;
      bool restore_rax = false;
      bool restore_rsi = false;
      
      bool rax_wasUsed = false;
      bool rsi_wasUsed = false;
      bool rdi_wasUsed = false;
      bool rcx_wasUsed = false;
      
      switch(rb) {
         case IA32_NESCAS:
            neg = true;
         case IA32_ESCAS:
            opcode_small = 0xAE;
            opcode_large = 0xAF;
            restore_rax = true;
            break;
         case IA32_NECMPS:
            neg = true;
         case IA32_ECMPS:
            opcode_small = 0xA6;
            opcode_large = 0xA7;
            restore_rsi = true;
            break;
         default:
            assert(!"Wrong emulation!");
      }
      
      // restore flags (needed for direction flag)
      gen.codeEmitter()->emitRestoreFlagsFromStackSlot(gen);

      // restore needed registers to values at the inst point
      // (push current values on the stack in case they're in use)
      if (restore_rax) {
         // We often use RAX as a destination register - in this case,
         // it's allocated but by us. And we really don't want to save 
         // it and then restore...
         if (!gen.rs()->isFreeRegister(REGNUM_RAX) && (dest != REGNUM_RAX)) {
            rax_wasUsed = true;
            emitPushReg64(REGNUM_RAX, gen);
         }
         emitLoadOrigRegister(REGNUM_RAX, REGNUM_RAX, gen);
      }
      if (restore_rsi) {
         if (!gen.rs()->isFreeRegister(REGNUM_RSI) && (dest != REGNUM_RSI)) {
            rsi_wasUsed = true;
            emitPushReg64(REGNUM_RSI, gen);
         }
         emitLoadOrigRegister(REGNUM_RSI, REGNUM_RSI, gen);
      }
      if (!gen.rs()->isFreeRegister(REGNUM_RDI) && (dest != REGNUM_RDI)) {
         rdi_wasUsed = true;
         emitPushReg64(REGNUM_RDI, gen);
      }
      emitLoadOrigRegister(REGNUM_RDI, REGNUM_RDI, gen);
      if (!gen.rs()->isFreeRegister(REGNUM_RCX) && (dest != REGNUM_RCX)) {
         rcx_wasUsed = true;
         emitPushReg64(REGNUM_RCX, gen);
      }
      emitLoadOrigRegister(REGNUM_RCX, REGNUM_RCX, gen);

      // emulate the string instruction
      emitSimpleInsn(neg ? 0xF2 : 0xF3, gen); // rep(n)e
      if (sc == 0)
         emitSimpleInsn(opcode_small, gen);
      else {
         if (sc == 1)
            emitSimpleInsn(0x66, gen); // operand size prefix
         else if (sc == 3)
            emitSimpleInsn(0x48, gen); // REX.W
         emitSimpleInsn(opcode_large, gen);
      }

      // RCX has now been decremented by the number of repititions
      // load old RCX into RAX and compute difference
      emitLoadOrigRegister(REGNUM_RCX, dest, gen);
      emitOp(0x2B, dest, dest, REGNUM_RCX, gen);

      // restore registers we stomped on
      if (rcx_wasUsed)
         emitPopReg64(REGNUM_RCX, gen);
      if (rdi_wasUsed)
         emitPopReg64(REGNUM_RDI, gen);
      if (rsi_wasUsed)
         emitPopReg64(REGNUM_RSI, gen);       
      if (rax_wasUsed)
         emitPopReg64(REGNUM_RAX, gen);
   }
   else if(rb > -1) {

      // count spec is simple register with scale
      // TODO: 16-bit pseudoregisters
      assert(rb < 16);

      // store the register into RAX
      Register scratch = gen.rs()->getScratchRegister(gen);
      gen.markRegDefined(scratch);
      emitLoadOrigRegister(rb, scratch, gen);

      // shift left by the given scale
      // emitTimesImm will do the right thing
      if(sc > 0)
         emitTimesImm(dest, scratch, 1 << sc, gen);
   }
   else
      emitMovImmToReg64(dest, (int)imm, true, gen);       
}

// this is the distance in 8-byte quadwords from the frame pointer
// in our basetramp's stack frame to the saved value of RFLAGS
// (1 qword for our false return address, 16 for the saved registers, 1 more for the flags)
#define SAVED_RFLAGS_OFFSET 18

void EmitterAMD64::emitRestoreFlags(codeGen &gen, unsigned offset)
{
   if (offset)
      emitOpRMReg(PUSH_RM_OPC1, RealRegister(REGNUM_EBP), offset*8, RealRegister(PUSH_RM_OPC2), gen);
   emitSimpleInsn(0x9D, gen);
}

void EmitterAMD64::emitPushFlags(codeGen &gen) {
   // save flags (PUSHFQ)
   emitSimpleInsn(0x9C, gen);
}

void EmitterAMD64::emitRestoreFlagsFromStackSlot(codeGen &gen)
{
   stackItemLocation loc = getHeightOf(stackItem(RealRegister(REGNUM_OF)), gen);
   emitOpRMReg(PUSH_RM_OPC1, RealRegister(loc.reg.reg()), loc.offset, RealRegister(PUSH_RM_OPC2), gen);
   emitSimpleInsn(0x9D, gen);
}

bool shouldSaveReg(registerSlot *reg, baseTramp *inst, bool saveFlags)
{ 
   if (inst->point()) {
      regalloc_printf("\t shouldSaveReg for BT %p, from 0x%lx\n", inst, inst->point()->insnAddr() );
   }
   else {
      regalloc_printf("\t shouldSaveReg for iRPC\n");
   }
   if (reg->liveState != registerSlot::live) {
      regalloc_printf("\t Reg %d not live, concluding don't save\n", reg->number);
      return false;
   }
   if (saveFlags) {
      // Saving flags takes up EAX/RAX, and so if they're live they must
      // be saved even if we don't explicitly use them
      if (reg->number == REGNUM_EAX ||
          reg->number == REGNUM_RAX) return true;
   }
   if (inst && inst->validOptimizationInfo() && !inst->definedRegs[reg->encoding()]) {
      regalloc_printf("\t Base tramp instance doesn't have reg %d (num %d) defined; concluding don't save\n",
                      reg->encoding(), reg->number);
      return false;
   }
   return true;
}

// Moves stack pointer by offset and aligns it to AMD64_STACK_ALIGNMENT
// with the following sequence:
//
//     lea    -off(%rsp) => %rsp           # move %rsp down
//     mov    %rax => saveSlot1(%rsp)      # save %rax onto stack
//     lahf                                # save %rflags byte into %ah
//     seto   %al                          # save overflow flag into %al
//     mov    %rax => saveSlot2(%rsp)      # save flags %rax onto stack
//     lea    off(%rsp) => %rax            # store original %rsp in %rax
//     and    -$AMD64_STACK_ALIGNMENT,%rsp # align %rsp
//     mov    %rax => (%rsp)               # store original %rsp on stack
//     mov    -off+saveSlot2(%rax) => %rax # restore flags %rax from stack
//     add    $0x7f,%al                    # restore overflow flag from %al
//     sahf                                # restore %rflags byte from %ah
//     mov    (%rsp) => %rax               # re-load old %rsp into %rax to ...
//     mov    -off+saveSlot1(%rax) => %rax # ... restore %rax from stack
//
// This sequence has four important properties:
//     1) It never writes to memory within offset bytes below the original
//        %rsp.  This is to make it compatible with red zone skips.
//     2) It never *directly* writes to memory below %rsp.  It always begins
//        by moving %rsp down, then writing to locations above it.  This way,
//        if the kernel decides to interrupt, it won't stomp all over our
//        values before we get a chance to use them.
//     3) It is designed to support easy de-allocation of this space by
//        ending with %rsp pointing to where we stored the original %rsp.
//     4) Care has been taken to properly restore both %eax and %eflags
//        by using "lea" instead of "add" or "sub," and saving the necessary
//        flags around the "and" instruction.
//
// Saving of the flags register can be skipped if the register is not live.

void EmitterAMD64::emitStackAlign(int offset, codeGen &gen)
{
   int off = offset + 8 + AMD64_STACK_ALIGNMENT;
   int saveSlot1 =    0 + AMD64_STACK_ALIGNMENT;
   int saveSlot2 =    8 + AMD64_STACK_ALIGNMENT;

   bool saveFlags = false;
   if (gen.rs()->checkVolatileRegisters(gen, registerSlot::live)) {
      saveFlags = true;   // We need to save the flags register
      off += 8;           // Allocate stack space to store the flags
   }

   emitLEA64(REGNUM_RSP, Null_Register, 0, -off, REGNUM_RSP, true, gen);
   emitStoreRelative(REGNUM_RAX, saveSlot1, REGNUM_RSP, 8, gen);
   if (saveFlags) {
      emitSimpleInsn(0x9f, gen);
      emitSaveO(gen);
      emitStoreRelative(REGNUM_RAX, saveSlot2, REGNUM_RSP, 8, gen);
   }
   emitLEA64(REGNUM_RSP, Null_Register, 0, off, REGNUM_RAX, true, gen);
   emitOpRegImm8_64(0x83, EXTENDED_0x83_AND, REGNUM_RSP,
                    -AMD64_STACK_ALIGNMENT, true, gen);
   emitStoreRelative(REGNUM_RAX, 0, REGNUM_RSP, 8, gen);
   if (saveFlags) {
      emitLoadRelative(REGNUM_RAX, -off+saveSlot2, REGNUM_RAX, 8, gen);
      emitRestoreO(gen);
      emitSimpleInsn(0x9e, gen);
      emitLoadRelative(REGNUM_RAX, 0, REGNUM_RSP, 8, gen);
   }
   emitLoadRelative(REGNUM_RAX, -off+saveSlot1, REGNUM_RAX, 8, gen);
}

bool EmitterAMD64::emitBTSaves(baseTramp* bt,  codeGen &gen)
{
   gen.setInInstrumentation(true);

   int instFrameSize = 0; // Tracks how much we are moving %rsp

   // Align the stack now to avoid having a padding hole in the middle of
   // our instrumentation stack.  Referring to anything on the stack above
   // this point will require an indirect reference.
   //
   // There are four cases that require a AMD64_STACK_ALIGNMENT aligned
   // stack pointer:
   //
   //    - Any time we need to save the FP registers
   //    - Any time we call a function (Required by the AMD64 ABI)
   //    - Any time we may execute SSE/SSE2 instructions
   //
   // The third case is equivalent to the second case, so search the
   // ASTs for function call generation.
   //
   bool useFPRs =  BPatch::bpatch->isForceSaveFPROn() ||
      ( BPatch::bpatch->isSaveFPROn()      &&
        gen.rs()->anyLiveFPRsAtEntry()     &&
        bt->saveFPRs()               &&
        bt->makesCall() );
   bool alignStack = useFPRs || !bt || bt->checkForFuncCalls();
   bool saveFlags = gen.rs()->checkVolatileRegisters(gen, registerSlot::live);
   bool createFrame = !bt || bt->needsFrame() || useFPRs;
   bool saveOrigAddr = createFrame && bt->instP();

   //	printf("Saving registers ...\n");
   int num_saved = 0;
   int num_to_save = 0;
   //Calculate the number of registers we'll save
   for (int i = 0; i < gen.rs()->numGPRs(); i++) {
      registerSlot *reg = gen.rs()->GPRs()[i];
      if (!shouldSaveReg(reg, bt, saveFlags))
         continue;
      if (createFrame && reg->encoding() == REGNUM_RBP)
         continue;
      num_to_save++;
   }
   if (createFrame) {
      num_to_save++; //will save rbp
   }
   if (saveOrigAddr) {
      num_to_save++; //Stack slot for return value, no actual save though
   }
   if (saveFlags) {
      num_to_save++;
   }
         
   bool skipRedZone = (num_to_save > 0) || alignStack || saveOrigAddr || createFrame;

   if (alignStack) {
      emitStackAlign(AMD64_RED_ZONE, gen);
   } else if (skipRedZone) {
      // Just move %rsp past the red zone 
      // Use LEA to avoid flag modification.
      emitLEA64(REGNUM_RSP, Null_Register, 0,
                -AMD64_RED_ZONE, REGNUM_RSP, true, gen);
      instFrameSize += AMD64_RED_ZONE;
   }

   // Save the live ones
   for (int i = 0; i < gen.rs()->numGPRs(); i++) {
      registerSlot *reg = gen.rs()->GPRs()[i];
      if (!shouldSaveReg(reg, bt, saveFlags))
           continue; 
      if (createFrame && reg->encoding() == REGNUM_RBP)
           continue;
      emitPushReg64(reg->encoding(),gen);
      // We move the FP down to just under here, so we're actually
      // measuring _up_ from the FP. 
      assert((18-num_saved) > 0);
      num_saved++;
      gen.rs()->markSavedRegister(reg->encoding(), num_to_save-num_saved);
   }

   // Save flags if we need to
   if (saveFlags) {
      gen.rs()->saveVolatileRegisters(gen);
      emitPushReg64(REGNUM_RAX, gen); 
      num_saved++;
      // Need a "defined, but not by us silly"
      gen.markRegDefined(REGNUM_RAX);
   }

   // push a return address for stack walking
   if (saveOrigAddr) {
      // FIXME use a scratch register!
      emitMovImmToReg64(REGNUM_RAX, bt->instP()->addr_compat(), true, gen);
      emitPushReg64(REGNUM_RAX, gen);
      gen.markRegDefined(REGNUM_RAX);
      num_saved++;
   }

   // Push RBP...
   if (createFrame)
   {
      // set up a fresh stack frame
      // pushl %rbp        (0x55)
      // movl  %rsp, %rbp  (0x48 0x89 0xe5)
      emitSimpleInsn(0x55, gen);
      gen.rs()->markSavedRegister(REGNUM_RBP, 0);
      num_saved++;

      // And track where it went
      (*gen.rs())[REGNUM_RBP]->liveState = registerSlot::spilled;
      (*gen.rs())[REGNUM_RBP]->spilledState = registerSlot::framePointer;
      (*gen.rs())[REGNUM_RBP]->saveOffset = 0;

      emitMovRegToReg64(REGNUM_RBP, REGNUM_RSP, true, gen);
   }

   assert(num_saved == num_to_save);

   // Prepare our stack bookkeeping data structures.
   instFrameSize += num_saved * 8;
   if (bt) {
      bt->stackHeight = instFrameSize;
   }
   gen.rs()->setInstFrameSize(instFrameSize);
   gen.rs()->setStackHeight(0);

   // Pre-calculate space for re-alignment and floating-point state.
   int extra_space = 0;
   if (useFPRs) {
      extra_space += 512;
   }

   // Make sure that we're still 32-byte aligned when we add extra_space
   // to the stack.
   if (alignStack) {
      if ((instFrameSize + extra_space) % 32)
         extra_space += 32 - ((instFrameSize + extra_space) % 32);
   }

   if (extra_space) {
      emitLEA64(REGNUM_RSP, Null_Register, 0, -extra_space,
                REGNUM_RSP, true, gen);
      gen.rs()->incStack(extra_space);
   }
   extra_space_check = extra_space;


   if (useFPRs) {
      // need to save the floating point state (x87, MMX, SSE)
      // Since we're guarenteed to be at least 16-byte aligned
      // now, the following sequence does the job:
      //
      //   fxsave (%rsp)           ; 0x0f 0xae 0x04 0x24

      // Change to REGET if we go back to magic LEA emission
      GET_PTR(buffer, gen);
      *buffer++ = 0x0f;
      *buffer++ = 0xae;
      *buffer++ = 0x04;
      *buffer++ = 0x24;
      SET_PTR(buffer, gen);
   }

   if (bt) {
      bt->savedFPRs = useFPRs;
      bt->createdFrame = createFrame;
      bt->savedOrigAddr = saveOrigAddr;
      bt->createdLocalSpace = false;
      bt->alignedStack = alignStack;
      bt->savedFlags = saveFlags;
      bt->skippedRedZone = skipRedZone; 
   }


   return true;
}

bool EmitterAMD64::emitBTRestores(baseTramp* bt, codeGen &gen)
{
   bool useFPRs = false;
   bool createFrame = false;
   bool saveOrigAddr = false;
   bool alignStack = false;
   bool skippedRedZone = false;
   bool restoreFlags = false;

   if (bt) {
      useFPRs = bt->savedFPRs;
      createFrame = bt->createdFrame;
      saveOrigAddr = bt->savedOrigAddr;
      alignStack = bt->alignedStack;
      skippedRedZone = bt->skippedRedZone;
      restoreFlags = bt->savedFlags;
   }
   else {
      useFPRs =  BPatch::bpatch->isForceSaveFPROn() ||
         ( BPatch::bpatch->isSaveFPROn()      &&
           gen.rs()->anyLiveFPRsAtEntry()     &&
           bt->saveFPRs()               &&
           !bt->makesCall() );
      createFrame = true;
      saveOrigAddr = false;
      alignStack = true;
      skippedRedZone = true; // Obviated by alignStack, but hey
      restoreFlags = true;
   }

   if (useFPRs) {
      // restore saved FP state
      // fxrstor (%rsp) ; 0x0f 0xae 0x04 0x24
      GET_PTR(buffer, gen);
      *buffer++ = 0x0f;
      *buffer++ = 0xae;
      *buffer++ = 0x0c;
      *buffer++ = 0x24;
      SET_PTR(buffer, gen);
   }

   int extra_space = gen.rs()->getStackHeight();
   assert(extra_space == extra_space_check);
   if (!createFrame && extra_space) {
      emitLEA64(REGNUM_RSP, Null_Register, 0, extra_space,
                REGNUM_RSP, true, gen);
   }

   if (createFrame) {
      // tear down the stack frame (LEAVE)
      emitSimpleInsn(0xC9, gen);
   }

   // pop "fake" return address
   if (saveOrigAddr)
      emitPopReg64(REGNUM_RAX, gen);

   // Restore flags
   if (restoreFlags) {
      emitPopReg64(REGNUM_RAX, gen);
      gen.rs()->restoreVolatileRegisters(gen);
   }

   // restore saved registers
   for (int i = gen.rs()->numGPRs() - 1; i >= 0; i--) {
      registerSlot *reg = gen.rs()->GPRs()[i];
      if (reg->liveState == registerSlot::spilled) {
         emitPopReg64(reg->encoding(),gen);
      }
   }

   // Restore the (possibly unaligned) stack pointer.
   if (alignStack) {
      emitLoadRelative(REGNUM_RSP, 0, REGNUM_RSP, 0, gen);
   } else if (skippedRedZone) {
      emitLEA64(REGNUM_ESP, Null_Register, 0,
                  AMD64_RED_ZONE, REGNUM_ESP, true, gen);
    }

   gen.setInInstrumentation(false);
    return true;
}

void EmitterAMD64::emitStoreImm(Address addr, int imm, codeGen &gen, bool noCost) 
{
   if (!isImm64bit(addr) && !isImm64bit(imm)) {
      emitMovImmToMem(addr, imm, gen);
   }
   else {
      Register r = gen.rs()->allocateRegister(gen, noCost);
      gen.markRegDefined(r);
      emitMovImmToReg64(r, addr, true, gen);
      emitMovImmToRM64(r, 0, imm, true, gen);
      gen.rs()->freeRegister(r);
   }
}

void EmitterAMD64::emitAddSignedImm(Address addr, int imm, codeGen &gen,bool noCost)
{
   if (!isImm64bit(addr) && !isImm64bit(imm)) {
      emitAddMem(addr, imm, gen);
   }
   else {
      Register r = gen.rs()->allocateRegister(gen, noCost);      
      gen.markRegDefined(r);
      emitMovImmToReg64(r, addr, true, gen);
      emitAddRM64(r, imm, true, gen);
      gen.rs()->freeRegister(r);
   }
}

      
int Register_DWARFtoMachineEnc64(int n)
{
    if(n <= AMD64_MAX_MAP)
        return amd64_register_map[n];
    else {
        dwarf_printf("%s[%d]: unexpected map lookup for DWARF register %d\n",
                FILE__,__LINE__,n);
        return n;
    }
}

bool EmitterAMD64::emitPush(codeGen &gen, Register reg) {
    emitPushReg64(reg, gen);
    return true;
}
   
bool EmitterAMD64::emitPop(codeGen &gen, Register reg) {
    emitPopReg64(reg, gen);
    return true;
}

bool EmitterAMD64::emitAdjustStackPointer(int index, codeGen &gen) {
	// The index will be positive for "needs popped" and negative
	// for "needs pushed". However, positive + SP works, so don't
	// invert.
	int popVal = index * gen.addrSpace()->getAddressWidth();
	emitOpRegImm64(0x81, EXTENDED_0x81_ADD, REGNUM_ESP, popVal, true, gen);
   gen.rs()->incStack(-1 * popVal);
	return true;
}

#endif /* end of AMD64-specific functions */

Address Emitter::getInterModuleFuncAddr(func_instance *func, codeGen& gen)
{
    AddressSpace *addrSpace = gen.addrSpace();
    BinaryEdit *binEdit = addrSpace->edit();
    Address relocation_address;
    unsigned int jump_slot_size = 4;
#if defined(arch_x86_64)
    jump_slot_size = 8;
#endif

    if (!binEdit || !func) {
        assert(!"Invalid function call (function info is missing)");
    }

    SymtabAPI::Symbol *referring = func->getRelocSymbol();

    // have we added this relocation already?
    relocation_address = binEdit->getDependentRelocationAddr(referring);

    if (!relocation_address) {
        // inferiorMalloc addr location and initialize to zero
        relocation_address = binEdit->inferiorMalloc(jump_slot_size);
        unsigned char* dat = (unsigned char*) malloc(jump_slot_size);
        memset(dat,0,jump_slot_size);
        binEdit->writeDataSpace((void*)relocation_address, jump_slot_size, dat);
        free(dat);

        // add write new relocation symbol/entry
        binEdit->addDependentRelocation(relocation_address, referring);
    }

    return relocation_address;
}

Address Emitter::getInterModuleVarAddr(const image_variable *var, codeGen& gen)
{
    AddressSpace *addrSpace = gen.addrSpace();
    BinaryEdit *binEdit = addrSpace->edit();
    Address relocation_address;
    unsigned int jump_slot_size = 4;
#if defined(arch_x86_64)
    jump_slot_size = 8;
#endif

    if (!binEdit || !var) {
        assert(!"Invalid variable load (variable info is missing)");
    }

    // find the Symbol corresponding to the int_variable
    std::vector<SymtabAPI::Symbol *> syms;
    var->svar()->getSymbols(syms);

    if (syms.size() == 0) {
        char msg[256];
        sprintf(msg, "%s[%d]:  internal error:  cannot find symbol %s"
                , __FILE__, __LINE__, var->symTabName().c_str());
        showErrorCallback(80, msg);
        assert(0);
    }

    // try to find a dynamic symbol
    // (take first static symbol if none are found)
    SymtabAPI::Symbol *referring = syms[0];
    for (unsigned k=0; k<syms.size(); k++) {
        if (syms[k]->isInDynSymtab()) {
            referring = syms[k];
            break;
        }
    }

    // have we added this relocation already?
    relocation_address = binEdit->getDependentRelocationAddr(referring);

    if (!relocation_address) {
        // inferiorMalloc addr location and initialize to zero
        relocation_address = binEdit->inferiorMalloc(jump_slot_size);
        unsigned int dat = 0;
        binEdit->writeDataSpace((void*)relocation_address, jump_slot_size, &dat);

        // add write new relocation symbol/entry
        binEdit->addDependentRelocation(relocation_address, referring);
    }

    return relocation_address;
}

bool EmitterIA32Dyn::emitCallInstruction(codeGen &gen, func_instance *callee, Register ret) 
{
   // make the call
   // we are using an indirect call here because we don't know the
   // address of this instruction, so we can't use a relative call.
	// The only direct, absolute calls available on x86 are far calls,
	// which require the callee to be aware that they're being far-called.
	// So we grit our teeth and deal with the indirect call.
	// Physical register
   //Same regs on Win/x86 and linux/x86
   gen.rs()->makeRegisterAvail(RealRegister(REGNUM_EAX), gen); //caller saved regs
   gen.rs()->makeRegisterAvail(RealRegister(REGNUM_ECX), gen);
   gen.rs()->makeRegisterAvail(RealRegister(REGNUM_EDX), gen);

   Register placeholder1 = gen.rs()->allocateRegister(gen, true);
   Register placeholder2 = gen.rs()->allocateRegister(gen, true);
   gen.rs()->noteVirtualInReal(ret, RealRegister(REGNUM_EAX));
   gen.rs()->noteVirtualInReal(placeholder1, RealRegister(REGNUM_ECX));
   gen.rs()->noteVirtualInReal(placeholder2, RealRegister(REGNUM_EDX));

   if (gen.startAddr() == (Address) -1) {
      emitMovImmToReg(RealRegister(REGNUM_EAX), callee->addr(), gen);
      emitOpExtReg(CALL_RM_OPC1, CALL_RM_OPC2, RealRegister(REGNUM_EAX), gen);
   }
   else {
      Address dest = callee->addr();
      Address src = gen.currAddr() + 5;
      emitCallRel32(dest - src, gen);
   }

   gen.rs()->freeRegister(placeholder1);
   gen.rs()->freeRegister(placeholder2);
   return true;
}

bool EmitterIA32Stat::emitCallInstruction(codeGen &gen, func_instance *callee, Register ret) {
   AddressSpace *addrSpace = gen.addrSpace();
   Address dest;

   gen.rs()->makeRegisterAvail(RealRegister(REGNUM_EAX), gen); //caller saved regs
   gen.rs()->makeRegisterAvail(RealRegister(REGNUM_ECX), gen);
   gen.rs()->makeRegisterAvail(RealRegister(REGNUM_EDX), gen);

   //Put some dummy virtual registers in ECX and EDX so that the
   // emitMovPCRMToReg below doesn't try to allocate them.  
   // Associate the return value into EAX now for the same reason.
   // These shouldn't generate to any acutal code.  
   Register placeholder1 = gen.rs()->allocateRegister(gen, true);
   Register placeholder2 = gen.rs()->allocateRegister(gen, true);
   gen.rs()->noteVirtualInReal(ret, RealRegister(REGNUM_EAX));
   gen.rs()->noteVirtualInReal(placeholder1, RealRegister(REGNUM_ECX));
   gen.rs()->noteVirtualInReal(placeholder2, RealRegister(REGNUM_EDX));

   // find func_instance reference in address space
   // (refresh func_map)
   pdvector<func_instance *> funcs;
   addrSpace->findFuncsByAll(callee->prettyName(), funcs);
   
   // test to see if callee is in a shared module
   if (gen.func()->obj() != callee->obj()) {
      emitPLTCall(callee, gen);
   } else {
      dest = callee->addr();
      Address src = gen.currAddr() + 5;
      emitCallRel32(dest - src, gen);
   }

   gen.rs()->freeRegister(placeholder1);
   gen.rs()->freeRegister(placeholder2);
   return true;
}

bool EmitterIA32Stat::emitPLTCall(func_instance *callee, codeGen &gen) {
   // create or retrieve jump slot
   Address dest = getInterModuleFuncAddr(callee, gen);
   // load register with address from jump slot
   emitMovPCRMToReg(RealRegister(REGNUM_EAX), dest-gen.currAddr(), gen);
   // emit call *(e_x)
   emitOpRegReg(CALL_RM_OPC1, RealRegister(CALL_RM_OPC2), 
                RealRegister(REGNUM_EAX), gen);
   return true;
}

bool EmitterIA32Stat::emitPLTJump(func_instance *callee, codeGen &gen) {
  // create or retrieve jump slot
   Address dest = getInterModuleFuncAddr(callee, gen);
   // load register with address from jump slot
   emitMovPCRMToReg(RealRegister(REGNUM_EAX), dest-gen.currAddr(), gen);
   // emit jump *(e_x)
   emitOpRegReg(JUMP_RM_OPC1, RealRegister(JUMP_RM_OPC2), 
                RealRegister(REGNUM_EAX), gen);
   return true;
}

void EmitterIA32::emitLoadShared(opCode op, Register dest, const image_variable *var, bool is_local, int /*size*/, codeGen &gen, Address offset)
{
   RealRegister dest_r = gen.rs()->loadVirtualForWrite(dest, gen);

   // create or retrieve jump slot
   Address addr;
   if(var == NULL) {
      addr = offset;
   }
   else if(!is_local) {
      addr = getInterModuleVarAddr(var, gen);
   }  
   else {
      addr = (Address)var->getOffset();
   }
  
   emitMovPCRMToReg(dest_r, addr - gen.currAddr(), gen, (!is_local && var != NULL));
   if (op == loadOp) {
      emitLoadIndir(dest, dest, 4, gen);
   }
}

void EmitterIA32::emitStoreShared(Register source, const image_variable *var, bool is_local, 
                                  int /*size*/, codeGen &gen)
{
   // create or retrieve jump slot
   //Address addr = getInterModuleVarAddr(var, gen);
   Address addr;
   if(!is_local)
      addr = getInterModuleVarAddr(var, gen);
   else
      addr = (Address)var->getOffset();
   
   // temporary virtual register for storing destination address
   Register dest = gen.rs()->allocateRegister(gen, false);
   RealRegister dest_r = gen.rs()->loadVirtualForWrite(dest, gen);
   emitMovPCRMToReg(dest_r, addr-gen.currAddr(), gen, !is_local);
   emitStoreIndir(dest, source, 4, gen);
   gen.rs()->freeRegister(dest);
}

#if defined(arch_x86_64)
void EmitterAMD64::emitLoadShared(opCode op, Register dest, const image_variable *var, bool is_local, int size, codeGen &gen, Address offset)
{
  Address addr;
  gen.markRegDefined(dest);
  if(!var)
  {
    addr = offset;
  }
  else if(is_local)
  {
      addr = (Address)var ->getOffset();
  }
  else
  {
    // create or retrieve jump slot
    addr = getInterModuleVarAddr(var, gen);
  }
  
  if(op == loadConstOp) {
    int offset = addr - gen.currAddr();
    // Brutal hack for IP-relative: displacement operand on 32-bit = IP-relative on 64-bit.
    if(is_local || !var)
      emitLEA64(Null_Register, Null_Register, 0, offset - 7, dest, true, gen);
    else
       emitMovPCRMToReg64(dest, addr - gen.currAddr(), 8, gen, true);
    
    return;
  }
  
  // load register with address from jump slot
  if(!is_local) {
     emitMovPCRMToReg64(dest, addr - gen.currAddr(), 8, gen, true);
     emitLoadIndir(dest, dest, size, gen);
  }
  else {
     emitMovPCRMToReg64(dest, addr - gen.currAddr(), size, gen, true);
  }
}

void EmitterAMD64::emitStoreShared(Register source, const image_variable *var, bool is_local, int size, codeGen &gen)
{
  Address addr;
  
  if(is_local) {
     addr = (Address)var->getOffset();
  }
  else {
     addr = getInterModuleVarAddr(var, gen);
  }
  
  // temporary virtual register for storing destination address
  Register dest = gen.rs()->allocateRegister(gen, false); 
  gen.markRegDefined(dest);
 
  // load register with address from jump slot
  emitLEA64(Null_Register, Null_Register, 0, addr-gen.currAddr() - 7, dest, true, gen);
  //emitMovPCRMToReg64(dest, addr-gen.currAddr(), gen, true);
  if(!is_local)
     emitLoadIndir(dest, dest, 8, gen);
    
  // get the variable with an indirect load
  emitStoreIndir(dest, source, size, gen);
  
  gen.rs()->freeRegister(dest);
}

#endif<|MERGE_RESOLUTION|>--- conflicted
+++ resolved
@@ -52,12 +52,9 @@
 
 // get_index...
 #include "dyninstAPI/src/dyn_thread.h"
-<<<<<<< HEAD
-=======
-#include "dataflowAPI/h/ABI.h"
-#include "dataflowAPI/h/liveness.h"
+#include "ABI.h"
+#include "liveness.h"
 #include "RegisterConversion.h"
->>>>>>> 1f5a3df7
 
 const int EmitterIA32::mt_offset = -4;
 #if defined(arch_x86_64)
@@ -1675,7 +1672,7 @@
    // the call. 
    pdvector<pair<unsigned,int> > savedRegsToRestore;
    if (inInstrumentation) {
-      bitArray regsClobberedByCall = registerSpace::getRegisterSpace(8)->getCallWrittenRegisters();
+      bitArray regsClobberedByCall = ABI::getABI(8)->getCallWrittenRegisters();
       for (int i = 0; i < gen.rs()->numGPRs(); i++) {
          registerSlot *reg = gen.rs()->GPRs()[i];
          regalloc_printf("%s[%d]: pre-call, register %d has refcount %d, keptValue %d, liveState %s\n",
