/*
 * Copyright (c) 1996-2011 Barton P. Miller
 * 
 * We provide the Paradyn Parallel Performance Tools (below
 * described as "Paradyn") on an AS IS basis, and do not warrant its
 * validity or performance.  We reserve the right to update, modify,
 * or discontinue this software at any time.  We shall have no
 * obligation to supply such updates or modifications or any other
 * form of support to you.
 * 
 * By your use of Paradyn, you understand and agree that we (or any
 * other person or entity with proprietary rights in Paradyn) are
 * under no obligation to provide either maintenance services,
 * update services, notices of latent defects, or correction of
 * defects for Paradyn.
 * 
 * This library is free software; you can redistribute it and/or
 * modify it under the terms of the GNU Lesser General Public
 * License as published by the Free Software Foundation; either
 * version 2.1 of the License, or (at your option) any later version.
 * 
 * This library is distributed in the hope that it will be useful,
 * but WITHOUT ANY WARRANTY; without even the implied warranty of
 * MERCHANTABILITY or FITNESS FOR A PARTICULAR PURPOSE.  See the GNU
 * Lesser General Public License for more details.
 * 
 * You should have received a copy of the GNU Lesser General Public
 * License along with this library; if not, write to the Free Software
 * Foundation, Inc., 51 Franklin Street, Fifth Floor, Boston, MA 02110-1301 USA
 */

// Code generation

#include <assert.h>
#include <stdio.h>
#include <stdlib.h>
#include <string.h>
#include "addressSpace.h"
#include "pcThread.h"
#include "pcProcess.h"
#include "common/h/Types.h"
#if defined (os_osf)
#include <malloc.h>
#endif
#include "codegen.h"
#include "util.h"
#include "function.h"
#include "instPoint.h"
#include "registerSpace.h"
#include "pcrel.h"

#if defined(cap_instruction_api)
#include "instructionAPI/h/InstructionDecoder.h"
#endif

#if defined(arch_x86) || defined(arch_x86_64)
#define CODE_GEN_OFFSET_SIZE 1
#else
#define CODE_GEN_OFFSET_SIZE (instruction::size())
#endif

const unsigned int codeGenPadding = (128);
const unsigned int codeGenMinAlloc = (4 * 1024);

codeGen::codeGen() :
    buffer_(NULL),
    offset_(0),
    size_(0),
    emitter_(NULL),
    allocated_(false),
    aSpace_(NULL),
    thr_(NULL),
    rs_(NULL),
    t_(NULL),
    addr_((Address)-1),
    ip_(NULL),
    f_(NULL),
    bt_(NULL),
    isPadded_(true),
    trackRegDefs_(false),
    inInstrumentation_(false), // save default
    obj_(NULL)
{}

// size is in bytes
codeGen::codeGen(unsigned size) :
    buffer_(NULL),
    offset_(0),
    size_(size),
    emitter_(NULL),
    allocated_(true),
    aSpace_(NULL),
    thr_(NULL),
    rs_(NULL),
	t_(NULL),
    addr_((Address)-1),
    ip_(NULL),
    f_(NULL),
    bt_(NULL),
    isPadded_(true),
    trackRegDefs_(false),
    inInstrumentation_(false),
    obj_(NULL)
{
    buffer_ = (codeBuf_t *)malloc(size+codeGenPadding);
    if (!buffer_)
       fprintf(stderr, "%s[%d]: malloc failed: size is %d + codeGenPadding = %d\n", FILE__, __LINE__, size, codeGenPadding);
    assert(buffer_);
    memset(buffer_, 0, size+codeGenPadding);
}


codeGen::~codeGen() {
    if (allocated_ && buffer_) {
        free(buffer_);
    }
}

// Deep copy
codeGen::codeGen(const codeGen &g) :
    offset_(g.offset_),
    size_(g.size_),
    emitter_(NULL),
    allocated_(g.allocated_),
    aSpace_(g.aSpace_),
    thr_(g.thr_),
    rs_(g.rs_),
	t_(g.t_),
    addr_(g.addr_),
    ip_(g.ip_),
    f_(g.f_),
    bt_(g.bt_),
    isPadded_(g.isPadded_),
    trackRegDefs_(g.trackRegDefs_),
    inInstrumentation_(g.inInstrumentation_),
    obj_(g.obj_)
{
    if (size_ != 0) {
        assert(allocated_); 
        int bufferSize = size_ + (isPadded_ ? codeGenPadding : 0);
        buffer_ = (codeBuf_t *) malloc(bufferSize);
        memcpy(buffer_, g.buffer_, bufferSize);
    }
    else
        buffer_ = NULL;
}

bool codeGen::operator==(void *p) const {
    return (p == (void *)buffer_);
}

bool codeGen::operator!=(void *p) const {
    return (p != (void *)buffer_);
}

codeGen &codeGen::operator=(const codeGen &g) {
    // Same as copy constructor, really
    invalidate();
    offset_ = g.offset_;
    size_ = g.size_;
    max_ = g.max_;
    allocated_ = g.allocated_;
    thr_ = g.thr_;
    isPadded_ = g.isPadded_;
    int bufferSize = size_ + (isPadded_ ? codeGenPadding : 0);
    inInstrumentation_ = g.inInstrumentation_;
    obj_ = g.obj_;
    

    if (size_ != 0) {
       assert(allocated_); 

       buffer_ = (codeBuf_t *) malloc(bufferSize);
       //allocate(g.size_);
	
       memcpy(buffer_, g.buffer_, bufferSize);
    }
    else
        buffer_ = NULL;
    return *this;
}

void codeGen::allocate(unsigned size) 
{
   if (buffer_ && size > size_) {
      free(buffer_);
      buffer_ = NULL;
   }

   size_ = size;
   max_ = size_ + codeGenPadding;

   if (buffer_ == NULL)
   {
      buffer_ = (codeBuf_t *)malloc(max_);
      isPadded_ = true;
   }
   
   offset_ = 0;
   allocated_ = true;
   if (!buffer_) {
      fprintf(stderr, "%s[%d]:  malloc (%d) failed: %s\n", FILE__, __LINE__, size, strerror(errno));
#if defined (os_osf)
    //struct mallinfo my_mallinfo  = mallinfo();
    //extern struct mallinfo = mallinfo();
    fprintf(stderr, "malloc info:\n");
    fprintf(stderr, "\t arena = %d\n", mallinfo().arena);
    fprintf(stderr, "\t ordblocks = %d\n", mallinfo().ordblks);
    fprintf(stderr, "\t free ordblocks = %d\n", mallinfo().fordblks);
    fprintf(stderr, "\t smblocks = %d\n", mallinfo().smblks);
    fprintf(stderr, "\t free smblocks = %d\n", mallinfo().fsmblks);
#endif
    }
    assert(buffer_);
}

// Very similar to destructor
void codeGen::invalidate() {
    if (allocated_ && buffer_) {
        free(buffer_);
    }
    buffer_ = NULL;
    size_ = 0;
    max_ = 0;
    offset_ = 0;
    allocated_ = false;
    isPadded_ = false;
}

bool codeGen::verify() {
    return true;
}

void codeGen::finalize() {
    assert(buffer_);
    assert(size_);
    cerr << "FINALIZE!" << endl;
    applyPatches();
    if (size_ == offset_) return;
    if (offset_ == 0) {
        fprintf(stderr, "Warning: offset is 0 in codeGen::finalize!\n");
        invalidate();
        return;
    }
    buffer_ = (codeBuf_t *)::realloc(buffer_, used());
    max_ = used();
    size_ = used();
    isPadded_ = false;
}

void codeGen::copy(const void *b, const unsigned size, const codeBufIndex_t index) {
  if (size == 0) return;

  codeBufIndex_t current = getIndex();
  setIndex(index);
  copy(b, size);
  setIndex(current);

}

void codeGen::copy(const void *b, const unsigned size) {
  if (size == 0) return;

  assert(buffer_);
  
  realloc(used() + size);

  memcpy(cur_ptr(), b, size);

  moveIndex(size);
}

void codeGen::copy(const std::vector<unsigned char> &buf) {
  if (buf.empty()) return;

   assert(buffer_);
   realloc(used() + buf.size());
   
   unsigned char * ptr = (unsigned char *)cur_ptr();
   std::copy(buf.begin(), buf.end(), ptr);

   moveIndex(buf.size());
}

void codeGen::copy(codeGen &gen) {
  if ((used() + gen.used()) >= size_) {
    realloc(used() + gen.used()); 
  }

  memcpy((void *)cur_ptr(), (void *)gen.start_ptr(), gen.used());
  offset_ += gen.offset_;
  assert(used() <= size_);
}

void codeGen::copyAligned(const void *b, const unsigned size) {
  if (size == 0) return;

  assert(buffer_);
  
  realloc(used() + size);

  memcpy(cur_ptr(), b, size);

  unsigned alignedSize = size;
  alignedSize += (CODE_GEN_OFFSET_SIZE - (alignedSize % CODE_GEN_OFFSET_SIZE));

  moveIndex(alignedSize);
}



// codeBufIndex_t stores in platform-specific units.
unsigned codeGen::used() const {
    return offset_ * CODE_GEN_OFFSET_SIZE;
}

void *codeGen::start_ptr() const {
    return (void *)buffer_;
}

void *codeGen::cur_ptr() const {
    assert(buffer_);
    if (sizeof(codeBuf_t) != CODE_GEN_OFFSET_SIZE)
        fprintf(stderr, "ERROR: sizeof codeBuf %ld, OFFSET %d\n",
                (long) sizeof(codeBuf_t), CODE_GEN_OFFSET_SIZE);
    assert(sizeof(codeBuf_t) == CODE_GEN_OFFSET_SIZE);
    codeBuf_t *ret = buffer_;
    ret += offset_;
    return (void *)ret;
}

void *codeGen::get_ptr(unsigned offset) const {
    assert(buffer_);
    assert(offset < size_);
    assert(sizeof(codeBuf_t) == CODE_GEN_OFFSET_SIZE);
    assert((offset % CODE_GEN_OFFSET_SIZE) == 0);
    unsigned index = offset / CODE_GEN_OFFSET_SIZE;
    codeBuf_t *ret = buffer_;
    ret += index;
    return (void *)ret;
}

void codeGen::update(codeBuf_t *ptr) {
    assert(buffer_);
    assert(sizeof(unsigned char) == 1);
    unsigned diff = ((unsigned char *)ptr) - ((unsigned char *)buffer_);
    
    // Align...
    if (diff % CODE_GEN_OFFSET_SIZE) {
        diff += CODE_GEN_OFFSET_SIZE - (diff % CODE_GEN_OFFSET_SIZE);
        assert ((diff % CODE_GEN_OFFSET_SIZE) == 0);
    }
    // and integer division rules
    offset_ = diff / CODE_GEN_OFFSET_SIZE;

    // Keep the pad
    if (used() >= size_) {
        if ((used() - size_) >= codeGenPadding) {
	  cerr << "Used too much extra: " << used() - size_ << " bytes" << endl;
	  assert(0 && "Overflow in codeGen");
        }
	realloc(2*used());
    }

    assert(used() <= size_);
}

void codeGen::setIndex(codeBufIndex_t index) {
    offset_ = index;
    
    // Keep the pad
    if (used() >= size_) {
      //fprintf(stderr, "WARNING: overflow of codeGen structure (%d requested, %d actual), trying to enlarge\n", used(), size_);

        if ((used() - size_) > codeGenPadding) {
            assert(0 && "Overflow in codeGen");
        }
	realloc(used());
    }
    assert(used() <= size_);
}

codeBufIndex_t codeGen::getIndex() const {
    return offset_;
}

void codeGen::moveIndex(int disp) {

    int cur = getIndex() * CODE_GEN_OFFSET_SIZE;
    cur += disp;
    if (cur % CODE_GEN_OFFSET_SIZE) {
        fprintf(stderr, "Error in codeGen: current index %d/%d, moving by %d, mod %d\n",
                getIndex(), cur, disp, cur % CODE_GEN_OFFSET_SIZE);
    }
    assert((cur % CODE_GEN_OFFSET_SIZE) == 0);
    setIndex(cur / CODE_GEN_OFFSET_SIZE);
}

int codeGen::getDisplacement(codeBufIndex_t from, codeBufIndex_t to) {
    return ((to - from) * CODE_GEN_OFFSET_SIZE);
}

Address codeGen::currAddr() const {
  if(addr_ == (Address) -1) return (Address) -1;
  assert(addr_ != (Address) -1);
  return currAddr(addr_);
}

Address codeGen::currAddr(Address base) const { 
    return (offset_ * CODE_GEN_OFFSET_SIZE) + base;
}

void codeGen::fill(unsigned fillSize, int fillType) {
    switch(fillType) {
    case cgNOP:
        insnCodeGen::generateNOOP(*this, fillSize);
        break;
    case cgTrap: {
        unsigned curUsed = used();
        while ((used() - curUsed) < (unsigned) fillSize)
            insnCodeGen::generateTrap(*this);
        assert((used() - curUsed) == (unsigned) fillSize);
        break;
    }
    case cgIllegal: {
        unsigned curUsed = used();
        while ((used() - curUsed) < (unsigned) fillSize)
            insnCodeGen::generateIllegal(*this);
	if ((used() - curUsed) != fillSize) {
	  cerr << "ABORTING: " << used() << " - " << curUsed << " != " << fillSize << endl;
	}
        assert((used() - curUsed) == (unsigned) fillSize);
        break;
    }
    default:
        assert(0 && "unimplemented");
    }
}

void codeGen::fillRemaining(int fillType) {
    if (fillType == cgNOP) {
        insnCodeGen::generateNOOP(*this,
                                  size_ - used());
    }
    else {
        assert(0 && "unimplemented");
    }
}

void codeGen::applyTemplate(const codeGen &c) {
    // Copy off necessary bits...

<<<<<<< HEAD
    aSpace_ = c.aSpace_;
    thr_ = c.thr_;
    rs_ = c.rs_;
    addr_ = c.addr_;
    ip_ = c.ip_;
    f_ = c.f_;
=======
  emitter_ = c.emitter_;
  aSpace_ = c.aSpace_;
  thr_ = c.thr_;
  lwp_ = c.lwp_;
  rs_ = c.rs_;
  t_ = c.t_;
  ip_ = c.ip_;
  f_ = c.f_;
  bt_ = c.bt_;
  inInstrumentation_ = c.inInstrumentation_;
>>>>>>> cdedaa70
}

void codeGen::setAddrSpace(AddressSpace *a)
{ 
   aSpace_ = a; 
   setCodeEmitter(a->getEmitter());
}

void codeGen::realloc(unsigned newSize) {  
   if (newSize <= size_) return;

   unsigned increment = newSize - size_;
   if (increment < codeGenMinAlloc) increment = codeGenMinAlloc;

   size_ += increment;
   max_ += increment;
   buffer_ = (codeBuf_t *)::realloc(buffer_, max_);
   
   assert(buffer_);
}

void codeGen::addPCRelRegion(pcRelRegion *reg) {
#if !defined(cap_noaddr_gen)
   assert(0);
#endif
   reg->gen = this;
   reg->cur_offset = used();

   if (startAddr() != (Address) -1 && reg->canPreApply()) {
     //If we already have addressess for everything (usually when relocating a function)
     // then don't bother creating the region, just generate the code.
     reg->apply(startAddr() + reg->cur_offset);
     delete reg;
   }
   else {
     reg->cur_size = reg->maxSize();
     fill(reg->cur_size, cgNOP);
     pcrels_.push_back(reg);
   }
}

void codeGen::applyPCRels(Address base)
{
   vector<pcRelRegion *>::iterator i;

   codeBufIndex_t orig_position = used();
   for (i = pcrels_.begin(); i != pcrels_.end(); i++) {
      pcRelRegion *cur = *i;
      bool is_last_entry = ((cur->cur_offset + cur->cur_size) >= orig_position);

      //Apply the patch
      setIndex(cur->cur_offset / CODE_GEN_OFFSET_SIZE);
      unsigned patch_size = cur->apply(base + cur->cur_offset);
      assert(patch_size <= cur->cur_size);
      unsigned size_change = cur->cur_size - patch_size;

      if (size_change) {
         if (is_last_entry) {
            //If we resized the last object in the codeGen, then change the
            // codeGen's end address
            orig_position = cur->cur_offset + patch_size;
         }
         //Fill in any size changes with nops
         fill(size_change, cgNOP);
      }
      delete cur;
   }
   setIndex(orig_position / CODE_GEN_OFFSET_SIZE);
   pcrels_.clear();
}

bool codeGen::hasPCRels() const {
   return (pcrels_.size() != 0);
}


pcRelRegion::pcRelRegion(const instruction &i) :
   gen(NULL),
   orig_instruc(i),
   cur_offset(0),
   cur_size(0)
{
}

pcRelRegion::~pcRelRegion()
{
}

std::vector<relocPatch>& codeGen::allPatches() {
   return patches_;
}

void codeGen::addPatch(codeBufIndex_t index, patchTarget *source, 
                       unsigned size,
                       relocPatch::patch_type_t ptype,
                       Dyninst::Offset off)
{
   relocPatch p(index, source, ptype, this, off, size);
   patches_.push_back(p);
}

void codeGen::addPatch(const relocPatch &p)
{
   patches_.push_back(p);
}

void codeGen::applyPatches()
{
   std::vector<relocPatch>::iterator i;
   for (i = patches_.begin(); i != patches_.end(); i++)
      (*i).applyPatch();
}


relocPatch::relocPatch(codeBufIndex_t index, patchTarget *s, patch_type_t ptype,
                       codeGen *gen, Dyninst::Offset off, unsigned size) :
  dest_(index),
  source_(s),
  size_(size),
  ptype_(ptype),
  gen_(gen),
  offset_(off),
  applied_(false)
{

}

void relocPatch::applyPatch()
{
   if (applied_)
      return;

   Address addr = source_->get_address();


   switch (ptype_) {
      case pcrel:
	addr = addr - (gen_->startAddr() + offset_);
      case abs:
	gen_->copy(&addr, size_, dest_);
	break;
      default:
         assert(0);
   }
   applied_ = true;
}

bool relocPatch::isApplied()
{
   return applied_;
}

bool pcRelRegion::canPreApply()
{
  return false;
}

std::string patchTarget::get_name() const {
   return std::string("UNNAMED");
}

patchTarget::~patchTarget()
{
}

toAddressPatch::~toAddressPatch() {
}

Address toAddressPatch::get_address() const 
{ 
  return addr; 
}

unsigned toAddressPatch::get_size() const { 
  return 0; 
}

void toAddressPatch::set_address(Address a) {
   addr = a;
}

codeGen codeGen::baseTemplate;

<<<<<<< HEAD
PCThread *codeGen::thread() {
=======
dyn_lwp *codeGen::lwp() const {
    if (lwp_) return lwp_;
    if (thr_) return thr_->get_lwp();
    return NULL;
}

dyn_thread *codeGen::thread() const {
>>>>>>> cdedaa70
    return thr_;
}

AddressSpace *codeGen::addrSpace() const {
    if (aSpace_) { return aSpace_; }
    if (f_) { return f_->proc(); }
    if (ip_) { return ip_->proc(); }
    if (thr_) { return thr_->getProc(); }
    return NULL;
}

instPoint *codeGen::point() const {
    return ip_;
}

func_instance *codeGen::func() const {
    if (f_) return f_;
    if (ip_) return ip_->func();
    return NULL;
}

registerSpace *codeGen::rs()  const{
    return rs_;
}

regTracker_t *codeGen::tracker() const {
    return t_; 
}

Emitter *codeGen::codeEmitter() const {
    return emitter_;
}

generatedCodeObject *codeGen::obj() const {
    return obj_;
}

void codeGen::beginTrackRegDefs()
{
   trackRegDefs_ = true;
   regsDefined_ = registerSpace::getBitArray();
}

void codeGen::endTrackRegDefs()
{
   trackRegDefs_ = false;
}
 
const bitArray &codeGen::getRegsDefined()
{
   return regsDefined_;
}

void codeGen::markRegDefined(Register r) {
   if (!trackRegDefs_)
      return;
   regsDefined_[r] = true;
}

bool codeGen::isRegDefined(Register r) {
   assert(trackRegDefs_);
   return regsDefined_[r];
}

<<<<<<< HEAD
void codeGen::format(Architecture arch) {
#if defined(cap_instruction_api)
    using namespace InstructionAPI;
    InstructionDecoder id(start_ptr(), used(), arch);

    Instruction::Ptr curInstr;
    curInstr = id.decode();
    while( curInstr.get() && curInstr->isValid() ) {
        fprintf(stderr, "%s\n", curInstr->format().c_str());
        curInstr = id.decode();
    }
#endif
}
=======
Dyninst::Architecture codeGen::getArch() const {
  // Try whatever's defined
  if (func()) {
    return func()->ifunc()->isrc()->getArch();
  }
  if (addrSpace()) {
     return addrSpace()->getArch();
  }

  assert(0);
  return Arch_none;
}

void codeGen::registerDefensivePad(block_instance *callBlock, Address padStart, unsigned padSize) {
  // Register a match between a call instruction
  // and a padding area post-reloc-call for
  // control flow interception purposes.
  // This is kind of hacky, btw.
    //cerr << "Registering pad [" << hex << padStart << "," << padStart + padSize << "], for block @ " << callBlock->start() << dec << endl;
  defensivePads_[callBlock] = Extent(padStart, padSize);
}


#include "InstructionDecoder.h"
using namespace InstructionAPI;

std::string codeGen::format() const {
   if (!aSpace_) return "<codeGen>";

   stringstream ret;

   Address base = (addr_ != (Address)-1) ? addr_ : 0;
   InstructionDecoder deco
      (buffer_,used(),aSpace_->getArch());
   Instruction::Ptr insn = deco.decode();
   ret << hex;
   while(insn) {
     ret << "\t" << base << ": " << insn->format(base) << " / " << *((unsigned *)insn->ptr()) << endl;
      base += insn->size();
      insn = deco.decode();
   }
   ret << dec;
   return ret.str();
};
   
>>>>>>> cdedaa70
<|MERGE_RESOLUTION|>--- conflicted
+++ resolved
@@ -450,14 +450,6 @@
 void codeGen::applyTemplate(const codeGen &c) {
     // Copy off necessary bits...
 
-<<<<<<< HEAD
-    aSpace_ = c.aSpace_;
-    thr_ = c.thr_;
-    rs_ = c.rs_;
-    addr_ = c.addr_;
-    ip_ = c.ip_;
-    f_ = c.f_;
-=======
   emitter_ = c.emitter_;
   aSpace_ = c.aSpace_;
   thr_ = c.thr_;
@@ -468,7 +460,6 @@
   f_ = c.f_;
   bt_ = c.bt_;
   inInstrumentation_ = c.inInstrumentation_;
->>>>>>> cdedaa70
 }
 
 void codeGen::setAddrSpace(AddressSpace *a)
@@ -652,17 +643,7 @@
 
 codeGen codeGen::baseTemplate;
 
-<<<<<<< HEAD
 PCThread *codeGen::thread() {
-=======
-dyn_lwp *codeGen::lwp() const {
-    if (lwp_) return lwp_;
-    if (thr_) return thr_->get_lwp();
-    return NULL;
-}
-
-dyn_thread *codeGen::thread() const {
->>>>>>> cdedaa70
     return thr_;
 }
 
@@ -727,21 +708,6 @@
    return regsDefined_[r];
 }
 
-<<<<<<< HEAD
-void codeGen::format(Architecture arch) {
-#if defined(cap_instruction_api)
-    using namespace InstructionAPI;
-    InstructionDecoder id(start_ptr(), used(), arch);
-
-    Instruction::Ptr curInstr;
-    curInstr = id.decode();
-    while( curInstr.get() && curInstr->isValid() ) {
-        fprintf(stderr, "%s\n", curInstr->format().c_str());
-        curInstr = id.decode();
-    }
-#endif
-}
-=======
 Dyninst::Architecture codeGen::getArch() const {
   // Try whatever's defined
   if (func()) {
@@ -786,5 +752,4 @@
    ret << dec;
    return ret.str();
 };
-   
->>>>>>> cdedaa70
+   