/*
 * Copyright (c) 1996-2004 Barton P. Miller
 *
 * We provide the Paradyn Parallel Performance Tools (below
 * described as "Paradyn") on an AS IS basis, and do not warrant its
 * validity or performance.  We reserve the right to update, modify,
 * or discontinue this software at any time.  We shall have no
 * obligation to supply such updates or modifications or any other
 * form of support to you.
 *
 * This license is for research uses.  For such uses, there is no
 * charge. We define "research use" to mean you may freely use it
 * inside your organization for whatever purposes you see fit. But you
 * may not re-distribute Paradyn or parts of Paradyn, in any form
 * source or binary (including derivatives), electronic or otherwise,
 * to any other organization or entity without our permission.
 *
 * (for other uses, please contact us at paradyn@cs.wisc.edu)
 *
 * All warranties, including without limitation, any warranty of
 * merchantability or fitness for a particular purpose, are hereby
 * excluded.
 *
 * By your use of Paradyn, you understand and agree that we (or any
 * other person or entity with proprietary rights in Paradyn) are
 * under no obligation to provide either maintenance services,
 * update services, notices of latent defects, or correction of
 * defects for Paradyn.
 *
 * Even if advised of the possibility of such damages, under no
 * circumstances shall we (or any other person or entity with
 * proprietary rights in the software licensed hereunder) be liable
 * to you or any third party for direct, indirect, or consequential
 * damages of any character regardless of type of action, including,
 * without limitation, loss of profits, loss of use, loss of good
 * will, or computer failure or malfunction.  You agree to indemnify
 * us (and any other person or entity with proprietary rights in the
 * software licensed hereunder) for any and all liability it may
 * incur to third parties resulting from your use of Paradyn.
 */


#include "util.h"
#include "BPatch_asyncEventHandler.h"
#include "EventHandler.h"
#include "mailbox.h"
#include "BPatch_libInfo.h"
#include "signalhandler.h"
#include "signalgenerator.h"
#include "mapped_object.h"
#include "rpcMgr.h"
#include <stdio.h>

#if defined (os_windows)
#include <process.h>
#else
#include <signal.h>
#include <pwd.h>
#include <sys/types.h>
#include <sys/types.h>
#include <sys/socket.h>
#endif

#include "BPatch_eventLock.h"
#include "mailbox.h"
#include "callbacks.h"
#include "EventHandler.h"
#include "util.h"
#include "process.h"

using namespace Dyninst;

extern unsigned long primary_thread_id;

BPatch_asyncEventHandler *global_async_event_handler = NULL;
BPatch_asyncEventHandler *getAsync() 
{
  if (!global_async_event_handler) {
    // BPatch creates and initializes, so just...

    abort();
  }
  return global_async_event_handler;
}

void makeThreadDeleteCB(process *p, int index);

//  A wrapper for pthread_create, or its equivalent.

inline THREAD_RETURN  asyncHandlerWrapper(void *h)
{
  ((BPatch_asyncEventHandler * )h)->main();
  DO_THREAD_RETURN;
}

#if 0
bool BPatch_asyncEventHandler::connectToProcess(BPatch_process *p)
{
   async_printf("%s[%d][%s]:  enter ConnectToProcess %d\n", 
         FILE__, __LINE__,getThreadStr(getExecThreadID()), p->getPid());

   //  All we do here is add the process to the list of connected processes
   //  with a fd equal to -1, indicating the not-yet-connected state.
   //
   //  Then remotely execute code in the mutatee to initiate the connection.

   //  make sure that this process is not already known

   for (int i = (int) process_fds.size() -1 ; i >= 0; i--) 
   {
      if ((p == process_fds[i].process) || 
            (p->getPid() == process_fds[i].process->getPid()))
      {
         //  If it is, delete the old record to prepare for the new one.
         //  This case can be encountered in the case of multiple process management
         //  when processes are created and terminated rapidly.

		  //  Do we need to close/disconnect socket here??

         fprintf(stderr,"%s[%d]:  duplicate request to connect to process %d\n",
               FILE__, __LINE__, p->getPid());

         VECTOR_ERASE(process_fds,i,i);
         //return false;
      }
   } 

   std::string sock_fname;

   PDSOCKET newsock =  setup_socket(p->getPid(), sock_fname);

   if (INVALID_PDSOCKET == newsock)
   {
	   fprintf(stderr, "%s[%d]:  failed to setup socket for new proc\n", FILE__, __LINE__);
	   return false;
   }

   //  add process to list
   process_record newp;
   newp.process = p;
   newp.fd = -1;
   newp.sock = newsock;

   process *llproc = p->lowlevel_process();
   assert(llproc->runtime_lib);

#if defined (os_windows)
   //  find the variable to set with the port number to connect to
   pdvector<int_variable *> res;

   p->llproc->findVarsByAll("connect_port", res, llproc->runtime_lib->fullName().c_str());

   if (!res.size()) 
   {
      fprintf(stderr, "%s[%d]:  cannot find var connect_port in rt lib\n",
            FILE__, __LINE__);
      return false;
   }

   int_variable *portVar = res[0];

   bool result = llproc->writeDataSpace((void *) portVar->getAddress(), 
         sizeof(listen_port), &listen_port);

   if (!result) 
   {
      fprintf(stderr, "%s[%d]:  cannot write var connect_port in rt lib\n",
            FILE__, __LINE__);
      return false;
   }
#endif

   //  get mutatee to initiate connection
   int mutator_pid = getpid();
   pdvector<AstNodePtr> the_args;
   the_args.push_back(AstNode::operandNode(AstNode::Constant, (void*)(int)mutator_pid));
   AstNodePtr dynInit = AstNode::funcCallNode("DYNINSTasyncConnect", the_args);
   unsigned rpc_id = llproc->getRpcMgr()->postRPCtoDo(dynInit,
		   true, // Don't update cost
		   NULL /*no callback*/,
		   NULL, // No user data
		   false, // Don't run when done
		   true, // Use reserved memory
		   NULL, NULL);// No particular thread or LWP


   async_printf("%s[%d]:  about to launch RPC for connect\n", FILE__, __LINE__);

   bool rpcNeedsContinue = false;
   //bool rpcNeedsContinue = true;
   llproc->getRpcMgr()->launchRPCs(rpcNeedsContinue,
		   false); // false: not running
   assert(rpcNeedsContinue);


   if (!llproc->continueProc())
   {
	   fprintf(stderr, "%s[%d]:  failed to continueProc\n", FILE__, __LINE__);
   }

   async_printf("%s[%d]:  continued proc to run RPC\n", FILE__, __LINE__);

   //  now wait for mutatee connection

   int width = 0;
   fd_set readSet;
   fd_set errSet;

   FD_ZERO(&readSet);
   FD_ZERO(&errSet);

   //  Add the (listening) socket to set(s)
   FD_SET(newsock, &readSet);
   if ((int) newsock > width)
	   width = newsock;


   unsigned time_iter = 0;
   unsigned TIMEOUT =  1000;
   int selres = -1;

   do 
   {
	   selres = -1;
	   struct timeval timeout; 
	   timeout.tv_sec = 0;
	   timeout.tv_usec = 10 /*ms*/ * 1000;
	   selres = P_select(width+1, &readSet, NULL, &errSet, &timeout);
	   time_iter++;

	   if (FD_ISSET(newsock, &readSet)) 
		   break;
   } while ((time_iter < TIMEOUT) || ((selres == -1) && (errno == EINTR)));


   if ((time_iter >= TIMEOUT)  && !FD_ISSET(newsock, &readSet))
   {
	   fprintf(stderr, "%s[%d]:  async connect timed out\n", FILE__, __LINE__);
	   irpcState_t rpc_state = llproc->getRpcMgr()->getRPCState(rpc_id);
	   fprintf(stderr, "%s[%d]:  rpc state: %s\n", FILE__, __LINE__, irpcState2Str(rpc_state));
	   return false;
   }

   //  See if we have any new connections (accept):
   if (!FD_ISSET(newsock, &readSet)) 
   {
	   fprintf(stderr, "%s[%d]:  async connect failed: %d -- %s\n", FILE__, __LINE__, selres, strerror(errno));
	   return false;
   }

   struct sockaddr cli_addr;
   SOCKLEN_T clilen = sizeof(cli_addr);

   int new_fd = P_accept(newsock, (struct sockaddr *) &cli_addr, &clilen);

   if (-1 == new_fd) 
   {
	   bperr("%s[%d]:  accept failed\n", FILE__, __LINE__);
	   return false;
   }


   fprintf(stderr, "%s[%d]:  before waitForEvent(evtRPCSignal\n", FILE__, __LINE__);
   llproc->sh->waitForEvent(evtRPCSignal, llproc, NULL /*lwp*/, statusRPCDone);
   fprintf(stderr, "%s[%d]:  after waitForEvent(evtRPCSignal\n", FILE__, __LINE__);
   getMailbox()->executeCallbacks(FILE__, __LINE__);

   if (llproc->hasExited()) 
   {
	   fprintf(stderr, "%s[%d]:  unexpected process exit!\n", FILE__, __LINE__);
	   return false;
   }


   newp.fd = new_fd;
   process_fds.push_back(newp);

   async_printf("%s[%d]:  got new fd %d\n", FILE__, __LINE__, newp.fd);

   if (sock_fname.length())
   {
	   unlink (sock_fname.c_str());
   }



   async_printf("%s[%d]:  accepted new connection\n", FILE__, __LINE__);

   int buf = p->getPid();

   if (sizeof(int) != write(control_pipe_write, & buf, sizeof(int)))
   {
	   fprintf(stderr, "%s[%d]:  failed to signal async thread\n", FILE__, __LINE__);
   }

   return true;
}
#endif

bool BPatch_asyncEventHandler::connectToProcess(BPatch_process *p)
{
   async_printf("%s[%d][%s]:  enter ConnectToProcess %d\n", 
         FILE__, __LINE__,getThreadStr(getExecThreadID()), p->getPid());

   //  All we do here is add the process to the list of connected processes
   //  with a fd equal to -1, indicating the not-yet-connected state.
   //
   //  Then remotely execute code in the mutatee to initiate the connection.

   //  make sure that this process is not already known

   for (int i = (int) process_fds.size() -1 ; i >= 0; i--) 
   {
      if ((p == process_fds[i].process) || 
            (p->getPid() == process_fds[i].process->getPid()))
      {
         //  If it is, delete the old record to prepare for the new one.
         //  This case can be encountered in the case of multiple process management
         //  when processes are created and terminated rapidly.

		  //  Do we need to close/disconnect socket here??

         fprintf(stderr,"%s[%d]:  duplicate request to connect to process %d\n",
               FILE__, __LINE__, p->getPid());

         VECTOR_ERASE(process_fds,i,i);
         //return false;
      }
   } 

   std::string sock_fname;

   PDSOCKET newsock =  setup_socket(p->getPid(), sock_fname);

   if (INVALID_PDSOCKET == newsock)
   {
	   fprintf(stderr, "%s[%d]:  failed to setup socket for new proc\n", FILE__, __LINE__);
	   return false;
   }

#if !defined (os_windows)
  async_printf("%s[%d]:  new socket %s\n", FILE__, __LINE__, sock_fname.c_str());
#endif

   //  add process to list
   process_record newp;
   newp.process = p;
   newp.fd = -1;
   newp.sock = newsock;

   process_fds.push_back(newp);

   process *llproc = p->lowlevel_process();
   assert(llproc->runtime_lib);

#if defined (os_windows)
   //  find the variable to set with the port number to connect to
   pdvector<int_variable *> res;

   p->llproc->findVarsByAll("connect_port", res, llproc->runtime_lib->fullName().c_str());

   if (!res.size()) 
   {
      fprintf(stderr, "%s[%d]:  cannot find var connect_port in rt lib\n",
            FILE__, __LINE__);
      return false;
   }

   int_variable *portVar = res[0];

   bool result = llproc->writeDataSpace((void *) portVar->getAddress(), 
         sizeof(listen_port), &listen_port);

   if (!result) 
   {
      fprintf(stderr, "%s[%d]:  cannot write var connect_port in rt lib\n",
            FILE__, __LINE__);
      return false;
   }
#endif

   //  tell async handler to expect a new connection:
   int buf = p->getPid();

   if (sizeof(int) != write(control_pipe_write, & buf, sizeof(int)))
   {
	   fprintf(stderr, "%s[%d]:  failed to signal async thread\n", FILE__, __LINE__);
   }

   //  get mutatee to initiate connection

#if 1 
   while (llproc->sh->isActivelyProcessing()) 
   {
	   inferiorrpc_printf("%s[%d]:  waiting before doing user stop for process %d\n", FILE__,
			   __LINE__, llproc->getPid());
	   llproc->sh->waitForEvent(evtAnyEvent);
   }

   if (p->statusIsTerminated()) 
   {
	   fprintf(stderr, "%s[%d]:  oneTimeCode failing because process is terminated\n", FILE__, __LINE__);
	   return false;
   }


   long mutator_pid = getpid();
   pdvector<AstNodePtr> the_args;
   the_args.push_back(AstNode::operandNode(AstNode::Constant, (void*)mutator_pid));
   AstNodePtr dynInit = AstNode::funcCallNode("DYNINSTasyncConnect", the_args);
   unsigned rpc_id = llproc->getRpcMgr()->postRPCtoDo(dynInit,
		   true, // Don't update cost
		   NULL /*no callback*/,
		   NULL, // No user data
		   false, // Don't run when done
		   true, // Use reserved memory
		   NULL, NULL);// No particular thread or LWP


   llproc->sh->overrideSyncContinueState(ignoreRequest);

   async_printf("%s[%d]:  about to launch RPC for connect\n", FILE__, __LINE__);

   bool rpcNeedsContinue = false;
   //bool rpcNeedsContinue = true;
   llproc->getRpcMgr()->launchRPCs(rpcNeedsContinue,
		   false); // false: not running
   assert(rpcNeedsContinue);


   if (!llproc->continueProc())
   {
	   fprintf(stderr, "%s[%d]:  failed to continueProc\n", FILE__, __LINE__);
   }

   async_printf("%s[%d]:  continued proc to run RPC -- wait for RPCSignal\n", FILE__, __LINE__);

   if (p->statusIsTerminated()) 
   {
	   fprintf(stderr, "%s[%d]:  oneTimeCode failing because process is terminated\n", FILE__, __LINE__);
	   return false;
   }

   eventType evt = llproc->sh->waitForEvent(evtRPCSignal, llproc, NULL /*lwp*/, statusRPCDone);

   if (p->statusIsTerminated()) 
   {
	   fprintf(stderr, "%s[%d]:  oneTimeCode failing because process is terminated\n", FILE__, __LINE__);
	   return false;
   }

   if (evt == evtProcessExit)
   {
	   fprintf(stderr, "%s[%d]:  process terminated during async attachl\n", FILE__, __LINE__);
	   return false;
   }

   async_printf("%s[%d]:  after waitForEvent(evtRPCSignal\n", FILE__, __LINE__);

   //  is this needed?
   getMailbox()->executeCallbacks(FILE__, __LINE__);
#else
   BPatch_Vector<BPatch_function *> funcs;

   if (!p->getImage()->findFunction("DYNINSTasyncConnect", funcs)
         || ! funcs.size() ) 
   {
      bpfatal("%s[%d]:  could not find function: DYNINSTasyncConnect\n",
            FILE__, __LINE__);
      return false;
   }

   if (funcs.size() > 1) 
   {
      bperr("%s[%d]:  found %d varieties of function: DYNINSTasyncConnect\n",
            FILE__, __LINE__, funcs.size());
   }

   BPatch_Vector<BPatch_snippet *> args;
   long mutator_pid = getpid();
   args.push_back(new BPatch_constExpr((void*)mutator_pid));
   BPatch_funcCallExpr connectcall(*funcs[0], args);

   //  Run the connect call as oneTimeCode

   void *expected_result = (void *) 1;
   if ( p->oneTimeCodeInt(connectcall) != expected_result ) 
   {
      bpfatal("%s[%d]:  failed to connect mutatee to async handler\n", 
            FILE__, __LINE__);
      return false;
   }

#endif

   if (llproc->hasExited()) 
   {
	   fprintf(stderr, "%s[%d]:  unexpected process exit!\n", FILE__, __LINE__);
	   return false;
   }

   async_printf("%s[%d]:  got new connection\n", FILE__, __LINE__);

   return true;
}


bool BPatch_asyncEventHandler::detachFromProcess(BPatch_process *p)
{
	//  find the fd for this process 
	//  (reformat process vector while we're at it)

	// We can call this if the process has already exited; it then
	// just cleans up state without executing any events.

#if ! defined( cap_async_events )
	return true;
#endif
   async_printf("%s[%d]:  welcome to detachFromProcess\n", FILE__, __LINE__);

	int targetfd = -2;
	for (unsigned int i = 0; i < process_fds.size(); ++i) 
	{
		if (process_fds[i].process == p) 
		{
			//fprintf(stderr, "%s[%d]:  removing process %d\n", FILE__, __LINE__, p->getPid());
			targetfd  = process_fds[i].fd;
			VECTOR_ERASE(process_fds,i,i);
			break;
		}
	} 


	if (targetfd == -2) 
	{
		//  if we have no record of this process. must already be detached
		//bperr("%s[%d]:  detachFromProcess(%d) could not find process record\n",
		//      FILE__, __LINE__, p->getPid());
		async_printf("%s[%d]:  detachFromProcess: could not find process\n", FILE__, __LINE__);
		return true;
	}

	//  if we never managed to fully attach, targetfd might still be -1.
	//  not sure if this could happen, but just return in this case.
	if (targetfd == -1) return true;

	//  get the mutatee to close the comms file desc.

	//  wake up async handler to adjust set of wait fds:
	int buf = -1;

	async_printf("%s[%d]:  detachFromProcess: signalling async thread\n", FILE__, __LINE__);

	if (sizeof(int) != write(control_pipe_write, & buf, sizeof(int)))
	{
		fprintf(stderr, "%s[%d]:  failed to signal async thread\n", FILE__, __LINE__);
	}

	if (!mutateeDetach(p)) 
	{
		async_printf("%s[%d]:  detachFromProcess: mutateeDetach failed\n", FILE__, __LINE__);
		//bperr("%s[%d]:  detachFromProcess(%d) could not clean up mutatee\n",
		//      FILE__, __LINE__, p->getPid());
	}

	//  close our own file desc for this process.
	P_close(targetfd);

	return true; // true
}

BPatch_asyncEventHandler::BPatch_asyncEventHandler() :
   EventHandler<EventRecord>(BPatch_eventLock::getLock(), "ASYNC",false /*create thread*/),
   monitored_points(addrHash) 
{
   //  prefer to do socket init in the initialize() function so that we can
   //  return errors.
}
#if defined(os_windows)
static
   void
cleanupSockets( void )
{
   WSACleanup();
}
#else

#define ASYNC_SOCKET_PATH_LEN 128
char path_to_unlink[ASYNC_SOCKET_PATH_LEN];
pid_t mutator_pid;
void unlink_async_socket()
{
   // work around grandchild forking mechanism used by the testsuite for 
   // attach. without this check, the async socket will be deleted when the 
   // child exits immediately after forking the mutatee (grandchild)
   pid_t curr_pid = getpid();
   if(curr_pid == mutator_pid)
      unlink(path_to_unlink);
}
#endif

#if !defined (os_windows)
char *generate_socket_name(char *buf, int mutator_pid, int mutatee_pid)
{
	uid_t euid = geteuid();
	struct passwd *passwd_info = getpwuid(euid);
	assert(passwd_info);
	snprintf(buf, 128, "%s/dyninstAsync.%s.%d.%d", P_tmpdir, 
			passwd_info->pw_name, mutator_pid, mutatee_pid);
	return buf;
}
#endif

PDSOCKET BPatch_asyncEventHandler::setup_socket(int mutatee_pid, std::string &sock_fname)
{
	PDSOCKET sock = INVALID_PDSOCKET;

#if defined(os_windows)
   WSADATA data;
   bool wsaok = false;

   // request WinSock 2.0
   if ( WSAStartup( MAKEWORD(2,0), &data ) == 0 )
   {
      // verify that the version that was provided is one we can use

      if ( (LOBYTE(data.wVersion) == 2) && (HIBYTE(data.wVersion) == 0) )
      {
         wsaok = true;
      }
   }

   assert(wsaok);

   //  set up socket to accept connections from mutatees (on demand)
   sock = P_socket(PF_INET, SOCK_STREAM, 0);

   if (INVALID_PDSOCKET == sock) 
   {
      bperr("%s[%d]:  new socket failed, sock = %d, lasterror = %d\n", 
			  FILE__, __LINE__, (unsigned int) sock, WSAGetLastError());
      return INVALID_PDSOCKET;
   }

   struct sockaddr_in saddr;
  struct in_addr *inadr;
  struct hostent *hostptr;

  hostptr = gethostbyname("localhost");
  inadr = (struct in_addr *) ((void*) hostptr->h_addr_list[0]);
  memset((void*) &saddr, 0, sizeof(saddr));
  saddr.sin_family = PF_INET;
  saddr.sin_port = htons(0); // ask system to assign
  saddr.sin_addr = *inadr;
  
  const char *path = "windows-socket";
#else
  //  set up socket to accept connections from mutatees (on demand)
  sock = P_socket(SOCKET_TYPE, SOCK_STREAM, 0);

  if (INVALID_PDSOCKET == sock) 
  {
    bperr("%s[%d]:  new socket failed\n", FILE__, __LINE__);
    return INVALID_PDSOCKET;
  }

  char path[ASYNC_SOCKET_PATH_LEN];

  generate_socket_name(path, getpid(), mutatee_pid);
  strcpy(path_to_unlink, path);
  sock_fname = std::string(path);
  mutator_pid = getpid();
  atexit(unlink_async_socket);

  struct sockaddr_un saddr;
  saddr.sun_family = AF_UNIX;
  strcpy(saddr.sun_path, path);

  //  make sure this file does not exist already.
  if ( 0 != unlink(path) && (errno != ENOENT)) 
  {
     bperr("%s[%d]:  unlink failed [%d: %s]\n", FILE__, __LINE__, errno, 
            strerror(errno));
  }
#endif

  //  bind socket to port (windows) or temp file in the /tmp dir (unix)

  if (PDSOCKET_ERROR == bind(sock, (struct sockaddr *) &saddr, 
                             sizeof(saddr))) 
  { 
    bperr("%s[%d]:  bind socket to %s failed\n", FILE__, __LINE__, path);
	return INVALID_PDSOCKET;
  }

#if defined(os_windows)
  //  get the port number that was assigned to us
  int length = sizeof(saddr);
  if (PDSOCKET_ERROR == getsockname(sock, (struct sockaddr *) &saddr,
                                    &length)) 
  {
    bperr("%s[%d]:  getsockname failed\n", FILE__, __LINE__);
	return INVALID_PDSOCKET;
  }

  listen_port = ntohs (saddr.sin_port);
#endif

  // set socket to listen for connections  
  // (we will explicitly accept in the main event loop)

  if (PDSOCKET_ERROR == listen(sock, 32)) 
  {  //  this is the number of simultaneous connects we can handle
    bperr("%s[%d]:  listen to %s failed\n", FILE__, __LINE__, path);
    return INVALID_PDSOCKET;
  }

  return sock;
}

bool BPatch_asyncEventHandler::initialize()
{
	control_pipe_read = -1;
	control_pipe_write = -1;
  //  Finally, create the event handling thread
	int pipe_desc[2];
#if defined (os_windows)
	int res = _pipe(pipe_desc, 128, O_BINARY);
#else
	int res = pipe(pipe_desc);
	if (-1 == res)
	{
		fprintf(stderr, "%s[%d]:  failed to setup control pipe\n", FILE__, __LINE__);
		return false;
	}
#endif
	
	control_pipe_read = pipe_desc[0];
	control_pipe_write = pipe_desc[1];

	if ((control_pipe_read == -1) || (control_pipe_write == -1))
	{
		fprintf(stderr, "%s[%d]:  failed to setup control pipe\n", FILE__, __LINE__);
		return false;
	}

  if (!createThread()) 
  {
    bperr("%s[%d]:  could not create event handling thread\n", 
          FILE__, __LINE__);
    return false;
  }


  startup_printf("%s[%d]:  Created async thread\n", FILE__ , __LINE__);
  return true;
}

BPatch_asyncEventHandler::~BPatch_asyncEventHandler()
{
  if (isRunning()) 
    if (!shutDown()) {
      bperr("%s[%d]:  shut down async event handler failed\n", FILE__, __LINE__);
    }

#if defined (os_windows)
  WSACleanup();
#else
  unlink_async_socket();
#endif
}

bool BPatch_asyncEventHandler::shutDown()
{
  if (!isRunning()) goto close_comms;

#if defined(os_windows)
  shutDownFlag = true;
#else
  int killres;
  killres = pthread_kill(handler_thread, 9);
  if (killres) {
     fprintf(stderr, "%s[%d]:  pthread_kill: %s[%d]\n", FILE__, __LINE__,
             strerror(killres), killres);
     return false;
  }
  fprintf(stderr, "%s[%d]:  \t\t..... killed.\n", FILE__, __LINE__);
#endif

  close_comms:

  return true;
}

bool BPatch_asyncEventHandler::waitNextEvent(EventRecord &ev)
{

	async_printf("%s[%d]:  welcome to waitNextEvent\n", FILE__, __LINE__);

  //  Since this function is part of the main event loop, __most__ of
  //  it is under lock. This is necessary to protect data in this class
  //  (process-fd mappings for ex) from race conditions.
  // 
  //  The basic lock structure:
  //     Lock
  //       do set up for select
  //     Unlock
  //     select();
  // 
  //     Lock
  //       analyze results of select
  //     Unlock
  //     return
  __LOCK;

  //  keep a static list of events in case we get several simultaneous
  //  events from select()...  just in case.

  if (event_queue.size()) {
    // we already have one (from last call of this func)
    //
    //  this might result in an event reordering, not sure if important
    //   (since we are removing from the end of the list)
    //ev = event_queue[event_queue.size() - 1];
    //event_queue.pop_back();
    ev = event_queue[0];
    VECTOR_ERASE(event_queue,0,0);
    bool found = false;
    for (unsigned i=0; i<process_fds.size(); i++) {
       if (process_fds[i].process &&
           process_fds[i].process->getPid() == ev.proc->getPid()) 
       {
          found = true;
          break;
       }
       
    }
    if (found) {
       __UNLOCK;
       return true;
    }
    event_queue.push_back(ev);
  }

  int width = 0;
  fd_set readSet;
  fd_set errSet;

  FD_ZERO(&readSet);
  FD_ZERO(&errSet);

  //  start off with a NULL event:
  ev.type = evtNullEvent;

  cleanUpTerminatedProcs();

  //  build the set of fds we want to wait on, one fd per process
  FD_SET(control_pipe_read, &readSet);
  FD_SET(control_pipe_read, &errSet);
  if (control_pipe_read > width)
      width = control_pipe_read;

  for (unsigned int i = 0; i < process_fds.size(); ++i) 
  {
    if (process_fds[i].fd == -1) 
	{
		assert(process_fds[i].sock != INVALID_PDSOCKET);
		FD_SET(process_fds[i].sock, &readSet);
		FD_SET(process_fds[i].sock, &errSet);
		if (process_fds[i].sock > width)
			width = process_fds[i].sock;
	}
	else
	{
		FD_SET(process_fds[i].fd, &readSet);
		FD_SET(process_fds[i].fd, &errSet);
		if ((unsigned)process_fds[i].fd > (unsigned) width)
			width = process_fds[i].fd;
	}
  }

  // "width" is computed but ignored on Windows NT, where sockets
  // are not represented by nice little file descriptors.

  async_printf("%s[%d]:  before select:  width =  %d\n",  FILE__, __LINE__, 
                  width);

  __UNLOCK;

  ////////////////////////////////////////
  //  WARNING:  THIS SECTION IS UNLOCKED -- don't access any non local vars here
  ////////////////////////////////////////

  int result = 0;
  errno = 0;

  do 
  {
    result = P_select(width+1, &readSet, NULL, &errSet, NULL);
  } 
  while ((result == -1) && (errno == EINTR));

  __LOCK;

  async_printf("%s[%d]:  after select:  res =  %d -- %s\n",  FILE__, __LINE__, 
                  result, strerror(errno));

  if (-1 == result) {
    if (errno == EBADF) {
      if (!cleanUpTerminatedProcs()) {
        //fprintf(stderr, "%s[%d]:  FIXME:  select got EBADF, but no procs "
        // "terminated\n", FILE__, __LINE__);
        __UNLOCK;
        return false;
      }
      else {
        __UNLOCK;
        return true;  
      }
    }
    bperr("%s[%d]:  select returned -1\n", FILE__, __LINE__);
    __UNLOCK;
    return false;
  }


  if (FD_ISSET(control_pipe_read, &readSet)) 
  {
	  //  must have a new process to pay attention to
	  int newpid = 0;
	  readReturnValue_t retval = P_socketRead<int>(control_pipe_read, newpid);
	  if (retval != RRVsuccess) {
		  async_printf("%s[%d]:  read failed\n", FILE__, __LINE__);
		  __UNLOCK;
	  }

	  if (newpid == -1) 
	  {
		  async_printf("%s[%d]:  drop connection request\n",  FILE__, __LINE__, newpid);
		  //  This case happens when we want to tell the async handler that
		  //  we removed a fd from the set of fds to listen to
		  ev.type = evtNullEvent;
		  ev.proc = NULL;
		  return true;
	  }

	  async_printf("%s[%d]:  new connection to %d\n",  FILE__, __LINE__, newpid);
	  ev.type = evtNewConnection;
	  ev.proc = NULL;
	  for (unsigned int i = 0; i < process_fds.size(); ++i) 
	  {
		  if (process_fds[i].process->getPid() == newpid)
			  ev.proc = process_fds[i].process->lowlevel_process();
	  }
	  if (ev.proc == NULL)
		  fprintf(stderr, "%s[%d]:  could not find process %d\n", FILE__, __LINE__, newpid);
  }

  for (unsigned int i = 0; i < process_fds.size(); ++i)
  {
	  PDSOCKET sock = process_fds[i].sock;

	  if (sock == INVALID_PDSOCKET)
		  continue;

	  //  See if we have any new connections (accept):
	  if (FD_ISSET(sock, &readSet)) 
	  {

#if !defined(os_windows)
		  char sock_name[256];
		  generate_socket_name(sock_name, getpid(), process_fds[i].process->getPid());
#endif

		  struct sockaddr cli_addr;
		  SOCKLEN_T clilen = sizeof(cli_addr);

		  async_printf("%s[%d]:  about to accept new connection\n", FILE__, __LINE__); 

		  int new_fd = P_accept(sock, (struct sockaddr *) &cli_addr, &clilen);

		  if (-1 == new_fd) 
		  {
			  bperr("%s[%d]:  accept failed\n", FILE__, __LINE__);
			  __UNLOCK;
			  return false;
		  }

		  async_printf("%s[%d]:  accepted new connection fd %d\n", FILE__, __LINE__, new_fd); 
		  process_fds[i].fd = new_fd;
		  process_fds[i].sock = INVALID_PDSOCKET;

#if !defined(os_windows)
		  async_printf("%s[%d]:  unlinking socket %s\n", FILE__, __LINE__, sock_name);
		  unlink(sock_name);
#endif

		  async_printf("%s[%d]:  new connection to %d\n",  FILE__, __LINE__, 
				  ev.proc->getPid());

		  ev.what = new_fd;
		  ev.type = evtNewConnection;
		  ev.proc = process_fds[i].process->lowlevel_process();
	  }
  }

  ////////////////////////////////////////
  ////////////////////////////////////////
  ////////////////////////////////////////

  //__LOCK;
  //  See if we have any processes reporting events:

  for (unsigned int j = 0; j < process_fds.size(); ++j) 
  {
    if (-1 == process_fds[j].fd) continue;

    //  Possible race here, if mutator removes fd from set, but events
    //  are pending??

    if (!FD_ISSET(process_fds[j].fd, &readSet)) 
       continue;

    // Read event
    EventRecord new_ev;
    
    readReturnValue_t result = readEvent(process_fds[j].fd, new_ev);
    if (result != RRVsuccess) 
	{
        switch (result) {
        //case RRVillegalProcess:
        case RRVinsufficientData:
        case RRVreadError:
        case RRVerror:
            async_printf("%s[%d]: READ ERROR readEvent returned error code %d\n",
                         FILE__, __LINE__, result);
            continue;
            break;
        case RRVnoData:
            //  This read can fail if the mutatee has exited.  Just note that this
            //  fd is no longer valid, and keep quiet.
            //if (process_fds[j].process->isTerminated()) {
            async_printf("%s[%d]:  READ ERROR read event failed\n", FILE__, __LINE__);
            //  remove this process/fd from our vector
            async_printf("%s[%d]:  readEvent failed due to process termination\n", 
                         FILE__, __LINE__);

            for (unsigned int k = j+1; k < process_fds.size(); ++k) 
			{
                process_fds[j] = process_fds[k];
            }

            process_fds.pop_back();
            // and decrement counter so we examine this element (j) again
            j--;
            continue;
            break;
        default:
            assert(0 && "Illegal value returned by readEvent");
            break;
        }
    }

    if (new_ev.type == evtNullEvent) 
	{
       continue;
    }

    new_ev.what = process_fds[j].fd;

    if (ev.type == evtNullEvent) 
	{
       //If ev is unset, then set ev to new_ev
       ev = new_ev;
    }
	else 
	{
       // If ev is set, then queue up new_ev as we got more than one.
       event_queue.push_back(new_ev);
    }
  }
  
  __UNLOCK;
  return true;
}

//  threadExitWrapper exists to ensure that callbacks are called before
//  the thread is deleted.  Maybe there's a better way....

void threadDeleteWrapper(BPatch_process *p, BPatch_thread *t)
{
   p->deleteBPThread(t);
}

void threadExitWrapper(BPatch_process *p, BPatch_thread *t, 
                       pdvector<AsyncThreadEventCallback *> *cbs_ptr)
{
  pdvector<AsyncThreadEventCallback *> &cbs = *cbs_ptr;

  for (unsigned int i = 0; i < cbs.size(); ++i) 
  {
      AsyncThreadEventCallback *cb = dynamic_cast<AsyncThreadEventCallback *>(cbs[i]);
      if (cb)
          (*cb)(p,t);
  }

  threadDeleteWrapper(p,t);
}

bool handleThreadCreate(BPatch_process *p, EventRecord &ev, unsigned index, int lwpid, 
      dynthread_t tid, unsigned long stack_addr, unsigned long start_pc)
{
<<<<<<< HEAD
   //bool thread_exists = (p->getThread(tid) != NULL);

=======
>>>>>>> 87929a71
   //Create the new BPatch_thread object
   async_printf("%s[%d]:  before createOrUpdateBPThread: pid = %d, " \
         "start_pc = %p, addr = %p, tid = %lu, index = %d, " \
         "lwp = %d\n", 
         FILE__, __LINE__, ev.proc->getPid(), (void *) start_pc, 
         (void *) stack_addr, tid, index, lwpid);

   BPatch_thread *thr = p->handleThreadCreate(index, lwpid, tid, stack_addr, start_pc);

   if (!thr) 
   {
      async_printf("%s[%d]: handleThreadCreate failed!\n", FILE__, __LINE__);
   }
   else 
   {
      if (thr->getTid() != tid) 
	  {
         fprintf(stderr, "%s[%d]:  thr->getTid(): %lu, tid %lu\n", 
				 FILE__, __LINE__, thr->getTid(), tid);
      }
   }

   async_printf("%s[%d]:  leaving handleThreadCreate\n", FILE__, __LINE__);

   return (NULL != thr);
}

#if defined(x86_64_unknown_linux2_4)
bool readDynamicCallInfo (PDSOCKET fd, Address &callsite_addr, Address &func_addr, unsigned  address_width)
#else
bool readDynamicCallInfo (PDSOCKET fd, Address &callsite_addr, Address &func_addr, unsigned  /*address_width*/)
#endif
{
   BPatch_dynamicCallRecord call_rec;
   readReturnValue_t retval ;
   //is the mutatee 32 or 64 bit?
#if defined(x86_64_unknown_linux2_4)
   if ( address_width == 4 )
   {
      BPatch_dynamicCallRecord32 call_rec_32;

      retval = P_socketRead<BPatch_dynamicCallRecord32>(fd, call_rec_32);
      call_rec.call_site_addr = (void*)call_rec_32.call_site_addr;
      call_rec.call_target = (void*)call_rec_32.call_target;
   } 
   else
   {
      retval = P_socketRead<BPatch_dynamicCallRecord>(fd, call_rec);
   }
#else
   retval = P_socketRead<BPatch_dynamicCallRecord>(fd, call_rec);
#endif

   if (retval != RRVsuccess) 
   {
      fprintf(stderr, "%s[%d]:  failed to read dynamic call record\n",
            FILE__, __LINE__);
      return false;
   }

   callsite_addr = (Address) call_rec.call_site_addr;
   func_addr = (Address) call_rec.call_target;

   return true;
}

bool handleDynamicCall(BPatch_process *appProc, process *llproc,
      dictionary_hash<Address, BPatch_point *> &monitored_points,
      Address callsite_addr, Address func_addr)
{
   //  find the point that triggered this event

   if (!monitored_points.defines(callsite_addr)) 
   {
      fprintf(stderr, "%s[%d]:  could not find point for address %lu\n", 
            FILE__, __LINE__, (unsigned long) callsite_addr);
      return false;
   }

   BPatch_point *pt = monitored_points[callsite_addr];

   //  found the record(s), now find the function that was called
   int_function *f = llproc->findFuncByAddr(func_addr);

   if (!f) 
   {
      fprintf(stderr, "%s[%d]:  failed to find BPatch_function\n",
            FILE__, __LINE__);
      return false;
   }

   //  find the BPatch_function...

   BPatch_function *bpf = NULL;

   if (NULL == (bpf = appProc->findOrCreateBPFunc(f, NULL))) 
   {
      fprintf(stderr, "%s[%d]:  failed to find BPatch_function\n",
            FILE__, __LINE__);
      return false;
   }
   
   //  issue the callback(s) and we're done:

   pdvector<CallbackBase *> cbs;

   getCBManager()->dispenseCallbacksMatching(evtDynamicCall, cbs);

   for (unsigned int i = 0; i < cbs.size(); ++i) 
   {
      DynamicCallsiteCallback &cb = * ((DynamicCallsiteCallback *) cbs[i]);
      cb(pt, bpf);
   }

   return true;
}

#if defined(x86_64_unknown_linux2_4)
bool readNewThreadEventInfo(PDSOCKET fd, unsigned long &start_pc, unsigned long &stack_addr, 
      unsigned &index, int &lwpid, dynthread_t &tid, unsigned address_width) 
#else
bool readNewThreadEventInfo(PDSOCKET fd, unsigned long &start_pc, unsigned long &stack_addr, 
      unsigned &index, int &lwpid, dynthread_t &tid, unsigned ) 
#endif
{
   BPatch_newThreadEventRecord call_rec;
   readReturnValue_t retval;

#if defined(x86_64_unknown_linux2_4)
   //is the mutatee 32 or 64 bit?
   if ( address_width == 4)
   {   
	   //32 bit
      BPatch_newThreadEventRecord32 call_rec_32;
      retval = P_socketRead<BPatch_newThreadEventRecord32>(fd, call_rec_32);

      call_rec.ppid=call_rec_32.ppid;
      call_rec.tid=(void*)call_rec_32.tid;
      call_rec.lwp=call_rec_32.lwp;
      call_rec.index=call_rec_32.index;
      call_rec.stack_addr=(void*)call_rec_32.stack_addr;
      call_rec.start_pc=(void*)call_rec_32.start_pc;
   } 
   else 
   {
      retval = P_socketRead<BPatch_newThreadEventRecord>(fd, call_rec);
   }
#else
   retval = P_socketRead<BPatch_newThreadEventRecord>(fd, call_rec);
#endif

   if (retval != RRVsuccess) 
   {
      fprintf(stderr, "%s[%d]:  failed to read thread event call record\n",
            FILE__, __LINE__);
      return false;
   }

   start_pc = (unsigned long) call_rec.start_pc;
   stack_addr = (unsigned long) call_rec.stack_addr;
   index = (unsigned) call_rec.index;
   lwpid = call_rec.lwp;
   tid = (dynthread_t) call_rec.tid;
   return true;
}

bool handleThreadExit(BPatch_process *appProc,  unsigned index)
{
   BPatch_thread *appThread = appProc->getThreadByIndex(index);

   if (!appThread) 
   {
      fprintf(stderr, "%s[%d]:  thread index %d does not exist\n", FILE__, __LINE__, index);
      return false;
   }

   //  this is a bit nasty:  since we need to ensure that the callbacks are 
   //  called before the thread is deleted, we use a special callback function,
   //  threadExitWrapper, specified above, which guarantees serialization.


   pdvector<CallbackBase *> cbs;
   pdvector<AsyncThreadEventCallback *> *cbs_copy = new pdvector<AsyncThreadEventCallback *>;
   getCBManager()->dispenseCallbacksMatching(evtThreadExit, cbs);

   for (unsigned int i = 0; i < cbs.size(); ++i) 
   {
      BPatch::bpatch->signalNotificationFD();
      cbs_copy->push_back((AsyncThreadEventCallback *)cbs[i]); 
   }

   InternalThreadExitCallback *cb_ptr = new InternalThreadExitCallback(threadExitWrapper);
   InternalThreadExitCallback &cb = *cb_ptr;

   cb(appProc, appThread, cbs_copy); 

   return true;
}

bool BPatch_asyncEventHandler::handleEventLocked(EventRecord &ev)
{
   //if ((ev.type != evtNewConnection) && (ev.type != evtNullEvent))
      async_printf("%s[%d]:  inside handleEvent, got %s\n", 
            FILE__, __LINE__, eventType2str(ev.type));

   int event_fd = -1;
   BPatch_process *appProc = NULL;
   unsigned int j;
   //  Go through our process list and find the appropriate record

   for (j = 0; j < process_fds.size(); ++j) 
   {
      if (!process_fds[j].process) 
	  {
         fprintf(stderr, "%s[%d]:  invalid process record!\n", FILE__, __LINE__);
         continue;
      }

      int process_pid = process_fds[j].process->getPid();

      if (process_pid == ev.proc->getPid()) 
	  {
         event_fd = process_fds[j].fd;
         appProc = process_fds[j].process; 
         break;
      }
   }

   if (!appProc) 
   {
      if (ev.type == evtNullEvent) 
		  return true; 

      //  This can happen if we received a connect packet before the BPatch_process has
      //  been created.  Shove it on the front of the queue.

      pdvector<EventRecord> temp;

      for (unsigned int i = 0; i < event_queue.size(); ++i) 
	  {
         temp.push_back(event_queue[i]);
      }

      event_queue.clear();
      event_queue.push_back(ev);

      for (unsigned int i = 0; i < temp.size(); ++i) 
	  {
         event_queue.push_back(temp[i]);
      }

      return true;
   }

   async_printf("%s[%d]:  handling event type %s\n", FILE__, __LINE__,
         eventType2str(ev.type));

   switch (ev.type) {
      case evtNullEvent:
         return true;
      case evtNewConnection: 
         {
#if 0
            //  add this fd to the pair.
            //  this fd will then be watched by select for new events.

            if (event_fd != -1) {
               // Can happen if we're execing...
               fprintf(stderr, "%s[%d]:  WARNING:  event fd for process %d " \
                     "is %d (not -1)\n", FILE__, __LINE__, 
                     process_fds[j].process->getPid(), event_fd);
            }         
            process_fds[j].fd = ev.what;

            async_printf("%s[%d]:  after handling new connection, we have\n", 
                  FILE__, __LINE__);
            for (unsigned int t = 0; t < process_fds.size(); ++t) {
               async_printf("\tpid = %d, fd = %d\n", 
                     process_fds[t].process->getPid(), process_fds[t].fd);
            }
#endif
            return true;
         }

      case evtShutDown:
         return false;

      case evtThreadCreate:
<<<<<<< HEAD
         {
            //  Read details of new thread from fd 
            async_printf("%s[%d]: reading event from fd %d\n",
                  FILE__, __LINE__, ev.fd);

#if 0
            int lock_depth = eventlock->depth();
            for (int i = 0; i < lock_depth; i++) {
               eventlock->_Unlock(FILE__, __LINE__);
            }
#endif


            unsigned long start_pc = (unsigned long) -1;
            unsigned long stack_addr = (unsigned long) -1;
            unsigned index = (unsigned) -1;
            int lwpid = -1;
            dynthread_t tid;

            if (!readNewThreadEventInfo(ev.fd, start_pc, stack_addr, index, 
						lwpid, tid, appProc->getAddressWidth()) ) {
               fprintf(stderr, "%s[%d]:  failed to read thread event call record\n",
                     FILE__, __LINE__);
               return false;
            }

#if 0
            for (int i = 0; i < lock_depth; i++) {
               eventlock->_Lock(FILE__, __LINE__);
            }
#endif

            bool ret = handleThreadCreate(appProc, ev, index, lwpid, tid, stack_addr, start_pc);

            async_printf("%s[%d]: signalling event...\n", FILE__, __LINE__);
            ev.proc->sh->signalEvent(evtThreadCreate);
            async_printf("%s[%d]: done signalling event, returning %d\n", FILE__, __LINE__, ret);
            return ret;
=======
      {
         //  Read details of new thread from fd 
         async_printf("%s[%d]: reading event from fd %d\n",
                      FILE__, __LINE__, ev.fd);
         
         int lock_depth = eventlock->depth();
         for (int i = 0; i < lock_depth; i++) {
            eventlock->_Unlock(FILE__, __LINE__);
         }
         
         
         unsigned long start_pc = (unsigned long) -1;
         unsigned long stack_addr = (unsigned long) -1;
         unsigned index = (unsigned) -1;
         int lwpid = -1;
         dynthread_t tid;

         if (!readNewThreadEventInfo(ev.fd, start_pc, stack_addr, index, lwpid, tid, appProc->getAddressWidth()) ) {
            fprintf(stderr, "%s[%d]:  failed to read thread event call record\n",
                    FILE__, __LINE__);
            return false;
         }
         
         for (int i = 0; i < lock_depth; i++) {
            eventlock->_Lock(FILE__, __LINE__);
         }

#if defined(os_linux) && (defined(arch_x86_64) || defined(arch_x86))
         unsigned maps_size;
         map_entries* entries = getLinuxMaps(appProc->llproc->getPid(), maps_size);
         if (entries) {
            bool found = false;
            for (unsigned i=0; i<maps_size; i++) {
               if (stack_addr >= entries[i].start && stack_addr < entries[i].end)
               {
                  stack_addr = entries[i].end;
                  found = true;
                  break;
               }
            }
            if (!found)
               stack_addr = 0x0;
            free(entries);
>>>>>>> 87929a71
         }
         else {
            stack_addr = 0x0;
         }
#endif
         
         bool ret = handleThreadCreate(appProc, ev, index, lwpid, tid, stack_addr, start_pc);
         
         async_printf("%s[%d]: signalling event...\n", FILE__, __LINE__);
         ev.proc->sh->signalEvent(evtThreadCreate);
         async_printf("%s[%d]: done signalling event, returning %d\n", FILE__, __LINE__, ret);
         return ret;
      }
      case evtThreadExit: 
         {
            BPatch_deleteThreadEventRecord rec;
            int lock_depth = eventlock->depth();

            for (int i = 0; i < lock_depth; i++) 
			{
               eventlock->_Unlock(FILE__, __LINE__);
            }

            readReturnValue_t retval = P_socketRead<BPatch_deleteThreadEventRecord>(ev.fd, rec);
            async_printf("%s[%d]: read event, retval %d\n", FILE__, __LINE__);

            for (int i = 0; i < lock_depth; i++) 
			{
               eventlock->_Lock(FILE__, __LINE__);
            }

            if (retval != RRVsuccess) 
			{
               fprintf(stderr, "%s[%d]:  failed to read thread event call record\n",
                     FILE__, __LINE__);
               return false;
            }

            unsigned index = (unsigned) rec.index;

            BPatch::bpatch->mutateeStatusChange = true;

            if (!handleThreadExit(appProc, index)) 
			{
               fprintf(stderr, "%s[%d]:  failed to handleThreadExit \n",
                     FILE__, __LINE__);
               return false;
            }

            ev.proc->sh->signalEvent(evtThreadExit);
            return true;
         }
      case evtDynamicCall:
         {
			 async_printf("%s[%d]:  got evtDynamicCall\n",  FILE__, __LINE__);
            //  Read auxilliary packet with dyn call info

            Address callsite_addr = (Address) -1;
            Address func_addr = (Address) -1;

            int lock_depth = eventlock->depth();
            for (int i = 0; i < lock_depth; i++) 
			{
               eventlock->_Unlock(FILE__, __LINE__);
            }

            if (!readDynamicCallInfo(ev.fd, callsite_addr, func_addr, appProc->getAddressWidth())) 
			{
               fprintf(stderr, "%s[%d]:  failed to read dynamic call record\n",
                     FILE__, __LINE__);
               return false;
            }

            for (int i = 0; i < lock_depth; i++) 
			{
               eventlock->_Lock(FILE__, __LINE__);
            }

            if (!handleDynamicCall(appProc, appProc->llproc, monitored_points, 
                     callsite_addr, func_addr)) 
			{
               fprintf(stderr, "%s[%d]:  failed to handleDynamicCall for address %lu\n", 
                     FILE__, __LINE__, (unsigned long) callsite_addr);
               return false;
            }

            return true;
         }
      case evtUserEvent:
         {
#if !defined (os_windows)
            assert(ev.info > 0);
            char *userbuf = new char[ev.info];

            int lock_depth = eventlock->depth();
            for (int i = 0; i < lock_depth; i++) 
			{
               eventlock->_Unlock(FILE__, __LINE__);
            }

            //  Read auxilliary packet with user specifiedbuffer
            readReturnValue_t retval = P_socketRead<char>(ev.what, *userbuf, ev.info);

            for (int i = 0; i < lock_depth; i++) 
			{
               eventlock->_Lock(FILE__, __LINE__);
            }

            if (retval != RRVsuccess) 
			{
               bperr("%s[%d]:  failed to read user specified data\n",
                     FILE__, __LINE__);
               delete [] userbuf;
               return false;
            }

            pdvector<CallbackBase *> cbs;
            getCBManager()->dispenseCallbacksMatching(evtUserEvent, cbs);

            for (unsigned int i = 0; i < cbs.size(); ++i) 
			{
               BPatch::bpatch->signalNotificationFD();

               UserEventCallback *cb = dynamic_cast<UserEventCallback *>(cbs[i]);
               if (cb)
                  (*cb)(appProc, userbuf, ev.info);
            }

            delete [] userbuf;
#endif
            return true;
         } 
      default:
         bperr("%s[%d]:  request to handle unsupported event: %s\n", 
               FILE__, __LINE__, eventType2str(ev.type));
         return false;
         break;

   }
   return true;
}

bool BPatch_asyncEventHandler::mutateeDetach(BPatch_process *p)
{
   // The process may have already exited... in this case, do nothing
   // but return true. 

   if ((p->llproc == NULL) ||
         (p->llproc->status() == exited) ||
         (p->llproc->status() == detached))
      return true;

   //  find the function that will initiate the disconnection
   BPatch_Vector<BPatch_function *> funcs;

   if (!p->getImage()->findFunction("DYNINSTasyncDisconnect", funcs)
         || ! funcs.size() ) 
   {
      bpfatal("%s[%d]:  could not find function: DYNINSTasyncDisconnect\n",
            FILE__, __LINE__);
      return false;
   }

   if (funcs.size() > 1) 
   {
      bperr("%s[%d]:  found %d varieties of function: DYNINSTasyncDisconnect\n",
            FILE__, __LINE__, funcs.size());
   }

   //  The (int) argument to this function is our pid

   BPatch_Vector<BPatch_snippet *> args;
   args.push_back(new BPatch_constExpr(P_getpid()));
   BPatch_funcCallExpr disconnectcall(*funcs[0], args);

   //  Run the connect call as oneTimeCode

   if ( p->oneTimeCodeInt(disconnectcall) != 0 ) 
   {
      bpfatal("%s[%d]:  failed to disconnect mutatee to async handler\n", 
            FILE__, __LINE__);
      return false;
   }

   return true;
}

bool BPatch_asyncEventHandler::cleanUpTerminatedProcs()
{
   bool ret = false;

   //  iterate from end of vector in case we need to use erase()

   for (int i = (int) process_fds.size() -1; i >= 0; i--) 
   {
      if (process_fds[i].process->llproc->status() == exited) 
	  {
         //  fprintf(stderr, "%s[%d]:  Process %d has terminated, cleaning up\n", FILE__, __LINE__, process_fds[i].process->getPid());
         VECTOR_ERASE(process_fds,i,i);
         ret = true;
      }
   }
   return ret;
}

bool BPatch_asyncEventHandler::cleanupProc(BPatch_process *p)
{
   bool ret = false;

   //  iterate from end of vector in case we need to use erase()

   for (int i = (int) process_fds.size() -1; i >= 0; i--) 
   {
      if (process_fds[i].process == p) 
	  {
         //fprintf(stderr, "%s[%d]: Cleaning up process %d\n", FILE__, __LINE__, process_fds[i].process->getPid());
         VECTOR_ERASE(process_fds,i,i);
         ret = true;
      }
   }

   return ret;
}

eventType rt2EventType(rtBPatch_asyncEventType t)
{       
   switch(t) {
      case rtBPatch_nullEvent: return evtNullEvent;
      case rtBPatch_newConnectionEvent: return evtNewConnection;
      case rtBPatch_internalShutDownEvent: return evtShutDown;
      case rtBPatch_threadCreateEvent: return evtThreadCreate;
      case rtBPatch_threadDestroyEvent: return evtThreadExit;
      case rtBPatch_dynamicCallEvent: return evtDynamicCall;
      case rtBPatch_userEvent: return evtUserEvent;
      default:
		   fprintf(stderr, "%s[%d], invalid conversion\n", FILE__, __LINE__);
   };

   return evtUndefined;
}         


readReturnValue_t BPatch_asyncEventHandler::readEvent(PDSOCKET fd, EventRecord &ev)
{
   rtBPatch_asyncEventRecord rt_ev;
   readReturnValue_t retval = P_socketRead<rtBPatch_asyncEventRecord>(fd, rt_ev);

   if (retval != RRVsuccess) 
   {
      async_printf("%s[%d]:  read failed\n", FILE__, __LINE__);
      return retval;
   }

   ev.proc = process::findProcess(rt_ev.pid);

   if (ev.proc == NULL) 
   {
      // Message failed... I've seen this before when we get garbage
      // over the FD (juniper, first runs'll do it) --bernat
      async_printf("%s[%d]:  read failed, incorrect pid\n", FILE__, __LINE__);
      return RRVerror;
      //return REillegalProcess;
   }

   ev.what = rt_ev.event_fd;
   ev.fd = fd;
   ev.type = rt2EventType(rt_ev.type);
#if !defined(os_windows)
   ev.info = rt_ev.size;
#endif

   async_printf("%s[%d]: read event, proc = %d, fd = %d\n", FILE__, __LINE__,
         ev.proc->getPid(), ev.fd);

   return RRVsuccess;
}

#ifndef CASE_RETURN_STR
#define CASE_RETURN_STR(x) case x: return #x
#endif

const char *asyncEventType2Str(BPatch_asyncEventType ev) 
{
   switch(ev) {
      CASE_RETURN_STR(BPatch_nullEvent);
      CASE_RETURN_STR(BPatch_newConnectionEvent);
      CASE_RETURN_STR(BPatch_internalShutDownEvent);
      CASE_RETURN_STR(BPatch_threadCreateEvent);
	  CASE_RETURN_STR(BPatch_threadDestroyEvent);
	  CASE_RETURN_STR(BPatch_dynamicCallEvent);
	   default:
	  return "BadEventType";
  }
}

bool BPatch_asyncEventHandler::startupThread()
{
  if (!isRunning()) 
  {
    if (!createThread()) 
	{
      fprintf(stderr, "%s[%d]:  failed to create thread\n", FILE__, __LINE__);
      return false;
    }
  }

  return true;
}

bool BPatch_asyncEventHandler::registerMonitoredPoint(BPatch_point *p)
{
  if (monitored_points.defines((Address)p->getAddress())) 
  {
     //    fprintf(stderr, "%s[%d]:  address %lu already exists in monitored_points hash\n", FILE__, __LINE__, (unsigned long) p->getAddress());
    return false;
  }

  monitored_points[(Address)p->getAddress()] = p;

  return true;
}<|MERGE_RESOLUTION|>--- conflicted
+++ resolved
@@ -1110,11 +1110,6 @@
 bool handleThreadCreate(BPatch_process *p, EventRecord &ev, unsigned index, int lwpid, 
       dynthread_t tid, unsigned long stack_addr, unsigned long start_pc)
 {
-<<<<<<< HEAD
-   //bool thread_exists = (p->getThread(tid) != NULL);
-
-=======
->>>>>>> 87929a71
    //Create the new BPatch_thread object
    async_printf("%s[%d]:  before createOrUpdateBPThread: pid = %d, " \
          "start_pc = %p, addr = %p, tid = %lu, index = %d, " \
@@ -1403,7 +1398,7 @@
          return false;
 
       case evtThreadCreate:
-<<<<<<< HEAD
+#if 0
          {
             //  Read details of new thread from fd 
             async_printf("%s[%d]: reading event from fd %d\n",
@@ -1442,7 +1437,7 @@
             ev.proc->sh->signalEvent(evtThreadCreate);
             async_printf("%s[%d]: done signalling event, returning %d\n", FILE__, __LINE__, ret);
             return ret;
-=======
+#endif
       {
          //  Read details of new thread from fd 
          async_printf("%s[%d]: reading event from fd %d\n",
@@ -1486,7 +1481,6 @@
             if (!found)
                stack_addr = 0x0;
             free(entries);
->>>>>>> 87929a71
          }
          else {
             stack_addr = 0x0;
