/*
 * Copyright (c) 1996-2011 Barton P. Miller
 *
 * We provide the Paradyn Parallel Performance Tools (below
 * described as "Paradyn") on an AS IS basis, and do not warrant its
 * validity or performance.  We reserve the right to update, modify,
 * or discontinue this software at any time.  We shall have no
 * obligation to supply such updates or modifications or any other
 * form of support to you.
 *
 * By your use of Paradyn, you understand and agree that we (or any
 * other person or entity with proprietary rights in Paradyn) are
 * under no obligation to provide either maintenance services,
 * update services, notices of latent defects, or correction of
 * defects for Paradyn.
 *
 * This library is free software; you can redistribute it and/or
 * modify it under the terms of the GNU Lesser General Public
 * License as published by the Free Software Foundation; either
 * version 2.1 of the License, or (at your option) any later version.
 *
 * This library is distributed in the hope that it will be useful,
 * but WITHOUT ANY WARRANTY; without even the implied warranty of
 * MERCHANTABILITY or FITNESS FOR A PARTICULAR PURPOSE.  See the GNU
 * Lesser General Public License for more details.
 *
 * You should have received a copy of the GNU Lesser General Public
 * License along with this library; if not, write to the Free Software
 * Foundation, Inc., 51 Franklin Street, Fifth Floor, Boston, MA 02110-1301 USA
 */

#define BPATCH_FILE

#include <stdio.h>
#include <iostream>
#include "util.h"
#include "common/h/Types.h"

#include "BPatch_flowGraph.h"
#include "BPatch_collections.h"
#include "BPatch_basicBlock.h"
#include "function.h"
#include "BPatch_instruction.h"
#include "BPatch_point.h"
#include "Instruction.h"
#include "InstructionDecoder.h"
#include "BPatch_libInfo.h"
#include "BPatch_edge.h"
#include "instPoint.h"
#include "mapped_object.h"
#include "addressSpace.h"

int bpatch_basicBlock_count = 0;

BPatch_basicBlock::BPatch_basicBlock(block_instance *ib, BPatch_flowGraph *fg):
  iblock(ib),
  flowGraph(fg),
  immediateDominates(NULL),
  immediateDominator(NULL),
  immediatePostDominates(NULL),
  immediatePostDominator(NULL),
  sourceBlocks(NULL),
  instructions(NULL)
{

#if defined(ROUGH_MEMORY_PROFILE)
  bpatch_basicBlock_count++;
  if ((bpatch_basicBlock_count % 10) == 0)
    fprintf(stderr, "bpatch_basicBlock_count: %d (%d)\n",
            bpatch_basicBlock_count, bpatch_basicBlock_count*sizeof(BPatch_basicBlock));
#endif
}

//destructor of the class BPatch_basicBlock
void BPatch_basicBlock::BPatch_basicBlock_dtor(){
  if (immediatePostDominates)
    delete immediatePostDominates;
  if (immediateDominates)
    delete immediateDominates;
  if (sourceBlocks)
    delete sourceBlocks;
  if (instructions)
    delete instructions;

  BPatch_Set<BPatch_edge *>::iterator eIter;
  eIter = incomingEdges.begin();
  while (eIter != incomingEdges.end()) {
    delete (*eIter);
    eIter++;
  }
  eIter = outgoingEdges.begin();
  while (eIter != outgoingEdges.end()) {
    delete (*eIter);
    eIter++;
  }
  return;
}

// returns the predecessors of the basic block, provided they are in the same
// function, since our CFGs at the BPatch level are intraprocedural
void BPatch_basicBlock::getSourcesInt(BPatch_Vector<BPatch_basicBlock*>& srcs){
  BPatch_basicBlock *b;
  pdvector<block_instance *> in_blocks;
  // can't iterate over the PatchAPI cfg since that doesn't allow you to detect
  // edges from shared blocks into blocks that are not shared and not in the 
  // target block's function
  using namespace ParseAPI;
  const Block::edgelist &isrcs = iblock->llb()->sources();
  func_instance *func = flowGraph->getFunction()->lowlevel_func();
  SingleContext epred_(func->ifunc(),false,true);
  Intraproc epred(&epred_);
  for (Block::edgelist::iterator eit = isrcs.begin(&epred); 
       eit != isrcs.end(); 
       ++eit) 
  {
    b = flowGraph->findBlock(func->obj()->findBlock((*eit)->src()));
    assert(b);
    srcs.push_back(b);
  }
}

//returns the successors of the basic block in a set
void BPatch_basicBlock::getTargetsInt(BPatch_Vector<BPatch_basicBlock*>& tgrts){
  BPatch_basicBlock *b;
  pdvector<block_instance *> out_blocks;
  const PatchBlock::edgelist &itrgs = iblock->targets();
  for (PatchBlock::edgelist::const_iterator iter = itrgs.begin(); iter != itrgs.end(); ++iter) {
    edge_instance* iedge = SCAST_EI(*iter);
    // We don't include interprocedural predecessors in the BPatch layer
    if (iedge->interproc() || iedge->sinkEdge()) continue;

    b = flowGraph->findBlock(iedge->trg());
    if (b) tgrts.push_back(b);
  }
}

//returns the dominates of the basic block in a set
void BPatch_basicBlock::getImmediateDominatesInt(BPatch_Vector<BPatch_basicBlock*>& imds){
  flowGraph->fillDominatorInfo();

  if(!immediateDominates)
    return;
  BPatch_basicBlock** elements =
    new BPatch_basicBlock*[immediateDominates->size()];
  immediateDominates->elements(elements);
  for(unsigned i=0;i<immediateDominates->size();i++)
    imds.push_back(elements[i]);
  delete[] elements;
  return;
}


void BPatch_basicBlock::getImmediatePostDominatesInt(BPatch_Vector<BPatch_basicBlock*>& imds){
  flowGraph->fillPostDominatorInfo();

  if(!immediatePostDominates)
    return;
  BPatch_basicBlock** elements =
    new BPatch_basicBlock*[immediatePostDominates->size()];
  immediatePostDominates->elements(elements);
  for(unsigned i=0;i<immediatePostDominates->size();i++)
    imds.push_back(elements[i]);
  delete[] elements;
  return;
}

//returns the dominates of the basic block in a set
void
BPatch_basicBlock::getAllDominatesInt(BPatch_Set<BPatch_basicBlock*>& buffer){
  flowGraph->fillDominatorInfo();

  buffer += (BPatch_basicBlock*)this;
  if(immediateDominates){
    BPatch_basicBlock** elements =
      new BPatch_basicBlock*[immediateDominates->size()];
    immediateDominates->elements(elements);
    for(unsigned i=0;i<immediateDominates->size();i++)
      elements[i]->getAllDominates(buffer);
    delete[] elements;
  }
  return;
}

void
BPatch_basicBlock::getAllPostDominatesInt(BPatch_Set<BPatch_basicBlock*>& buffer){
  flowGraph->fillPostDominatorInfo();

  buffer += (BPatch_basicBlock*)this;
  if(immediatePostDominates){
    BPatch_basicBlock** elements =
      new BPatch_basicBlock*[immediatePostDominates->size()];
    immediatePostDominates->elements(elements);
    for(unsigned i=0;i<immediatePostDominates->size();i++)
      elements[i]->getAllPostDominates(buffer);
    delete[] elements;
  }
  return;
}

//returns the immediate dominator of the basic block
BPatch_basicBlock* BPatch_basicBlock::getImmediateDominatorInt(){
  flowGraph->fillDominatorInfo();

  return immediateDominator;
}

BPatch_basicBlock* BPatch_basicBlock::getImmediatePostDominatorInt(){
  flowGraph->fillPostDominatorInfo();

  return immediatePostDominator;
}

//returns whether this basic block dominates the argument
bool BPatch_basicBlock::dominatesInt(BPatch_basicBlock* bb){
  if(!bb)
    return false;

  if(bb == this)
    return true;

  flowGraph->fillDominatorInfo();

  if(!immediateDominates)
    return false;

  bool done = false;
  BPatch_basicBlock** elements =
    new BPatch_basicBlock*[immediateDominates->size()];
  immediateDominates->elements(elements);
  for(unsigned i=0;!done && (i<immediateDominates->size());i++)
    done = done || elements[i]->dominates(bb);
  delete[] elements;
  return done;
}

bool BPatch_basicBlock::postdominatesInt(BPatch_basicBlock* bb){
  if(!bb)
    return false;

  if(bb == this)
    return true;

  flowGraph->fillPostDominatorInfo();

  if(!immediatePostDominates)
    return false;

  bool done = false;
  BPatch_basicBlock** elements =
    new BPatch_basicBlock*[immediatePostDominates->size()];
  immediatePostDominates->elements(elements);
  for(unsigned i=0;!done && (i<immediatePostDominates->size());i++)
    done = done || elements[i]->postdominates(bb);
  delete[] elements;
  return done;
}

//returns the source block corresponding to the basic block
//which is created looking at the machine code.
bool
BPatch_basicBlock::getSourceBlocksInt(BPatch_Vector<BPatch_sourceBlock*>& sBlocks)
{
  if(!sourceBlocks)
    flowGraph->createSourceBlocks();

  if(!sourceBlocks)
    return false;

  for(unsigned int i=0;i<sourceBlocks->size();i++)
    sBlocks.push_back((*sourceBlocks)[i]);

  return true;
}

//returns the block number of the basic block
int BPatch_basicBlock::getBlockNumberInt() {
  return iblock->id();
}

// returns the range of addresses of the code for the basic block
bool BPatch_basicBlock::getAddressRangeInt(void*& _startAddress,
                                           void*& _lastInsnAddress)
{
  _startAddress = (void *) getStartAddress();
  _lastInsnAddress = (void *) getLastInsnAddress();
  return true;
}

#ifdef IBM_BPATCH_COMPAT
bool BPatch_basicBlock::getLineNumbersInt(unsigned int &_startLine,
                                          unsigned int  &_endLine)
{
  BPatch_Vector<BPatch_sourceBlock *> sbvec;
  getSourceBlocks(sbvec);
  if (!sbvec.size()) return false;

  unsigned int temp_start = UINT_MAX, temp_end = 0;
  _startLine = UINT_MAX;
  _endLine = 0;

  //  Loop through all source blocks and accumulate the smallest start line
  //  and the largest end line.  (is there a better way? -- don't we know this a priori?)
  for (unsigned int i = 0; i < sbvec.size(); ++i) {
    sbvec[i]->getLineNumbers(temp_start, temp_end);
    if (temp_start < _startLine) _startLine = temp_start;
    if (temp_end > _endLine) _endLine = temp_end;
  }
  return true;
}
#endif

ostream& operator<<(ostream& os,BPatch_basicBlock& bb)
{
  unsigned i;
  os << "^^^^^^^^^^^^^^^^^^^^^^^^^^^^^^^^^^^^^^^^^^^^^^^^^^\n";
  os << "Basic Block : " << bb.blockNo() <<" : [ ";
  os << ostream::hex << bb.getStartAddress() << " , ";
  os << ostream::hex << bb.getLastInsnAddress() << " | ";
  os << ostream::dec << bb.getEndAddress() - bb.getStartAddress() << " ]\n";

  if(bb.isEntryBlock())
    os <<"Type : ENTRY TO CFG\n";
  else if(bb.isExitBlock())
    os <<"Type : EXIT FROM CFG\n";

  cout << "Pred :\n";
  BPatch_Vector<BPatch_basicBlock *> elements;
  bb.getSources(elements);
  for (i=0; i<elements.size(); i++)
    os << "\t<- " << elements[i]->blockNo() << "\n";

  cout << "Succ:\n";
  elements.clear();
  bb.getTargets(elements);
  for (i=0; i<elements.size(); i++)
    os << "\t-> " << elements[i]->blockNo() << "\n";

  BPatch_basicBlock **belements;
  os << "Immediate Dominates: ";
  if(bb.immediateDominates){
    belements = new BPatch_basicBlock*[bb.immediateDominates->size()];
    bb.immediateDominates->elements(belements);
    for(i=0; i<bb.immediateDominates->size(); i++)
      os << belements[i]->blockNo() << " ";
    delete[] belements;
  }
  os << "\n";

  os << "Immediate Dominator: ";
  if(!bb.immediateDominator)
    os << "None\n";
  else
    os << bb.immediateDominator->blockNo() << "\n";

  os << "\n";
  os << "^^^^^^^^^^^^^^^^^^^^^^^^^^^^^^^^^^^^^^^^^^^^^^^^^^\n";
  return os;
}

/*
 * BPatch_basicBlock::findPoint (based on VG 09/05/01)
 *
 * Returns a vector of the instrumentation points from a basic block that is
 * identified by the parameters, or returns NULL upon failure.
 * (Points are sorted by address in the vector returned.)
 *
 * ops          The points within the basic block to return. A set of op codes
 *              defined in BPatch_opCode (BPatch_point.h)
 */
using namespace Dyninst::InstructionAPI;
bool isLoad(Instruction::Ptr i)
{
  return i->readsMemory();
}
bool isStore(Instruction::Ptr i)
{
  return i->writesMemory();
}
bool isPrefetch(Instruction::Ptr i)
{
  return i->getCategory() == c_PrefetchInsn;
}

struct funcPtrPredicate : public insnPredicate
{
  result_type(*m_func)(argument_type);
  funcPtrPredicate(result_type(*func)(argument_type)) :
  m_func(func) {}
  result_type operator()(argument_type arg) {
    return m_func(arg);
  }
};

struct findInsns : public insnPredicate
{
  findInsns(const BPatch_Set<BPatch_opCode>& ops)
    : findLoads(false), findStores(false), findPrefetch(false)
  {
    BPatch_opCode* opa = new BPatch_opCode[ops.size()];
    ops.elements(opa);


    for(unsigned int i=0; i<ops.size(); ++i) {
      switch(opa[i]) {
      case BPatch_opLoad: findLoads = true; break;
      case BPatch_opStore: findStores = true; break;
      case BPatch_opPrefetch: findPrefetch = true; break;
      }
    }
    delete[] opa;
  }
  result_type operator()(argument_type i)
  {
    //static int counter = 0;
    if(findLoads && isLoad(i))
      {
        //counter++;
        //fprintf(stderr, "Instruction #%d %s is a load\n", counter, i->format().c_str());
        return true;
      }
    if(findStores && isStore(i))
      {
        //counter++;
        //fprintf(stderr, "Instruction #%d %s is a store\n", counter, i->format().c_str());
        return true;
      }
    if(findPrefetch && isPrefetch(i))
      {
        //counter++;
        //fprintf(stderr, "Instruction #%d %s is a prefetch\n", counter, i->format().c_str());
        return true;
      }
    //  fprintf(stderr, "Instruction %s failed filter\n", i->format().c_str());
    return false;
  }
  bool findLoads;
  bool findStores;
  bool findPrefetch;
};

BPatch_point* BPatch_basicBlock::findEntryPointInt()
{
  return flowGraph->getAddSpace()->findOrCreateBPPoint(flowGraph->getFunction(),
                                                       instPoint::blockEntry(ifunc(), block()),
                                                       BPatch_locBasicBlockEntry);
}

// This should be edge instrumentation...
BPatch_point* BPatch_basicBlock::findExitPointInt()
{
  return flowGraph->getAddSpace()->findOrCreateBPPoint(flowGraph->getFunction(),
                                                       instPoint::blockExit(ifunc(), block()),
                                                       BPatch_locBasicBlockExit);
}

BPatch_point *BPatch_basicBlock::findPointInt(Address addr) 
{
   // We verify internally.
   instPoint *p = instPoint::preInsn(ifunc(), block(), addr);

   if (!p) return NULL;
   return flowGraph->getAddSpace()->findOrCreateBPPoint(flowGraph->getFunction(),
                                                        p,
                                                        BPatch_locInstruction);
}



BPatch_Vector<BPatch_point*>*
BPatch_basicBlock::findPointByPredicate(insnPredicate& f)
{
  BPatch_Vector<BPatch_point*>* ret = new BPatch_Vector<BPatch_point*>;
  block_instance::Insns insns;
  block()->getInsns(insns);
  for (block_instance::Insns::iterator iter = insns.begin();
       iter != insns.end(); ++iter) {
    if(f(iter->second)) {
      instPoint *p = instPoint::preInsn(ifunc(), block(), iter->first, iter->second, true);
      BPatch_point *tmp = flowGraph->getAddSpace()->findOrCreateBPPoint(flowGraph->getFunction(),
                                                                        p,
                                                                        BPatch_locInstruction);
      if(!tmp) {
        fprintf(stderr, "WARNING: failed to create instpoint for load/store/prefetch %s at 0x%lx\n",
                iter->second->format().c_str(), iter->first);
      }
      else {
        ret->push_back(tmp);
      }
    }
  }
  return ret;
}

BPatch_Vector<BPatch_point*> *BPatch_basicBlock::findPointInt(const BPatch_Set<BPatch_opCode>& ops)
{

  // function is generally uninstrumentable (with current technology)
  if (!flowGraph->getFunction()->func->isInstrumentable())
    return NULL;

  findInsns filter(ops);
  return findPointByPredicate(filter);
}

BPatch_Vector<BPatch_point*> *BPatch_basicBlock::findPointInt(bool(*filter)(Instruction::Ptr))
{

  funcPtrPredicate filterPtr(filter);
  return findPointByPredicate(filterPtr);
}

// returns BPatch_point for an instPoint, unless the point isn't in this block
BPatch_point *BPatch_basicBlock::convertPoint(instPoint *pt)
{
  BPatch_point *bpPt = NULL;
  if (iblock == pt->block()) {
    bpPt = flowGraph->getFunction()->getAddSpace()->findOrCreateBPPoint
      ( flowGraph->getFunction(),
        pt,
        BPatch_point::convertInstPointType_t(pt->type()) );
  }
  return bpPt;
}

// does not return duplicates even if some points belong to multiple categories
//
void BPatch_basicBlock::getAllPoints(std::vector<BPatch_point*>& bpPoints)
{
<<<<<<< HEAD
   instPoint *entry = instPoint::blockEntry(ifunc(), iblock);
   instPoint *preCall = instPoint::preCall(ifunc(), iblock);
   // Exit 'point'?
   instPoint *postCall = instPoint::postCall(ifunc(), iblock);
   instPoint *exit = instPoint::blockExit(ifunc(), iblock);
=======
  instPoint *entry = instPoint::blockEntry(ifunc(), iblock);
  instPoint *preCall = instPoint::preCall(ifunc(), iblock);
  // Exit 'point'?
  // Side-effect is creation, so we don't need to keep it around. 
  instPoint::postCall(ifunc(), iblock);
  instPoint *exit = instPoint::blockExit(ifunc(), iblock);
>>>>>>> de7a59d8

  if (entry) bpPoints.push_back(convertPoint(entry));
  if (preCall) bpPoints.push_back(convertPoint(preCall));
  if (exit) bpPoints.push_back(convertPoint(exit));
}


BPatch_function * BPatch_basicBlock::getCallTarget()
{
  func_instance *callee = lowlevel_block()->callee();
  if (!callee) return NULL;
  return flowGraph->addSpace->findOrCreateBPFunc(callee, NULL);
}


/*
 * BPatch_basicBlock::getInstructions
 *
 * Returns a vector of the instructions contained within this block
 *
 */

bool BPatch_basicBlock::getInstructionsInt(std::vector<InstructionAPI::Instruction::Ptr>& insns) {
  using namespace InstructionAPI;

  InstructionDecoder d((const unsigned char*)
                       (iblock->proc()->getPtrToInstruction(getStartAddress())),
                       size(),
                       iblock->llb()->obj()->cs()->getArch());
  do {
    insns.push_back(d.decode());
  } while (insns.back() && insns.back()->isValid());

  // Remove final invalid instruction
  if (!insns.empty()) insns.pop_back();

  return !insns.empty();
}

bool BPatch_basicBlock::getInstructionsAddrs(std::vector<std::pair<InstructionAPI::Instruction::Ptr, Address> >& insnInstances) {
  using namespace InstructionAPI;
  Address addr = getStartAddress();
  const unsigned char *ptr = (const unsigned char *)iblock->proc()->getPtrToInstruction(addr);
  if (ptr == NULL) return false;
  InstructionDecoder d(ptr, size(), iblock->llb()->obj()->cs()->getArch());

  while (addr < getEndAddress()) {
    insnInstances.push_back(std::make_pair(d.decode(), addr));
    addr += insnInstances.back().first->size();
  }

  return !insnInstances.empty();
}

unsigned long BPatch_basicBlock::getStartAddressInt() CONST_EXPORT
{
  return iblock->start();
}

unsigned long BPatch_basicBlock::getLastInsnAddressInt() CONST_EXPORT
{
  return iblock->last();
}

unsigned long BPatch_basicBlock::getEndAddressInt() CONST_EXPORT
{
  return iblock->end();
}

unsigned BPatch_basicBlock::sizeInt() CONST_EXPORT
{
  return getEndAddress() - getStartAddress();
}

void BPatch_basicBlock::getIncomingEdgesInt(BPatch_Vector<BPatch_edge*>& inc)
{
  BPatch_Set<BPatch_edge*>::iterator incIter = incomingEdges.begin();
  while (incIter != incomingEdges.end()) {
    inc.push_back(*incIter);
    incIter++;
  }
}

void BPatch_basicBlock::getOutgoingEdgesInt(BPatch_Vector<BPatch_edge*>& out)
{
  BPatch_Set<BPatch_edge*>::iterator outIter = outgoingEdges.begin();
  while (outIter != outgoingEdges.end()) {
    out.push_back(*outIter);
    outIter++;
  }
}

int BPatch_basicBlock::blockNo() const
{
  return iblock->id();
}

bool BPatch_basicBlock::isEntryBlockInt() CONST_EXPORT {
  return (iblock->entryOfFunc() == ifunc());
}

bool BPatch_basicBlock::isExitBlockInt() CONST_EXPORT {
  return iblock->isFuncExit();
}

BPatch_flowGraph *BPatch_basicBlock::getFlowGraphInt() CONST_EXPORT {
  return flowGraph;
}

func_instance *BPatch_basicBlock::ifunc() CONST_EXPORT {
  return flowGraph->ll_func();
}

Dyninst::ParseAPI::Block *Dyninst::ParseAPI::convert(const BPatch_basicBlock *b) {
   return b->iblock->block();
}

Dyninst::PatchAPI::PatchBlock *Dyninst::PatchAPI::convert(const BPatch_basicBlock *b) {
   return b->iblock;
}<|MERGE_RESOLUTION|>--- conflicted
+++ resolved
@@ -526,20 +526,12 @@
 //
 void BPatch_basicBlock::getAllPoints(std::vector<BPatch_point*>& bpPoints)
 {
-<<<<<<< HEAD
-   instPoint *entry = instPoint::blockEntry(ifunc(), iblock);
-   instPoint *preCall = instPoint::preCall(ifunc(), iblock);
-   // Exit 'point'?
-   instPoint *postCall = instPoint::postCall(ifunc(), iblock);
-   instPoint *exit = instPoint::blockExit(ifunc(), iblock);
-=======
   instPoint *entry = instPoint::blockEntry(ifunc(), iblock);
   instPoint *preCall = instPoint::preCall(ifunc(), iblock);
   // Exit 'point'?
   // Side-effect is creation, so we don't need to keep it around. 
   instPoint::postCall(ifunc(), iblock);
   instPoint *exit = instPoint::blockExit(ifunc(), iblock);
->>>>>>> de7a59d8
 
   if (entry) bpPoints.push_back(convertPoint(entry));
   if (preCall) bpPoints.push_back(convertPoint(preCall));
