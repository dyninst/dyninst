/*
 * Copyright (c) 1996-2011 Barton P. Miller
 * 
 * We provide the Paradyn Parallel Performance Tools (below
 * described as "Paradyn") on an AS IS basis, and do not warrant its
 * validity or performance.  We reserve the right to update, modify,
 * or discontinue this software at any time.  We shall have no
 * obligation to supply such updates or modifications or any other
 * form of support to you.
 * 
 * By your use of Paradyn, you understand and agree that we (or any
 * other person or entity with proprietary rights in Paradyn) are
 * under no obligation to provide either maintenance services,
 * update services, notices of latent defects, or correction of
 * defects for Paradyn.
 * 
 * This library is free software; you can redistribute it and/or
 * modify it under the terms of the GNU Lesser General Public
 * License as published by the Free Software Foundation; either
 * version 2.1 of the License, or (at your option) any later version.
 * 
 * This library is distributed in the hope that it will be useful,
 * but WITHOUT ANY WARRANTY; without even the implied warranty of
 * MERCHANTABILITY or FITNESS FOR A PARTICULAR PURPOSE.  See the GNU
 * Lesser General Public License for more details.
 * 
 * You should have received a copy of the GNU Lesser General Public
 * License along with this library; if not, write to the Free Software
 * Foundation, Inc., 51 Franklin Street, Fifth Floor, Boston, MA 02110-1301 USA
 */

// $Id: linux-x86.C,v 1.142 2008/08/01 17:55:12 roundy Exp $

#include <fstream>
#include <string>

#include <fcntl.h>
#include <sys/user.h>
#include <sys/time.h>
#include <sys/resource.h>
#include <math.h> // for floor()
#include <unistd.h> // for sysconf()
#include <elf.h>
#include <libelf.h>

#include "dyninstAPI/src/miniTramp.h"
#include "dyninstAPI/src/baseTramp.h"
#include "dyninstAPI/src/symtab.h"
#include "dyninstAPI/src/function.h"
#include "dyninstAPI/src/instPoint.h"
#include "common/h/headers.h"
#include "dyninstAPI/src/os.h"
#include "common/h/stats.h"
#include "common/h/Types.h"
#include "dyninstAPI/src/debug.h"
#include "dyninstAPI/src/util.h" // getCurrWallTime
#include "common/h/pathName.h"
#include "dyninstAPI/src/inst-x86.h"
#include "dyninstAPI/src/emit-x86.h"

#include "dyninstAPI/src/mapped_object.h" 

#include "dyninstAPI/src/linux.h"

#include "dyninstAPI/src/registerSpace.h"

#include <sstream>

#include "dyninstAPI/src/ast.h"
#include "dyninstAPI/src/binaryEdit.h"
#include "dyninstAPI/src/dynThread.h"
#include "dyninstAPI/src/dynProcess.h"
#include "common/h/linuxKludges.h"

#include "instructionAPI/h/InstructionDecoder.h"
#include "instructionAPI/h/Instruction.h"

using namespace Dyninst;
using namespace Dyninst::SymtabAPI;
using namespace Dyninst::ProcControlAPI;

Address PCProcess::getLibcStartMainParam(PCThread *trappingThread) {
   Address mainaddr = 0;
   unsigned addrWidth = getAddressWidth();

   RegisterPool regs;
   trappingThread->getRegisters(regs);

   Address targetAddr = 0;
   if( getArch() == Arch_x86_64 ) {
       if( addrWidth == 4 ) {
           targetAddr = regs[x86_64::rsp] + addrWidth;
       }else{
           targetAddr = regs[x86_64::rdi];
       }
   }else{
       targetAddr = regs[x86::esp] + addrWidth;
   }

   if( !readDataSpace((const void *)targetAddr, addrWidth, (void *)&mainaddr, false) ) {
       proccontrol_printf("%s[%d]: failed to read address of main out of libc\n",
               FILE__, __LINE__);
   }

   return mainaddr;
}

Address PCProcess::getTOCoffsetInfo(Address) {
    assert(!"This function is unimplemented");
    return 0;
}

Address PCProcess::getTOCoffsetInfo(func_instance *) {
    assert(!"This function is unimplemented");
    return 0;
}

bool PCProcess::getOPDFunctionAddr(Address &) {
    return true;
}

AstNodePtr PCProcess::createUnprotectStackAST() {
    // Since we are punching our way down to an internal function, we
    // may run into problems due to stack execute protection. Basically,
    // glibc knows that it needs to be able to execute on the stack in
    // in order to load libraries with dl_open(). It has code in
    // _dl_map_object_from_fd (the workhorse of dynamic library loading)
    // that unprotects a global, exported variable (__stack_prot), sets
    // the execute flag, and reprotects it. This only happens, however,
    // when the higher-level dl_open() functions (which we skip) are called,
    // as they append an undocumented flag to the library open mode. Otherwise,
    // assignment to the variable happens without protection, which will
    // cause a fault.
    //
    // Instead of chasing the value of the undocumented flag, we will
    // unprotect the __stack_prot variable ourselves (if we can find it).

    startup_printf("%s[%d]: creating AST to call mprotect to unprotect libc stack protection variable\n",
            FILE__, __LINE__);

    // find variable __stack_prot

    // mprotect READ/WRITE __stack_prot
    pdvector<int_variable *> vars;
    pdvector<func_instance *> funcs;

    Address var_addr;
    int size;
    int pagesize;
    Address page_start;
    bool ret;

    ret = findVarsByAll("__stack_prot", vars);

    if(!ret || vars.size() == 0) {
        return AstNodePtr();
    } else if(vars.size() > 1) {
        startup_printf("%s[%d]: Warning: found more than one __stack_prot variable\n",
                FILE__, __LINE__);
    }

    pagesize = getpagesize();

    var_addr = vars[0]->getAddress();
    page_start = var_addr & ~(pagesize -1);
    size = var_addr - page_start +sizeof(int);

    ret = findFuncsByAll("mprotect",funcs);

    if(!ret || funcs.size() == 0) {
        startup_printf("%s[%d]: Couldn't find mprotect\n",
                FILE__, __LINE__);
        return AstNodePtr();
    }

    // mprotect: int mprotect(const void *addr, size_t len, int prot);
    func_instance *mprot = funcs[0];
    
    pdvector<AstNodePtr> args;
    args.push_back(AstNode::operandNode(AstNode::Constant, (void *)page_start));
    args.push_back(AstNode::operandNode(AstNode::Constant, (void *)size));
    // prot = READ|WRITE|EXECUTE
    args.push_back(AstNode::operandNode(AstNode::Constant, (void *)7));

    return AstNode::funcCallNode(mprot, args);
}

// For now, this isn't defined
#if 0 
/* Find libc and add it as a shared object
 * Search for __libc_start_main
 * Save old code at beginning of __libc_start_main
 * Insert trap
 * Signal thread to continue
 */
bool PCProcess::instrumentLibcStartMain() 
{
    unsigned int maps_size =0;
    map_entries *maps = getVMMaps(getPid(), maps_size);
    unsigned int libcIdx=0;
    while (libcIdx < maps_size &&
           ! (strstr(maps[libcIdx].path,"/libc")
              && strstr(maps[libcIdx].path,".so"))) {
       libcIdx++;
    }
    assert(libcIdx != maps_size);
    //TODO: address code and data are not always 0,0: need to fix this
    fileDescriptor libcFD = fileDescriptor(maps[libcIdx].path,0,0,true);
    mapped_object *libc = mapped_object::createMappedObject(libcFD, this);
    addASharedObject(libc);

    // find __libc_startmain
    const pdvector<func_instance*> *funcs;
    funcs = libc->findFuncVectorByPretty("__libc_start_main");
    if(funcs->size() == 0 || (*funcs)[0] == NULL) {
        logLine( "Couldn't find __libc_start_main\n");
        return false;
    } else if (funcs->size() > 1) {
       startup_printf("[%s:%u] - Found %d functions called __libc_start_main, weird\n",
                      FILE__, __LINE__, funcs->size());
    }
    if (!(*funcs)[0]->isInstrumentable()) {
        logLine( "__libc_start_main is not instrumentable\n");
        return false;
    }
    Address addr = (*funcs)[0]->addr();
    startup_printf("%s[%d]: Instrumenting libc.so:__libc_start_main() at 0x%x\n", 
                   FILE__, __LINE__, (int)addr);

    // save original code at beginning of function
    if (!readDataSpace((void *)addr, sizeof(savedCodeBuffer),savedCodeBuffer,true)) {
        fprintf(stderr, "%s[%d]:  readDataSpace\n", __FILE__, __LINE__);
        fprintf(stderr, "%s[%d][%s]:  failing instrumentLibcStartMain\n",
            __FILE__, __LINE__, getThreadStr(getExecThreadID()));
      fprintf(stderr, "Failed to read at address 0x%lx\n", addr);
      return false;
   }
   startup_printf("%s[%d]: Saved %d bytes from entry of __libc_start_main\n", 
         FILE__, __LINE__, sizeof(savedCodeBuffer));
   // insert trap
   codeGen gen(1);
   insnCodeGen::generateTrap(gen);
   if (!writeDataSpace((void *)addr, gen.used(), gen.start_ptr())) {
      fprintf(stderr, "%s[%d][%s]:  failing instrumentLibcStartMain\n",
            __FILE__, __LINE__, getThreadStr(getExecThreadID()));
      return false;
   }
   libcstartmain_brk_addr = addr;
   // TODO continueProc(); // signal process to continue
   return true;
}// end instrumentLibcStartMain
<<<<<<< HEAD
#endif
=======


/* Read parameters to startmain including the address of main.
 * See if there's an existing mapped object that contains the address of
 *   main, which we'll call a_out, and set to be a.out for the process
 * Restore original instruction in the libc library
 * Call insertTrapAtMain
 */
bool process::handleTrapAtLibcStartMain(dyn_lwp *trappingLWP)
{
    assert(libcstartmain_brk_addr);
    assert(trappingLWP);

    // Read the parameters from the call to libcStartMain
    Address mainaddr = getLibcStartMainParam(trappingLWP);
    mapped_object *a_out = findObject(mainaddr);

    char namebuf[64];
    Address regionStart = 0;
    Address regionEnd = 0;
    // there might not be an object that corresponds to the a_out
    if (a_out == NULL) {
        // determine confines of region that encloses main, search from
        // end to get most recent mmap of an enclosing region
        int idx =  (int)mappedRegionStart.size()-1;
        while (idx >= 0  && 
               !(mappedRegionStart[idx] <= mainaddr 
                 && mainaddr <= mappedRegionEnd[idx])) {
            idx--;
        }
        if (idx < 0) {
            fprintf(stderr,"%s[%d] No valid memory region seems to contain "
                    "the address of main=0x%x\n",__FILE__,__LINE__, 
                    (int)mainaddr);
            return false;
        }
        regionStart = mappedRegionStart[idx];
        regionEnd = mappedRegionEnd[idx];
        startup_printf("main(0x%x) is in region [0x%X 0x%X]\n", 
                       (int)mainaddr, (int)regionStart, (int)regionEnd);

        // found the right region, copy its contents to a temp file
        void *regionBuf = malloc(regionEnd - regionStart);
        if (!readDataSpace((void*)regionStart, regionEnd-regionStart, 
                          regionBuf, false)) {
            fprintf(stderr, "%s[%d]: Failed to read from region [%X %X]\n",
                       __FILE__, __LINE__,(int)regionStart, 
                       (int)regionEnd);
        }
        // Make sure bytes 12-15 of magic header are set to 0 (for x86-64 bit)
        ((int*)regionBuf)[3] = 0;
        // We have no section information, so don't try to point to it
        ((int*)regionBuf)[10] = 0;

        snprintf(namebuf, 64, "/tmp/MemRegion_%X_%X", 
                 (int)regionStart, (int)regionEnd);
        namebuf[63]='\0';
        FILE *regionFD = fopen(namebuf, "w");
        assert(regionFD != NULL);
        fwrite(regionBuf, 1, regionEnd-regionStart, regionFD);
        fclose(regionFD);
        free(regionBuf);
        startup_printf("%s[%d]: Read region [%X %X] into temp file %s\n",
                       __FILE__, __LINE__,(int)regionStart, 
                       (int)regionEnd, namebuf);

        //TODO: address code and data are not always 0,0: need to fix this
        // create a fileDescriptor and a new mapped_object for the region
        // create it as though it were a shared object
        fileDescriptor fdesc = fileDescriptor(namebuf, 0, 0, true);
        a_out = mapped_object::createMappedObject(fdesc, this);

        // There is no function for adding an a.out, so we'll call
        // addASharedObject, and switch the old a.out to be this one.
        // a.out is always the first object in the mapped_objects
        // vector, our new mapped_object should be at or near the end.
        addASharedObject(a_out);
        idx = mapped_objects.size() -1;
        while (mapped_objects[idx] != a_out && idx >= 0) {
            idx--;
        }
        assert(idx >= 0);
        mapped_objects[idx] = mapped_objects[0];
        mapped_objects[0] = a_out;
        ((fileDescriptor)(a_out->getFileDesc())).setIsShared(false);
    }
    else {// (a_out != NULL)
        regionStart = a_out->getFileDesc().loadAddr();
        regionEnd = regionStart + a_out->imageSize();
    }

    // if gap parsing is on, check for a function at mainaddr, rename
    // it to "main" and set main_function to its func_instance
    func_instance* mainfunc = NULL;
    if (a_out->parse_img()->parseGaps()) {
        a_out->analyze();
        snprintf(namebuf,64,"gap_%lx", (long)mainaddr);
        func_instance* mainfunc = findOnlyOneFunction(namebuf,a_out->fileName());
        if (mainfunc) {
            mainfunc->addSymTabName("main", true);
            mainfunc->addPrettyName("main", true);
            main_function = mainfunc;
            startup_printf("found main via gap parsing at %x in mapped_obj [%x %x]\n",
                           (int)main_function->addr(),
                           (int)a_out->getFileDesc().loadAddr(),
                           (int)(a_out->getFileDesc().loadAddr() + a_out->imageSize()));
        }
    }
    // parse the binary with "main" as a function location
    if (!mainfunc) {
        startup_printf("Parsing main at 0x%x in mapped object [%x %x]"
                       " which is its location according to __libc_start_main \n",
                (int)mainaddr,
                (int)a_out->getFileDesc().loadAddr(),
                (int)(a_out->getFileDesc().loadAddr() + a_out->imageSize()));
        // add function stub and parsed object
        a_out->parse_img()->addFunction(mainaddr, "main");
        a_out->analyze(); 
    }

   // Restore __libc_start_main to its original state
   if (!writeDataSpace((void *)libcstartmain_brk_addr, 
            sizeof(savedCodeBuffer), 
            (char *)savedCodeBuffer)) {
      fprintf(stderr, "%s[%d]: Failed to restore code in libcstartmain at 0x%X\n",
            __FILE__, __LINE__,(int)libcstartmain_brk_addr);
      return false;
   }
   if (! trappingLWP->changePC(libcstartmain_brk_addr,NULL)) {
      logLine("WARNING: in handleTrapAtLibcStartMain: "
            "changePC failed in handleTrapAtLibcStartmain\n");
      assert(0);
   }
   libcstartmain_brk_addr = 0;
   // now let insertTrapAtEntryPointOfMain insert the trap at main
   return insertTrapAtEntryPointOfMain();
}// handleTrapAtLibcStartmain


extern bool isFramePush(instruction &i);

/**
 * Signal handler return points can be found in the vsyscall page.
 * this function reads the symbol information that describes these
 * points out of the vsyscall page.
 **/
#define VSYS_SIGRETURN_NAME "_sigreturn"
static void getVSyscallSignalSyms(char *buffer, unsigned dso_size, process *p)
{
   Elf_Scn *sec;
   Elf32_Shdr *shdr;
   Elf32_Ehdr *ehdr;
   Elf32_Sym *syms;
   unsigned i;
   size_t dynstr = 0, shstr;
   
   Elf *elf = elf_memory(buffer, dso_size);
   if (elf == NULL)
      goto err_handler;
   ehdr = elf32_getehdr(elf);
   if (ehdr == NULL)
      goto err_handler;
   
   //Get string section indexes
   shstr = ehdr->e_shstrndx;
   for (i = 0; i < ehdr->e_shnum; i++)
   {
      shdr = elf32_getshdr(elf_getscn(elf, i));
      if (shdr != NULL && shdr->sh_type == SHT_STRTAB && 	
          strcmp(elf_strptr(elf, shstr, shdr->sh_name), ".dynstr") == 0)
      {
         dynstr = i;
         break;
      }
   }
   
   //For each section..
   for (sec = elf_nextscn(elf, NULL); sec != NULL; sec = elf_nextscn(elf, sec))
   {
      shdr = elf32_getshdr(sec);
      if (shdr == NULL) goto err_handler;
      if (!p->getVsyscallText() && (shdr->sh_flags & SHF_EXECINSTR)) {
         p->setVsyscallText(shdr->sh_addr);
      }
      if (shdr->sh_type == SHT_DYNSYM)
      {
         syms = (Elf32_Sym *) elf_getdata(sec, NULL)->d_buf;
         //For each symbol ..
         for (i = 0; i < (shdr->sh_size / sizeof(Elf32_Sym)); i++)
         {
            if ((syms[i].st_info & 0xf) == STT_FUNC)
            {
               //Check if this is a function symbol
               char *name = elf_strptr(elf, dynstr, syms[i].st_name);
               if (strstr(name, VSYS_SIGRETURN_NAME) != NULL)
               {	    
                  // Aggravating... FC3 has these as offsets from the entry
                  // of the vsyscall page. Others have these as absolutes.
                  // We hates them, my precioussss....
                  Address signal_addr = syms[i].st_value;
                  if (signal_addr < p->getVsyscallEnd() - p->getVsyscallStart()) {
                     p->addSignalHandler(syms[i].st_value + 
                                         p->getVsyscallStart(), 4);
                  }
                  else if (signal_addr < p->getVsyscallStart() ||
                           signal_addr >= p->getVsyscallEnd()) {
                     //FC-9 moved the vsyscall page, but didn't update its debug
                     // info or symbols from some hardcoded values.  Fix up the
                     // bad signal values.
                     p->addSignalHandler(syms[i].st_value - 0xffffe000 +
                                         p->getVsyscallStart(), 4);
                  }
                  else 
                     p->addSignalHandler(syms[i].st_value, 4);
               } 
            }
         }
      }
   }
   
   elf_end(elf);
   return;

err_handler:
   if (elf != NULL)
      elf_end(elf);
}

static volatile int segfaulted = 0;
static void catchSigSegV(int) {
   segfaulted = 1;
}

static char *execVsyscallFetch(process *p, char *buffer) {
   //We can't read the Vsyscall page out of the process addr
   // space do to a kernel bug.  However, the versions of the
   // kernel with this bug don't move the vsyscall page between
   // processes, so let's read it out of the mutator's.
   //Latter versions of the kernel do move the page between
   // processes, which makes our read attempt seg fault.  Let's
   // install a handler to be safe.
   volatile char *start;
   unsigned size;
   sighandler_t old_segv;

   segfaulted = 0;
   start = (char *) p->getVsyscallStart();
   size = p->getVsyscallEnd() - p->getVsyscallStart();

   //Install SegSegV handler.
   old_segv = signal(SIGSEGV, catchSigSegV);

   //Copy buffer
   for (unsigned i=0; i<size; i++) {
      buffer[i] = start[i];
      if (segfaulted) 
         break;
   }

   //Restore handler.
   signal(SIGSEGV, old_segv);
   if (segfaulted)
      return NULL;
   return buffer;
}

static bool isVsyscallData(char *buffer, int dso_size) {
   //Start with an elf header?
   if (dso_size < 4)
      return false;
   return (buffer[0] == 0x7f && buffer[1] == 'E' && buffer[2] == 'L' &&
           buffer[3] == 'F');
   
}


void calcVSyscallFrame(process *p)
{
  unsigned dso_size;
  char *buffer;

  /**
   * If we've already calculated and cached the DSO information then 
   * just return.
   **/
  if (p->getVsyscallObject())
     return;
  

  if (p->getAddressWidth() == 8) {
     // FIXME: HACK to disable vsyscall page for AMD64, for now.
     //  Reading the VSyscall data on ginger seems to trigger a
     //  kernel panic.
     p->setVsyscallRange(0x1000, 0x0);
     return;
  }

  /**
   * Read the location of the vsyscall page from /proc/.
   **/
  p->readAuxvInfo();
  if (p->getVsyscallStatus() != vsys_found) {
     p->setVsyscallRange(0x0, 0x0);
     return;
  }
  
  /**
   * Read the vsyscall page out of process memory.
   **/
  dso_size = p->getVsyscallEnd() - p->getVsyscallStart();
  buffer = (char *) calloc(1, dso_size);
  assert(buffer);
  if (!p->readDataSpace((caddr_t)p->getVsyscallStart(), dso_size, buffer,false))     
  {
     int major, minor, sub;
     get_linux_version(major, minor, sub);
     if (major == 2 && minor == 6 && sub <= 2 && sub >= 0) {
        //Linux 2.6.0 - Linux 2.6.2 has a  bug where ptrace 
        // can't read from the DSO.  The process can read the memory, 
        // it's just ptrace that's acting stubborn.
        if (!execVsyscallFetch(p, buffer))
        {
           p->setVsyscallStatus(vsys_notfound);
           return;
        }
     }
  }

  if (!isVsyscallData(buffer, dso_size)) {
     p->setVsyscallRange(0x0, 0x0);
     p->setVsyscallStatus(vsys_notfound);
     return;     
  }
  getVSyscallSignalSyms(buffer, dso_size, p);

  Symtab *obj;
  bool result = Symtab::openFile(obj, (unsigned char *)buffer, dso_size, "vsyscall");
  if (result)
     p->setVsyscallObject(obj);
  else
     cerr << "ERROR: failed to create vsyscall object!" << endl;
  return;
}

bool Frame::setPC(Address newpc) {
   if (!pcAddr_)
   {
       //fprintf(stderr, "[%s:%u] - Frame::setPC aborted", __FILE__, __LINE__);
      return false;
   }

   //fprintf(stderr, "[%s:%u] - Frame::setPC setting %x to %x",
   //__FILE__, __LINE__, pcAddr_, newpc);
   if (!getProc()->writeDataSpace((void*)pcAddr_, sizeof(Address), &newpc))
      return false;
   pc_ = newpc;
   frameType_ = unset;

   return true;
}

// Laziness here: this func is used by the iRPC code
// to get result registers. Don't use it other than that. 

Address dyn_lwp::readRegister(Register /*reg*/) {
   // On x86, the result is always stashed in %EAX
   if(status() == running) {
      cerr << "    performance problem in call to dyn_lwp::readRegister\n"
           << "       successive pauses and continues with ptrace calls\n";
   }

   int ptrace_errno = 0;
   Address ret = DBI_ptrace(PTRACE_PEEKUSER, get_lwp_id(), P_offsetof(struct user_regs_struct, PTRACE_REG_AX), 0,
                        &ptrace_errno, proc_->getAddressWidth(),  __FILE__, __LINE__);
   return ret;
}


void print_read_error_info(const relocationEntry entry, 
      func_instance *&target_pdf, Address base_addr) {

    sprintf(errorLine, "  entry      : target_addr 0x%x\n",
	    (unsigned)entry.target_addr());
    logLine(errorLine);
    sprintf(errorLine, "               rel_addr 0x%x\n", (unsigned)entry.rel_addr());
    logLine(errorLine);
    sprintf(errorLine, "               name %s\n", (entry.name()).c_str());
    logLine(errorLine);

    if (target_pdf) {
      sprintf(errorLine, "  target_pdf : symTabName %s\n",
	      (target_pdf->symTabName()).c_str());
      logLine(errorLine);    
      sprintf(errorLine , "              prettyName %s\n",
	      (target_pdf->symTabName()).c_str());
      logLine(errorLine);
      /*
      // Size bad. <smack>
      sprintf(errorLine , "              size %i\n",
      target_pdf->getSize());
      logLine(errorLine);
      */
      sprintf(errorLine , "              addr 0x%x\n",
	      (unsigned)target_pdf->addr());
      logLine(errorLine);
    }
    sprintf(errorLine, "  base_addr  0x%x\n", (unsigned)base_addr);
    logLine(errorLine);
}

// hasBeenBound: returns true if the runtime linker has bound the
// function symbol corresponding to the relocation entry in at the address
// specified by entry and base_addr.  If it has been bound, then the callee 
// function is returned in "target_pdf", else it returns false.
bool process::hasBeenBound(const relocationEntry &entry, 
			   func_instance *&target_pdf, Address base_addr) {

    if (status() == exited) return false;

    // if the relocationEntry has not been bound yet, then the value
    // at rel_addr is the address of the instruction immediately following
    // the first instruction in the PLT entry (which is at the target_addr) 
    // The PLT entries are never modified, instead they use an indirrect 
    // jump to an address stored in the _GLOBAL_OFFSET_TABLE_.  When the 
    // function symbol is bound by the runtime linker, it changes the address
    // in the _GLOBAL_OFFSET_TABLE_ corresponding to the PLT entry

    Address got_entry = entry.rel_addr() + base_addr;
    Address bound_addr = 0;
    if(!readDataSpace((const void*)got_entry, sizeof(Address), 
			&bound_addr, true)){
        sprintf(errorLine, "read error in process::hasBeenBound addr 0x%x, pid=%d\n (readDataSpace returns 0)",(unsigned)got_entry,getPid());
	logLine(errorLine);
	print_read_error_info(entry, target_pdf, base_addr);
        return false;
    }

    if( !( bound_addr == (entry.target_addr()+6+base_addr)) ) {
        // the callee function has been bound by the runtime linker
	// find the function and return it
        target_pdf = findFuncByEntry(bound_addr);
	if(!target_pdf){
            return false;
	}
        return true;	
    }
    return false;
}
>>>>>>> 41da13ce

bool process::bindPLTEntry(const SymtabAPI::relocationEntry &entry, Address base_addr, 
                           func_instance *, Address target_addr) {
   // We just want to overwrite the GOT entry with our target address. 
   Address got_entry = entry.rel_addr() + base_addr;
   writeDataSpace((void *)got_entry, sizeof(Address), &target_addr);
   return true;
}


bool AddressSpace::getDyninstRTLibName() {
   startup_printf("dyninstRT_name: %s\n", dyninstRT_name.c_str());
    if (dyninstRT_name.length() == 0) {
        // Get env variable
        if (getenv("DYNINSTAPI_RT_LIB") != NULL) {
            dyninstRT_name = getenv("DYNINSTAPI_RT_LIB");
        }
        else {
           std::string msg;
           PCProcess *proc;
           if ((proc = dynamic_cast<PCProcess *>(this)) != NULL) {
              msg = std::string("Environment variable ") +
                 std::string("DYNINSTAPI_RT_LIB") +
                 std::string(" has not been defined for process ") +
                 utos(proc->getPid());
           }
           else {
              msg = std::string("Environment variable ") +
                 std::string("DYNINSTAPI_RT_LIB") +
                 std::string(" has not been defined");
           }           
           showErrorCallback(101, msg);
           return false;
        }
    }

    // Automatically choose 32-bit library if necessary.
    const char *modifier = "_m32";
    const char *name = dyninstRT_name.c_str();

    const char *split = P_strrchr(name, '/');
    if ( !split ) split = name;
    split = P_strchr(split, '.');
    if ( !split || P_strlen(split) <= 1 ) {
        // We should probably print some error here.
        // Then, of course, the user will find out soon enough.
        startup_printf("Invalid Dyninst RT lib name: %s\n", 
                dyninstRT_name.c_str());
        return false;
    }

    if ( getAddressWidth() == sizeof(void *) || P_strstr(name, modifier) ) {
        modifier = "";
    }

    const char *suffix = split;
    if( getAOut()->isStaticExec() ) {
        suffix = ".a";
    }else{
        if( P_strncmp(suffix, ".a", 2) == 0 ) {
	  // Add symlinks in makefiles as follows:
	  // (lib).so => lib.so.(major)
	  // lib.so.major => lib.so.major.minor
	  // lib.so.major.minor => lib.so.major.minor.maintenance
	  suffix = ".so";
        }
    }

    dyninstRT_name = std::string(name, split - name) +
                     std::string(modifier) +
                     std::string(suffix);

    startup_printf("Dyninst RT Library name set to '%s'\n",
            dyninstRT_name.c_str());

    // Check to see if the library given exists.
    if (access(dyninstRT_name.c_str(), R_OK)) {
        std::string msg = std::string("Runtime library ") + dyninstRT_name
        + std::string(" does not exist or cannot be accessed!");
        showErrorCallback(101, msg);
        return false;
    }

    return true;
}<|MERGE_RESOLUTION|>--- conflicted
+++ resolved
@@ -249,458 +249,9 @@
    // TODO continueProc(); // signal process to continue
    return true;
 }// end instrumentLibcStartMain
-<<<<<<< HEAD
+
 #endif
-=======
-
-
-/* Read parameters to startmain including the address of main.
- * See if there's an existing mapped object that contains the address of
- *   main, which we'll call a_out, and set to be a.out for the process
- * Restore original instruction in the libc library
- * Call insertTrapAtMain
- */
-bool process::handleTrapAtLibcStartMain(dyn_lwp *trappingLWP)
-{
-    assert(libcstartmain_brk_addr);
-    assert(trappingLWP);
-
-    // Read the parameters from the call to libcStartMain
-    Address mainaddr = getLibcStartMainParam(trappingLWP);
-    mapped_object *a_out = findObject(mainaddr);
-
-    char namebuf[64];
-    Address regionStart = 0;
-    Address regionEnd = 0;
-    // there might not be an object that corresponds to the a_out
-    if (a_out == NULL) {
-        // determine confines of region that encloses main, search from
-        // end to get most recent mmap of an enclosing region
-        int idx =  (int)mappedRegionStart.size()-1;
-        while (idx >= 0  && 
-               !(mappedRegionStart[idx] <= mainaddr 
-                 && mainaddr <= mappedRegionEnd[idx])) {
-            idx--;
-        }
-        if (idx < 0) {
-            fprintf(stderr,"%s[%d] No valid memory region seems to contain "
-                    "the address of main=0x%x\n",__FILE__,__LINE__, 
-                    (int)mainaddr);
-            return false;
-        }
-        regionStart = mappedRegionStart[idx];
-        regionEnd = mappedRegionEnd[idx];
-        startup_printf("main(0x%x) is in region [0x%X 0x%X]\n", 
-                       (int)mainaddr, (int)regionStart, (int)regionEnd);
-
-        // found the right region, copy its contents to a temp file
-        void *regionBuf = malloc(regionEnd - regionStart);
-        if (!readDataSpace((void*)regionStart, regionEnd-regionStart, 
-                          regionBuf, false)) {
-            fprintf(stderr, "%s[%d]: Failed to read from region [%X %X]\n",
-                       __FILE__, __LINE__,(int)regionStart, 
-                       (int)regionEnd);
-        }
-        // Make sure bytes 12-15 of magic header are set to 0 (for x86-64 bit)
-        ((int*)regionBuf)[3] = 0;
-        // We have no section information, so don't try to point to it
-        ((int*)regionBuf)[10] = 0;
-
-        snprintf(namebuf, 64, "/tmp/MemRegion_%X_%X", 
-                 (int)regionStart, (int)regionEnd);
-        namebuf[63]='\0';
-        FILE *regionFD = fopen(namebuf, "w");
-        assert(regionFD != NULL);
-        fwrite(regionBuf, 1, regionEnd-regionStart, regionFD);
-        fclose(regionFD);
-        free(regionBuf);
-        startup_printf("%s[%d]: Read region [%X %X] into temp file %s\n",
-                       __FILE__, __LINE__,(int)regionStart, 
-                       (int)regionEnd, namebuf);
-
-        //TODO: address code and data are not always 0,0: need to fix this
-        // create a fileDescriptor and a new mapped_object for the region
-        // create it as though it were a shared object
-        fileDescriptor fdesc = fileDescriptor(namebuf, 0, 0, true);
-        a_out = mapped_object::createMappedObject(fdesc, this);
-
-        // There is no function for adding an a.out, so we'll call
-        // addASharedObject, and switch the old a.out to be this one.
-        // a.out is always the first object in the mapped_objects
-        // vector, our new mapped_object should be at or near the end.
-        addASharedObject(a_out);
-        idx = mapped_objects.size() -1;
-        while (mapped_objects[idx] != a_out && idx >= 0) {
-            idx--;
-        }
-        assert(idx >= 0);
-        mapped_objects[idx] = mapped_objects[0];
-        mapped_objects[0] = a_out;
-        ((fileDescriptor)(a_out->getFileDesc())).setIsShared(false);
-    }
-    else {// (a_out != NULL)
-        regionStart = a_out->getFileDesc().loadAddr();
-        regionEnd = regionStart + a_out->imageSize();
-    }
-
-    // if gap parsing is on, check for a function at mainaddr, rename
-    // it to "main" and set main_function to its func_instance
-    func_instance* mainfunc = NULL;
-    if (a_out->parse_img()->parseGaps()) {
-        a_out->analyze();
-        snprintf(namebuf,64,"gap_%lx", (long)mainaddr);
-        func_instance* mainfunc = findOnlyOneFunction(namebuf,a_out->fileName());
-        if (mainfunc) {
-            mainfunc->addSymTabName("main", true);
-            mainfunc->addPrettyName("main", true);
-            main_function = mainfunc;
-            startup_printf("found main via gap parsing at %x in mapped_obj [%x %x]\n",
-                           (int)main_function->addr(),
-                           (int)a_out->getFileDesc().loadAddr(),
-                           (int)(a_out->getFileDesc().loadAddr() + a_out->imageSize()));
-        }
-    }
-    // parse the binary with "main" as a function location
-    if (!mainfunc) {
-        startup_printf("Parsing main at 0x%x in mapped object [%x %x]"
-                       " which is its location according to __libc_start_main \n",
-                (int)mainaddr,
-                (int)a_out->getFileDesc().loadAddr(),
-                (int)(a_out->getFileDesc().loadAddr() + a_out->imageSize()));
-        // add function stub and parsed object
-        a_out->parse_img()->addFunction(mainaddr, "main");
-        a_out->analyze(); 
-    }
-
-   // Restore __libc_start_main to its original state
-   if (!writeDataSpace((void *)libcstartmain_brk_addr, 
-            sizeof(savedCodeBuffer), 
-            (char *)savedCodeBuffer)) {
-      fprintf(stderr, "%s[%d]: Failed to restore code in libcstartmain at 0x%X\n",
-            __FILE__, __LINE__,(int)libcstartmain_brk_addr);
-      return false;
-   }
-   if (! trappingLWP->changePC(libcstartmain_brk_addr,NULL)) {
-      logLine("WARNING: in handleTrapAtLibcStartMain: "
-            "changePC failed in handleTrapAtLibcStartmain\n");
-      assert(0);
-   }
-   libcstartmain_brk_addr = 0;
-   // now let insertTrapAtEntryPointOfMain insert the trap at main
-   return insertTrapAtEntryPointOfMain();
-}// handleTrapAtLibcStartmain
-
-
-extern bool isFramePush(instruction &i);
-
-/**
- * Signal handler return points can be found in the vsyscall page.
- * this function reads the symbol information that describes these
- * points out of the vsyscall page.
- **/
-#define VSYS_SIGRETURN_NAME "_sigreturn"
-static void getVSyscallSignalSyms(char *buffer, unsigned dso_size, process *p)
-{
-   Elf_Scn *sec;
-   Elf32_Shdr *shdr;
-   Elf32_Ehdr *ehdr;
-   Elf32_Sym *syms;
-   unsigned i;
-   size_t dynstr = 0, shstr;
-   
-   Elf *elf = elf_memory(buffer, dso_size);
-   if (elf == NULL)
-      goto err_handler;
-   ehdr = elf32_getehdr(elf);
-   if (ehdr == NULL)
-      goto err_handler;
-   
-   //Get string section indexes
-   shstr = ehdr->e_shstrndx;
-   for (i = 0; i < ehdr->e_shnum; i++)
-   {
-      shdr = elf32_getshdr(elf_getscn(elf, i));
-      if (shdr != NULL && shdr->sh_type == SHT_STRTAB && 	
-          strcmp(elf_strptr(elf, shstr, shdr->sh_name), ".dynstr") == 0)
-      {
-         dynstr = i;
-         break;
-      }
-   }
-   
-   //For each section..
-   for (sec = elf_nextscn(elf, NULL); sec != NULL; sec = elf_nextscn(elf, sec))
-   {
-      shdr = elf32_getshdr(sec);
-      if (shdr == NULL) goto err_handler;
-      if (!p->getVsyscallText() && (shdr->sh_flags & SHF_EXECINSTR)) {
-         p->setVsyscallText(shdr->sh_addr);
-      }
-      if (shdr->sh_type == SHT_DYNSYM)
-      {
-         syms = (Elf32_Sym *) elf_getdata(sec, NULL)->d_buf;
-         //For each symbol ..
-         for (i = 0; i < (shdr->sh_size / sizeof(Elf32_Sym)); i++)
-         {
-            if ((syms[i].st_info & 0xf) == STT_FUNC)
-            {
-               //Check if this is a function symbol
-               char *name = elf_strptr(elf, dynstr, syms[i].st_name);
-               if (strstr(name, VSYS_SIGRETURN_NAME) != NULL)
-               {	    
-                  // Aggravating... FC3 has these as offsets from the entry
-                  // of the vsyscall page. Others have these as absolutes.
-                  // We hates them, my precioussss....
-                  Address signal_addr = syms[i].st_value;
-                  if (signal_addr < p->getVsyscallEnd() - p->getVsyscallStart()) {
-                     p->addSignalHandler(syms[i].st_value + 
-                                         p->getVsyscallStart(), 4);
-                  }
-                  else if (signal_addr < p->getVsyscallStart() ||
-                           signal_addr >= p->getVsyscallEnd()) {
-                     //FC-9 moved the vsyscall page, but didn't update its debug
-                     // info or symbols from some hardcoded values.  Fix up the
-                     // bad signal values.
-                     p->addSignalHandler(syms[i].st_value - 0xffffe000 +
-                                         p->getVsyscallStart(), 4);
-                  }
-                  else 
-                     p->addSignalHandler(syms[i].st_value, 4);
-               } 
-            }
-         }
-      }
-   }
-   
-   elf_end(elf);
-   return;
-
-err_handler:
-   if (elf != NULL)
-      elf_end(elf);
-}
-
-static volatile int segfaulted = 0;
-static void catchSigSegV(int) {
-   segfaulted = 1;
-}
-
-static char *execVsyscallFetch(process *p, char *buffer) {
-   //We can't read the Vsyscall page out of the process addr
-   // space do to a kernel bug.  However, the versions of the
-   // kernel with this bug don't move the vsyscall page between
-   // processes, so let's read it out of the mutator's.
-   //Latter versions of the kernel do move the page between
-   // processes, which makes our read attempt seg fault.  Let's
-   // install a handler to be safe.
-   volatile char *start;
-   unsigned size;
-   sighandler_t old_segv;
-
-   segfaulted = 0;
-   start = (char *) p->getVsyscallStart();
-   size = p->getVsyscallEnd() - p->getVsyscallStart();
-
-   //Install SegSegV handler.
-   old_segv = signal(SIGSEGV, catchSigSegV);
-
-   //Copy buffer
-   for (unsigned i=0; i<size; i++) {
-      buffer[i] = start[i];
-      if (segfaulted) 
-         break;
-   }
-
-   //Restore handler.
-   signal(SIGSEGV, old_segv);
-   if (segfaulted)
-      return NULL;
-   return buffer;
-}
-
-static bool isVsyscallData(char *buffer, int dso_size) {
-   //Start with an elf header?
-   if (dso_size < 4)
-      return false;
-   return (buffer[0] == 0x7f && buffer[1] == 'E' && buffer[2] == 'L' &&
-           buffer[3] == 'F');
-   
-}
-
-
-void calcVSyscallFrame(process *p)
-{
-  unsigned dso_size;
-  char *buffer;
-
-  /**
-   * If we've already calculated and cached the DSO information then 
-   * just return.
-   **/
-  if (p->getVsyscallObject())
-     return;
-  
-
-  if (p->getAddressWidth() == 8) {
-     // FIXME: HACK to disable vsyscall page for AMD64, for now.
-     //  Reading the VSyscall data on ginger seems to trigger a
-     //  kernel panic.
-     p->setVsyscallRange(0x1000, 0x0);
-     return;
-  }
-
-  /**
-   * Read the location of the vsyscall page from /proc/.
-   **/
-  p->readAuxvInfo();
-  if (p->getVsyscallStatus() != vsys_found) {
-     p->setVsyscallRange(0x0, 0x0);
-     return;
-  }
-  
-  /**
-   * Read the vsyscall page out of process memory.
-   **/
-  dso_size = p->getVsyscallEnd() - p->getVsyscallStart();
-  buffer = (char *) calloc(1, dso_size);
-  assert(buffer);
-  if (!p->readDataSpace((caddr_t)p->getVsyscallStart(), dso_size, buffer,false))     
-  {
-     int major, minor, sub;
-     get_linux_version(major, minor, sub);
-     if (major == 2 && minor == 6 && sub <= 2 && sub >= 0) {
-        //Linux 2.6.0 - Linux 2.6.2 has a  bug where ptrace 
-        // can't read from the DSO.  The process can read the memory, 
-        // it's just ptrace that's acting stubborn.
-        if (!execVsyscallFetch(p, buffer))
-        {
-           p->setVsyscallStatus(vsys_notfound);
-           return;
-        }
-     }
-  }
-
-  if (!isVsyscallData(buffer, dso_size)) {
-     p->setVsyscallRange(0x0, 0x0);
-     p->setVsyscallStatus(vsys_notfound);
-     return;     
-  }
-  getVSyscallSignalSyms(buffer, dso_size, p);
-
-  Symtab *obj;
-  bool result = Symtab::openFile(obj, (unsigned char *)buffer, dso_size, "vsyscall");
-  if (result)
-     p->setVsyscallObject(obj);
-  else
-     cerr << "ERROR: failed to create vsyscall object!" << endl;
-  return;
-}
-
-bool Frame::setPC(Address newpc) {
-   if (!pcAddr_)
-   {
-       //fprintf(stderr, "[%s:%u] - Frame::setPC aborted", __FILE__, __LINE__);
-      return false;
-   }
-
-   //fprintf(stderr, "[%s:%u] - Frame::setPC setting %x to %x",
-   //__FILE__, __LINE__, pcAddr_, newpc);
-   if (!getProc()->writeDataSpace((void*)pcAddr_, sizeof(Address), &newpc))
-      return false;
-   pc_ = newpc;
-   frameType_ = unset;
-
-   return true;
-}
-
-// Laziness here: this func is used by the iRPC code
-// to get result registers. Don't use it other than that. 
-
-Address dyn_lwp::readRegister(Register /*reg*/) {
-   // On x86, the result is always stashed in %EAX
-   if(status() == running) {
-      cerr << "    performance problem in call to dyn_lwp::readRegister\n"
-           << "       successive pauses and continues with ptrace calls\n";
-   }
-
-   int ptrace_errno = 0;
-   Address ret = DBI_ptrace(PTRACE_PEEKUSER, get_lwp_id(), P_offsetof(struct user_regs_struct, PTRACE_REG_AX), 0,
-                        &ptrace_errno, proc_->getAddressWidth(),  __FILE__, __LINE__);
-   return ret;
-}
-
-
-void print_read_error_info(const relocationEntry entry, 
-      func_instance *&target_pdf, Address base_addr) {
-
-    sprintf(errorLine, "  entry      : target_addr 0x%x\n",
-	    (unsigned)entry.target_addr());
-    logLine(errorLine);
-    sprintf(errorLine, "               rel_addr 0x%x\n", (unsigned)entry.rel_addr());
-    logLine(errorLine);
-    sprintf(errorLine, "               name %s\n", (entry.name()).c_str());
-    logLine(errorLine);
-
-    if (target_pdf) {
-      sprintf(errorLine, "  target_pdf : symTabName %s\n",
-	      (target_pdf->symTabName()).c_str());
-      logLine(errorLine);    
-      sprintf(errorLine , "              prettyName %s\n",
-	      (target_pdf->symTabName()).c_str());
-      logLine(errorLine);
-      /*
-      // Size bad. <smack>
-      sprintf(errorLine , "              size %i\n",
-      target_pdf->getSize());
-      logLine(errorLine);
-      */
-      sprintf(errorLine , "              addr 0x%x\n",
-	      (unsigned)target_pdf->addr());
-      logLine(errorLine);
-    }
-    sprintf(errorLine, "  base_addr  0x%x\n", (unsigned)base_addr);
-    logLine(errorLine);
-}
-
-// hasBeenBound: returns true if the runtime linker has bound the
-// function symbol corresponding to the relocation entry in at the address
-// specified by entry and base_addr.  If it has been bound, then the callee 
-// function is returned in "target_pdf", else it returns false.
-bool process::hasBeenBound(const relocationEntry &entry, 
-			   func_instance *&target_pdf, Address base_addr) {
-
-    if (status() == exited) return false;
-
-    // if the relocationEntry has not been bound yet, then the value
-    // at rel_addr is the address of the instruction immediately following
-    // the first instruction in the PLT entry (which is at the target_addr) 
-    // The PLT entries are never modified, instead they use an indirrect 
-    // jump to an address stored in the _GLOBAL_OFFSET_TABLE_.  When the 
-    // function symbol is bound by the runtime linker, it changes the address
-    // in the _GLOBAL_OFFSET_TABLE_ corresponding to the PLT entry
-
-    Address got_entry = entry.rel_addr() + base_addr;
-    Address bound_addr = 0;
-    if(!readDataSpace((const void*)got_entry, sizeof(Address), 
-			&bound_addr, true)){
-        sprintf(errorLine, "read error in process::hasBeenBound addr 0x%x, pid=%d\n (readDataSpace returns 0)",(unsigned)got_entry,getPid());
-	logLine(errorLine);
-	print_read_error_info(entry, target_pdf, base_addr);
-        return false;
-    }
-
-    if( !( bound_addr == (entry.target_addr()+6+base_addr)) ) {
-        // the callee function has been bound by the runtime linker
-	// find the function and return it
-        target_pdf = findFuncByEntry(bound_addr);
-	if(!target_pdf){
-            return false;
-	}
-        return true;	
-    }
-    return false;
-}
->>>>>>> 41da13ce
+
 
 bool process::bindPLTEntry(const SymtabAPI::relocationEntry &entry, Address base_addr, 
                            func_instance *, Address target_addr) {
