--- conflicted
+++ resolved
@@ -888,564 +888,4 @@
     }
 
     return true;
-<<<<<<< HEAD
-}
-
-bool process::loadDYNINSTlib()
-{
-    pdvector<int_function *> dlopen_funcs;
-
-	//  allow user to override default dlopen func names 
-	//  with env. var
-
-	DL_OPEN_FUNC_USER = getenv("DYNINST_DLOPEN_FUNC");
-
-	if (DL_OPEN_FUNC_USER)
-	{
-		if (findFuncsByAll(DL_OPEN_FUNC_USER, dlopen_funcs)) 
-		{
-			bool ok =  loadDYNINSTlib_exported(DL_OPEN_FUNC_USER);
-
-			if (ok) 
-				return true;
-
-			//  else fall through and try the default dlopen names
-		} 
-	}
-
-    if (findFuncsByAll(DL_OPEN_FUNC_EXPORTED, dlopen_funcs)) 
-	{
-		return loadDYNINSTlib_exported(DL_OPEN_FUNC_EXPORTED);
-    } 
-    else 
-	{
-		return loadDYNINSTlib_hidden();
-    }
-}
-
-// Defined in inst-x86.C...
-void emitPushImm(unsigned int imm, unsigned char *&insn); 
-
-bool process::loadDYNINSTlib_hidden() {
-#if false && defined(PTRACEDEBUG)
-  debug_ptrace = true;
-#endif
-  startup_printf("**** LIBC21 dlopen for RT lib\n");
-  // do_dlopen takes a struct argument. This is as follows:
-  // const char *libname;
-  // int mode;
-  // void *result;
-  // void *caller_addr
-  // Now, we have to put this somewhere writable. The idea is to
-  // put it on the stack....
-
-  Address codeBase = findFunctionToHijack(this);
-
-  if(!codeBase)
-  {
-      startup_cerr << "Couldn't find a point to insert dlopen call" << endl;
-      return false;
-  }
-
-  startup_printf("(%d) writing in dlopen call at addr %p\n", getPid(), (void *)codeBase);
-
-  codeGen scratchCodeBuffer(MAX_IRPC_SIZE);
-  scratchCodeBuffer.setAddrSpace(this);
-  scratchCodeBuffer.setRegisterSpace(registerSpace::irpcRegSpace(this));
-
-  // we need to make a call to dlopen to open our runtime library
-
-  // Variables what we're filling in
-  Address dyninstlib_str_addr = 0;
-  Address dlopen_call_addr = 0;
-
-  pdvector<int_function *> dlopen_funcs;
-  if (!findFuncsByAll(DL_OPEN_FUNC_NAME, dlopen_funcs))
-  {
-    pdvector<int_function *> dlopen_int_funcs;                                    
-    // If we can't find the do_dlopen function (because this library
-    // is stripped, for example), try searching for the internal
-    // _dl_open function and find the do_dlopen function by examining
-    // the functions that call it. This depends on the do_dlopen
-    // function having been parsed (though its name is not known)
-    // through speculative parsing.
-    if(!findFuncsByAll(DL_OPEN_FUNC_INTERNAL, dlopen_int_funcs))
-    {    
-      startup_printf("Failed to find _dl_open\n");
-    } 
-    else
-    { 
-      if(dlopen_int_funcs.size() > 1)
-        {
-            startup_printf("%s[%d] warning: found %d matches for %s\n",
-                           __FILE__,__LINE__,dlopen_int_funcs.size(),
-                           DL_OPEN_FUNC_INTERNAL);
-        }
-        dlopen_int_funcs[0]->getStaticCallers(dlopen_funcs);
-        if(dlopen_funcs.size() > 1)
-        {
-            startup_printf("%s[%d] warning: found %d do_dlopen candidates\n",
-                           __FILE__,__LINE__,dlopen_funcs.size());
-        }
-  
-        if(dlopen_funcs.size() > 0)
-        {
-            // give it a name
-            dlopen_funcs[0]->addSymTabName("do_dlopen",true);
-        }
-    }
-  }
-
-    if(dlopen_funcs.size() == 0)
-    {
-      startup_cerr << "Couldn't find method to load dynamic library" << endl;
-      return false;
-    } 
-
-  Address dlopen_addr = dlopen_funcs[0]->getAddress();
-
-  assert(dyninstRT_name.length() < BYTES_TO_SAVE);
-  // We now fill in the scratch code buffer with appropriate data
-  startup_cerr << "Dyninst RT lib name: " << dyninstRT_name << endl;
-
-  dyninstlib_str_addr = codeBase + scratchCodeBuffer.used();
-  scratchCodeBuffer.copy(dyninstRT_name.c_str(), dyninstRT_name.length()+1);
-
-  startup_printf("(%d) dyninst str addr at 0x%x\n", getPid(), dyninstlib_str_addr);
-
-  startup_printf("(%d) after copy, %d used\n", getPid(), scratchCodeBuffer.used());
-
-
-#if defined(bug_syscall_changepc_rewind)
-  // Reported by SGI, during attach to a process in a system call:
-
-  // Insert eight NOP instructions before the actual call to dlopen(). Loading
-  // the runtime library when the mutatee was in a system call will sometimes
-  // cause the process to (on IA32 anyway) execute the instruction four bytes
-  // PREVIOUS to the PC we actually set here. No idea why. Prepending the
-  // actual dlopen() call with eight NOP instructions insures this doesn't
-  // really matter. Eight was selected rather than four because I don't know
-  // if x86-64 does the same thing (and jumps eight bytes instead of four).
-
-  // We will put in <addr width> rather than always 8; this will be 4 on x86 and
-  // 32-bit AMD64, and 8 on 64-bit AMD64.
-
-  scratchCodeBuffer.fill(getAddressWidth(), codeGen::cgNOP);
-
-  // And since we apparently execute at (addr - <width>), shift dlopen_call_addr
-  // up past the NOPs.
-#endif
-
-  // Sync with whatever we've put in so far.
-  dlopen_call_addr = codeBase + scratchCodeBuffer.used();
-
-  if( !theRpcMgr->emitInferiorRPCheader(scratchCodeBuffer) ) {
-    startup_cerr << "Couldn't emit inferior RPC header" << endl;
-    return false;
-  }
-
-  // Since we are punching our way down to an internal function, we
-  // may run into problems due to stack execute protection. Basically,
-  // glibc knows that it needs to be able to execute on the stack in
-  // in order to load libraries with dl_open(). It has code in
-  // _dl_map_object_from_fd (the workhorse of dynamic library loading)
-  // that unprotects a global, exported variable (__stack_prot), sets
-  // the execute flag, and reprotects it. This only happens, however,
-  // when the higher-level dl_open() functions (which we skip) are called,
-  // as they append an undocumented flag to the library open mode. Otherwise,
-  // assignment to the variable happens without protection, which will
-  // cause a fault.
-  //
-  // Instead of chasing the value of the undocumented flag, we will
-  // unprotect the __stack_prot variable ourselves (if we can find it).
-
-  if(!tryUnprotectStack(scratchCodeBuffer,codeBase)) {
-    startup_printf("Failed to disable stack protection.\n");
-  }
-
-#if defined(cap_32_64)
-  if (getAddressWidth() == 4) {
-#endif
-
-      // Push caller
-      emitPushImm(dlopen_addr, scratchCodeBuffer);
-      
-      // Push hole for result
-      emitPushImm(0, scratchCodeBuffer);
-      
-      // Push mode
-      emitPushImm(DLOPEN_MODE, scratchCodeBuffer);
-      
-      // Push string addr
-      emitPushImm(dyninstlib_str_addr, scratchCodeBuffer);
-      
-      // Push the addr of the struct: esp
-      emitSimpleInsn(PUSHESP, scratchCodeBuffer);
-      
-      startup_printf("(%d): emitting call from 0x%x to 0x%x\n",
-		     getPid(), codeBase + scratchCodeBuffer.used(), dlopen_addr);
-      insnCodeGen::generateCall(scratchCodeBuffer, scratchCodeBuffer.used() + codeBase, dlopen_addr);
-      
-      const unsigned stackUsage = 5*4; // 5 pushes
-      RealRegister esp(REGNUM_ESP);
-      RealRegister enull(Null_Register);
-      emitLEA(esp, enull, 0, stackUsage, esp, scratchCodeBuffer);
-      scratchCodeBuffer.rs()->incStack(-(stackUsage-4)); // 4 registered pushes
-
-#if defined(cap_32_64)
-  } else {
-      // Push caller
-      emitMovImmToReg64(REGNUM_RAX, dlopen_addr, true, scratchCodeBuffer);
-      emitSimpleInsn(0x50, scratchCodeBuffer); // push %rax
-
-      // Push hole for result
-      emitSimpleInsn(0x50, scratchCodeBuffer); // push %rax
-
-      // Push padding and mode
-      emitMovImmToReg64(REGNUM_EAX, DLOPEN_MODE, false, scratchCodeBuffer); // 32-bit mov: clears high dword
-      emitSimpleInsn(0x50, scratchCodeBuffer); // push %rax
-
-      // Push string addr
-      emitMovImmToReg64(REGNUM_RAX, dyninstlib_str_addr, true, scratchCodeBuffer);
-      emitSimpleInsn(0x50, scratchCodeBuffer); // push %rax
-      
-      // Set up the argument: the current stack pointer
-      emitMovRegToReg64(REGNUM_RDI, REGNUM_RSP, true, scratchCodeBuffer);
-      
-      // The call (must be done through a register in order to reach)
-      emitMovImmToReg64(REGNUM_RAX, dlopen_addr, true, scratchCodeBuffer);
-      emitSimpleInsn(0xff, scratchCodeBuffer); // group 5
-      emitSimpleInsn(0xd0, scratchCodeBuffer); // mod = 11, ext_op = 2 (call Ev), r/m = 0 (RAX)
-
-      const unsigned stackUsage = 4*8; // 4 pushes
-      emitLEA64(REGNUM_RSP, Null_Register, 0, stackUsage, REGNUM_RSP, true, scratchCodeBuffer);
-  }
-#endif
-
-  // The break point address is computed by the following function
-  unsigned breakOffset = 0;
-  unsigned unused;
-  if( !theRpcMgr->emitInferiorRPCtrailer(scratchCodeBuffer, breakOffset, 
-                false, unused, unused) ) 
-  {
-    startup_cerr << "Couldn't emit inferior RPC trailer" << endl;
-    return false;
-  }
-  dyninstlib_brk_addr = codeBase + breakOffset;
-
-  startup_printf("(%d) dyninst lib string addr at 0x%x\n", getPid(), dyninstlib_str_addr);
-  startup_printf("(%d) dyninst lib call addr at 0x%x\n", getPid(), dlopen_call_addr);
-  startup_printf("(%d) break address is at %p\n", getPid(), (void *) dyninstlib_brk_addr);
-  startup_printf("(%d) writing %d bytes\n", getPid(), scratchCodeBuffer.used());
-
-  // savedCodeBuffer[BYTES_TO_SAVE] is declared in process.h
-  // We can tighten this up if we record how much we saved
-
-  if (!readDataSpace((void *)codeBase, sizeof(savedCodeBuffer), savedCodeBuffer, true))
-         fprintf(stderr, "%s[%d]:  readDataSpace\n", __FILE__, __LINE__);
-
-  startup_printf("(%d) Writing from %p to %p\n", getPid(), (char *)scratchCodeBuffer.start_ptr(), (char *)codeBase);
-  writeDataSpace((void *)(codeBase), scratchCodeBuffer.used(), scratchCodeBuffer.start_ptr());
-
-  // save registers
-  dyn_lwp *lwp_to_use = NULL;
-  if(process::IndependentLwpControl() && getRepresentativeLWP() ==NULL)
-     lwp_to_use = getInitialThread()->get_lwp();
-  else
-     lwp_to_use = getRepresentativeLWP();
-
-  savedRegs = new dyn_saved_regs;
-  bool status = lwp_to_use->getRegisters(savedRegs);
-
-  assert((status!=false) && (savedRegs!=(void *)-1));
-
-  lwp_to_use = NULL;
-
-  if(process::IndependentLwpControl() && getRepresentativeLWP() ==NULL)
-     lwp_to_use = getInitialThread()->get_lwp();
-  else
-     lwp_to_use = getRepresentativeLWP();
-
-  Address destPC = dlopen_call_addr;
-
-  startup_printf("Changing PC to 0x%x\n", destPC);
-  startup_printf("String at 0x%x\n", dyninstlib_str_addr);
-
-  if (! lwp_to_use->changePC(destPC,NULL))
-    {
-      logLine("WARNING: changePC failed in dlopenDYNINSTlib\n");
-      assert(0);
-    }
-
-
-#if false && defined(PTRACEDEBUG)
-  debug_ptrace = false;
-#endif
-
-
-  setBootstrapState(loadingRT_bs);
-  return true;
-}
-
-bool process::loadDYNINSTlib_exported(const char *dlopen_name)
-{
-	// dlopen takes two arguments:
-	// const char *libname;
-	// int mode;
-	// We put the library name on the stack, push the args, and
-	// emit the call
-
-	Address codeBase = findFunctionToHijack(this);
-	if (!codeBase) 
-	{
-		startup_cerr << "Couldn't find a point to insert dlopen call" << endl;
-		return false;
-	}
-
-	Address dyninstlib_str_addr = 0;
-	Address dlopen_call_addr = 0;
-
-	pdvector<int_function *> dlopen_funcs;
-
-	if (!findFuncsByAll(dlopen_name ? dlopen_name : DL_OPEN_FUNC_EXPORTED, dlopen_funcs)) 
-	{
-		startup_cerr << "Couldn't find method to load dynamic library" << endl;
-		return false;
-	} 
-
-	assert(dlopen_funcs.size() != 0);
-	
-	if (dlopen_funcs.size() > 1) 
-	{
-		logLine("WARNING: More than one dlopen found, using the first\n");
-	}
-
-	Address dlopen_addr = dlopen_funcs[0]->getAddress();
-
-	// We now fill in the scratch code buffer with appropriate data
-	codeGen scratchCodeBuffer(MAX_IRPC_SIZE);
-        scratchCodeBuffer.setAddrSpace(this);
-        scratchCodeBuffer.setRegisterSpace(registerSpace::irpcRegSpace(this));
-
-	assert(dyninstRT_name.length() < MAX_IRPC_SIZE);
-
-	// The library name goes first
-	dyninstlib_str_addr = codeBase;
-	scratchCodeBuffer.copy(dyninstRT_name.c_str(), dyninstRT_name.length()+1);
-
-#if defined(bug_syscall_changepc_rewind)
-	//Fill in with NOPs, see loadDYNINSTlib_hidden
-	scratchCodeBuffer.fill(getAddressWidth(), codeGen::cgNOP);
-#endif
-        // Now the real code
-	dlopen_call_addr = codeBase + scratchCodeBuffer.used();
-
-        if( !theRpcMgr->emitInferiorRPCheader(scratchCodeBuffer) ) {
-            startup_cerr << "Couldn't emit inferior RPC header" << endl;
-            return false;
-        }
-	
-	bool mode64bit = (getAddressWidth() == sizeof(uint64_t));
-
-	if (!mode64bit) 
-	{
-		// Push mode
-		emitPushImm(DLOPEN_MODE, scratchCodeBuffer);
-
-		// Push string addr
-		emitPushImm(dyninstlib_str_addr, scratchCodeBuffer);
-
-		insnCodeGen::generateCall(scratchCodeBuffer,
-				scratchCodeBuffer.used() + codeBase,
-				dlopen_addr);
-                const unsigned stackUsage = 2*4; // 2 pushes
-                RealRegister esp(REGNUM_ESP);
-                RealRegister enull(Null_Register);
-                emitLEA(esp, enull, 0, stackUsage, esp, scratchCodeBuffer);
-                scratchCodeBuffer.rs()->incStack(-stackUsage);
-	}
-	else 
-	{
-		// Set mode
-		emitMovImmToReg64(REGNUM_RSI, DLOPEN_MODE, false, scratchCodeBuffer);
-		// Set string addr
-		emitMovImmToReg64(REGNUM_RDI, dyninstlib_str_addr, true,
-				scratchCodeBuffer);
-		// The call (must be done through a register in order to reach)
-		emitMovImmToReg64(REGNUM_RAX, dlopen_addr, true, scratchCodeBuffer);
-		emitSimpleInsn(0xff, scratchCodeBuffer);
-		emitSimpleInsn(0xd0, scratchCodeBuffer);
-	}
-
-        // The break point address is computed by the following function
-        unsigned breakOffset = 0;
-        unsigned unused;
-        if( !theRpcMgr->emitInferiorRPCtrailer(scratchCodeBuffer, breakOffset, 
-                    false, unused, unused) ) 
-        {
-            startup_cerr << "Couldn't emit inferior RPC trailer" << endl;
-            return false;
-        }
-        dyninstlib_brk_addr = codeBase + breakOffset;
-
-	if (!readDataSpace((void *)codeBase,
-				sizeof(savedCodeBuffer), savedCodeBuffer, true)) 
-	{
-		fprintf(stderr, "%s[%d]:  readDataSpace\n", __FILE__, __LINE__);
-		return false;
-	}
-
-	if (!writeDataSpace((void *)(codeBase), scratchCodeBuffer.used(),
-				scratchCodeBuffer.start_ptr())) 
-	{
-		fprintf(stderr, "%s[%d]:  readDataSpace\n", __FILE__, __LINE__);
-		return false;
-	}
-
-	// save registers
-	dyn_lwp *lwp_to_use = NULL;
-
-	if (process::IndependentLwpControl() && getRepresentativeLWP() == NULL)
-	{
-		lwp_to_use = getInitialThread()->get_lwp();
-	}
-	else
-	{
-		lwp_to_use = getRepresentativeLWP();
-	}
-
-	savedRegs = new dyn_saved_regs;
-	bool status = lwp_to_use->getRegisters(savedRegs);
-
-	assert((status != false) && (savedRegs != (void *)-1));
-
-	if (!lwp_to_use->changePC(dlopen_call_addr,NULL))  
-	{
-		logLine("WARNING: changePC failed in dlopenDYNINSTlib\n");
-		return false;
-	}
-
-	setBootstrapState(loadingRT_bs);
-	return true;
-}
-
-Address process::tryUnprotectStack(codeGen &buf, Address codeBase) 
-{
-	// find variable __stack_prot
-
-	// mprotect READ/WRITE __stack_prot
-	pdvector<int_variable *> vars; 
-	pdvector<int_function *> funcs;
-
-	Address var_addr;
-	Address func_addr;
-	Address ret_addr;
-	int size;
-	int pagesize;
-    Address page_start;
-    bool ret;
-    
-    ret = findVarsByAll("__stack_prot", vars);
-
-    if(!ret || vars.size() == 0) {
-        return 0;
-    } else if(vars.size() > 1) {
-        startup_printf("Warning: found more than one __stack_prot variable\n");
-    }
-
-    pagesize = getpagesize();
-
-    var_addr = vars[0]->getAddress();
-    page_start = var_addr & ~(pagesize -1);
-    size = var_addr - page_start +sizeof(int);
-
-    ret = findFuncsByAll("mprotect",funcs);
-
-    if(!ret || funcs.size() == 0) {
-        startup_printf("Couldn't find mprotect\n");
-        return 0;
-    }
-
-    int_function * mprot = funcs[0];
-    func_addr = mprot->getAddress();
-    ret_addr = codeBase + buf.used();
-
-#if defined(arch_x86_64)
-  if (getAddressWidth() == 4) {
-#endif
-      // Push caller
-      emitPushImm(func_addr, buf);
-      
-      // Push mode (READ|WRITE|EXECUTE)
-      emitPushImm(7, buf);
-      
-      // Push variable size
-      emitPushImm(size, buf);
-      
-      // Push variable location
-      emitPushImm(page_start, buf);
-     
-      startup_printf("(%d): emitting call for mprotect from 0x%x to 0x%x\n",
-		     getPid(), codeBase + buf.used(), func_addr);
-      insnCodeGen::generateCall(buf, buf.used() + codeBase, func_addr);
-
-      const unsigned stackUsage = 4*4; // 4 pushes
-      RealRegister esp(REGNUM_ESP);
-      RealRegister enull(Null_Register);
-      emitLEA(esp, enull, 0, stackUsage, esp, buf);
-      buf.rs()->incStack(-stackUsage);
-
-#if defined(arch_x86_64)
-  } else {
-      // Push caller
-      //emitMovImmToReg64(REGNUM_RAX, func_addr, true, buf);
-      //emitSimpleInsn(0x50, buf); // push %rax       
-
-      // Push mode (READ|WRITE|EXECUTE)
-      emitMovImmToReg64(REGNUM_RDX, 7, true, buf); //32-bit mov
-   
-      // Push variable size
-      emitMovImmToReg64(REGNUM_RSI, size, true, buf); //32-bit mov
-
-      // Push variable location 
-      emitMovImmToReg64(REGNUM_RDI, page_start, true, buf);
-
-      // The call (must be done through a register in order to reach)
-      emitMovImmToReg64(REGNUM_RAX, func_addr, true, buf);
-      emitSimpleInsn(0xff, buf); // group 5
-      emitSimpleInsn(0xd0, buf); // mod=11, ext_op=2 (call Ev), r/m=0 (RAX)
-  }
-#endif
-    
-    return ret_addr;
-}
-
-
-
-Frame process::preStackWalkInit(Frame startFrame) 
-{
-  /* Do a special check for the vsyscall page.  Silently drop
-     the page if it exists. */
-  calcVSyscallFrame( this );
-  
-  Address next_pc = startFrame.getPC();
-  if ((next_pc >= getVsyscallStart() && next_pc < getVsyscallEnd()) ||
-      /* RH9 Hack */ (next_pc >= 0xffffe000 && next_pc < 0xfffff000)) {
-     return startFrame.getCallerFrame();
-  }
-  return startFrame;
-}
-
-#if defined(arch_x86_64)
-void print_regs(dyn_lwp *lwp)
-{
-   struct dyn_saved_regs regs;
-   bool result = lwp->getRegisters(&regs, false);
-
-   if (result)
-      fprintf(stderr, "rax = %lx\n", regs.gprs.rax);
-}
-#endif
-=======
-}
->>>>>>> 170a09b6
+}