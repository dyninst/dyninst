/*
 * See the dyninst/COPYRIGHT file for copyright information.
 * 
 * We provide the Paradyn Tools (below described as "Paradyn")
 * on an AS IS basis, and do not warrant its validity or performance.
 * We reserve the right to update, modify, or discontinue this
 * software at any time.  We shall have no obligation to supply such
 * updates or modifications or any other form of support to you.
 * 
 * By your use of Paradyn, you understand and agree that we (or any
 * other person or entity with proprietary rights in Paradyn) are
 * under no obligation to provide either maintenance services,
 * update services, notices of latent defects, or correction of
 * defects for Paradyn.
 * 
 * This library is free software; you can redistribute it and/or
 * modify it under the terms of the GNU Lesser General Public
 * License as published by the Free Software Foundation; either
 * version 2.1 of the License, or (at your option) any later version.
 * 
 * This library is distributed in the hope that it will be useful,
 * but WITHOUT ANY WARRANTY; without even the implied warranty of
 * MERCHANTABILITY or FITNESS FOR A PARTICULAR PURPOSE.  See the GNU
 * Lesser General Public License for more details.
 * 
 * You should have received a copy of the GNU Lesser General Public
 * License along with this library; if not, write to the Free Software
 * Foundation, Inc., 51 Franklin Street, Fifth Floor, Boston, MA 02110-1301 USA
 */

#include "dyninstAPI/src/codegen.h"
#include "dyninstAPI/src/debug.h"
#include "dyninstAPI/src/instPoint.h"
#include "dyninstAPI/src/registerSpace.h"
#include "dyninstAPI/src/addressSpace.h"
#include "dyninstAPI/src/inst-power.h"
#include "dyninstAPI/src/emit-power.h"
#include "dyninstAPI/src/function.h"

#include <execinfo.h>
#include <stdio.h>
#include <stdlib.h>
#include <unistd.h>
#include <set>
#include <memory>
#include <fstream>
#include "common/src/arch-power.h"
#include <sstream>
#if defined(os_vxworks)
#include "common/src/wtxKludges.h"
#endif

bool shouldAssertIfInLongBranch = true;
bool failedLongBranchLocal = false;
class TrackStacktraces {
public:
  std::ofstream _out;
  std::set<std::string> _stacks;
  TrackStacktraces() {
    _out.open("generatorStacks.txt", std::ofstream::out);
  };

  void Insert(std::string s) {
    if (_stacks.find(s) == _stacks.end())
      _stacks.insert(s);
  }
  ~TrackStacktraces() {
    for (auto i : _stacks)
      _out << i << std::endl;
    _out.close();
  }

};


std::shared_ptr<TrackStacktraces> _global_stack_track;



// "Casting" methods. We use a "base + offset" model, but often need to 
// turn that into "current instruction pointer".
codeBuf_t *insnCodeGen::insnPtr(codeGen &gen) {
    return (instructUnion *)gen.cur_ptr();
}

#if 0
// Same as above, but increment offset to point at the next insn.
codeBuf_t *insnCodeGen::ptrAndInc(codeGen &gen) {
  // MAKE SURE THAT ret WILL STAY VALID!
  gen.realloc(gen.used() + sizeof(instruction));

  instructUnion *ret = insnPtr(gen);
  gen.moveIndex(instruction::size());
  return ret;
}
#endif

void insnCodeGen::generate(codeGen &gen, instruction&insn) {
  // void *buffer[50];
  // char **strings;
  // int nptrs;
  // nptrs = backtrace(buffer, 50);
  // strings = backtrace_symbols(buffer, nptrs);
  // std::stringstream ss;
  // if (strings != NULL) {
  //   for (int i = 0; i < nptrs; i++) 
  //     ss << strings[i] << std::endl;
  // }

  /*
  AddressSpace *as = gen.addrSpace();
  bool isLittleEndian = true;
  if (as) {
    const pdvector<mapped_object*> objs = as->mappedObjects();
    if (objs.size() > 0) {
      mapped_object *mo = objs[0];
      SymtabAPI::Symtab* sym = mo->parse_img()->getObject(); 
      isLittleEndian = !sym->isBigEndianDataEncoding();
    } else {
      fprintf(stderr, "No mapped_object object\n");
    }
  } else {
    fprintf(stderr, "No AddressSpace object\n");
  }
  unsigned raw;
  if (isLittleEndian) {
    // Writing an instruction.  Convert byte order if necessary.
    raw = swapBytesIfNeeded(insn.asInt());
  } else {
    raw = insn.asInt();
  }
  */
  // if (_global_stack_track.get() == NULL)
  //   _global_stack_track.reset(new TrackStacktraces());
  // _global_stack_track->Insert(ss.str());
  // if (gen.currAddr() == 0xe5f88d4) {
  //   fprintf(stderr, "%s\n", "Hello!, whats next???? " );
  //   fprintf(stderr, "%08x\n", insn.asInt());
  // }
  unsigned raw = insn.asInt();
  if (gen.currAddr() == 0xe93e3fc){
    std::cerr << "Generating b e93e3fc, e93e88c" << std::endl;
    //assert(1==0);
  }
  // fprintf(stderr, "Instruction Written: %08x at position: %16x\n", insn.asInt(), gen.currAddr());
  //fprintf(stderr, "Raw Written value %u\n", raw);
  gen.copy(&raw, sizeof(unsigned));
}

void insnCodeGen::generateIllegal(codeGen &gen) { // instP.h
    instruction insn;
    generate(gen,insn);
}

void insnCodeGen::generateTrap(codeGen &gen) {
    instruction insn(BREAK_POINT_INSN);
    generate(gen,insn);
}

void insnCodeGen::generateBranch(codeGen &gen, long disp, bool link)
{
  //fprintf(stderr, "info: %s:%d: \n", __FILE__, __LINE__); 
    if (ABS(disp) > MAX_BRANCH) {
	// Too far to branch, and no proc to register trap.
	fprintf(stderr, "ABS OFF: 0x%lx, MAX: 0x%lx\n",
           ABS(disp), (unsigned long) MAX_BRANCH);
	bperr( "Error: attempted a branch of 0x%lx\n", disp);
	logLine("a branch too far\n");
	showErrorCallback(52, "Internal error: branch too far");
	bperr( "Attempted to make a branch of offset 0x%lx\n", disp);
	assert(0);
    }


    instruction insn;
    IFORM_OP_SET(insn, Bop);
    IFORM_LI_SET(insn, disp >> 2);
    IFORM_AA_SET(insn, 0);
    if (link)
        IFORM_LK_SET(insn, 1);
    else
        IFORM_LK_SET(insn, 0);

    insnCodeGen::generate(gen,insn);
}

void insnCodeGen::generateBranch(codeGen &gen, Address from, Address to, bool link) {

    long disp = (to - from);
//    fprintf(stderr, "[insnCodeGen::generateBranch] Generating branch from %p to %p\n", from, to);
    // if (from == 0x10000750 || from == 0x10000758) {
    //   fprintf(stderr, "Stop here\n");
    // }
    if (ABS(disp) > MAX_BRANCH) {
      //fprintf(stderr, "info: %s:%d: \n", __FILE__, __LINE__); 
        return generateLongBranch(gen, from, to, link);
    }
    //fprintf(stderr, "info: %s:%d: \n", __FILE__, __LINE__); 
    return generateBranch(gen, disp, link);
   
}

void insnCodeGen::generateCall(codeGen &gen, Address from, Address to) {
    //fprintf(stderr, "info: %s:%d: \n", __FILE__, __LINE__); 
    generateBranch(gen, from, to, true);
}

<<<<<<< HEAD
void insnCodeGen::generateLongBranch(codeGen &gen, 
                                     Address from, 
                                     Address to, 
                                     bool isCall) {
    // First, see if we can cheap out
    long disp = (to - from);
    if (ABS(disp) <= MAX_BRANCH) {
        return generateBranch(gen, disp, isCall);
    }
=======
void insnCodeGen::generateInterFunctionBranch(codeGen &gen,
                                              Address from,
                                              Address to,
                                              bool link) {
     //fprintf(stderr, "[insnCodeGen::generateInterFunctionBranch] Generating branch from %p to %p\n", from, to);
    long disp = to - from;

    if (ABS(disp) <= MAX_BRANCH) {
        // We got lucky...
        return generateBranch(gen, from, to);
    }
    instPoint *point = gen.point();
    if (!point) {
        return generateBranchViaTrap(gen, from, to, false);
    }
    assert(point);
    bitArray liveRegs = point->liveRegisters();
    if (liveRegs[registerSpace::ctr] == true) 
    {
	fprintf(stderr, " COUNT REGISTER NOT AVAILABLE. We cannot insterument this point. skipping ...\n");
	return;
    }

    insnCodeGen::loadImmIntoReg(gen, 0, to);
    insnCodeGen::generateMoveToCR(gen, 0);
    // And branch to CTR
    instruction btctr(link ? BCTRLraw : BCTRraw);
    insnCodeGen::generate(gen,btctr);
}

void GenerateSavesBaseTrampStyle(codeGen &gen) {
  // Save everything, then all things are scratch registers...
>>>>>>> 537b6e08

    unsigned int width = gen.width();

    int gpr_off, fpr_off;
    gpr_off = TRAMP_GPR_OFFSET(width);
    fpr_off = TRAMP_FPR_OFFSET(width);

    // Make a stack frame.
    pushStack(gen);

    // Save GPRs
    saveGPRegisters(gen, gen.rs(), gpr_off);


    saveFPRegisters(gen, gen.rs(), fpr_off);
    //fprintf(stderr, "I am called!\n");
    // Save LR            
    saveLR(gen, REG_SCRATCH /* register to use */, TRAMP_SPR_OFFSET(width) + STK_LR);

    saveSPRegisters(gen, gen.rs(), TRAMP_SPR_OFFSET(width), true); // FIXME get liveness fixed
}


void GenerateRestoresBaseTrampStyle(codeGen &gen) {
    unsigned int width = gen.width();

    int gpr_off, fpr_off;
    gpr_off = TRAMP_GPR_OFFSET(width);
    fpr_off = TRAMP_FPR_OFFSET(width);

    // Restore possible SPR saves
    restoreSPRegisters(gen, gen.rs(), TRAMP_SPR_OFFSET(width), false);

    // LR
    restoreLR(gen, REG_SCRATCH, TRAMP_SPR_OFFSET(width) + STK_LR);

  restoreFPRegisters(gen, gen.rs(), fpr_off);

    // GPRs
    restoreGPRegisters(gen, gen.rs(), gpr_off);

    /*
    // Multithread GPR -- always save
    restoreRegister(gen, REG_MT_POS, TRAMP_GPR_OFFSET);
    */

    popStack(gen);
}

void insnCodeGen::generateMoveToSPR(codeGen &gen, Register toSPR,
                                    unsigned sprReg) {
  // Check that this SPR exists
  if (sprReg != SPR_TAR && sprReg != SPR_LR && sprReg != SPR_CTR)
    assert("SPR Register is not valid" == 0);

  // Move the register to the spr 
  instruction moveToBr;
  moveToBr.clear();
  XFXFORM_OP_SET(moveToBr, MTSPRop);
  XFXFORM_RT_SET(moveToBr, toSPR);
  XFORM_RA_SET(moveToBr, sprReg & 0x1f);
  XFORM_RB_SET(moveToBr, (sprReg >> 5) & 0x1f);
  XFXFORM_XO_SET(moveToBr, MTSPRxop); // From assembly manual
  insnCodeGen::generate(gen,moveToBr); 
}

void insnCodeGen::generateMoveFromSPR(codeGen &gen,  Register toSPR,
                                    unsigned sprReg) {
  // Check that this SPR exists
  if (sprReg != SPR_TAR && sprReg != SPR_LR && sprReg != SPR_CTR)
    assert("SPR Register is not valid" == 0);

  // Move the register to the spr 
  instruction moveToBr;
  moveToBr.clear();
  XFXFORM_OP_SET(moveToBr, MFSPRop);
  XFXFORM_RT_SET(moveToBr, toSPR);
  XFORM_RA_SET(moveToBr, sprReg & 0x1f);
  XFORM_RB_SET(moveToBr, (sprReg >> 5) & 0x1f);
  XFXFORM_XO_SET(moveToBr, MFSPRxop); // From assembly manual
  insnCodeGen::generate(gen,moveToBr); 
}

void insnCodeGen::generateVectorLoad(codeGen &gen, unsigned vectorReg, Register RegAddress) {
  //insnCodeGen::generateImm(gen, CALop,  rt, 0,  BOT_LO(value)); 
  instruction loadInstruction;
  XLFORM_OP_SET(loadInstruction, LXVD2Xop);
  XLFORM_BT_SET(loadInstruction, vectorReg); // From architecture manual
  XLFORM_BA_SET(loadInstruction, 0); // Unused
  XLFORM_BB_SET(loadInstruction, RegAddress); // Unused
  XLFORM_XO_SET(loadInstruction, LXVD2Xxo);
  XLFORM_LK_SET(loadInstruction, 0); // Unused? 
  insnCodeGen::generate(gen,loadInstruction);
}

void insnCodeGen::generateVectorStore(codeGen & gen, unsigned vectorReg, Register RegAddress) {
  instruction storeInstruction;
  XLFORM_OP_SET(storeInstruction, STXVD2Xop);
  XLFORM_BT_SET(storeInstruction, vectorReg); // From architecture manual
  XLFORM_BA_SET(storeInstruction, 0); // Unused
  XLFORM_BB_SET(storeInstruction, RegAddress); // Unused
  XLFORM_XO_SET(storeInstruction, STXVD2Xxo);
  XLFORM_LK_SET(storeInstruction, 0); // Unused? 
  insnCodeGen::generate(gen,storeInstruction);  
}

void insnCodeGen::saveVectors(codeGen & gen, int startStackOffset) {
  for (int i = 0; i < 32; i++) {
    insnCodeGen::generateImm(gen, CALop, registerSpace::r10 , registerSpace::r1,  BOT_LO(startStackOffset + (16*(i+1))));
    insnCodeGen::generateVectorStore(gen, i, registerSpace::r10);
  }
}
void insnCodeGen::restoreVectors(codeGen & gen, int startStackOffset) {
  for (int i = 0; i < 32; i++) {
    insnCodeGen::generateImm(gen, CALop, registerSpace::r10 , registerSpace::r1,  BOT_LO(startStackOffset + (16*(i+1))));
    insnCodeGen::generateVectorLoad(gen, i, registerSpace::r10);
  }
}

bool insnCodeGen::generateBranchTar(codeGen &gen, Register scratch, 
                                    Address dest, 
                                    bool isCall) {
  // Generates a branch using TAR to the address specified in dest. 
  // Returns true if this branch type was successfully used

  // TODO: Add liveness checking for TAR. We are assuming this is not live.

  // Move the address to the scratch register
  // Done because TAR can only be set called using a register value
  insnCodeGen::loadImmIntoReg(gen, scratch, dest);

  // Generate the instruction to move the reg -> tar
  insnCodeGen::generateMoveToSPR(gen, scratch, SPR_TAR);

  // Aaaand now branch, linking if appropriate
  instruction branchToBr;
  branchToBr.clear();
  XLFORM_OP_SET(branchToBr, BCTARop);
  XLFORM_BT_SET(branchToBr, 0x14); // From architecture manual
  XLFORM_BA_SET(branchToBr, 0); // Unused
  XLFORM_BB_SET(branchToBr, 0); // Unused
  XLFORM_XO_SET(branchToBr, BCTARxop);
  XLFORM_LK_SET(branchToBr, (isCall ? 1 : 0));
  insnCodeGen::generate(gen,branchToBr);
  return true;
}

bool insnCodeGen::generateBranchLR(codeGen &gen, Register scratch, 
                                    Address dest, 
                                    bool isCall) {
  // Generates a branch using LR to the address specified in dest. 
  // Returns true if this branch type was successfully used

  // TODO: Add liveness checking for LR. We are assuming this is not live.

  // Move the address to the scratch register
  // Done because TAR can only be set called using a register value
  insnCodeGen::loadImmIntoReg(gen, scratch, dest);

  // Generate the instruction to move the reg -> tar
  insnCodeGen::generateMoveToSPR(gen, scratch, SPR_LR);

  // Aaaand now branch, linking if appropriate
  instruction branchToBr;
  branchToBr.clear();
  XLFORM_OP_SET(branchToBr, BCLRop);
  XLFORM_BT_SET(branchToBr, 0x14); // From architecture manual
  XLFORM_BA_SET(branchToBr, 0); // Unused
  XLFORM_BB_SET(branchToBr, 0); // Unused
  XLFORM_XO_SET(branchToBr, BCLRxop);
  XLFORM_LK_SET(branchToBr, (isCall ? 1 : 0));
  insnCodeGen::generate(gen,branchToBr);
  return true;
}


bool insnCodeGen::generateBranchCTR(codeGen &gen, 
                                    Register scratch, 
                                    Address dest, 
                                    bool isCall) {
  // Generates a branch using TAR to the address specified in dest. 
  // Returns true if this branch type was successfully used

  // TODO: Add liveness checking for TAR. We are assuming this is not live.

  // Move the address to the scratch register
  // Done because TAR can only be set called using a register value
  insnCodeGen::loadImmIntoReg(gen, scratch, dest);

  // Generate the instruction to move the reg -> tar
  insnCodeGen::generateMoveToSPR(gen, scratch, SPR_LR);

  // Aaaand now branch, linking if appropriate
  instruction branchToBr;
  branchToBr.clear();
  XLFORM_OP_SET(branchToBr, BCCTRop);
  XLFORM_BT_SET(branchToBr, 0x14); // From architecture manual
  XLFORM_BA_SET(branchToBr, 0); // Unused
  XLFORM_BB_SET(branchToBr, 0); // Unused
  XLFORM_XO_SET(branchToBr, BCCTRxop);
  XLFORM_LK_SET(branchToBr, (isCall ? 1 : 0));
  insnCodeGen::generate(gen,branchToBr);
  return true;
}



#include "addressSpace.h"
#include "instPoint.h"
#include "function.h"
instPoint * GetInstPointPower(codeGen & gen, Address from) {
    // If this point is straight availible from the generator, return it
    instPoint *point = gen.point();
    if (point) 
      return point;

    // Take the hardest road....

    // Grab the function instance from addressSpace.
    AddressSpace * curAddressSpace = gen.addrSpace();

    // Find the func instance
    func_instance * func;
    std::set<func_instance *> funcList;
    curAddressSpace->findFuncsByAddr(from, funcList);

    for (auto i :  funcList)
    {
      point = instPoint::funcEntry(i);
      if (point != NULL){
        if (point->addr_compat() == from){
          return point;
        }
      }
    }
    return NULL;
}
void insnCodeGen::generateLongBranch(codeGen &gen, 
                                     Address from, 
                                     Address to, 
                                     bool isCall) {
  bool usingLR = false;
  bool usingCTR = false;
  //fprintf(stderr, "%s\n", "inside generate long branch");
  // If we are a call, the LR is going to be free. Use TAR to save/restore any register
  if (isCall) {
    //fprintf(stderr, "info: %s:%d: \n", __FILE__, __LINE__); 
    //fprintf(stderr, "%s\n", "generating call long branch using LR");
      // This is making the assumption R2/R12 has already been setup correctly, 
      // First generate a scratch register by moving something, i choose R11 to send to TAR
      insnCodeGen::generateMoveToSPR(gen,registerSpace::r10, SPR_TAR);
      
      // r10 is now free to setup the branch instruction
      insnCodeGen::loadImmIntoReg(gen, registerSpace::r10, to);
      insnCodeGen::generateMoveToSPR(gen,registerSpace::r10, SPR_LR);

      // Return r10 to its original state
      insnCodeGen::generateMoveFromSPR(gen, registerSpace::r10, SPR_TAR);

      // Emit the branch instruction
      instruction branchToBr;
      branchToBr.clear();
      XLFORM_OP_SET(branchToBr, BCLRop);
      XLFORM_BT_SET(branchToBr, 0x14); // From architecture manual
      XLFORM_BA_SET(branchToBr, 0); // Unused
      XLFORM_BB_SET(branchToBr, 0); // Unused
      XLFORM_XO_SET(branchToBr, BCLRxop);
      XLFORM_LK_SET(branchToBr, (isCall ? 1 : 0));
      insnCodeGen::generate(gen,branchToBr);
  } else {
    //fprintf(stderr, "%s\n", "generating non-call long branch using TAR");
    // What this does is the following:
    // 1. Attempt to allocate a scratch register, this is needed to store the destination 
    //    address temporarily because you can only move registers to SPRs like CTR/LR/TAR.
    //    - If a scratch register cannot be obtained, see if either CTR or LR are free.
    //    - If one of those are, store r11 (our new scratch register) into CTR or LR. 
    //    - after the destination address has been loaded to TAR, we will restore R11 from this value
    // 2. Calculate the destination address storing it into scratch.
    // 3. Move the register to the SPR (tar)
    // 4. Restore the original register value (if a scratch register was not found)
    // 5. build the branch instruction.
    //fprintf(stderr, "info: %s:%d: \n", __FILE__, __LINE__); 
    Register scratch = REG_NULL;
    // TODO: Fix this, this should work....
    //= gen.rs()->getScratchRegister(gen);
    if (scratch == REG_NULL) {
      //fprintf(stderr, "info: %s:%d: \n", __FILE__, __LINE__); 
        instPoint *point = GetInstPointPower(gen, from);//gen.point();
        if (!point) {
          // No clue if CTR or LR are filled, use broken trap and likely fail.
            //fprintf(stderr, "%s\n", "Couldn't grab point - Using a trap instruction.....");
            return generateBranchViaTrap(gen, from, to, isCall);
        }
        // Grab the register space, and see if LR or CTR are free.
        // What we are going to do here is use the LR/CTR as temporary store for an existing register value
        std::vector<Register> potentialRegisters = {registerSpace::r3, registerSpace::r4, registerSpace::r5, registerSpace::r6, registerSpace::r7, registerSpace::r8, registerSpace::r9, registerSpace::r10};
        bitArray liveRegs = point->liveRegisters();

        for (int iter =  potentialRegisters.size() - 1; iter >= 0; iter = iter - 1) {
          if (liveRegs[potentialRegisters[iter]] == false) {
            scratch = potentialRegisters[iter]; 
            break;
          }
        }
        if (scratch == REG_NULL) {
          if (liveRegs[registerSpace::lr] == false && isCall) {
              usingLR = true;
              // Register 11 is the chosen one for using temporarily.
              generateMoveToSPR(gen, registerSpace::r10, SPR_LR);
          } else if (liveRegs[registerSpace::ctr] == false) {
              usingCTR = true;
              generateMoveToSPR(gen, registerSpace::r10, SPR_CTR);
          }
          if (!usingLR && !usingCTR) {
              //fprintf(stderr, "%s\n", "Couldn't grab free register - Using a trap instruction.....");
              return generateBranchViaTrap(gen, from, to, isCall);
          }
        }
    } else if (scratch != REG_NULL) {
        //fprintf(stderr, "%s\n", "Generating branch with TAR.....");
        insnCodeGen::generateBranchTar(gen, scratch, to, isCall);
        return;
    }

    if (scratch == REG_NULL) {
      // Now the fun stuff....
      // Loed destination value into r11, copy it to SPR_TAR, restore the original R11 value.
      insnCodeGen::loadImmIntoReg(gen, registerSpace::r10, to);
      insnCodeGen::generateMoveToSPR(gen, registerSpace::r10, SPR_TAR);
      if (usingCTR)
        insnCodeGen::generateMoveFromSPR(gen, registerSpace::r10, SPR_CTR);
      else if (usingLR)
        insnCodeGen::generateMoveFromSPR(gen, registerSpace::r10, SPR_LR);
      else 
        assert("SHOULD NEVER BE HERE" == 0);
    } else {
      insnCodeGen::loadImmIntoReg(gen, scratch, to);
      insnCodeGen::generateMoveToSPR(gen, scratch, SPR_TAR);      
    }
    // Emit the call instruction.
    instruction branchToBr;
    branchToBr.clear();
    XLFORM_OP_SET(branchToBr, BCTARop);
    XLFORM_BT_SET(branchToBr, 0x14); // From architecture manual
    XLFORM_BA_SET(branchToBr, 0); // Unused
    XLFORM_BB_SET(branchToBr, 0); // Unused
    XLFORM_XO_SET(branchToBr, BCTARxop);
    XLFORM_LK_SET(branchToBr, (isCall ? 1 : 0));
    insnCodeGen::generate(gen, branchToBr);    
  }
  return;

  // bool everythingSaved = false;
  // //fprintf(stderr, "[insnCodeGen::generateLongBranch] Generating long branch from %p to %p\n", from, to);
  //   // First, see if we can cheap out
  //   long disp = (to - from);
  //   if (ABS(disp) <= MAX_BRANCH) {
  //       return generateBranch(gen, disp, isCall);
  //   }

  //   // We can use a register branch via the LR or CTR, if either of them
  //   // is free.
    
  //   // Let's see if we can grab a free GPregister...
  //   instPoint *point = gen.point();
  //   if (!point) {
  //       // fprintf(stderr, " %s[%d] No point generateBranchViaTrap \n", FILE__, __LINE__);
  //       fprintf(stderr, "This is an instruction which we would trap on\n");
  //       fprintf(stderr, "[insnCodeGen::generateLongBranch] Building long branch from %llx to %llx at position %llx and this branch call status is %d\n", from, to, gen.currAddr(), isCall);
  //       // Generate branch via traps is broken, never call it. 
  //       // assert(1 == 0);
  //       // return generateBranchViaTrap(gen, from, to, isCall);
  //   }

  //   if 
  //   // Could see if the codeGen has it, but right now we have assert
  //   // code there and we don't want to hit that.
  //   registerSpace *rs = registerSpace::actualRegSpace(point);
  //   gen.setRegisterSpace(rs);
  //   Register scratch = rs->getScratchRegister(gen, true);
  //   // 
  //   assert(scratch == REG_NULL);

  //   if (scratch == REG_NULL) { 
  //       // Just save and restore everything, this is bad but its likely safe and can be revisted later.
  //       // GenerateSavesBaseTrampStyle(gen);
  //       // everythingSaved = true;
  //       // do nothing, return
        
  //       // scratch = registerSpace::r12;
  //       // assert(everythingSaved != true)
  //       // On Linux we save under the stack and hope it doesn't
  //       // cause problems.
        
  //       // original
  //       //fprintf(stderr, " %s[%d] No registers generateBranchViaTrap \n", FILE__, __LINE__);
  //       return generateBranchViaTrap(gen, from, to, isCall);
  //   }
    
  //   // Load the destination into our scratch register
  //   insnCodeGen::loadImmIntoReg(gen, scratch, to);
  //   unsigned branchRegister = registerSpace::lr;
  //   // Find out whether the LR or CTR is "dead"...
  //   //bitArray liveRegs = point->liveRegisters();
  //   // unsigned branchRegister = 0;
  //   // if (liveRegs[registerSpace::lr] == false || everythingSaved == true) {
  //   //     branchRegister = registerSpace::lr;
  //   // }
  //   // else {
  //   //     // live LR means we need to save/restore somewhere
  //   //     if(isCall) return generateBranchViaTrap(gen, from, to, isCall);
  //   //     if (liveRegs[registerSpace::ctr] == false) {
  //   //         branchRegister = registerSpace::ctr;
  //   //     }
  //   // }

  //   if (!branchRegister) {
  //       fprintf(stderr, " %s[%d] No branch register generateBranchViaTrap \n", FILE__, __LINE__);
  //       return generateBranchViaTrap(gen, from, to, isCall); 
  //   }
    
  //   assert(branchRegister);

  //   instruction moveToBr;
  //   moveToBr.clear();
  //   XFXFORM_OP_SET(moveToBr, MTSPRop);
  //   XFXFORM_RT_SET(moveToBr, scratch);
  //   if (branchRegister == registerSpace::lr) {
  //       XFORM_RA_SET(moveToBr, SPR_LR & 0x1f);
  //       XFORM_RB_SET(moveToBr, (SPR_LR >> 5) & 0x1f);
  //       // The two halves (top 5 bits/bottom 5 bits) are _reversed_ in this encoding. 
  //   }
  //   else {
  //       XFORM_RA_SET(moveToBr, SPR_CTR & 0x1f);
  //       XFORM_RB_SET(moveToBr, (SPR_CTR >> 5) & 0x1f);
  //   }
  //   XFXFORM_XO_SET(moveToBr, MTSPRxop); // From assembly manual
  //   insnCodeGen::generate(gen,moveToBr);
  //   // Aaaand now branch, linking if appropriate
  //   instruction branchToBr;
  //   branchToBr.clear();
  //   XLFORM_OP_SET(branchToBr, BCLRop);
  //   XLFORM_BT_SET(branchToBr, 0x14); // From architecture manual
  //   XLFORM_BA_SET(branchToBr, 0); // Unused
  //   XLFORM_BB_SET(branchToBr, 0); // Unused
  //   if (branchRegister == registerSpace::lr) {
  //       XLFORM_XO_SET(branchToBr, BCLRxop);
  //   }
  //   else {
  //       XLFORM_XO_SET(branchToBr, BCCTRxop);
  //   }
  //   XLFORM_LK_SET(branchToBr, (isCall ? 1 : 0));
  //   insnCodeGen::generate(gen,branchToBr);

  //   // restore the world
  //   if(everythingSaved)
  //     GenerateRestoresBaseTrampStyle(gen);
}

void insnCodeGen::generateBranchViaTrap(codeGen &gen, Address from, Address to, bool isCall) {

  //fprintf(stderr, "[insnCodeGen::generateBranchViaTrap] Generating branch via trap from %p to %p\n", from, to);
    long disp = to - from;
    if (ABS(disp) <= MAX_BRANCH) {
        // We shouldn't be here, since this is an internal-called-only func.
        return generateBranch(gen, disp, isCall);
    }
    //assert (isCall == false); // Can't do this yet
    if (isCall) {
      // Screw using a trap, just emit a call and save/restore all registers (painful but whatever).
      //emitCall()
      assert(isCall == false);       
      //assert(shouldAssertIfInLongBranch != true);
      // failedLongBranchLocal = true;
    } else {    
      if (gen.addrSpace()) {
          // Too far to branch.  Use trap-based instrumentation.

        //fprintf(stderr, "I am in where we should be generating instructions\n" );
        
        // Here is a potential strategy
        // 1. Create a stack frame
        // 2. Push a (we like r10) register to the frame.
        // 3. Calculate the effective address into the register
        // 4. Push to TAR
        // 5. Restore previous register
        // 6. Delete frame
        // 7. branch to tar. 


        //instruction insn(NOOPraw);
        //insnCodeGen::generate(gen,insn);
        //insnCodeGen::generate(gen,insn);
        //insnCodeGen::generate(gen,insn);
        //insnCodeGen::generate(gen,insn);
        //insnCodeGen::generate(gen,insn);
        //insnCodeGen::generate(gen,insn);
        //insnCodeGen::generate(gen,insn);
        //insnCodeGen::generate(gen,insn);
        //insnCodeGen::generate(gen,insn);
        gen.addrSpace()->trapMapping.addTrapMapping(from, to, true);
        insnCodeGen::generateTrap(gen);        
      } else {
          // Too far to branch and no proc to register trap.
          fprintf(stderr, "ABS OFF: 0x%lx, MAX: 0x%lx\n",
                  ABS(disp), (unsigned long) MAX_BRANCH);
          bperr( "Error: attempted a branch of 0x%lx\n", disp);
          logLine("a branch too far\n");
          showErrorCallback(52, "Internal error: branch too far");
          bperr( "Attempted to make a branch of offset 0x%lx\n", disp);
          assert(0);
      }
    }
}

void insnCodeGen::generateAddReg (codeGen & gen, int op, Register rt, 
				   Register ra, Register rb)
{

  instruction insn;
  insn.clear();
  XOFORM_OP_SET(insn, op);
  XOFORM_RT_SET(insn, rt);
  XOFORM_RA_SET(insn, ra);
  XOFORM_RB_SET(insn, rb);
  XOFORM_OE_SET(insn, 0);
  XOFORM_XO_SET(insn, 266);
  XOFORM_RC_SET(insn, 0);

  insnCodeGen::generate (gen,insn);
}

void insnCodeGen::generateLoadReg(codeGen &gen, Register rt,
                                  Register ra, Register rb)
{
    instruction insn;
    insn.clear();
    XFORM_OP_SET(insn, LXop);
    XFORM_RT_SET(insn, rt);
    XFORM_RA_SET(insn, ra);
    XFORM_RB_SET(insn, rb);
    XFORM_XO_SET(insn, LXxop);
    XFORM_RC_SET(insn, 0);

    insnCodeGen::generate (gen,insn);
}

void insnCodeGen::generateStoreReg(codeGen &gen, Register rt,
                                   Register ra, Register rb)
{
    instruction insn;
    insn.clear();
    XFORM_OP_SET(insn, STXop);
    XFORM_RT_SET(insn, rt);
    XFORM_RA_SET(insn, ra);
    XFORM_RB_SET(insn, rb);
    XFORM_XO_SET(insn, STXxop);
    XFORM_RC_SET(insn, 0);

    insnCodeGen::generate (gen,insn);
}

void insnCodeGen::generateLoadReg64(codeGen &gen, Register rt,
                                    Register ra, Register rb)
{
    instruction insn;
    insn.clear();
    XFORM_OP_SET(insn, LXop);
    XFORM_RT_SET(insn, rt);
    XFORM_RA_SET(insn, ra);
    XFORM_RB_SET(insn, rb);
    XFORM_XO_SET(insn, LDXxop);
    XFORM_RC_SET(insn, 0);

    insnCodeGen::generate(gen, insn);
}

void insnCodeGen::generateStoreReg64(codeGen &gen, Register rs,
                                     Register ra, Register rb)
{
    instruction insn;
    insn.clear();
    XFORM_OP_SET(insn, STXop);
    XFORM_RT_SET(insn, rs);
    XFORM_RA_SET(insn, ra);
    XFORM_RB_SET(insn, rb);
    XFORM_XO_SET(insn, STXxop);
    XFORM_RC_SET(insn, 0);

    insnCodeGen::generate(gen, insn);
}

void insnCodeGen::generateImm(codeGen &gen, int op, Register rt, Register ra, int immd)
 {
  // something should be here to make sure immd is within bounds
  // bound check really depends on op since we have both signed and unsigned
  //   opcodes.
  // We basically check if the top bits are 0 (unsigned, or positive signed)
  // or 0xffff (negative signed)
  // This is because we don't enforce calling us with LOW(immd), and
  // signed ints come in with 0xffff set. C'est la vie.
  // TODO: This should be a check that the high 16 bits are equal to bit 15,
  // really.
  assert (((immd & 0xffff0000) == (0xffff0000)) ||
          ((immd & 0xffff0000) == (0x00000000)));

  instruction insn;
  
  insn.clear();
  DFORM_OP_SET(insn, op);
  DFORM_RT_SET(insn, rt);
  DFORM_RA_SET(insn, ra);
  if (op==SIop) immd = -immd;
  DFORM_SI_SET(insn, immd);

  insnCodeGen::generate(gen,insn);
}

void insnCodeGen::generateMemAccess64(codeGen &gen, int op, int xop, Register r1, Register r2, int immd)
{
    assert(MIN_IMM16 <= immd && immd <= MAX_IMM16);
    assert((immd & 0x3) == 0);

    instruction insn;

    insn.clear();
    DSFORM_OP_SET(insn, op);
    DSFORM_RT_SET(insn, r1);
    DSFORM_RA_SET(insn, r2);
    DSFORM_DS_SET(insn, immd >> 2);
    DSFORM_XO_SET(insn, xop);

    insnCodeGen::generate(gen,insn);
}

// rlwinm ra,rs,n,0,31-n
void insnCodeGen::generateLShift(codeGen &gen, Register rs, int shift, Register ra)
{
    instruction insn;

    if (gen.addrSpace()->getAddressWidth() == 4) {
	assert(shift<32);
	insn.clear();
	MFORM_OP_SET(insn, RLINMxop);
	MFORM_RS_SET(insn, rs);
	MFORM_RA_SET(insn, ra);
	MFORM_SH_SET(insn, shift);
	MFORM_MB_SET(insn, 0);
	MFORM_ME_SET(insn, 31-shift);
	MFORM_RC_SET(insn, 0);
	insnCodeGen::generate(gen,insn);

    } else /* gen.addrSpace()->getAddressWidth() == 8 */ {
	insnCodeGen::generateLShift64(gen, rs, shift, ra);
    }
}

// rlwinm ra,rs,32-n,n,31
void insnCodeGen::generateRShift(codeGen &gen, Register rs, int shift, Register ra)
{
    instruction insn;

    if (gen.addrSpace()->getAddressWidth() == 4) {
	assert(shift<32);
	insn.clear();
	MFORM_OP_SET(insn, RLINMxop);
	MFORM_RS_SET(insn, rs);
	MFORM_RA_SET(insn, ra);
	MFORM_SH_SET(insn, 32-shift);
	MFORM_MB_SET(insn, shift);
	MFORM_ME_SET(insn, 31);
	MFORM_RC_SET(insn, 0);
	insnCodeGen::generate(gen,insn);

    } else /* gen.addrSpace()->getAddressWidth() == 8 */ {
	insnCodeGen::generateRShift64(gen, rs, shift, ra);
    }
}

// sld ra, rs, rb
void insnCodeGen::generateLShift64(codeGen &gen, Register rs, int shift, Register ra)
{
    instruction insn;

    assert(shift<64);
    insn.clear();
    MDFORM_OP_SET( insn, RLDop);
    MDFORM_RS_SET( insn, rs);
    MDFORM_RA_SET( insn, ra);
    MDFORM_SH_SET( insn, shift % 32);
    MDFORM_MB_SET( insn, (63-shift) % 32);
    MDFORM_MB2_SET(insn, (63-shift) / 32);
    MDFORM_XO_SET( insn, ICRxop);
    MDFORM_SH2_SET(insn, shift / 32);
    MDFORM_RC_SET( insn, 0);

    insnCodeGen::generate(gen,insn);
}

// srd ra, rs, rb
void insnCodeGen::generateRShift64(codeGen &gen, Register rs, int shift, Register ra)
{
    instruction insn;

    assert(shift<64);
    insn.clear();
    MDFORM_OP_SET( insn, RLDop);
    MDFORM_RS_SET( insn, rs);
    MDFORM_RA_SET( insn, ra);
    MDFORM_SH_SET( insn, (64 - shift) % 32);
    MDFORM_MB_SET( insn, shift % 32);
    MDFORM_MB2_SET(insn, shift / 32);
    MDFORM_XO_SET( insn, ICLxop);
    MDFORM_SH2_SET(insn, (64 - shift) / 32);
    MDFORM_RC_SET( insn, 0);

    insnCodeGen::generate(gen,insn);
}

//
// generate an instruction that does nothing and has to side affect except to
//   advance the program counter.
//
void insnCodeGen::generateNOOP(codeGen &gen, unsigned size)
{
    assert ((size % instruction::size()) == 0);
    while (size) {
        instruction insn(NOOPraw);
        insnCodeGen::generate(gen,insn);
        size -= instruction::size();
    }
}

void insnCodeGen::generateSimple(codeGen &gen, int op, 
                                 Register src1, Register src2, 
                                 Register dest)
{
  instruction insn;

  int xop=-1;
  insn.clear();
  XFORM_OP_SET(insn, op);
  XFORM_RT_SET(insn, src1);
  XFORM_RA_SET(insn, dest);
  XFORM_RB_SET(insn, src2);
  if (op==ANDop) {
      xop=ANDxop;
  } else if (op==ORop) {
      xop=ORxop;
  } else {
      // only AND and OR are currently designed to use genSimpleInsn
      assert(0);
  }
  XFORM_XO_SET(insn, xop);
  insnCodeGen::generate(gen,insn);
}

void insnCodeGen::generateRelOp(codeGen &gen, int cond, int mode, Register rs1,
                                Register rs2, Register rd)
{
    instruction insn;

    // cmp rs1, rs2
    insn.clear();
    XFORM_OP_SET(insn, CMPop);
    XFORM_RT_SET(insn, 0);    // really bf & l sub fields of rt we care about
    XFORM_RA_SET(insn, rs1);
    XFORM_RB_SET(insn, rs2);
    XFORM_XO_SET(insn, CMPxop);

    insnCodeGen::generate(gen,insn);

    // li rd, 1
    insnCodeGen::generateImm(gen, CALop, rd, 0, 1);

    // b??,a +2
    insn.clear();
    BFORM_OP_SET(insn, BCop);
    BFORM_BI_SET(insn, cond);
    BFORM_BO_SET(insn, mode);
    BFORM_BD_SET(insn, 2);		// + two instructions */
    BFORM_AA_SET(insn, 0);
    BFORM_LK_SET(insn, 0);
    insnCodeGen::generate(gen,insn);

    // clr rd
    insnCodeGen::generateImm(gen, CALop, rd, 0, 0);
}

// Given a value, load it into a register.
void insnCodeGen::loadImmIntoReg(codeGen &gen, Register rt, long value)
{
   // Writing a full 64 bits takes 5 instructions in the worst case.
   // Let's see if we use sign-extention to cheat.
   if (MIN_IMM16 <= value && value <= MAX_IMM16) {
      insnCodeGen::generateImm(gen, CALop,  rt, 0,  BOT_LO(value));      
   } else if (MIN_IMM32 <= value && value <= MAX_IMM32) {
      insnCodeGen::generateImm(gen, CAUop,  rt, 0,  BOT_HI(value));
      insnCodeGen::generateImm(gen, ORILop, rt, rt, BOT_LO(value));
   } 
#if defined(arch_64bit)
   else if (MIN_IMM48 <= value && value <= MAX_IMM48) {
      insnCodeGen::generateImm(gen, CALop,  rt, 0,  TOP_LO(value));
      insnCodeGen::generateLShift64(gen, rt, 32, rt);
      if (BOT_HI(value))
         insnCodeGen::generateImm(gen, ORIUop, rt, rt, BOT_HI(value));
      if (BOT_LO(value))
         insnCodeGen::generateImm(gen, ORILop, rt, rt, BOT_LO(value));
      
   } else {

      insnCodeGen::generateImm(gen, CAUop,  rt,  0, TOP_HI(value));
      if (TOP_LO(value))
         insnCodeGen::generateImm(gen, ORILop, rt, rt, TOP_LO(value));
      insnCodeGen::generateLShift64(gen, rt, 32, rt);
      if (BOT_HI(value))
         insnCodeGen::generateImm(gen, ORIUop, rt, rt, BOT_HI(value));
      if (BOT_LO(value))
         insnCodeGen::generateImm(gen, ORILop, rt, rt, BOT_LO(value));
   }
#endif
}

// Helper method.  Fills register with partial value to be completed
// by an operation with a 16-bit signed immediate.  Such as loads and
// stores.
void insnCodeGen::loadPartialImmIntoReg(codeGen &gen, Register rt, long value)
{
   if (MIN_IMM16 <= value && value <= MAX_IMM16) return;
   
   if (BOT_LO(value) & 0x8000) {
      // high bit of lowest half-word is set, so the sign extension of
      // the next op will cause the wrong effective addr to be computed.
      // so we subtract the sign ext value from the other half-words.
      // sounds odd, but works and saves an instruction - jkh 5/25/95
      
      // Modified to be 64-bit compatible.  Use (-1 >> 16) instead of
      // 0xFFFF constant.
      value = ((value >> 16) - (-1 >> 16)) << 16;
   }
   
   if (MIN_IMM32 <= value && value <= MAX_IMM32) {
      insnCodeGen::generateImm(gen, CAUop,  rt, 0,  BOT_HI(value));       
   } 
#if defined(arch_64bit)
   else if (MIN_IMM48 <= value && value <= MAX_IMM48) {
      insnCodeGen::generateImm(gen, CALop,  rt, 0,  TOP_LO(value));
      insnCodeGen::generateLShift64(gen, rt, 32, rt);
      if (BOT_HI(value))
         insnCodeGen::generateImm(gen, ORIUop, rt, rt, BOT_HI(value));
      
   } else {
      insnCodeGen::generateImm(gen, CAUop,  rt,  0, TOP_HI(value));
      if (TOP_LO(value))
         insnCodeGen::generateImm(gen, ORILop, rt, rt, TOP_LO(value));
      insnCodeGen::generateLShift64(gen, rt, 32, rt);
      if (BOT_HI(value))
         insnCodeGen::generateImm(gen, ORIUop, rt, rt, BOT_HI(value));
   }
#endif
}

int insnCodeGen::createStackFrame(codeGen &gen, int numRegs, pdvector<Register>& freeReg, pdvector<Register>& excludeReg){
              int gpr_off, fpr_off, ctr_off, stack_size;
                //create new stack frame
                gpr_off = TRAMP_GPR_OFFSET_32;
                fpr_off = TRAMP_FPR_OFFSET_32;
                ctr_off = STK_CTR_32;
                pushStack(gen);
                // Save GPRs
                stack_size = saveGPRegisters(gen, gen.rs(), gpr_off, numRegs);
		assert (stack_size == numRegs);
		for (int i = 0; i < numRegs; i++){
			Register scratchReg = gen.rs()->getScratchRegister(gen, excludeReg, true);
			assert (scratchReg != REG_NULL);
			freeReg.push_back(scratchReg);
			excludeReg.push_back(scratchReg);
		}
		return freeReg.size();
}

void insnCodeGen::removeStackFrame(codeGen &gen) {
                int gpr_off = TRAMP_GPR_OFFSET_32;
                restoreGPRegisters(gen, gen.rs(), gpr_off);
                popStack(gen);
}

bool insnCodeGen::generate(codeGen & /*gen*/,
                           instruction & /*insn*/,
                           AddressSpace * /*proc*/,
                           Address /*origAddr*/,
                           Address /*relocAddr*/,
                           patchTarget * /*fallthroughOverride*/,
                           patchTarget * /*targetOverride*/) {
  assert(0 && "Deprecated!");
  return false;
#if 0
    assert(fallthroughOverride == NULL);

    Address targetAddr = targetOverride ? targetOverride->get_address() : 0;
    long newOffset = 0;
    Address to;

    if (insn.isThunk()) {
    }
    else if (insn.isUncondBranch()) {
        // unconditional pc relative branch.

#if defined(os_vxworks)
        if (!targetOverride) relocationTarget(origAddr, &targetAddr);
#endif

        // This was a check in old code. Assert it isn't the case,
        // since this is a _conditional_ branch...
        assert(insn.isInsnType(Bmask, BCAAmatch) == false); 
        
        // We may need an instPoint for liveness calculations

        instPoint *point = gen.func()->findInstPByAddr(origAddr);
        if (!point) 
            point = instPoint::createArbitraryInstPoint(origAddr,
                                                        gen.addrSpace(),
                                                        gen.func());
        gen.setPoint(point);


        if (targetAddr) {
            generateBranch(gen, 
                           relocAddr,
                           targetAddr,
                           IFORM_LK(insn));
        }
        else {
            generateBranch(gen,
                           relocAddr,
                           insn.getTarget(origAddr),
                           IFORM_LK(insn));
        }
    } 
    else if (insn.isCondBranch()) {
        // conditional pc relative branch.
#if defined(os_vxworks)
        if (!targetOverride) relocationTarget(origAddr, &targetAddr);
#endif

        if (!targetAddr) {
          newOffset = origAddr - relocAddr + insn.getBranchOffset();
          to = origAddr + insn.getBranchOffset();
        } else {
	  newOffset = targetAddr - relocAddr;
          to = targetAddr;
        }
    }
    else {
#if defined(os_vxworks)
        if (relocationTarget(origAddr + 2, &targetAddr)) DFORM_SI_SET(insn, targetAddr);
#endif
        generate(gen,insn);
    }
    return true;
#endif
}
                // {insn_ = {byte = {0xa6, 0x3, 0x8, 0x7c}, raw = 0x7c0803a6}}    
                // {insn_ = {byte = {0xa6, 0x3, 0x8, 0x7c}, raw = 0x7c0803a6}}       
bool insnCodeGen::generateMem(codeGen &,
                              instruction&,
                              Address, 
                              Address,
                              Register,
                  Register) {return false; }

void insnCodeGen::generateMoveFromLR(codeGen &gen, Register rt) {
    instruction insn;
    insn.clear();
    XFORM_OP_SET(insn, MFSPRop);
    XFORM_RT_SET(insn, rt);
    XFORM_RA_SET(insn, SPR_LR & 0x1f);
    XFORM_RB_SET(insn, (SPR_LR >> 5) & 0x1f);
    XFORM_XO_SET(insn, MFSPRxop);
    generate(gen,insn);
}

void insnCodeGen::generateMoveToLR(codeGen &gen, Register rs) {
    instruction insn;
    insn.clear();
    XFORM_OP_SET(insn, MTSPRop);
    XFORM_RT_SET(insn, rs);
    XFORM_RA_SET(insn, SPR_LR & 0x1f);
    XFORM_RB_SET(insn, (SPR_LR >> 5) & 0x1f);
    XFORM_XO_SET(insn, MTSPRxop);
    generate(gen,insn);
}
void insnCodeGen::generateMoveToCR(codeGen &gen, Register rs) {
    instruction insn;
    insn.clear();
    XFORM_OP_SET(insn, MTSPRop);
    XFORM_RT_SET(insn, rs);
    XFORM_RA_SET(insn, SPR_CTR & 0x1f);
    XFORM_RB_SET(insn, (SPR_CTR >> 5) & 0x1f);
    XFORM_XO_SET(insn, MTSPRxop);
    generate(gen,insn);
}    

bool insnCodeGen::modifyJump(Address target,
			     NS_power::instruction &insn,
			     codeGen &gen) {
  failedLongBranchLocal = false;
  shouldAssertIfInLongBranch = false;
//  fprintf(stderr, "Setting link: %d Target Address: %p\n", IFORM_LK(insn), target);
  //assert(IFORM_LK(insn) == true);
  generateBranch(gen,
		 gen.currAddr(),
		 target,
		 false);
  if (failedLongBranchLocal == true){
    failedLongBranchLocal = false;
    shouldAssertIfInLongBranch = true;
    return false;
  }
  return true;
}

<<<<<<< HEAD
//FIXME
/*The bit twiddling in this function to deal with the various conditional-branch types on PPC is probably already being handled in one of thw widgets.
Check and consider for update/removal. */
=======
bool insnCodeGen::modifyJumpCall(Address target,
           NS_power::instruction &insn,
           codeGen &gen) {
  failedLongBranchLocal = false;
  shouldAssertIfInLongBranch = false;
  //fprintf(stderr, "Setting link: %d Target Address: %p\n", IFORM_LK(insn), target);
  //assert(IFORM_LK(insn) == true);
  generateBranch(gen,
     gen.currAddr(),
     target,
     true);
  if (failedLongBranchLocal == true){
    failedLongBranchLocal = false;
    shouldAssertIfInLongBranch = true;
    return false;
  }
  return true;
}


>>>>>>> 537b6e08
bool insnCodeGen::modifyJcc(Address target,
			    NS_power::instruction &insn,
			    codeGen &gen) {
  // We can be handed a conditional call or return instruction here. In these cases,
  // "fake" a conditional branch with the same condition code and then pass that
  // through. 

  long disp = target - gen.currAddr();

  if (ABS(disp) >= MAX_CBRANCH) {
    if ((BFORM_OP(insn) == BCop) && ((BFORM_BO(insn) & BALWAYSmask) == BALWAYScond)) {
      // Make sure to use the (to, from) version of generateBranch()
      // in case the branch is too far, and trap-based instrumentation
      // is needed.
	    insnCodeGen::generateBranch(gen, gen.currAddr(), target, BFORM_LK(insn));
        return true;
    } else {
      // Figure out if the original branch was predicted as taken or not
      // taken.  We'll set up our new branch to be predicted the same way
      // the old one was.
      
      // This makes my brain melt... here's what I think is happening. 
      // We have two sources of information, the bd (destination) 
      // and the predict bit. 
      // The processor predicts the jump as taken if the offset
      // is negative, and not taken if the offset is positive. 
      // The predict bit says "invert whatever you decided".
      // Since we're forcing the offset to positive, we need to
      // invert the bit if the offset was negative, and leave it
      // alone if positive.
      
      // Get the old flags (includes the predict bit)
      int flags = BFORM_BO(insn);
      
      if ((BFORM_OP(insn) == BCop) && (BFORM_BD(insn) < 0)) {
	// Flip the bit.
	// xor operator
	flags ^= BPREDICTbit;
      }
      
      instruction newCondBranch(insn);
      
      // Reset the opcode to 16 (BCop, branch conditional)
      BFORM_OP_SET(newCondBranch, BCop);

      // Set up the flags
      BFORM_BO_SET(newCondBranch, flags);

      // And condition register
      BFORM_BI_SET(newCondBranch, BFORM_BI(insn));

      // Change the branch to move one instruction ahead
      BFORM_BD_SET(newCondBranch, 2);

      BFORM_LK_SET(newCondBranch, 0); // This one is non-linking for sure      

      generate(gen,newCondBranch);

      // We don't "relocate" the fallthrough target of a conditional
      // branch; instead relying on a third party to make sure
      // we go back to where we want to. So in this case we 
      // generate a "dink" branch to skip past the next instruction.
      // We could also just invert the condition on the first branch;
      // but I don't have the POWER manual with me.
      // -- bernat, 15JUN05
      
      insnCodeGen::generateBranch(gen,
				  2*instruction::size());
      
      bool link = (BFORM_LK(insn) == 1);
      // Make sure to use the (to, from) version of generateBranch()
      // in case the branch is too far, and trap-based instrumentation
      // is needed.
      insnCodeGen::generateBranch(gen,
				  gen.currAddr(),
				  target,
				  link);
      return true;
    }
  } else {
    instruction newInsn(insn);

    // Reset the opcode to 16 (BCop, branch conditional)
    BFORM_OP_SET(newInsn, BCop);

    BFORM_BD_SET(newInsn, disp >> 2);
    BFORM_AA_SET(newInsn, 0);
    
    generate(gen,newInsn);
    return true;
  }
  return false;
}

bool insnCodeGen::modifyCall(Address target,
			     NS_power::instruction &insn,
			     codeGen &gen) {
  // This is actually a mashup of conditional/unconditional handling
  if (insn.isUncondBranch())
    return modifyJumpCall(target, insn, gen);
  else
    return modifyJcc(target, insn, gen);
}

//FIXME
//This function is used for PC-relative and hence may not be required for PPC. Consider for update/removal.
bool insnCodeGen::modifyData(Address /*target*/,
			     NS_power::instruction &insn,
			     codeGen &gen) {
  // Only know how to "modify" syscall...
  if (insn.opcode() != SVCop) return false;
  gen.copy(insn.ptr(), insn.size());
  return true;
}
<|MERGE_RESOLUTION|>--- conflicted
+++ resolved
@@ -205,17 +205,6 @@
     generateBranch(gen, from, to, true);
 }
 
-<<<<<<< HEAD
-void insnCodeGen::generateLongBranch(codeGen &gen, 
-                                     Address from, 
-                                     Address to, 
-                                     bool isCall) {
-    // First, see if we can cheap out
-    long disp = (to - from);
-    if (ABS(disp) <= MAX_BRANCH) {
-        return generateBranch(gen, disp, isCall);
-    }
-=======
 void insnCodeGen::generateInterFunctionBranch(codeGen &gen,
                                               Address from,
                                               Address to,
@@ -248,7 +237,6 @@
 
 void GenerateSavesBaseTrampStyle(codeGen &gen) {
   // Save everything, then all things are scratch registers...
->>>>>>> 537b6e08
 
     unsigned int width = gen.width();
 
@@ -1271,11 +1259,6 @@
   return true;
 }
 
-<<<<<<< HEAD
-//FIXME
-/*The bit twiddling in this function to deal with the various conditional-branch types on PPC is probably already being handled in one of thw widgets.
-Check and consider for update/removal. */
-=======
 bool insnCodeGen::modifyJumpCall(Address target,
            NS_power::instruction &insn,
            codeGen &gen) {
@@ -1296,7 +1279,6 @@
 }
 
 
->>>>>>> 537b6e08
 bool insnCodeGen::modifyJcc(Address target,
 			    NS_power::instruction &insn,
 			    codeGen &gen) {
