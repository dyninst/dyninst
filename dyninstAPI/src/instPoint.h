/*
 * Copyright (c) 1996-2011 Barton P. Miller
 *
 * We provide the Paradyn Parallel Performance Tools (below
 * described as "Paradyn") on an AS IS basis, and do not warrant its
 * validity or performance.  We reserve the right to update, modify,
 * or discontinue this software at any time.  We shall have no
 * obligation to supply such updates or modifications or any other
 * form of support to you.
 *
 * By your use of Paradyn, you understand and agree that we (or any
 * other person or entity with proprietary rights in Paradyn) are
 * under no obligation to provide either maintenance services,
 * update services, notices of latent defects, or correction of
 * defects for Paradyn.
 *
 * This library is free software; you can redistribute it and/or
 * modify it under the terms of the GNU Lesser General Public
 * License as published by the Free Software Foundation; either
 * version 2.1 of the License, or (at your option) any later version.
 *
 * This library is distributed in the hope that it will be useful,
 * but WITHOUT ANY WARRANTY; without even the implied warranty of
 * MERCHANTABILITY or FITNESS FOR A PARTICULAR PURPOSE.  See the GNU
 * Lesser General Public License for more details.
 *
 * You should have received a copy of the GNU Lesser General Public
 * License along with this library; if not, write to the Free Software
 * Foundation, Inc., 51 Franklin Street, Fifth Floor, Boston, MA 02110-1301 USA
 */

// $Id: instPoint.h,v 1.49 2008/09/08 16:44:04 bernat Exp $
// Defines class instPoint

#ifndef _INST_POINT_H_
#define _INST_POINT_H_

#include <stdlib.h>
#include "common/h/Types.h"
#include "dyninstAPI/src/inst.h"
#include "common/h/arch.h" // instruction
#include "dyninstAPI/src/codeRange.h"
#include "common/h/stats.h"
#include "dyninstAPI/src/ast.h"
#include "bitArray.h"

#include "dyninstAPI/src/baseTramp.h" // iterator

#include "arch-forward-decl.h" // instruction

#include "Point.h"
#include "Snippet.h"
#include "Relocation/DynPointMaker.h"
#include "Relocation/DynCommon.h"

class block_instance;
class func_instance;
class edge_instance;
class baseTramp;

class instPoint;

namespace Dyninst {
   namespace ParseAPI {
      class Block;
   };
};

using Dyninst::PatchAPI::PatchMgrPtr;

#include "Instruction.h"
#include "InstructionDecoder.h"

class instPoint : public Dyninst::PatchAPI::Point {
  friend class func_instance;
  friend class block_instance;
  friend class edge_instance;
  friend class DynPointMaker;
  public:

    // The compleat list of instPoint creation methods
    static instPoint *funcEntry(func_instance *);
    static instPoint *funcExit(func_instance *, block_instance *exitPoint);
    // Now with added context!
    // We can restrict instrumentation to a particular instance of a block, edge,
    // or instruction by additionally specifying a function for context.
    static instPoint *blockEntry(func_instance *, block_instance *);
    static instPoint *blockExit(func_instance *, block_instance *);
    static instPoint *edge(func_instance *, edge_instance *);
    static instPoint *preInsn(func_instance *,
                        block_instance *,
                        Address,
                        InstructionAPI::Instruction::Ptr = InstructionAPI::Instruction::Ptr(),
                        bool trusted = false);
    static instPoint *postInsn(func_instance *,
                        block_instance *, Address,
                        InstructionAPI::Instruction::Ptr = InstructionAPI::Instruction::Ptr(),
                        bool trusted = false);
    static instPoint *preCall(func_instance *,
                              block_instance *);
    static instPoint *postCall(func_instance *,
                               block_instance *);

    static std::pair<instPoint *, instPoint *> getInstpointPair(instPoint *);
    static instPoint *fork(instPoint *parent, AddressSpace *as);
    ~instPoint();

  private:
    instPoint(Type, PatchMgrPtr, func_instance *);
    // Call/exit site
    instPoint(Type, PatchMgrPtr, func_instance *, block_instance *);
    // (possibly func context) block
    instPoint(Type, PatchMgrPtr, block_instance *, func_instance *);
    // Insn
    instPoint(Type, PatchMgrPtr, block_instance *, Address, InstructionAPI::Instruction::Ptr, func_instance *);
    instPoint(Type, PatchMgrPtr, edge_instance *, func_instance *);

  public:
    baseTramp *tramp();

    AddressSpace *proc() const;
    func_instance *func() const;
    block_instance *block() const;
    edge_instance *edge() const;

    // I'm commenting this out so that we don't reinvent the wheel.
    // instPoints have two types of addresses. The first is "instrument
    // before or after the insn at this addr". The second is a best guess
    // as to the _next_ address that will execute.

    //Address addr() const;
    Address insnAddr() const { return addr_; }

    // This is for address tracking... if we're between
    // blocks (e.g., post-call, function exit, or edge
    // instrumentation) and thus aren't strongly tied to
    // a block give us the next block that will execute.
    // Unlike block() above, this always works.
    block_instance *block_compat() const;
    Address addr_compat() const;

    bitArray liveRegisters();

    std::string format() const;

    virtual Dyninst::PatchAPI::InstancePtr pushBack(Dyninst::PatchAPI::SnippetPtr);
    virtual Dyninst::PatchAPI::InstancePtr pushFront(Dyninst::PatchAPI::SnippetPtr);

    void markModified();

 private:

    bitArray liveRegs_;
    void calcLiveness();
    // Will fill in insn if it's NULL-equivalent
    static bool checkInsn(block_instance *,
                          InstructionAPI::Instruction::Ptr &insn,
                          Address a);

    baseTramp *baseTramp_;
};
<<<<<<< HEAD
#define GET_MINI(i) (boost::static_pointer_cast<PatchAPI::Snippet<miniTramp *> >((i)->snippet()))->rep()
=======
>>>>>>> de7a59d8

#define IPCONV(p) (static_cast<instPoint *>(p))


Dyninst::PatchAPI::InstancePtr getChildInstance(Dyninst::PatchAPI::InstancePtr parentInstance,
                                                AddressSpace *childProc);


#endif /* _INST_POINT_H_ */<|MERGE_RESOLUTION|>--- conflicted
+++ resolved
@@ -159,10 +159,6 @@
 
     baseTramp *baseTramp_;
 };
-<<<<<<< HEAD
-#define GET_MINI(i) (boost::static_pointer_cast<PatchAPI::Snippet<miniTramp *> >((i)->snippet()))->rep()
-=======
->>>>>>> de7a59d8
 
 #define IPCONV(p) (static_cast<instPoint *>(p))
 
