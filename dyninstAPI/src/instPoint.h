/*
 * Copyright (c) 1996-2011 Barton P. Miller
 * 
 * We provide the Paradyn Parallel Performance Tools (below
 * described as "Paradyn") on an AS IS basis, and do not warrant its
 * validity or performance.  We reserve the right to update, modify,
 * or discontinue this software at any time.  We shall have no
 * obligation to supply such updates or modifications or any other
 * form of support to you.
 * 
 * By your use of Paradyn, you understand and agree that we (or any
 * other person or entity with proprietary rights in Paradyn) are
 * under no obligation to provide either maintenance services,
 * update services, notices of latent defects, or correction of
 * defects for Paradyn.
 * 
 * This library is free software; you can redistribute it and/or
 * modify it under the terms of the GNU Lesser General Public
 * License as published by the Free Software Foundation; either
 * version 2.1 of the License, or (at your option) any later version.
 * 
 * This library is distributed in the hope that it will be useful,
 * but WITHOUT ANY WARRANTY; without even the implied warranty of
 * MERCHANTABILITY or FITNESS FOR A PARTICULAR PURPOSE.  See the GNU
 * Lesser General Public License for more details.
 * 
 * You should have received a copy of the GNU Lesser General Public
 * License along with this library; if not, write to the Free Software
 * Foundation, Inc., 51 Franklin Street, Fifth Floor, Boston, MA 02110-1301 USA
 */

// $Id: instPoint.h,v 1.49 2008/09/08 16:44:04 bernat Exp $
// Defines class instPoint

#ifndef _INST_POINT_H_
#define _INST_POINT_H_

#include <stdlib.h>
#include "common/h/Types.h"
#include "dyninstAPI/src/inst.h"
#include "common/h/arch.h" // instruction
#include "dyninstAPI/src/codeRange.h"
#include "common/h/stats.h"
#include "dyninstAPI/src/ast.h"
#include "dyninstAPI/src/bitArray.h"

#include "dyninstAPI/src/baseTramp.h" // iterator

#include "arch-forward-decl.h" // instruction


class block_instance;
class func_instance;
class edge_instance;
class baseTramp;

class instPoint;

namespace Dyninst {
   namespace ParseAPI {
      class Block;
   };
};

#include "Instruction.h"
#include "InstructionDecoder.h"
<<<<<<< HEAD
#endif
=======
// As above: common class for both parse-time and run-time instPoints
>>>>>>> cc1a487f

class instPoint {
    friend class func_instance;
    friend class block_instance;
    friend class edge_instance;

  public:
// Types of points
    typedef enum {
       None,
       FuncEntry,
       FuncExit,
       BlockEntry,
       BlockExit,
       Edge,
       PreInsn,
       PostInsn,
       PreCall,
       PostCall,
       OtherPoint
    } Type;

    typedef std::list<miniTramp *> Minitramps;

    typedef Minitramps::iterator iterator;
    typedef Minitramps::const_iterator const_iterator;

<<<<<<< HEAD
  public:
    // The compleat list of instPoint creation methods
    static instPoint *funcEntry(func_instance *);
    static instPoint *funcExit(func_instance *, block_instance *exitPoint);
=======
  // Single instruction we're instrumenting (if at all)
  static void setArch(Dyninst::Architecture a, bool)
  {
    arch = a;
  }
  static Dyninst::Architecture arch;
  
    Dyninst::InstructionAPI::Instruction::Ptr insn() {
      Dyninst::InstructionAPI::InstructionDecoder dec((const unsigned char*)NULL, 0, arch);
      return dec.decode(insn_);
    }
  instPointBase(
    unsigned char * insn_buf,
    size_t insn_len,
    instPointType_t type) :
    ipType_(type)
    { id_ = id_ctr++;
      insn_ = (unsigned char*)(malloc(insn_len));
      memcpy(insn_, insn_buf, insn_len);
    }
  // We need to have a manually-set-everything method
  instPointBase(
          unsigned char * insn_buf,
          size_t insn_len,
          instPointType_t type,
                unsigned int id) :
      id_(id),
      ipType_(type)
      {
        insn_ = (unsigned char*)(malloc(insn_len));
        memcpy(insn_, insn_buf, insn_len);
      }
  // convenience for creations from instPoint
  instPointBase(
    Dyninst::InstructionAPI::Instruction::Ptr insn,
    instPointType_t type) :
    ipType_(type)
    {
        id_ = id_ctr++;
        insn_ = (unsigned char*)malloc(insn->size());
        memcpy(insn_,insn->ptr(),insn->size());
    }
  instPointBase(
    Dyninst::InstructionAPI::Instruction::Ptr insn,
    instPointType_t type,
    unsigned int id) :
    id_(id),
    ipType_(type)
    {
        id_ = id_ctr++;
        insn_ = (unsigned char*)malloc(insn->size());
        memcpy(insn_,insn->ptr(),insn->size());
    }

  int id() const { return id_; }
    virtual ~instPointBase() {
        if(insn_)
            free(insn_);
    }
 protected:
  unsigned int id_;
  instPointType_t ipType_;
  unsigned char* insn_;
};
>>>>>>> cc1a487f

#if 0
    // Commenting these out for now to be sure I get things right, since nothing
    // in Dyninst uses them yet. 
    static instPoint *blockEntry(block_instance *);
    static instPoint *edge(edge_instance *);
    static instPoint *preInsn(block_instance *, Address, 
                              InstructionAPI::Instruction::Ptr = InstructionAPI::Instruction::Ptr(),
                              bool trusted = false);
    static instPoint *postInsn(block_instance *, Address, 
                               InstructionAPI::Instruction::Ptr = InstructionAPI::Instruction::Ptr(),
                               bool trusted = false);
    static instPoint *preCall(block_instance *);
    static instPoint *postCall(block_instance *);
#endif

    // Now with added context!
    // We can restrict instrumentation to a particular instance of a block, edge,
    // or instruction by additionally specifying a function for context.
    static instPoint *blockEntry(func_instance *, block_instance *);
    static instPoint *blockExit(func_instance *, block_instance *);
    static instPoint *edge(func_instance *, edge_instance *);
    static instPoint *preInsn(func_instance *,
                              block_instance *, 
                              Address,
                              InstructionAPI::Instruction::Ptr = InstructionAPI::Instruction::Ptr(), 
                              bool trusted = false);
    static instPoint *postInsn(func_instance *,
                               block_instance *, Address,
                               InstructionAPI::Instruction::Ptr = InstructionAPI::Instruction::Ptr(),
                               bool trusted = false);
    static instPoint *preCall(func_instance *,
                              block_instance *);
    static instPoint *postCall(func_instance *,
                               block_instance *);


    static std::pair<instPoint *, instPoint *> getInstpointPair(instPoint *);

    static instPoint *fork(instPoint *parent, AddressSpace *as);
    ~instPoint();
                               
  private:    
    instPoint(Type t, func_instance *);
    instPoint(Type t, block_instance *b, func_instance *f);
    instPoint(Type t, edge_instance *e, func_instance *f);
    instPoint(Type t, block_instance *b, InstructionAPI::Instruction::Ptr i, Address a, func_instance *f);

 public:
    
    iterator begin();
    iterator end();

    const_iterator begin() const;
    const_iterator end() const;
    baseTramp *tramp();

    AddressSpace *proc() const;
    func_instance *func() const;
    // These are optional
    block_instance *block() const { return block_; }
    edge_instance *edge() const { return edge_; }

    // I'm commenting this out so that we don't reinvent the wheel. 
    // instPoints have two types of addresses. The first is "instrument
    // before or after the insn at this addr". The second is a best guess
    // as to the _next_ address that will execute. 

    //Address addr() const;
    Address insnAddr() const { return addr_; }
    InstructionAPI::Instruction::Ptr insn() { return insn_; }

    // This is for address tracking... if we're between
    // blocks (e.g., post-call, function exit, or edge
    // instrumentation) and thus aren't strongly tied to 
    // a block give us the next block that will execute. 
    // Unlike block() above, this always works. 
    block_instance *nextExecutedBlock() const;
    Address nextExecutedAddr() const;
    
    Type type() const { return type_; }

    miniTramp *push_front(AstNodePtr ast, bool recursive);
    miniTramp *push_back(AstNodePtr ast, bool recursive);
    miniTramp *insert(iterator, AstNodePtr, bool recursive);
    miniTramp *insert(callOrder order, AstNodePtr, bool recursive);
    void erase(iterator);
    void erase(miniTramp *);
    bool empty() const;
    unsigned size() const;

    bitArray liveRegisters();
    
    std::string format() const;

 private:
<<<<<<< HEAD
    void markModified();
=======
    // Generic instPoint...
    instPoint(AddressSpace *proc,
    Dyninst::InstructionAPI::Instruction::Ptr insn,
              Address addr,
              int_basicBlock *block);

    instPoint(AddressSpace *proc,
              image_instPoint *img_p,
              Address addr,
              int_basicBlock *block);

    // Fork instPoint
    instPoint(instPoint *parP,
              int_basicBlock *childB,
              process *childP);

    // A lot of arbitrary/parse creation work can be shared
    static bool commonIPCreation(instPoint *newIP);

    // On windows, an internally-defined class cannot access private
    // members of the "parent" class. This works on all other
    // platforms. Windows is b0rken...

 public:
    bool updateInstances();
    // We sometimes need to split the work that updateInstances does.
    // We can have a large number of points per block; if we 
    // call updateInstances, we'll generate the multiTramp an excessive
    // number of times. 
    // This is a workaround; we may want to revisit the entire structure
    // later.
    // Do no code generation; unsafe to call individually
    bool updateInstancesBatch();
    bool updateInstancesFinalize();
>>>>>>> cc1a487f

    Type type_;

    func_instance *func_;
    block_instance *block_;
    edge_instance *edge_;
    InstructionAPI::Instruction::Ptr insn_;
    Address addr_;
    
    Minitramps tramps_;
    
    bitArray liveRegs_;

    void calcLiveness();
    // Will fill in insn if it's NULL-equivalent
    static bool checkInsn(block_instance *, 
                          InstructionAPI::Instruction::Ptr &insn,
                          Address a);

    baseTramp *baseTramp_;
};

typedef std::map<Address, instPoint *> InsnInstpoints;

struct BlockInstpoints {
   instPoint *entry;
   instPoint *exit;
   InsnInstpoints preInsn;
   InsnInstpoints postInsn;
   instPoint *preCall;
   instPoint *postCall;
BlockInstpoints() : entry(NULL), exit(NULL), preCall(NULL), postCall(NULL) {};
   ~BlockInstpoints();
};

struct EdgeInstpoints {
   instPoint *point;
EdgeInstpoints() : point(NULL) {};
   ~EdgeInstpoints() { if (point) delete point; };
};

struct FuncInstpoints {
   instPoint *entry;
   std::map<block_instance *, instPoint *> exits;
FuncInstpoints() : entry(NULL) {};
   ~FuncInstpoints();
};



#endif /* _INST_POINT_H_ */<|MERGE_RESOLUTION|>--- conflicted
+++ resolved
@@ -64,11 +64,6 @@
 
 #include "Instruction.h"
 #include "InstructionDecoder.h"
-<<<<<<< HEAD
-#endif
-=======
-// As above: common class for both parse-time and run-time instPoints
->>>>>>> cc1a487f
 
 class instPoint {
     friend class func_instance;
@@ -96,77 +91,10 @@
     typedef Minitramps::iterator iterator;
     typedef Minitramps::const_iterator const_iterator;
 
-<<<<<<< HEAD
   public:
     // The compleat list of instPoint creation methods
     static instPoint *funcEntry(func_instance *);
     static instPoint *funcExit(func_instance *, block_instance *exitPoint);
-=======
-  // Single instruction we're instrumenting (if at all)
-  static void setArch(Dyninst::Architecture a, bool)
-  {
-    arch = a;
-  }
-  static Dyninst::Architecture arch;
-  
-    Dyninst::InstructionAPI::Instruction::Ptr insn() {
-      Dyninst::InstructionAPI::InstructionDecoder dec((const unsigned char*)NULL, 0, arch);
-      return dec.decode(insn_);
-    }
-  instPointBase(
-    unsigned char * insn_buf,
-    size_t insn_len,
-    instPointType_t type) :
-    ipType_(type)
-    { id_ = id_ctr++;
-      insn_ = (unsigned char*)(malloc(insn_len));
-      memcpy(insn_, insn_buf, insn_len);
-    }
-  // We need to have a manually-set-everything method
-  instPointBase(
-          unsigned char * insn_buf,
-          size_t insn_len,
-          instPointType_t type,
-                unsigned int id) :
-      id_(id),
-      ipType_(type)
-      {
-        insn_ = (unsigned char*)(malloc(insn_len));
-        memcpy(insn_, insn_buf, insn_len);
-      }
-  // convenience for creations from instPoint
-  instPointBase(
-    Dyninst::InstructionAPI::Instruction::Ptr insn,
-    instPointType_t type) :
-    ipType_(type)
-    {
-        id_ = id_ctr++;
-        insn_ = (unsigned char*)malloc(insn->size());
-        memcpy(insn_,insn->ptr(),insn->size());
-    }
-  instPointBase(
-    Dyninst::InstructionAPI::Instruction::Ptr insn,
-    instPointType_t type,
-    unsigned int id) :
-    id_(id),
-    ipType_(type)
-    {
-        id_ = id_ctr++;
-        insn_ = (unsigned char*)malloc(insn->size());
-        memcpy(insn_,insn->ptr(),insn->size());
-    }
-
-  int id() const { return id_; }
-    virtual ~instPointBase() {
-        if(insn_)
-            free(insn_);
-    }
- protected:
-  unsigned int id_;
-  instPointType_t ipType_;
-  unsigned char* insn_;
-};
->>>>>>> cc1a487f
 
 #if 0
     // Commenting these out for now to be sure I get things right, since nothing
@@ -263,44 +191,7 @@
     std::string format() const;
 
  private:
-<<<<<<< HEAD
     void markModified();
-=======
-    // Generic instPoint...
-    instPoint(AddressSpace *proc,
-    Dyninst::InstructionAPI::Instruction::Ptr insn,
-              Address addr,
-              int_basicBlock *block);
-
-    instPoint(AddressSpace *proc,
-              image_instPoint *img_p,
-              Address addr,
-              int_basicBlock *block);
-
-    // Fork instPoint
-    instPoint(instPoint *parP,
-              int_basicBlock *childB,
-              process *childP);
-
-    // A lot of arbitrary/parse creation work can be shared
-    static bool commonIPCreation(instPoint *newIP);
-
-    // On windows, an internally-defined class cannot access private
-    // members of the "parent" class. This works on all other
-    // platforms. Windows is b0rken...
-
- public:
-    bool updateInstances();
-    // We sometimes need to split the work that updateInstances does.
-    // We can have a large number of points per block; if we 
-    // call updateInstances, we'll generate the multiTramp an excessive
-    // number of times. 
-    // This is a workaround; we may want to revisit the entire structure
-    // later.
-    // Do no code generation; unsafe to call individually
-    bool updateInstancesBatch();
-    bool updateInstancesFinalize();
->>>>>>> cc1a487f
 
     Type type_;
 
