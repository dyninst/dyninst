/*
 * Copyright (c) 1996-2011 Barton P. Miller
 * 
 * We provide the Paradyn Parallel Performance Tools (below
 * described as "Paradyn") on an AS IS basis, and do not warrant its
 * validity or performance.  We reserve the right to update, modify,
 * or discontinue this software at any time.  We shall have no
 * obligation to supply such updates or modifications or any other
 * form of support to you.
 * 
 * By your use of Paradyn, you understand and agree that we (or any
 * other person or entity with proprietary rights in Paradyn) are
 * under no obligation to provide either maintenance services,
 * update services, notices of latent defects, or correction of
 * defects for Paradyn.
 * 
 * This library is free software; you can redistribute it and/or
 * modify it under the terms of the GNU Lesser General Public
 * License as published by the Free Software Foundation; either
 * version 2.1 of the License, or (at your option) any later version.
 * 
 * This library is distributed in the hope that it will be useful,
 * but WITHOUT ANY WARRANTY; without even the implied warranty of
 * MERCHANTABILITY or FITNESS FOR A PARTICULAR PURPOSE.  See the GNU
 * Lesser General Public License for more details.
 * 
 * You should have received a copy of the GNU Lesser General Public
 * License along with this library; if not, write to the Free Software
 * Foundation, Inc., 51 Franklin Street, Fifth Floor, Boston, MA 02110-1301 USA
 */
 
// $Id: symtab.h,v 1.214 2008/10/27 17:23:53 mlam Exp $

#ifndef SYMTAB_HDR
#define SYMTAB_HDR
#define REGEX_CHARSET "^*|?"

#include <sys/types.h>
#include <stdlib.h>
#include <stdio.h>
#include <assert.h>
#include <string>
#if !defined(i386_unknown_nt4_0) && !defined(mips_unknown_ce2_11)
#include <regex.h>
#endif

#include <set>

#include "dyninstAPI/src/dyninst.h"
#include "dyninstAPI/src/util.h"
#include "dyninstAPI/src/codeRange.h"
#include "dyninstAPI/src/infHeap.h"
#include "dyninstAPI/src/inst.h"
#include "dyninstAPI/h/BPatch_enums.h"

#include "common/h/Vector.h"
#include "common/h/Dictionary.h"
#include "common/h/List.h"
#include "common/h/Types.h"

#if defined(rs6000_ibm_aix4_1)||defined(rs6000_ibm_aix5_1)||defined(os_linux)||defined(os_freebsd)
#include "symtabAPI/h/Archive.h"
#endif

#include "symtabAPI/h/Symtab.h"
#include "symtabAPI/h/Module.h"
#include "symtabAPI/h/Type.h"
#include "symtabAPI/h/Function.h"
#include "symtabAPI/h/Variable.h"

#include "dyninstAPI/src/Parsing.h"

using namespace Dyninst;

typedef bool (*functionNameSieve_t)(const char *test,void *data);
#define RH_SEPERATOR '/'

/* contents of line number field if line is unknown */
#define UNKNOWN_LINE	0

#define TAG_LIB_FUNC	0x1
#define TAG_IO_OUT	0x2
#define TAG_IO_IN       0x4
#define TAG_MSG_SEND	0x8
#define TAG_MSG_RECV    0x10
#define TAG_SYNC_FUNC	0x20
#define TAG_CPU_STATE	0x40	/* does the func block waiting for ext. event */
#define TAG_MSG_FILT    0x80

#define DYN_MODULE "DYN_MODULE"
#define EXTRA_MODULE "EXTRA_MODULE"
#define USER_MODULE "USER_MODULE"
#define LIBRARY_MODULE	"LIBRARY_MODULE"

#define NUMBER_OF_MAIN_POSSIBILITIES 8

class image;
class lineTable;
class parse_func;
class image_variable;

class image_parRegion;

class Frame;

class pdmodule;
class module;
class BPatch_flowGraph;
class BPatch_loopTreeNode;
class instPoint;

// ParseAPI classes
class DynCFGFactory;
class DynParseCallback;

// File descriptor information
class fileDescriptor {
 public:
    static string emptyString;
    // Vector requires an empty constructor
    fileDescriptor();

    // Some platforms have split code and data. If yours is not one of them,
    // hand in the same address for code and data.
    fileDescriptor(string file, Address code, Address data, 
                   bool isShared=false, Address dynamic=0) :
        file_(file),
        member_(emptyString),
        code_(code),
        data_(data),
        dynamic_(dynamic),
        shared_(isShared),
        pid_(0),
        loadAddr_(0)
#if defined (os_windows)
        ,procHandle_(0)
        ,fileHandle_(0)
        ,length_(0)
        ,rawPtr_(0)
#endif
        {}

     ~fileDescriptor() {}

     bool operator==(const fileDescriptor &fd) const {
         return IsEqual(fd );
     }

     bool operator!=(const fileDescriptor &fd) const {
         return !IsEqual(fd);
     }

     // Not quite the same as above; is this the same on-disk file
     bool isSameFile(const fileDescriptor &fd) const {
         if ((file_ == fd.file_) &&
             (member_ == fd.member_))
             return true;;
         return false;
     }
     
     const string &file() const { return file_; }
     const string &member() const { return member_; }
     Address code() const { return code_; }
     Address data() const { return data_; }
     bool isSharedObject() const { return shared_; }
     int pid() const { return pid_; }
     Address loadAddr() const { return loadAddr_; }
     Address dynamic() const { return dynamic_; }
     void setLoadAddr(Address a);
     void setCode(Address c) { code_ = c; }
     void setData(Address d) { data_ = d; }
     void setMember(string member) { member_ = member; }
     void setPid(int pid) { pid_ = pid; }
     void setIsShared(bool shared) { shared_ = shared; }
     unsigned char* rawPtr();                   //only for non-files

#if defined(os_windows)
     // Windows gives you file handles. Since I collapsed the fileDescriptors
     // to avoid having to track allocated/deallocated memory, these moved here.
     fileDescriptor(string name, Address baseAddr, HANDLE procH, HANDLE fileH,
                    bool isShared, Address loadAddr, 
                    Address len=0, unsigned char* raw=NULL) :
         file_(name), code_(baseAddr), data_(baseAddr),
         procHandle_(procH), fileHandle_(fileH),
         length_(len), rawPtr_(raw),
         shared_(isShared), pid_(0), loadAddr_(loadAddr) {}
     HANDLE procHandle() const { return procHandle_; }
     HANDLE fileHandle() const { return fileHandle_; }

     Address length() const { return length_; }  //only for non-files
 private:
     HANDLE procHandle_;
     HANDLE fileHandle_;
     Address length_;        // set only if this is not really a file
     unsigned char* rawPtr_; // set only if this is not really a file
 public:
#endif


 private:
     string file_;
     // AIX: two strings define an object.
     string member_;
     Address code_;
     Address data_;
     Address dynamic_; //Used on Linux, address of dynamic section.
     bool shared_;      // TODO: Why is this here? We should probably use the image version instead...
     int pid_;
     Address loadAddr_;

     bool IsEqual( const fileDescriptor &fd ) const;
};

class image_variable {
 private:
 public:
    image_variable() {}
    image_variable(SymtabAPI::Variable *var,
    		   pdmodule *mod);

    Address getOffset() const;

    const string &symTabName() const { return var_->getAllMangledNames()[0]; }
    const vector<string>&  symTabNameVector() const;
    const vector<string>& prettyNameVector() const;

    bool addSymTabName(const std::string &, bool isPrimary = false);
    bool addPrettyName(const std::string &, bool isPrimary = false);

    pdmodule *pdmod() const { return pdmod_; }
    SymtabAPI::Variable *svar() const { return var_; }

    SymtabAPI::Variable *var_;
    pdmodule *pdmod_;
    
};

/* Stores source code to address in text association for modules */
class lineDict {
 public:
   lineDict() : lineMap(uiHash) { }
   ~lineDict() { /* TODO */ }
   void setLineAddr (unsigned line, Address addr) { lineMap[line] = addr; }
   inline bool getLineAddr (const unsigned line, Address &adr);

 private:
   dictionary_hash<unsigned, Address> lineMap;
};

std::string getModuleName(std::string constraint);
std::string getFunctionName(std::string constraint);

int rawfuncscmp( parse_func*& pdf1, parse_func*& pdf2 );

typedef enum {unparsed, symtab, analyzing, analyzed} imageParseState_t;

//  Image class contains information about statically and 
//  dynamically linked code belonging to a process
class image : public codeRange {
   friend class process;
   friend class image_variable;
   friend class DynCFGFactory;
 public:
   static image *parseImage(fileDescriptor &desc, 
                            BPatch_hybridMode mode,
                            bool parseGaps);

   // And to get rid of them if we need to re-parse
   static void removeImage(image *img);

   // "I need another handle!"
   image *clone() {
      refCount++; 
      return this; 
   }

   image(fileDescriptor &desc, bool &err, 
         BPatch_hybridMode mode,
         bool parseGaps);

   void analyzeIfNeeded();

   parse_func* addFunction(Address functionEntryAddr, const char *name=NULL);

   // creates the module if it does not exist
   pdmodule *getOrCreateModule (SymtabAPI::Module *mod);

   void addOwner(mapped_object *owner);
   void removeOwner(mapped_object *owner);

 protected:
   ~image();

   // 7JAN05: go through the removeImage call!
   int destroy();
 public:
   // find the named module  
   pdmodule *findModule(const string &name, bool wildcard = false);

   // Find the vector of functions associated with a (demangled) name
   // Returns internal pointer, so label as const
   const pdvector <parse_func *> *findFuncVectorByPretty(const std::string &name);
   const pdvector <parse_func *> *findFuncVectorByMangled(const std::string &name);
   // Variables: nearly identical
   const pdvector <image_variable *> *findVarVectorByPretty(const std::string &name);
   const pdvector <image_variable *> *findVarVectorByMangled(const std::string &name);

   // Find the vector of functions determined by a filter function
   pdvector <parse_func *> *findFuncVectorByPretty(functionNameSieve_t bpsieve, 
                                                    void *user_data, 
                                                    pdvector<parse_func *> *found);
   pdvector <parse_func *> *findFuncVectorByMangled(functionNameSieve_t bpsieve, 
                                                     void *user_data, 
                                                     pdvector<parse_func *> *found);

   /*********************************************************************/
   /**** Function lookup (by name or address) routines               ****/
   /****                                                             ****/
   /**** Overlapping region objects MUST NOT use these routines      ****/
   /*********************************************************************/
   // Find a function that begins at a particular address
   parse_func *findFuncByEntry(const Address &entry);
   // Code sharing allows multiple functions to overlap a given point
   int findFuncs(const Address offset, set<ParseAPI::Function *> & funcs);
   // Find the basic blocks that overlap the given address
   int findBlocksByAddr(const Address offset, set<ParseAPI::Block*> & blocks);
  
   //Add an extra pretty name to a known function (needed for handling
   //overloaded functions in paradyn)
   void addTypedPrettyName(parse_func *func, const char *typedName);

   // Create an image variable (e.g., malloced variable). Creates the
   // variable and adds to appropriate data structures.
   image_variable* createImageVariable(Address offset, std::string name, int size, pdmodule *mod);
	
   bool symbolExists(const std::string &); /* Check symbol existence */
   void postProcess(const std::string);          /* Load .pif file */

   // data member access

   string file() const {return desc_.file();}
   string name() const { return name_;}
   string pathname() const { return pathname_; }
   const fileDescriptor &desc() const { return desc_; }
   Address imageOffset() const { return imageOffset_;}
   Address dataOffset() const { return dataOffset_;}
   Address dataLength() const { return dataLen_;} 
   Address imageLength() const { return imageLen_;} 

   void setImageLength(Address newlen);

   // codeRange interface implementation
   Address get_address() const { return imageOffset(); }
   unsigned get_size() const { return imageLength(); }

   SymtabAPI::Symtab *getObject() const { return linkedFile; }
   ParseAPI::CodeObject *codeObject() const { return obj_; }

   bool isDyninstRTLib() const { return is_libdyninstRT; }
   bool isAOut() const { return is_a_out; }
   bool isSharedObj() const { 
    return (getObject()->getObjectType() == SymtabAPI::obj_SharedLib); 
   }
   bool isRelocatableObj() const { 
    return (getObject()->getObjectType() == SymtabAPI::obj_RelocatableFile);
   }

   bool getExecCodeRanges(std::vector<std::pair<Address, Address> > &ranges);

   bool isNativeCompiler() const { return nativeCompiler; }

   // Return symbol table information
   SymtabAPI::Symbol *symbol_info(const std::string& symbol_name);
   // And used for finding inferior heaps.... hacky, but effective.
   bool findSymByPrefix(const std::string &prefix, pdvector<SymtabAPI::Symbol *> &ret);

   ParseAPI::CodeObject::funclist &getAllFunctions();
   const pdvector<image_variable*> &getAllVariables();

   //-----------DEFENSIVE-MODE CODE------------//
   BPatch_hybridMode hybridMode() const { return mode_; }
   // element removal

<<<<<<< HEAD
   typedef std::pair<ParseAPI::Block *, ParseAPI::Block *> BlockSplit;

   void addSplitBlock(BlockSplit &split); 
   typedef std::vector<BlockSplit> SplitBlocks;
=======
   void addSplitBlock(parse_block *first,
                      parse_block *second);
   typedef std::set<std::pair<parse_block *, parse_block *> > SplitBlocks;
>>>>>>> bb7328b2
   const SplitBlocks & getSplitBlocks() const;
   bool hasSplitBlocks() const { return !splitBlocks_.empty(); }
   void clearSplitBlocks();
   bool hasNewBlocks() const { return 0 < newBlocks_.size(); }
   const vector<parse_block*> & getNewBlocks() const;
   void clearNewBlocks();
   // callback that updates our view the binary's raw code bytes
   void register_codeBytesUpdateCB(void *cb_arg0)
       { cb_arg0_ = cb_arg0; }
   void * cb_arg0() const { return cb_arg0_; }

   // And when we parse, we might find more:
   // FIXME might be convenient to access HINT-only functions easily
   // XXX const pdvector<parse_func *> &getCreatedFunctions();

   const pdvector<image_variable *> &getExportedVariables() const;
   const pdvector<image_variable *> &getCreatedVariables();

   bool getInferiorHeaps(vector<pair<string, Address> > &codeHeaps,
                         vector<pair<string, Address> > &dataHeaps);

   bool getModules(vector<pdmodule *> &mods);

    int getNextBlockID() { return nextBlockID_++; }

   Address get_main_call_addr() const { return main_call_addr_; }

   void * getErrFunc() const { return (void *) dyninst_log_perror; }

   dictionary_hash<Address, std::string> *getPltFuncs();
#if defined(arch_power)
   bool updatePltFunc(parse_func *caller_func, Address stub_targ);
#endif

   // Object deletion (defensive mode)
   void destroy(ParseAPI::Block *);
   void destroy(ParseAPI::Edge *);
   void destroy(ParseAPI::Function *);


 private:
   void findModByAddr (const SymtabAPI::Symbol *lookUp, vector<SymtabAPI::Symbol *> &mods,
                       string &modName, Address &modAddr, 
                       const string &defName);

   //
   //  ****  PRIVATE MEMBERS FUNCTIONS  ****
   //

   // Platform-specific discovery of the "main" function
   // FIXME There is a minor but fundamental design flaw that
   //       needs to be resolved wrt findMain returning void.
   void findMain();

   bool determineImageType();
   bool addSymtabVariables();

   void getModuleLanguageInfo(dictionary_hash<std::string, SymtabAPI::supportedLanguages> *mod_langs);
   void setModuleLanguages(dictionary_hash<std::string, SymtabAPI::supportedLanguages> *mod_langs);

   // We have a _lot_ of lookup types; this handles proper entry
   void enterFunctionInTables(parse_func *func);

   bool buildFunctionLists(pdvector<parse_func *> &raw_funcs);
   void analyzeImage();

   //
   //  **** GAP PARSING SUPPORT  ****
   bool parseGaps() { return parseGaps_; }

   //
   //  ****  PRIVATE DATA MEMBERS  ****
   //
 private:
   fileDescriptor desc_; /* file descriptor (includes name) */
   string name_;		 /* filename part of file, no slashes */
   string pathname_;      /* file name with path */

   Address imageOffset_;
   unsigned imageLen_;
   Address dataOffset_;
   unsigned dataLen_;

   dictionary_hash<Address, parse_func *> activelyParsing;

   //Address codeValidStart_;
   //Address codeValidEnd_;
   //Address dataValidStart_;
   //Address dataValidEnd_;

   bool is_libdyninstRT;
   bool is_a_out;
   Address main_call_addr_; // address of call to main()

   bool nativeCompiler;

   // data from the symbol table 
   SymtabAPI::Symtab *linkedFile;
#if defined (os_aix) || defined(os_linux) || defined(os_freebsd)
   SymtabAPI::Archive *archive;
#endif

   // ParseAPI
   ParseAPI::CodeObject * obj_;
   ParseAPI::SymtabCodeSource * cs_;
   ParseAPI::SymtabCodeSource::hint_filt *filt;
   DynCFGFactory * img_fact_;
   DynParseCallback * parse_cb_;
   void *cb_arg0_; // argument for mapped_object callback

   map<SymtabAPI::Module *, pdmodule *> mods_;


   pdvector<image_variable *> everyUniqueVariable;
   pdvector<image_variable *> createdVariables;
   pdvector<image_variable *> exportedVariables;

   // This contains all parallel regions on the image
   // These line up with the code generated to support OpenMP, UPC, Titanium, ...
   pdvector<image_parRegion *> parallelRegions;

   // unique (by image) numbering of basic blocks
   int nextBlockID_;

   // TODO -- get rid of one of these
   // Note : as of 971001 (mcheyney), these hash tables only 
   //  hold entries in includedMods --> this implies that
   //  it may sometimes be necessary to do a linear sort
   //  through excludedMods if searching for a module which
   //  was excluded....
   dyn_hash_map <string, pdmodule *> modsByFileName;
   dyn_hash_map <string, pdmodule*> modsByFullName;

   // "Function" symbol names that are PLT entries or the equivalent
   // FIXME remove
   dictionary_hash<Address, std::string> *pltFuncs;

   dictionary_hash <Address, image_variable *> varsByAddr;

   vector<pair<string, Address> > codeHeaps_;
   vector<pair<string, Address> > dataHeaps_;

   // new element tracking
   SplitBlocks splitBlocks_;
   vector<parse_block*> newBlocks_;
   bool trackNewBlocks_;

   int refCount;
   imageParseState_t parseState_;
   bool parseGaps_;
   BPatch_hybridMode mode_;
   Dyninst::Architecture arch;

   std::list<mapped_object *> owning_objects_;

};

class pdmodule {
   friend class image;
 public:
   pdmodule(SymtabAPI::Module *mod, image *e)
   	    : mod_(mod), exec_(e) {}

   void cleanProcessSpecific(process *p);

   bool getFunctions(pdvector<parse_func *> &funcs);

   bool findFunction(const std::string &name,
                      pdvector<parse_func *> &found);

   bool getVariables(pdvector<image_variable *> &vars);

   /* We can see more than one function with the same mangled
      name in the same object, because it's OK for different
      modules in the same object to define the same (local) symbol.
      However, we can't always determine module information (for instance,
      libc.a on AIX lacks debug information), which means one of our
      module classes may contain information about an entire object,
      and therefore, multiple functons with the same mangled name. */
   bool findFunctionByMangled (const std::string &name,
                               pdvector<parse_func *> &found);
   bool findFunctionByPretty (const std::string &name,
                              pdvector<parse_func *> &found);
   void dumpMangled(std::string &prefix) const;
   const string &fileName() const;
   const string &fullName() const;
   SymtabAPI::supportedLanguages language() const;
   Address addr() const;
   bool isShared() const;

   SymtabAPI::Module *mod();

   image *imExec() const { return exec_; }
   
 private:
   SymtabAPI::Module *mod_;
   image *exec_;
};

inline bool lineDict::getLineAddr (const unsigned line, Address &adr) {
   if (!lineMap.defines(line)) {
      return false;
   } else {
      adr = lineMap[line];
      return true;
   }
}

class BPatch_basicBlock;

int instPointCompare( instPoint*& ip1, instPoint*& ip2 );
int basicBlockCompare( BPatch_basicBlock*& bb1, BPatch_basicBlock*& bb2 );

#endif
<|MERGE_RESOLUTION|>--- conflicted
+++ resolved
@@ -381,16 +381,10 @@
    BPatch_hybridMode hybridMode() const { return mode_; }
    // element removal
 
-<<<<<<< HEAD
    typedef std::pair<ParseAPI::Block *, ParseAPI::Block *> BlockSplit;
 
    void addSplitBlock(BlockSplit &split); 
    typedef std::vector<BlockSplit> SplitBlocks;
-=======
-   void addSplitBlock(parse_block *first,
-                      parse_block *second);
-   typedef std::set<std::pair<parse_block *, parse_block *> > SplitBlocks;
->>>>>>> bb7328b2
    const SplitBlocks & getSplitBlocks() const;
    bool hasSplitBlocks() const { return !splitBlocks_.empty(); }
    void clearSplitBlocks();
