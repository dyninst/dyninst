--- conflicted
+++ resolved
@@ -595,86 +595,17 @@
   return false;
 }
 
-<<<<<<< HEAD
-=======
-bool baseTrampInstance::shouldGenerate() {
-    miniTramp *mini = baseT->firstMini;
-    // No miniTramps, no work, no bother.
-    return (mini != NULL);
-}
-
-unsigned baseTrampInstance::maxSizeRequired() {
-    assert(this);
-
-    updateMTInstances();
-
-    if (isEmpty())
-        return 0;
-
-    unsigned size = 0;
-
-
-    // TEMPORARY HACK!!! WILL NEED TO GET SOMETHING BETTER THAT
-    // FIGURES OUT THE SIZE FOR THE BASE TRAMP WITHOUT MAKING IT
-    // SO THE MINI-TRAMP IS GENERATED AFTER THE BASE TRAMP,
-    // FOR NOW, WE'LL JUST ERR ON THE SAFE SIDE FOR THE BUFFER
-    size += 100; // For the base tramp
-
-
-    for (unsigned i = 0; i < mtis.size(); i++)
-      size += mtis[i]->maxSizeRequired();
-    
-    return size;
-}
-
-// Should have some mechanism to understand if we need
-// to clear this out and start over... this is a lot
-// of wasted work.
-void baseTrampInstance::updateMTInstances() {
-    unsigned oldNum = mtis.size();
-    mtis.clear();
-
-    miniTramp *mini = baseT->firstMini;
-    while (mini) {
-        miniTrampInstance *mti = mini->getMTInstanceByBTI(this);
-        mtis.push_back(mti);
-        if (mti->hasChanged()) {
-            hasChanged_ = true;
-        }
-        mini = mini->next;
-    }
-
-    // If we now have an MTI, we've changed (as previously
-    // we wouldn't bother generating code)
-    if ((oldNum == 0) &&
-        (mtis.size() != 0)) {
-        hasChanged_ = true;
-    }
-    inst_printf("BTI %p update: %d originally, %d now\n",
-                this, oldNum, mtis.size());
-}
-
-baseTrampInstance *baseTramp::findOrCreateInstance(multiTramp *multi) {
-    // First, check to see if we have one...
-    for (unsigned i = 0; i < instances.size(); i++) {
-        if (instances[i]->multiT == multi)
-            return instances[i];
-    }
-    baseTrampInstance *newInst = new baseTrampInstance(this, multi);
-    instances.push_back(newInst);
-    return newInst;
-}
 
 bool baseTrampInstance::checkForFuncCalls()
 {
-    for (miniTramp *curr = baseT->firstMini; curr; curr = curr->next) {
-        if (curr->ast_->containsFuncCall())
-            return true;
-    }
-    return false;
-}
-
->>>>>>> f4eb92fb
+   for (baseTramp::iterator iter = baseT->begin(); 
+        iter != baseT->end(); ++iter) {
+      if ((*iter)->ast_->containsFuncCall())
+         return true;
+   }
+   return false;
+}
+
 cfjRet_t baseTrampInstance::checkForFuncJumps()
 {
    if (hasFuncJump_ != cfj_unset)
