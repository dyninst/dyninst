--- conflicted
+++ resolved
@@ -187,16 +187,6 @@
    return (saved_unneeded != 0);
 }
 
-<<<<<<< HEAD
-=======
-#define PRE_TRAMP_SIZE 4096
-#define POST_TRAMP_SIZE 4096
-
-// recursive into miniTramps
-// If we generated once, we skip most of this as useless.
-// However, we still go into the miniTramps.
-
->>>>>>> 7bdc7176
 bool baseTramp::generateCode(codeGen &gen,
                              Address baseInMutatee) {
    inst_printf("baseTramp %p ::generateCode(%p, 0x%x, %d)\n",
