/*
 * Copyright (c) 1996-2011 Barton P. Miller
 * 
 * We provide the Paradyn Parallel Performance Tools (below
 * described as "Paradyn") on an AS IS basis, and do not warrant its
 * validity or performance.  We reserve the right to update, modify,
 * or discontinue this software at any time.  We shall have no
 * obligation to supply such updates or modifications or any other
 * form of support to you.
 * 
 * By your use of Paradyn, you understand and agree that we (or any
 * other person or entity with proprietary rights in Paradyn) are
 * under no obligation to provide either maintenance services,
 * update services, notices of latent defects, or correction of
 * defects for Paradyn.
 * 
 * This library is free software; you can redistribute it and/or
 * modify it under the terms of the GNU Lesser General Public
 * License as published by the Free Software Foundation; either
 * version 2.1 of the License, or (at your option) any later version.
 * 
 * This library is distributed in the hope that it will be useful,
 * but WITHOUT ANY WARRANTY; without even the implied warranty of
 * MERCHANTABILITY or FITNESS FOR A PARTICULAR PURPOSE.  See the GNU
 * Lesser General Public License for more details.
 * 
 * You should have received a copy of the GNU Lesser General Public
 * License along with this library; if not, write to the Free Software
 * Foundation, Inc., 51 Franklin Street, Fifth Floor, Boston, MA 02110-1301 USA
 */

// $Id: baseTramp.C,v 1.68 2008/09/03 06:08:44 jaw Exp $

#include "dyninstAPI/src/baseTramp.h"
#include "dyninstAPI/src/miniTramp.h"
#include "dyninstAPI/src/instP.h"
#include "dyninstAPI/src/addressSpace.h"
#include "dyninstAPI/src/binaryEdit.h"
#include "dyninstAPI/src/rpcMgr.h"
#include "dyninstAPI/src/registerSpace.h"
#include "dyninstAPI/src/ast.h"
#include "dyninstAPI/src/dyn_thread.h"
#include "dyninstAPI/h/BPatch.h"
#include "debug.h"
#include "process.h"
#include "mapped_object.h"
#include "dyninstAPI/src/instPoint.h"

#if defined(os_aix)
  extern void resetBRL(process *p, Address loc, unsigned val); //inst-power.C
  extern void resetBR( process *p, Address loc);               //inst-power.C
#endif

// Normal constructor
baseTramp::baseTramp() :
   point_(NULL),
   rpcMgr_(NULL),
   funcJumpState_(cfj_unset),
   needsStackFrame_(false),
   threaded_(false),
   optimizationInfo_(false),
   savedFPRs(false),
   createdFrame(false),
   savedOrigAddr(false),
   createdLocalSpace(false),
   alignedStack(false),
   savedFlags(false),
   optimizedSavedRegs(false),
   suppressGuards(false),
   suppressThreads(false),
   spilledRegisters(false),
   stackHeight(0),
   skippedRedZone(false)
{
}

<<<<<<< HEAD
// Fork constructor
baseTrampInstance::baseTrampInstance(const baseTrampInstance *parBTI,
                                     baseTramp *cBT,
                                     process * /*child*/) :
    trampAddr_(parBTI->trampAddr_),
    trampPostOffset(parBTI->trampPostOffset),
    saveStartOffset(parBTI->saveStartOffset), 
    saveEndOffset(parBTI->saveEndOffset),
    restoreStartOffset(parBTI->restoreStartOffset), 
    restoreEndOffset(parBTI->restoreEndOffset),
    baseT(cBT),
    genVersion(parBTI->genVersion),
    alreadyDeleted_(parBTI->alreadyDeleted_),
    hasOptInfo_(parBTI->hasOptInfo_),
    spilledRegisters_(parBTI->spilledRegisters_),
    hasLocalSpace_(parBTI->hasLocalSpace_),
    hasStackFrame_(parBTI->hasStackFrame_),
    flags_saved_(parBTI->flags_saved_),
    saved_fprs_(parBTI->saved_fprs_),
    saved_orig_addr_(parBTI->saved_orig_addr_),
    hasFuncJump_(parBTI->hasFuncJump_),
    trampStackHeight_(parBTI->trampStackHeight_)
{
   assert(0);
#if 0
    // Register with parent
    cBT->instances.push_back(this);
    // And copy miniTrampInstances
    for (unsigned i = 0; i < parBTI->mtis.size(); i++) {
        miniTramp *cMini = NULL;

        cMini = parBTI->mtis[i]->mini->getInheritedMiniTramp(child);

        assert(cMini);
        miniTrampInstance *newMTI = new miniTrampInstance(parBTI->mtis[i],
                                                          this,
                                                          cMini,
                                                          child);
        mtis.push_back(newMTI);
    }
#endif
=======
baseTramp::~baseTramp() {
>>>>>>> d2d9ff8f
}

baseTramp *baseTramp::create(instPoint *p) {
   baseTramp *bt = new baseTramp();
   bt->point_ = p;
   return bt;
}

baseTramp *baseTramp::create(rpcMgr *r, AstNodePtr a) {
   baseTramp *bt = new baseTramp();
   bt->rpcMgr_ = r;
   bt->ast_= a;
   return bt;
}

baseTramp *baseTramp::fork(baseTramp *parent, AddressSpace *child) {
   if (parent->point()) {
      instPoint *childPoint = instPoint::fork(parent->point(), child);
      baseTramp *newBT = childPoint->tramp();
      return newBT;
   }
   else {
      // bugger...
      assert(0 && "Illegal call to baseTramp::fork!");
      return NULL;
   }
}

void baseTramp::initializeFlags() {
   needsStackFrame_ = false;
   threaded_ = false;
   optimizationInfo_ = false;
   savedFPRs = false;
   createdFrame = false;
   savedOrigAddr = false;
   createdLocalSpace = false;
   alignedStack = false;
   savedFlags = false;
   optimizedSavedRegs = false;
   suppressGuards = false;
   suppressThreads = false;
   spilledRegisters = false;
   stackHeight = 0;
   skippedRedZone = false;
}

bool baseTramp::shouldRegenBaseTramp(registerSpace *rs)
{
#if !defined(cap_tramp_liveness)
   return false;
#endif

   int saved_unneeded = 0;
   unsigned actually_saved = 0;
   int needed_saved = 0;
   
   regalloc_printf("BT: checking for unneeded saved registers (in %p)\n", this);

   if (spilledRegisters && !createdLocalSpace)
      return true;

   pdvector<registerSlot *> &regs = rs->trampRegs();
   for (unsigned i = 0; i < regs.size(); i++) {
      registerSlot *reg = regs[i];
      regalloc_printf("[%s:%u] - checking reg (index %d, number %d, encoding %d)\n", __FILE__, 
		      __LINE__, i, reg->number, reg->encoding());

      if (reg->spilledState != registerSlot::unspilled) {
         regalloc_printf("[%s:%u] - reg %d saved\n", __FILE__, 
                         __LINE__, reg->number);
         actually_saved++;
      }
      if (definedRegs[reg->encoding()]) {
         regalloc_printf("[%s:%u] - reg %d used\n", __FILE__, 
                         __LINE__, reg->number);
         needed_saved++;
      }

      if ((reg->spilledState != registerSlot::unspilled) &&
          (!definedRegs[reg->encoding()]) &&
          (!reg->offLimits))
      {
         saved_unneeded++;
         regalloc_printf("[%s:%u] - baseTramp saved unneeded register %d, "
                         "suggesting regen (%d, %d, %d)\n", __FILE__, __LINE__, reg->number,
                         reg->spilledState,
                         (definedRegs[reg->encoding()] ? 1 : 0),
                         reg->offLimits);
      }
      if (!reg->liveState == registerSlot::spilled &&
          definedRegs[reg->encoding()])
      {
         regalloc_printf("[%s:%u] - Decided not to save a defined register %d. "
                         "App liveness?\n",  __FILE__, __LINE__, reg->number);         
      }
   }
   regalloc_printf("[%s:%u] - Should regen found %d unneeded saves\n",
                   __FILE__, __LINE__, saved_unneeded);
#if defined(arch_x86_64) || defined(arch_x86)
   if (proc()->getAddressWidth() == 4)
   {
      //No regen if we did a pusha and saved more regs than the 
      // X86_REGS_SAVE_LIMIT recommended limit.
      if (actually_saved == regs.size() &&
          needed_saved > X86_REGS_SAVE_LIMIT) {
         return false;
      }
   }
#endif
   return (saved_unneeded != 0);
}

#define PRE_TRAMP_SIZE 4096
#define POST_TRAMP_SIZE 4096
// recursive into miniTramps
// If we generated once, we skip most of this as useless.
// However, we still go into the miniTramps.

bool baseTramp::generateCode(codeGen &gen,
                             Address baseInMutatee) {
   inst_printf("baseTramp %p ::generateCode(%p, 0x%x, %d)\n",
               this, gen.start_ptr(), baseInMutatee, gen.used());

   initializeFlags();

   doOptimizations();
    
   if (point_ &&
       point_->empty()) return true;

   gen.setPCRelUseCount(0);
   gen.setBT(this);
   if (instP()) {
      //iRPCs already have this set
      gen.setPoint(instP());
      gen.setRegisterSpace(registerSpace::actualRegSpace(instP()));
   }
   int count = 0;

   for (;;) {
      regalloc_printf("[%s:%u] - Beginning baseTramp generate iteration # %d\n",
                      __FILE__, __LINE__, ++count);
      codeBufIndex_t start = gen.getIndex();

      unsigned int num_patches = gen.allPatches().size();

      gen.beginTrackRegDefs();
      gen.rs()->initRealRegSpace();
      bool result = generateCodeInlined(gen, baseInMutatee);
      if (!result)
         return false;
      gen.endTrackRegDefs();

      definedRegs = gen.getRegsDefined();
      optimizationInfo_ = true;
      if (spilledRegisters) {
         spilledRegisters = gen.rs()->spilledAnything();
      }

      if (!shouldRegenBaseTramp(gen.rs())) {
         break;
      }
	  
      gen.setPCRelUseCount(gen.rs()->pc_rel_use_count);
       
      gen.setIndex(start);
      while (gen.allPatches().size() > num_patches) {
         gen.allPatches().pop_back();
      }
   }

   gen.setBT(NULL);

   return true;
}


#include "BPatch.h"
#include "BPatch_collections.h"

bool baseTramp::generateCodeInlined(codeGen &gen,
                                    Address) {
   // We're generating something like so:
   //
   // <Save state>
   // <If>
   //    <compare>
   //      <load>
   //        <add>
   //          <tramp guard addr>
   //          <multiply>
   //            <thread index>
   //            <sizeof (int)>
   //      <0>
   //    <sequence>
   //      <store>
   //        <... tramp guard addr>
   //        <1>
   //      <mini tramp sequence>
   //      <store>
   //        <... tramp guard addr>
   //        <0>
   // <Cost section>
   // <Load state>


   // Break it down...
   // <Save state>
   //   -- TODO: an AST for saves that knows how many registers
   //      we're using...

   // Now we start building up the ASTs to generate. Let's get the
   // pieces.

   // Specialize for the instPoint...
	
   gen.setRegisterSpace(registerSpace::actualRegSpace(instP()));

   pdvector<AstNodePtr> miniTramps;

   if (point_) {
      for (instPoint::iterator iter = point_->begin(); 
           iter != point_->end(); ++iter) {
         miniTramps.push_back((*iter)->ast());
      }
   }
   else {
      miniTramps.push_back(ast_);
   }

   AstNodePtr minis = AstNode::sequenceNode(miniTramps);

   // Let's build the tramp guard addr (if we want it)
   AstNodePtr threadIndex;
   AstNodePtr trampGuardAddr;

   if (guarded() &&
       minis->containsFuncCall() &&
       (proc()->trampGuardAST() != AstNodePtr())) {
      // If we don't have a function call, then we don't
      // need the guard....

      // Now, the guard flag. 
      // If we're multithreaded, we need to index off
      // the base address.

      if (!threaded()) {
         // ...
      }
      else if (gen.thread()) {
         // Constant override...
         threadIndex = AstNode::operandNode(AstNode::Constant,
                                            (void *)(long)gen.thread()->get_index());
      }
      else {
         // TODO: we can get clever with this, and have the generation of
         // the thread index depend on whether gen has a thread defined...
         // For that, we'd need an AST thread index node. Just something
         // to think about. Maybe a child of funcNode?
         threadIndex = AstNode::threadIndexNode();
      }
        
      if (threadIndex) {
         trampGuardAddr = AstNode::operandNode(AstNode::DataIndir,
                                               AstNode::operatorNode(plusOp,
                                                                     AstNode::operatorNode(timesOp,
                                                                                           threadIndex,
                                                                                           AstNode::operandNode(AstNode::Constant, 
                                                                                                                (void *)sizeof(unsigned))),
                                                                     proc()->trampGuardAST()));

         /* At the moment, we can't directly specify the fact
            that we're loading 4 bytes instead of a normal
            (address-width) word. */
         trampGuardAddr->setType( BPatch::getBPatch()->builtInTypes->findBuiltInType( "unsigned int" ) );
      }
      else {
         trampGuardAddr = AstNode::operandNode(AstNode::DataIndir,
                                               proc()->trampGuardAST());
         trampGuardAddr->setType( BPatch::getBPatch()->builtInTypes->findBuiltInType( "unsigned int" ) );
      }
   }


   AstNodePtr baseTrampSequence;
   pdvector<AstNodePtr > baseTrampElements;

   if (trampGuardAddr) {
      // First, set it to 0
      baseTrampElements.push_back(AstNode::operatorNode(storeOp, 
                                                        trampGuardAddr,
                                                        AstNode::operandNode(AstNode::Constant,
                                                                             (void *)0)));
   }
    
   // Run the minitramps
   baseTrampElements.push_back(minis);
    
   // Cost code...
   //
    
   if (trampGuardAddr) {
      // And set the tramp guard flag to 1
      baseTrampElements.push_back(AstNode::operatorNode(storeOp,
                                                        trampGuardAddr,
                                                        AstNode::operandNode(AstNode::Constant,
                                                                             (void *)1)));
   }

   baseTrampSequence = AstNode::sequenceNode(baseTrampElements);

   AstNodePtr baseTrampAST;

   // If trampAddr is non-NULL, then we wrap this with an IF. If not, 
   // we just run the minitramps.
   if (trampGuardAddr == NULL) {
      baseTrampAST = baseTrampSequence;
      baseTrampSequence.reset();
   }
   else {
      // Oh, boy. 
      // Short form of the above
      baseTrampAST = AstNode::operatorNode(ifOp,
                                           trampGuardAddr,
                                           baseTrampSequence);
   }



   // Sets up state in the codeGen object (and gen.rs())
   // that is later used when saving and restoring. This
   // MUST HAPPEN BEFORE THE SAVES, and state should not
   // be reset until AFTER THE RESTORES.
   baseTrampAST->initRegisters(gen);
   generateSaves(gen, gen.rs());
   bool retval = true;

   if (!baseTrampAST->generateCode(gen, false)) {
      fprintf(stderr, "Gripe: base tramp creation failed\n");
      retval = false;
   }

   generateRestores(gen, gen.rs());

   // And now to clean up after us
   //if (minis) delete minis;
   //if (trampGuardAddr) delete trampGuardAddr;
   //if (baseTrampSequence) delete baseTrampSequence;
   //if (baseTramp) delete baseTramp;

   return retval;
}

AddressSpace *baseTramp::proc() const { 
   if (point_)
      return point_->proc();
   if (rpcMgr_)
      return rpcMgr_->proc();
   return NULL;
}

bool baseTramp::checkForFuncCalls()
{
   if (ast_)
      return ast_->containsFuncCall();
   if (point_) {
      for (instPoint::iterator iter = point_->begin(); 
           iter != point_->end(); ++iter) {
         if ((*iter)->ast()->containsFuncCall()) return true;
      }
   }
   return false;
}

cfjRet_t baseTramp::checkForFuncJumps()
{
   if (funcJumpState_ != cfj_unset)
      return funcJumpState_;
   
   funcJumpState_ = cfj_none;
   if (ast_) {
      cfjRet_t tmp = ast_->containsFuncJump();
      if ((int) tmp > (int) funcJumpState_) {
         funcJumpState_ = tmp;
      }
      return funcJumpState_;
   }
   for (instPoint::iterator iter = point_->begin(); 
        iter != point_->end(); ++iter) {
      cfjRet_t tmp = (*iter)->ast()->containsFuncJump();
      if ((int) tmp > (int) funcJumpState_)
         funcJumpState_ = tmp;
   }
   return funcJumpState_;
}

bool baseTramp::doOptimizations() 
{
   bool hasFuncCall = false;
   bool usesReg = false;

   if (BPatch::bpatch->getInstrStackFrames()) {
      usesReg = true;
   }

   hasFuncCall = false;
   for (instPoint::iterator iter = point_->begin(); 
        iter != point_->end(); ++iter) {
      if ((*iter)->ast()->containsFuncCall()) {
         hasFuncCall = true;
         break;
      }
   }
   
   needsStackFrame_ = usesReg;
   
   if (!hasFuncCall) {
      suppressThreads = true;
      suppressGuards = true;
      return true;
   }

   return false;
}

bool baseTramp::threaded() const {
   if (!proc()->multithread_ready())
      return false;
   return true;
}

int baseTramp::numDefinedRegs()
{
   int count = 0;
   if (!optimizationInfo_)
      return -1;
   registerSpace *rs = registerSpace::getRegisterSpace(proc()->getAddressWidth());
   pdvector<registerSlot *> &regs = rs->trampRegs();
   for (unsigned i=0; i<regs.size(); i++) {
      registerSlot *reg = regs[i];
      if (definedRegs[reg->encoding()]) {
         count++;
      }
   }
   return count;
}

int baseTramp::funcJumpSlotSize()
{
   return 0;
#if 0
   switch (checkForFuncJumps()) {
      case cfj_unset: assert(0);
      case cfj_none: return 0;
      case cfj_jump: return 1;
      case cfj_call: return 2;
   }
   assert(0);
   return 0;
#endif
}

bool baseTramp::makesCall() {
   // multithread index..
   if (threaded() && guarded()) return true;

   if (checkForFuncCalls()) return true;

   return false;
}

bool baseTramp::saveFPRs() {
   // Assume FPRs dead at function entry/exit/call, 
   // live at anything else. 
   if (!point_) {
      return true;
   }

   switch (point()->type()) {
      case instPoint::FuncEntry:
      case instPoint::FuncExit:
      case instPoint::PreCall:
      case instPoint::PostCall:
         return false;
      default:
         return true;
   }
}

bool baseTramp::guarded() const {
   if (suppressGuards) return false;
   if (!point_) return false; // iRPCs never guarded

   bool guarded = false;
   bool recursive = false;

   // See if any of our miniTramps are guarded
   for (instPoint::iterator iter = point_->begin(); 
        iter != point_->end(); ++iter) {
      if ((*iter)->recursive())
         recursive = true;
      else
         guarded = true;
   }
   if (recursive && guarded) {
      cerr << "Warning: mix of recursive and guarded snippets @ " << point_
           << ", picking guarded" << endl;
      return true;
   }
   if (guarded) return true;
   return false;
}<|MERGE_RESOLUTION|>--- conflicted
+++ resolved
@@ -74,53 +74,6 @@
 {
 }
 
-<<<<<<< HEAD
-// Fork constructor
-baseTrampInstance::baseTrampInstance(const baseTrampInstance *parBTI,
-                                     baseTramp *cBT,
-                                     process * /*child*/) :
-    trampAddr_(parBTI->trampAddr_),
-    trampPostOffset(parBTI->trampPostOffset),
-    saveStartOffset(parBTI->saveStartOffset), 
-    saveEndOffset(parBTI->saveEndOffset),
-    restoreStartOffset(parBTI->restoreStartOffset), 
-    restoreEndOffset(parBTI->restoreEndOffset),
-    baseT(cBT),
-    genVersion(parBTI->genVersion),
-    alreadyDeleted_(parBTI->alreadyDeleted_),
-    hasOptInfo_(parBTI->hasOptInfo_),
-    spilledRegisters_(parBTI->spilledRegisters_),
-    hasLocalSpace_(parBTI->hasLocalSpace_),
-    hasStackFrame_(parBTI->hasStackFrame_),
-    flags_saved_(parBTI->flags_saved_),
-    saved_fprs_(parBTI->saved_fprs_),
-    saved_orig_addr_(parBTI->saved_orig_addr_),
-    hasFuncJump_(parBTI->hasFuncJump_),
-    trampStackHeight_(parBTI->trampStackHeight_)
-{
-   assert(0);
-#if 0
-    // Register with parent
-    cBT->instances.push_back(this);
-    // And copy miniTrampInstances
-    for (unsigned i = 0; i < parBTI->mtis.size(); i++) {
-        miniTramp *cMini = NULL;
-
-        cMini = parBTI->mtis[i]->mini->getInheritedMiniTramp(child);
-
-        assert(cMini);
-        miniTrampInstance *newMTI = new miniTrampInstance(parBTI->mtis[i],
-                                                          this,
-                                                          cMini,
-                                                          child);
-        mtis.push_back(newMTI);
-    }
-#endif
-=======
-baseTramp::~baseTramp() {
->>>>>>> d2d9ff8f
-}
-
 baseTramp *baseTramp::create(instPoint *p) {
    baseTramp *bt = new baseTramp();
    bt->point_ = p;
