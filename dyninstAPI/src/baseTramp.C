--- conflicted
+++ resolved
@@ -189,79 +189,7 @@
 
 #define PRE_TRAMP_SIZE 4096
 #define POST_TRAMP_SIZE 4096
-<<<<<<< HEAD
-=======
-
-baseTramp::baseTramp(instPoint *iP, callWhen when) :
-    instP_(iP),
-    rpcMgr_(NULL),
-    firstMini(NULL),
-    lastMini(NULL),
-    valid(false),
-    optimized_out_guards(false),
-    guardState_(guarded_BTR),
-    suppress_threads_(false),
-    savedFlagSize(0), 
-    createFrame_(true),
-    instVersion_(),
-    when_(when)
-{
-}
-
-
-baseTramp::baseTramp(const baseTramp *pt, process *child) :
-    instP_(NULL),
-    firstMini(NULL),
-    lastMini(NULL),
-    valid(pt->valid),
-    optimized_out_guards(false),
-    guardState_(pt->guardState_),
-    suppress_threads_(pt->suppress_threads_),
-    createFrame_(pt->createFrame_),
-    instVersion_(pt->instVersion_),
-    when_(pt->when_)
-{
-
-    // And copy minis
-    miniTramp *parMini = NULL;
-    miniTramp *childPrev = NULL;
-    miniTramp *childMini = NULL;
-    
-    parMini = pt->firstMini;
-    while (parMini) {
-        childMini = new miniTramp(parMini, this, child);
-        if (childPrev) {
-            childPrev->next = childMini;
-        }
-        else {
-            firstMini = childMini;
-        }
-
-        childMini->prev = childPrev;
-        childPrev = childMini;
-        parMini = parMini->next;
-    }
-    lastMini = childMini;
-
-    rpcMgr_ = NULL;
-    if (pt->rpcMgr_) {
-        rpcMgr_ = child->getRpcMgr();
-    }
-}
-
-baseTramp::~baseTramp() {
-}
-
-unsigned baseTrampInstance::get_size() const { 
-    // Odd... especially if there are minitramps in the middle. 
-    // For now return a+b; eventually we'll need a codeRange
-    // that can handle noncontiguous ranges.
-    assert(baseT);
-    Address endAddr = trampPostAddr() + restoreEndOffset;
-    return endAddr - get_address();
-}
-
->>>>>>> cc1a487f
+
 // recursive into miniTramps
 // If we generated once, we skip most of this as useless.
 // However, we still go into the miniTramps.
@@ -301,7 +229,6 @@
          return false;
       gen.endTrackRegDefs();
 
-<<<<<<< HEAD
       definedRegs = gen.getRegsDefined();
       optimizationInfo_ = true;
       if (spilledRegisters) {
@@ -321,185 +248,6 @@
    }
 
    gen.setBT(NULL);
-=======
-bool baseTrampInstance::generateCodeInlined(codeGen &gen,
-                                            Address baseInMutatee,
-                                            UNW_INFO_TYPE **
-                                            ) {
-    if (!hasChanged() && generated_) {
-        assert(gen.currAddr(baseInMutatee) == trampAddr_);
-        gen.moveIndex(trampSize_);
-        return true;
-    }
-
-    // Experiment: use AST-based code generation....
-
-    // We're generating something like so:
-    //
-    // <Save state>
-    // <If>
-    //    <compare>
-    //      <load>
-    //        <add>
-    //          <tramp guard addr>
-    //          <multiply>
-    //            <thread index>
-    //            <sizeof (int)>
-    //      <0>
-    //    <sequence>
-    //      <store>
-    //        <... tramp guard addr>
-    //        <1>
-    //      <mini tramp sequence>
-    //      <store>
-    //        <... tramp guard addr>
-    //        <0>
-    // <Cost section>
-    // <Load state>
-
-
-    // Break it down...
-    // <Save state>
-    //   -- TODO: an AST for saves that knows how many registers
-    //      we're using...
-
-    // Now we start building up the ASTs to generate. Let's get the
-    // pieces.
-
-    // Specialize for the instPoint...
-	
-    gen.setRegisterSpace(registerSpace::actualRegSpace(baseT->instP(), baseT->when_));
-
-    pdvector<AstNodePtr> miniTramps;
-    for (unsigned miter = 0; miter < mtis.size(); miter++) {
-      miniTramps.push_back(mtis[miter]->mini->ast_->getAST());
-      // And nuke the hasChanged flag in there - we don't generate
-      // code that way
-      mtis[miter]->markChanged(false);
-      mtis[miter]->markGenerated(true);
-    }
-    AstNodePtr minis = AstNode::sequenceNode(miniTramps);
-
-    // Let's build the tramp guard addr (if we want it)
-    AstNodePtr threadIndex;
-    AstNodePtr trampGuardAddr;
-    if (baseT->guarded() &&
-        minis->containsFuncCall() &&
-        (proc()->trampGuardAST() != AstNodePtr())) {
-        // If we don't have a function call, then we don't
-        // need the guard....
-
-        // Now, the guard flag. 
-        // If we're multithreaded, we need to index off
-        // the base address.
-        if (!baseT->threaded()) {
-            // ...
-        }
-        else if (gen.thread()) {
-            // Constant override...
-            threadIndex = AstNode::operandNode(AstNode::Constant,
-                                               (void *)(long)gen.thread()->get_index());
-        }
-        else {
-            // TODO: we can get clever with this, and have the generation of
-            // the thread index depend on whether gen has a thread defined...
-            // For that, we'd need an AST thread index node. Just something
-            // to think about. Maybe a child of funcNode?
-            threadIndex = AstNode::threadIndexNode();
-        }
-        
-        if (threadIndex) {
-            trampGuardAddr = AstNode::operandNode(AstNode::DataIndir,
-                                                  AstNode::operatorNode(plusOp,
-                                                                        AstNode::operatorNode(timesOp,
-                                                                                              threadIndex,
-                                                                                              AstNode::operandNode(AstNode::Constant, 
-                                                                                                                   (void *)sizeof(unsigned))),
-                                                                        proc()->trampGuardAST()));
-
-            /* At the moment, we can't directly specify the fact
-               that we're loading 4 bytes instead of a normal
-               (address-width) word. */
-            trampGuardAddr->setType( BPatch::getBPatch()->builtInTypes->findBuiltInType( "unsigned int" ) );
-        }
-        else {
-            trampGuardAddr = AstNode::operandNode(AstNode::DataIndir,
-                                                  proc()->trampGuardAST());
-            trampGuardAddr->setType( BPatch::getBPatch()->builtInTypes->findBuiltInType( "unsigned int" ) );
-        }
-    }
-
-
-    AstNodePtr baseTrampSequence;
-    pdvector<AstNodePtr > baseTrampElements;
-
-    if (trampGuardAddr) {
-        // First, set it to 0
-        baseTrampElements.push_back(AstNode::operatorNode(storeOp, 
-                                                          trampGuardAddr,
-                                                          AstNode::operandNode(AstNode::Constant,
-                                                                               (void *)0)));
-    }
-    
-    // Run the minitramps
-    baseTrampElements.push_back(minis);
-    
-    // Cost code...
-    //
-    
-    if (trampGuardAddr) {
-        // And set the tramp guard flag to 1
-        baseTrampElements.push_back(AstNode::operatorNode(storeOp,
-                                                          trampGuardAddr,
-                                                          AstNode::operandNode(AstNode::Constant,
-                                                                               (void *)1)));
-    }
-
-    baseTrampSequence = AstNode::sequenceNode(baseTrampElements);
-
-    AstNodePtr baseTramp;
-
-    // If trampAddr is non-NULL, then we wrap this with an IF. If not, 
-    // we just run the minitramps.
-    if (trampGuardAddr == NULL) {
-        baseTramp = baseTrampSequence;
-        baseTrampSequence.reset();
-    }
-    else {
-        // Oh, boy. 
-        // Short form of the above
-        baseTramp = AstNode::operatorNode(ifOp,
-                                          trampGuardAddr,
-                                          baseTrampSequence);
-    }
-
-
-    trampAddr_ = gen.currAddr();
-
-    // Sets up state in the codeGen object (and gen.rs())
-    // that is later used when saving and restoring. This
-    // MUST HAPPEN BEFORE THE SAVES, and state should not
-    // be reset until AFTER THE RESTORES.
-    baseTramp->initRegisters(gen);
-    saveStartOffset = gen.used();
-    baseT->generateSaves(gen, gen.rs(), this);
-    saveEndOffset = gen.used();
-    bool retval = true;
-
-    if (!baseTramp->generateCode(gen, false)) {
-      fprintf(stderr, "Gripe: base tramp creation failed\n");
-      retval = false;
-    }
-
-    trampPostOffset = gen.used();
-    restoreStartOffset = 0;
-    baseT->generateRestores(gen, gen.rs(), this);
-    restoreEndOffset = gen.used() - trampPostOffset;
-    trampSize_ = gen.currAddr() - trampAddr_;
-
-    generated_ = true;
-    hasChanged_ = false;
->>>>>>> cc1a487f
 
    return true;
 }
