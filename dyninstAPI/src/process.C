--- conflicted
+++ resolved
@@ -4746,10 +4746,6 @@
     for (; pIter != overwrittenPages.end(); pIter++) {
         Address curPageAddr = (*pIter).first / MEM_PAGE_SIZE * MEM_PAGE_SIZE;
         unsigned char *curShadow = (*pIter).second;
-<<<<<<< HEAD
-		cerr << "\t Checking page " << hex << curPageAddr << dec << endl;
-=======
->>>>>>> a152266e
 
         // 0. check to make sure curShadow is non-null, if it is null, 
         //    that means it hasn't been written to
