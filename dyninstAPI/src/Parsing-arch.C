/*
 * Copyright (c) 1996-2011 Barton P. Miller
 * 
 * We provide the Paradyn Parallel Performance Tools (below
 * described as "Paradyn") on an AS IS basis, and do not warrant its
 * validity or performance.  We reserve the right to update, modify,
 * or discontinue this software at any time.  We shall have no
 * obligation to supply such updates or modifications or any other
 * form of support to you.
 * 
 * By your use of Paradyn, you understand and agree that we (or any
 * other person or entity with proprietary rights in Paradyn) are
 * under no obligation to provide either maintenance services,
 * update services, notices of latent defects, or correction of
 * defects for Paradyn.
 * 
 * This library is free software; you can redistribute it and/or
 * modify it under the terms of the GNU Lesser General Public
 * License as published by the Free Software Foundation; either
 * version 2.1 of the License, or (at your option) any later version.
 * 
 * This library is distributed in the hope that it will be useful,
 * but WITHOUT ANY WARRANTY; without even the implied warranty of
 * MERCHANTABILITY or FITNESS FOR A PARTICULAR PURPOSE.  See the GNU
 * Lesser General Public License for more details.
 * 
 * You should have received a copy of the GNU Lesser General Public
 * License along with this library; if not, write to the Free Software
 * Foundation, Inc., 51 Franklin Street, Fifth Floor, Boston, MA 02110-1301 USA
 */
#include <stdio.h>

#include "parseAPI/h/InstructionAdapter.h"

<<<<<<< HEAD
#if defined(arch_sparc)
// XXX needs raw instruction from iterator
#include "parseAPI/src/IA_InstrucIter.h"
#endif

#include "parse-cfg.h"
=======
#include "image-func.h"
>>>>>>> cc1a487f
#include "Parsing.h"
#include "debug.h"

using namespace Dyninst;
using namespace Dyninst::ParseAPI;

#if defined(arch_power)
void 
DynParseCallback::instruction_cb(Function*f,Block *,Address,insn_details*det)
{
    parse_func * ifunc = static_cast<parse_func*>(f);
    /* In case we do callback from a place where the leaf function analysis has not been done */ 
    Address ret_addr = 0;
    if (f->_is_leaf_function) { 
    	f->_is_leaf_function = !(det->insn->isReturnAddrSave(ret_addr));
    	if (!f->_is_leaf_function) f->_ret_addr = ret_addr;
    }
    ifunc->ppc_saves_return_addr_ = !(f->_is_leaf_function);
}
#endif
<<<<<<< HEAD

#if defined(arch_sparc)
void
DynParseCallback::instruction_cb(Function*f,Address,insn_details*det)
{
    parse_func * ifunc = static_cast<parse_func*>(f);

    // Check whether "07" is live, AKA we can't call safely.
    // Could we just always assume this?
    if (!ifunc->o7_live) {
       
#if 0
	InsnRegister reads[7];
	InsnRegister writes[7];

	ah.getInstruction().get_register_operands(reads, writes);
	int i;
        for(i=0; i<7; i++) {
	  if (reads[i].is_o7()) {
	    o7_live = true;
	    break;
	  }
	}
#endif
        InsnAdapter::IA_InstrucIter& ah = 
            *static_cast<InsnAdapter::IA_InstrucIter*>(det->insn);
        instruction insn = ah.getInstruction();
        insn.get_register_operands();
        std::vector<InsnRegister> *read_regs_p  = NULL;
        extern AnnotationClass<std::vector<InsnRegister> > RegisterReadSetAnno;
        if (!insn.getAnnotation(read_regs_p, RegisterReadSetAnno))
        {
           return;
        }
        assert(read_regs_p);
        std::vector<InsnRegister> &read_regs = *read_regs_p;
#if 0
        Annotatable<InsnRegister, register_read_set_a> &read_regs = insn;
#endif
        assert(read_regs.size() < 9);

        for (unsigned int i = 0; i < read_regs.size(); ++i) {
           if (read_regs[i].is_o7()) {
              ifunc->o7_live = true;
              break;
           }
        }

	if(ifunc->o7_live) {	  
            parsing_printf("Setting o7 to live at 0x%x, func %s\n",
                    ah.getAddr(), ifunc->symTabName().c_str());
        }
    }
}
#endif
=======
>>>>>>> cc1a487f
<|MERGE_RESOLUTION|>--- conflicted
+++ resolved
@@ -32,16 +32,8 @@
 
 #include "parseAPI/h/InstructionAdapter.h"
 
-<<<<<<< HEAD
-#if defined(arch_sparc)
-// XXX needs raw instruction from iterator
-#include "parseAPI/src/IA_InstrucIter.h"
-#endif
+#include "parse-cfg.h"
 
-#include "parse-cfg.h"
-=======
-#include "image-func.h"
->>>>>>> cc1a487f
 #include "Parsing.h"
 #include "debug.h"
 
@@ -62,61 +54,3 @@
     ifunc->ppc_saves_return_addr_ = !(f->_is_leaf_function);
 }
 #endif
-<<<<<<< HEAD
-
-#if defined(arch_sparc)
-void
-DynParseCallback::instruction_cb(Function*f,Address,insn_details*det)
-{
-    parse_func * ifunc = static_cast<parse_func*>(f);
-
-    // Check whether "07" is live, AKA we can't call safely.
-    // Could we just always assume this?
-    if (!ifunc->o7_live) {
-       
-#if 0
-	InsnRegister reads[7];
-	InsnRegister writes[7];
-
-	ah.getInstruction().get_register_operands(reads, writes);
-	int i;
-        for(i=0; i<7; i++) {
-	  if (reads[i].is_o7()) {
-	    o7_live = true;
-	    break;
-	  }
-	}
-#endif
-        InsnAdapter::IA_InstrucIter& ah = 
-            *static_cast<InsnAdapter::IA_InstrucIter*>(det->insn);
-        instruction insn = ah.getInstruction();
-        insn.get_register_operands();
-        std::vector<InsnRegister> *read_regs_p  = NULL;
-        extern AnnotationClass<std::vector<InsnRegister> > RegisterReadSetAnno;
-        if (!insn.getAnnotation(read_regs_p, RegisterReadSetAnno))
-        {
-           return;
-        }
-        assert(read_regs_p);
-        std::vector<InsnRegister> &read_regs = *read_regs_p;
-#if 0
-        Annotatable<InsnRegister, register_read_set_a> &read_regs = insn;
-#endif
-        assert(read_regs.size() < 9);
-
-        for (unsigned int i = 0; i < read_regs.size(); ++i) {
-           if (read_regs[i].is_o7()) {
-              ifunc->o7_live = true;
-              break;
-           }
-        }
-
-	if(ifunc->o7_live) {	  
-            parsing_printf("Setting o7 to live at 0x%x, func %s\n",
-                    ah.getAddr(), ifunc->symTabName().c_str());
-        }
-    }
-}
-#endif
-=======
->>>>>>> cc1a487f
