--- conflicted
+++ resolved
@@ -676,25 +676,6 @@
   // active instrumentation tracking stuff
   int_function *findActiveFuncByAddr(Address addr);
 
-<<<<<<< HEAD
-  //bool isBBIactive(bblInstance *bbi) 
-  //  { return activeBBIs.end() != activeBBIs.find(bbi); }
-  //void updateActiveMultis();
-  //void fixupActiveStackTargets();
-
-  //typedef std::pair<Address, Address> AddrPair;
-  //typedef std::set<AddrPair> AddrPairSet;
-  //typedef std::set<Address> AddrSet;
-  //void getActivePCs(AddrSet &);
-  //void getActiveMultiMap(std::map<Address,multiTramp*> &map);
-  //void invalidateActiveMultis() { isAMcacheValid = false; }
-  //void addActiveMulti(multiTramp* multi);
-  //void getActivePatchAreas(AddrPairSet &, AddrSet &);
-  bool patchPostCallArea(instPoint *call);
-  private: // helper func
-  //void generatePostCallBranches(AddrPairSet &);
-  public:
-=======
   typedef std::pair<Address, Address> AddrPair;
   typedef std::set<AddrPair> AddrPairSet;
   typedef std::set<Address> AddrSet;
@@ -713,11 +694,7 @@
   void getActiveDefensivePads(AddrSet &, ADPList &);
   void generateRequiredPatches(ADPList &, AddrPairSet &);
   void generatePatchBranches(AddrPairSet &);
-
-  void getActiveMultiMap(std::map<Address,multiTramp*> &map);
-  void invalidateActiveMultis() { isAMcacheValid = false; }
-  void addActiveMulti(multiTramp* multi);
->>>>>>> c250142f
+  void fixupActiveStackTargets();
 
   // code overwrites 
   bool getOverwrittenBlocks
