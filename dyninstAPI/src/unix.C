/*
 * Copyright (c) 1996-2011 Barton P. Miller
 * 
 * We provide the Paradyn Parallel Performance Tools (below
 * described as "Paradyn") on an AS IS basis, and do not warrant its
 * validity or performance.  We reserve the right to update, modify,
 * or discontinue this software at any time.  We shall have no
 * obligation to supply such updates or modifications or any other
 * form of support to you.
 * 
 * By your use of Paradyn, you understand and agree that we (or any
 * other person or entity with proprietary rights in Paradyn) are
 * under no obligation to provide either maintenance services,
 * update services, notices of latent defects, or correction of
 * defects for Paradyn.
 * 
 * This library is free software; you can redistribute it and/or
 * modify it under the terms of the GNU Lesser General Public
 * License as published by the Free Software Foundation; either
 * version 2.1 of the License, or (at your option) any later version.
 * 
 * This library is distributed in the hope that it will be useful,
 * but WITHOUT ANY WARRANTY; without even the implied warranty of
 * MERCHANTABILITY or FITNESS FOR A PARTICULAR PURPOSE.  See the GNU
 * Lesser General Public License for more details.
 * 
 * You should have received a copy of the GNU Lesser General Public
 * License along with this library; if not, write to the Free Software
 * Foundation, Inc., 51 Franklin Street, Fifth Floor, Boston, MA 02110-1301 USA
 */

// $Id: unix.C,v 1.243 2008/06/30 17:33:31 legendre Exp $

#include <string>
#include "common/h/headers.h"
#include "common/h/Vector.h"
#include "dyninstAPI/src/debug.h"
#include "dyninstAPI/src/os.h"
#include "dyninstAPI/src/unix.h"
#include "dyninstAPI/src/util.h"
#include "dyninstAPI/src/debuggerinterface.h"
#include "dyninstAPI/src/mapped_object.h"
#include "dyninstAPI/src/callbacks.h"
#include "dyninstAPI/src/dynamiclinking.h"
#include "dyninstAPI_RT/h/dyninstAPI_RT.h"  // for DYNINST_BREAKPOINT_SIGNUM

// the following are needed for handleSigChild
#include "dyninstAPI/src/signalhandler.h"
#include "dyninstAPI/src/signalgenerator.h"
#include "dyninstAPI/src/process.h"
#include "dyninstAPI/src/dyn_lwp.h"
#include "dyninstAPI/src/dyn_thread.h"
#include "dyninstAPI/src/instP.h"
#include "common/h/stats.h"

// Forwarding a signal sets BPatch-level shtuff
#include "BPatch.h"
#include "BPatch_process.h"

// BREAK_POINT_INSN
#if defined(os_aix)
#include "common/h/arch-power.h"
using namespace NS_power;
#endif

#include <sys/poll.h>

#include "boost/tuple/tuple.hpp"

/////////////////////////////////////////////////////////////////////////////
/// Massive amounts of signal handling code
/////////////////////////////////////////////////////////////////////////////


// Turn the return result of waitpid into something we can use
bool decodeWaitPidStatus(procWaitpidStatus_t status,
                        EventRecord &ev) 
{
    // Big if-then-else tree
    if (WIFEXITED(status)) {
        signal_printf("%s[%d]: process exited normally\n", FILE__, __LINE__);
        ev.type = evtProcessExit;
        ev.status = statusNormal;
        ev.what = (eventWhat_t) (WEXITSTATUS(status));
        return true;
    } 
    else if (WIFSIGNALED(status)) {
        ev.type = evtProcessExit;
        ev.status = statusSignalled;
        ev.what = (eventWhat_t) (WTERMSIG(status));
        signal_printf("%s[%d]: process exited via signal %d\n", FILE__, __LINE__, ev.what);
        return true;
    }
    else if (WIFSTOPPED(status)) {
        signal_printf("%s[%d]: process stopped\n", FILE__, __LINE__);
        ev.type = evtSignalled;
        ev.status = statusSignalled;
        ev.what = (eventWhat_t) (WSTOPSIG(status));
        return true;
    }
    else {
        fprintf(stderr, "%s[%d]:  unable to decode waitpid results\n", FILE__, __LINE__);
        ev.type = evtUndefined;
        ev.what = 0;
        return false;
    }
    return false;
}


bool SignalGenerator::decodeSigIll(EventRecord &ev) 
{
  ev.type = evtCritical;
  return true;
}


 //////////////////////////////////////////////////////////////////
 // Syscall handling
 //////////////////////////////////////////////////////////////////
 // On AIX I've seen a long string of calls to exec, basically
 // doing a (for i in $path; do exec $i/<progname>
 // This means that the entry will be called multiple times
 // until the exec call gets the path right.
bool SignalHandler::handleExecEntry(EventRecord &ev, bool &continueHint) 
{
  bool retval = ev.proc->handleExecEntry((char *)ev.info);
  continueHint = true;
  return retval;
}

#if !defined(os_linux) \
 && !defined(os_vxworks) \
 && !defined(os_freebsd) 
bool SignalGenerator::decodeProcStatus(procProcStatus_t status, EventRecord &ev)
{

   ev.info = GETREG_INFO(status.pr_reg);
   signal_printf("%s[%d]: decodeProcStatus entry\n", FILE__, __LINE__);
   switch (status.pr_why) {
      case PR_SIGNALLED:
         ev.type = evtSignalled;
         ev.what = status.pr_what;
         if (!decodeSignal(ev)) {
            char buf[128];
            fprintf(stderr, "%s[%d]:  decodeSignal failed: %s\n", 
                    FILE__, __LINE__, ev.sprint_event(buf));
            return false;
         }
         break;
      case PR_SYSENTRY:
         ev.type = evtSyscallEntry;
         ev.what = status.pr_what;
#if defined(os_aix)
         // We actually pull from the syscall argument vector
         if (status.pr_nsysarg > 0)
            ev.info = status.pr_sysarg[0];
         else
            ev.info = 0;
#endif
	 signal_printf("%s[%d]: decodeProcStatus got PR_SYSENTRY, calling decodeSyscall, errno = %d\n", FILE__, __LINE__, status.pr_errno);
         decodeSyscall(ev);
         break;
      case PR_SYSEXIT:
         ev.type = evtSyscallExit;
         ev.what = status.pr_syscall;

#if defined(os_aix)
         // This from the proc header file: system returns are
         // left in pr_sysarg[0]. NOT IN MAN PAGE.
         ev.info = status.pr_sysarg[0];
#endif
	 signal_printf("%s[%d]: decodeProcStatus got PR_SYSEXIT, calling decodeSyscall, errno = %d\n", FILE__, __LINE__, status.pr_errno);
         decodeSyscall(ev);
	 // Exec errors mean that we didn't actually get a new address space.
	 // Therefore, we shouldn't treat a signal with an error code as an exec
	 // (since those events are associated with the address space changes).
	 // Furthermore, we can expect exec to do path searches--and every
	 // failed path search will come back with error 2, ENOENT.
	 // -- BW, 6/08
	 if(status.pr_errno)
	 {
	   if(ev.what == procSysExec)
	   {
	     signal_printf("%s[%d]: exec got errno %d.  Treating as non-event.\n", FILE__, __LINE__, status.pr_errno);
	     ev.type = evtNullEvent;
	   }
	 }
	 
         break;
      case PR_REQUESTED:
         // Because we asked for it... for example:
         // Thread 1: poll for /proc event
         // Thread 2: pause process
         // Thread 1: ... read PR_REQUESTED stop
         ev.type = evtRequestedStop;
         break;

#if defined(PR_SUSPENDED)
      case PR_SUSPENDED:
         // I'm seeing this state at times with a forking multi-threaded
         // child process, currently handling by just continuing the process
         ev.type = evtSuspended;
         break;
#endif
      case PR_JOBCONTROL:
         //  not really sure what this means
         fprintf(stderr, "%s[%d]:  WARNING:  got PR_JOBCONTROL\n", FILE__, __LINE__);
         ev.type = evtSuspended;
         return false;
         break;
      case PR_FAULTED:
         fprintf(stderr, "%s[%d]:  WARNING:  got PR_FAULTED\n", FILE__, __LINE__);
         ev.type = evtCritical;
         return false;
         break;
      default:
         fprintf(stderr, "%s[%d]:  WARNING:  unknown process status: %d\n", FILE__, __LINE__, status.pr_why);
         ev.type = evtSuspended;
         return false;
         break;
   }

   if (ev.type == evtUndefined) {
      fprintf(stderr, "%s[%d]: WARNING:  could not decode event: \n", FILE__, __LINE__);
      fprintf(stderr, "\tpr.what = %d, pr.why = %d\n", status.pr_what, status.pr_why);
      fprintf(stderr, "Thread status flags: 0x%x (STOPPED %d, ISTOP %d, ASLEEP %d)\n",
            status.pr_flags,
            status.pr_flags & PR_STOPPED,
            status.pr_flags & PR_ISTOP,
            status.pr_flags & PR_ASLEEP);
      fprintf(stderr, "Current signal: %d, reason for stopping: %d, (REQ %d, SIG %d, ENT %d, EXIT %d), what %d\n",
            status.pr_cursig, status.pr_why,
            status.pr_why == PR_REQUESTED,
            status.pr_why == PR_SIGNALLED,
            status.pr_why == PR_SYSENTRY,
            status.pr_why == PR_SYSEXIT,
            status.pr_what);
      return false;
   }
   return true;
}
#endif

bool SignalGenerator::decodeSyscall(EventRecord &ev)
{
#if defined (os_aix)
   process *p = ev.proc;
   assert(p);
   int pid = p->getPid();
#endif
   int syscall = (int) ev.what;
   
   if (syscall == SYSSET_MAP(SYS_fork, pid) ||
         syscall == SYSSET_MAP(SYS_fork1, pid) ||
         syscall == SYSSET_MAP(SYS_vfork, pid)) {
      signal_printf("%s[%d]: decoded fork\n",
            FILE__, __LINE__);
      ev.what = (int) procSysFork;
      return true;
   }
   if (syscall == SYSSET_MAP(SYS_exec, pid) ||
         syscall == SYSSET_MAP(SYS_execv, pid) ||
         syscall == SYSSET_MAP(SYS_execve, pid)) {
      signal_printf("%s[%d]: decoded exec\n",
            FILE__, __LINE__);
      ev.what = (int) procSysExec;
      return true;
   }
   if (syscall == SYSSET_MAP(SYS_exit, pid)) {
      signal_printf("%s[%d]: decoded exit\n",
            FILE__, __LINE__);
      ev.what = (int) procSysExit; 
      return true;
   }
   if (syscall == SYSSET_MAP(SYS_lwp_exit, pid)) {
      signal_printf("%s[%d]: decoded lwp exit\n",
            FILE__, __LINE__);
      ev.type = evtThreadExit;
      ev.what = (int) procLwpExit;

      // Hop forward a bit...
      if (ev.proc->IndependentLwpControl()) {
         ev.proc->set_lwp_status(ev.lwp, exited);
      }

      return true;
   }
   // Don't map -- we make this up
   if (syscall == SYS_load) {
      signal_printf("%s[%d]: decoded load\n",
            FILE__, __LINE__);
      ev.what = procSysLoad;
      return true;
   }

   // Swap the syscall number into the info field
   ev.info = ev.what;
   ev.what = procSysOther;
   return false;
}

bool SignalHandler::handleProcessCreate(EventRecord &ev, bool &continueHint)
{
   process * proc = ev.proc;
   proc->setBootstrapState(begun_bs);
   if (proc->insertTrapAtEntryPointOfMain()) {
      std::string buffer = std::string("PID=") + utos(proc->getPid());
      buffer += std::string(", attached to process, stepping to main");
      statusLine(buffer.c_str());
      continueHint = true;
      return true;
   } else if (proc->getTraceSysCalls()) {
      std::string buffer = std::string("PID=") + utos(proc->getPid());
      buffer += std::string(", attached to process, looking for __libc_start_main");
      statusLine(buffer.c_str());
      continueHint = true;
      return true;
   } else {
      // We couldn't insert the trap... so detach from the process
      // and let it run. 
      fprintf(stderr, "%s[%d][%s]:  ERROR:  couldn't insert at entry of main,\n",
            FILE__, __LINE__, getThreadStr(getExecThreadID()));
      // We should actually delete any mention of this
      // process... including (for Paradyn) removing it from the
      // frontend.
      proc->triggerNormalExitCallback(0);
      continueHint = true;

     // Returning false would send unneeded error messages to the user.
     return true;

   }
   return false;
}

bool SignalHandler::handleThreadCreate(EventRecord &, bool &)
{
   assert(0);
   return false;
}

//  checkForExit returns true when an exit has been detected
bool SignalGenerator::checkForExit(EventRecord &ev, bool block)
{
   int waitpid_flags = block ? 0 : WNOHANG|WNOWAIT;
   int status;

   int retWait = waitpid(getPid(), &status, waitpid_flags);
   if (retWait == -1) {
      fprintf(stderr, "%s[%d]:  waitpid failed\n", FILE__, __LINE__);
      return false;
   }
   else if (retWait > 1) {
      //fprintf(stderr, "%s[%d]:  checkForExit is returning true: pid %d exited, status was %s\n", FILE__, __LINE__, ev.proc->getPid(), ev.proc->getStatusAsString().c_str());
      decodeWaitPidStatus(status, ev);
      ev.proc = proc;
      ev.lwp = proc->getRepresentativeLWP();
      ev.info = 0;
      return true;
   }
   fprintf(stderr, "[%s:%u] - Finished waitpid with %d\n", FILE__, __LINE__, retWait);

   return false;
}

#if !defined (os_linux)

bool SignalGenerator::waitForEventsInternal(pdvector<EventRecord> &events)
{
   assert(events.size() == 0);
   EventRecord ev;
   ev.clear();

   bool ret = true;
   int timeout = POLL_TIMEOUT;
   signal_printf("%s[%d][%s]:  waitNextEvent\n", FILE__, __LINE__, 
         getThreadStr(getExecThreadID()));

   assert(getExecThreadID() == getThreadID());
   assert(getExecThreadID() != primary_thread_id);

   assert(proc);
   assert(proc->getRepresentativeLWP());

   struct pollfd pfds[1]; 

   pfds[0].fd = proc->getRepresentativeLWP()->POLL_FD;
   pfds[0].events = POLLPRI;
   pfds[0].revents = 0;

   waitingForOS_ = true;
   __UNLOCK;
   int num_selected_fds = poll(pfds, 1, timeout);

   signal_printf("%s[%d]: poll returned, acquiring lock...\n", FILE__, __LINE__);

   __LOCK;
   waitingForOS_ = false;

   if (num_selected_fds < 0) {
      ret = false;
#if defined(os_osf)
      //  alpha-osf apparently does not detect process exits from poll events,
      //  so we have to check for exits before calling poll().
      if (checkForExit(ev)) {
         char buf[128];
         signal_printf("%s[%d][%s]:  process exited %s\n", FILE__, __LINE__, 
               getThreadStr(getExecThreadID()), ev.sprint_event(buf));
         ret = true;
         decodeSignal(ev);
         //decodeKludge(ev);
      }
#else
      stopThreadNextIter();
      fprintf(stderr, "%s[%d]:  checkForProcessEvents: poll failed: %s\n", FILE__, __LINE__, strerror(errno));
#endif
      events.push_back(ev);
      return ret;
   } else if (num_selected_fds == 0) {
      //  poll timed out with nothing to report
      signal_printf("%s[%d]:  poll timed out\n", FILE__, __LINE__);
      ev.type = evtTimeout;
      ev.proc = proc;
      events.push_back(ev);
      return true;
   }

   if (!pfds[0].revents) {
      fprintf(stderr, "%s[%d]:  weird, no event for signalled process\n", 
            FILE__, __LINE__);
      return false;
   }

   ev.type = evtUndefined;
   ev.proc = proc;
   ev.lwp = proc->getRepresentativeLWP();
   ev.info  = pfds[0].revents;

   signal_printf("[%s:%u] - GOT EVENT with info %lx\n", FILE__, __LINE__, ev.info);

   if (ev.proc->status() == running) {
      ev.proc->set_status(stopped);
   }

   events.push_back(ev);
  return true;
}

#endif

#if !defined (os_aix)
//  This function is only needed on aix (right now)
bool SignalGenerator::decodeSignal_NP(EventRecord &)
{
  return false;
}
#endif

bool SignalGenerator::decodeSignal(EventRecord &ev)
{

   //char ebuf[128];
   //fprintf(stderr, "%s[%d]:  DECODE SIGNAL: %s\n", FILE__, __LINE__, ev.sprint_event(ebuf));
   //  allow for platform specific decoding of signals, currently only used on
   //  AIX.  If decodeSignal_NP() returns true, the event is fully decoded
   //  so we're done here.

   if (decodeSignal_NP(ev)) {
      return true;
   }

   errno = 0;

   if (ev.type != evtSignalled) {
      char buf[128];
      fprintf(stderr, "%s[%d]:  decodeSignal:  event %s is not a signal event??\n", FILE__, __LINE__,
            ev.sprint_event(buf));
      return false;
   }

   signal_printf("%s[%d]: decoding signal %d\n", FILE__, __LINE__, ev.what);

   //  signal number is assumed to be in ev.what
   switch(ev.what)  {
      case SIGSTOP:
      case SIGINT:
         if (!decodeRTSignal(ev) && !decodeSigStopNInt(ev)) {
            fprintf(stderr, "%s[%d]:  weird, decodeSigStop failed for SIGSTOP\n", FILE__, __LINE__);
         }

         // We have to use SIGSTOP for RTsignals in some cases, since we
         // may not be attached at that point...
         break;
      case SIGTRAP:
         {
            signal_printf("%s[%d]:  SIGTRAP\n", FILE__, __LINE__);
            return decodeSigTrap(ev);
         }
      case SIGILL:
         {
            signal_printf("%s[%d]:  SIGILL\n", FILE__, __LINE__);
            decodeSigIll(ev);
            break;
         }

      case DYNINST_BREAKPOINT_SIGNUM: /*SIGBUS2*/
         signal_printf("%s[%d]:  DYNINST BREAKPOINT\n", FILE__, __LINE__);
         ev.type = evtCritical;

         // This may override the type..
         decodeRTSignal(ev);

         break;
      case SIGSEGV:
      case SIGABRT:
         ev.type = evtCritical;
         break;
      case SIGFPE:
         ev.type = evtCritical;
         break;

      default:
         signal_printf("%s[%d]:  got signal %d\n", FILE__, __LINE__, ev.what);
         break;
   }

   return true;
}

bool SignalGeneratorCommon::decodeRTSignal_NP(EventRecord &ev, 
                                              Address rt_arg, int status)
{
   /* Okay... we use both DYNINST_BREAKPOINT_SIGNUM and sigstop,
      depending on what we're trying to stop. So we have to check the 
      flags against the signal
   */
   // This is split into two to make things easier
   if (ev.what == SIGSTOP) {
       // We only use stop on fork...
       if (status != DSE_forkExit) return false;
       // ... of the child
       if (rt_arg != 0) {
          return false;
       }
   }
   else if (ev.what == DYNINST_BREAKPOINT_SIGNUM) {
       if ((status == DSE_forkExit) &&
           (rt_arg == 0)) {
           return false;
       }
   }
   else {
       assert(0);
   }

   ev.info = (eventInfo_t)rt_arg;

   switch(status) {
     case DSE_forkEntry:
        signal_printf("[%s:%u] - decodeRTSignal_NP decoded forkEntry, arg = %lx\n",
                      FILE__, __LINE__, rt_arg);
        /* Entry to fork */
        ev.type = evtSyscallEntry;
        ev.what = SYS_fork;
        break;
     case DSE_forkExit:
        signal_printf("[%s:%u] - decodeRTSignal_NP decoded forkExit, arg = %lx\n",
                      FILE__, __LINE__, rt_arg);
        ev.type = evtSyscallExit;
        ev.what = SYSSET_MAP(SYS_fork, proc->getPid());
        break;
     case DSE_execEntry:
        signal_printf("[%s:%u] - decodeRTSignal_NP decoded execEntry, arg = %lx\n",
                      FILE__, __LINE__, rt_arg);
        /* Entry to exec */
        ev.type = evtSyscallEntry;
        ev.what = SYS_exec;
        break;
     case DSE_execExit:
        signal_printf("[%s:%u] - decodeRTSignal_NP decoded execExit, arg = %lx\n",
                      FILE__, __LINE__, rt_arg);
        ev.type = evtSyscallExit;
        ev.what = SYS_exec;
        /* Exit of exec, unused */
        break;
     case DSE_exitEntry:
        signal_printf("[%s:%u] - decodeRTSignal_NP decoded exitEntry, arg = %lx\n",
                      FILE__, __LINE__, rt_arg);
        /* Entry of exit, used for the callback. We need to trap before
           the process has actually exited as the callback may want to
           read from the process */
        ev.type = evtSyscallEntry;
        ev.what = SYS_exit;
        break;
   case DSE_loadLibrary:
        signal_printf("[%s:%u] - decodeRTSignal_NP decoded loadLibrary, arg = %lx\n",
                      FILE__, __LINE__, rt_arg);
     /* We need to hook this into the shared library handling code... */
        ev.type = evtSyscallExit;
        ev.what = SYS_load;
        break;
   case DSE_lwpExit:
        signal_printf("[%s:%u] - decodeRTSignal_NP decoded lwpExit, arg = %lx\n",
                      FILE__, __LINE__, rt_arg);
        ev.type = evtSyscallEntry;
        ev.what = SYS_lwp_exit;
        break;
   case DSE_snippetBreakpoint:
        signal_printf("[%s:%u] - decodeRTSignal_NP decoded snippetBreak, arg = %lx\n",
                      FILE__, __LINE__, rt_arg);
        ev.type = evtProcessStop;
        return true;
        break;
   case DSE_stopThread: 
        signal_printf("[%s:%u] - decodeRTSignal_NP decoded stopThread, arg = %lx\n",
                      FILE__, __LINE__, rt_arg);
       ev.type = evtStopThread;
       return true; 
   default:
       assert(0);
       break;
   }

   return decodeSyscall(ev);
}

bool SignalGenerator::decodeSigTrap(EventRecord &ev)
{
   char buf[128];
   process *proc = ev.proc;

  Frame af = ev.lwp->getActiveFrame();
  signal_printf("[%s:%u] - Starting decodeSigTrap from trap at 0x%lx\n",
                FILE__, __LINE__, af.getPC());

   //fprintf(stderr, "%s[%d]:  SIGTRAP: %s\n", FILE__, __LINE__, ev.sprint_event(buf));
  if (decodeIfDueToProcessStartup(ev)) {
     signal_printf("%s[%d]:  decodeSigTrap for %s, state: %s\n",
                FILE__, __LINE__, ev.sprint_event(buf), 
                proc->getBootstrapStateAsString().c_str());
     return true;
  }

  // (1)  Is this trap due to an instPoint ??
  if (isInstTrap(ev, af)) {
     ev.type = evtInstPointTrap;
     ev.address = af.getPC();
     return true;
  }

  // (2) Is this trap due to a RPC ??
  if (proc->getRpcMgr()->decodeEventIfDueToIRPC(ev)) {
     signal_printf("%s[%d]:  SIGTRAP due to RPC\n", FILE__, __LINE__);
     return true;
  }

  // (3) Is this trap due to a library being loaded/unloaded ??
  if (proc->isDynamicallyLinked()) {
     if (proc->decodeIfDueToSharedObjectMapping(ev)){
        signal_printf("%s[%d]:  SIGTRAP due to dlopen/dlclose\n", FILE__, __LINE__);
        return true;
     }
  }

#if defined(cap_syscall_trap)
  // (4) Is this an instrumentation-based method of grabbing the exit
  // of a system call?
  if (ev.lwp->decodeSyscallTrap(ev)) {
    signal_printf("[%s:%u] - Decided trap was a syscall\n", FILE__, __LINE__);
      // That sets all information....
      return true;
  }
#endif

  // (5) Is this trap due to a single step debugger operation ??
  if (ev.lwp->isSingleStepping()) {
     ev.type = evtDebugStep;
     ev.address = af.getPC();
     signal_printf("Single step trap at %lx\n", ev.address);
     return true;
  }

#if defined (os_linux)
    // (6)  Is this trap due to an exec ??
    // On Linux we see a trap when the process execs. However,
    // there is no way to distinguish this trap from any other,
    // and so it is special-cased here.
    if (proc->nextTrapIsExec) {
        signal_printf("%s[%d]: decoding trap as exec exit\n", FILE__, __LINE__);
        ev.type = evtSyscallExit;
        ev.what = SYS_exec;
        decodeSyscall(ev);
        return true;
    }
#endif

    signal_printf("%s[%d]: decodeSigTrap failing, PC at 0x%lx\n", FILE__, __LINE__, af.getPC());
  return false;
}


// This function is a hollow shell of its former self. It used to check for other things,
// such as iRPC completion. However, iRPCs don't stop for SIGSTOP or SIGINT, and
// were creating false positives when compared with stopping the process before
// the iRPC event was consumed.

bool SignalGenerator::decodeSigStopNInt(EventRecord &ev)
{
   process *proc = ev.proc;

   signal_printf("%s[%d]:  welcome to decodeSigStopNInt for %d, state is %s\n",
         FILE__, __LINE__, ev.proc->getPid(), 
         proc->getBootstrapStateAsString().c_str());

   if (ev.lwp && !ev.lwp->is_attached() && ev.what == SIGSTOP) {
      //The result of a PTRACE_ATTACH
      ev.type = evtLwpAttach;
      return true;
   }

   ev.type = evtProcessStop;

   return true;
}

///////////////////////////////////////////
/////      DebuggerInterface
///////////////////////////////////////////

unsigned long dbi_thread_id = -1UL;
DebuggerInterface *global_dbi = NULL;
DebuggerInterface *getDBI()
{
   if (global_dbi) return global_dbi;
   global_dbi = new DebuggerInterface();
   return global_dbi; 
}

void DBICallbackBase::dbi_signalCompletion(CallbackBase *cbb) 
{
   DBICallbackBase *cb = (DBICallbackBase *) cbb;
   cb->lock->_Lock(FILE__, __LINE__); 
   cb->completion_signalled = true;
   dbi_printf("%s[%d]:  DBICallback, signalling completion\n", FILE__, __LINE__);
   cb->lock->_Broadcast(FILE__, __LINE__); 
   cb->lock->_Unlock(FILE__, __LINE__); 
}

bool DBICallbackBase::waitForCompletion()
{
   assert(lock->depth() == 1);

   getDBI()->evt = type;

   while (!completion_signalled) {
      dbi_printf("%s[%d]:  waiting for completion of callback\n", FILE__, __LINE__);
      if (0 != lock->_Broadcast(FILE__, __LINE__)) assert(0);
      if (0 != lock->_WaitForSignal(FILE__, __LINE__)) assert(0);
   }
   dbi_printf("%s[%d]:  callback completion signalled\n", FILE__, __LINE__);
   return true;
}

bool DebuggerInterface::waitNextEvent(DBIEvent &ev)
{
   isReady = true;
   dbi_printf("%s[%d]:  welcome to waitNextEvent for DebugInterface\n", FILE__, __LINE__);
   dbilock._Lock(FILE__, __LINE__);
   if (evt == dbiUndefined) {
      dbi_printf("%s[%d]:  DebugInterface waiting for something to do\n", FILE__, __LINE__);
      dbilock._WaitForSignal(FILE__, __LINE__);
   }
   //  got something
   ev.type = evt;
   dbi_printf("%s[%d]:  DebuggerInterface got event %s\n", FILE__, __LINE__, 
         dbiEventType2str(evt));
   //       eventType2str(ev.type));
   dbilock._Unlock(FILE__, __LINE__);
   return true;
}

bool DBICallbackBase::execute() {
   return execute_real();
}

bool DebuggerInterface::handleEventLocked(DBIEvent &ev)
{
   assert(dbilock.depth());

   evt = ev.type;

   getMailbox()->executeCallbacks(FILE__, __LINE__);

   //  event is handled, so set evt back to undefined. (our waiting criterion)
   evt = dbiUndefined;
   dbilock._Broadcast(FILE__, __LINE__);
   return true;
}

bool PtraceCallback::operator()(int req, pid_t pid, Address addr,
      Address data, int word_len)
{
   //  No need to copy buffers since dbi callbacks will only be used in
   //  the immediate context of the call;
   lock->_Lock(FILE__, __LINE__);
   req_ = req;
   pid_ = pid;
   addr_ = addr;
   data_ = data;
   word_len_  = word_len;
   ret = (PTRACE_RETURN)0;
   getMailbox()->executeOrRegisterCallback(this);
   if (synchronous) {
      dbi_printf("%s[%d]:  waiting for completion of callback\n", FILE__, __LINE__);
      waitForCompletion();
   }

   lock->_Unlock(FILE__, __LINE__);
   return true;
}

bool PtraceCallback::execute_real()
{
   errno = 0;

   ret = P_ptrace(req_, pid_, addr_, data_, word_len_);
   ptrace_errno = errno;

#if defined(os_linux)
   if (ptrace_errno == ESRCH && req_ == PTRACE_ATTACH) {
      //Handled higher up
      return false;
   }
#endif
   switch (ptrace_errno) {
      case 0:
         break;
      case ESRCH:
         //fprintf(stderr, "... got esrch, returning true anyway\n");
         // Don't report an error... and LWP could have gone away and we don't know
         // about it yet.
         return false;
         break;
      default:
          proccontrol_printf("%s[%d]: ptrace(%d, %d, 0x%lx, 0x%lx %d) ret %s\n",
                             req_, pid_, addr_, data_, word_len_, strerror(ptrace_errno));
         return false;
         break;
   }

   return true;
}

PTRACE_RETURN DebuggerInterface::ptrace(int req, pid_t pid, Address addr, 
      Address data, int word_len, int *ptrace_errno)
{
   dbi_printf("%s[%d][%s]:  welcome to DebuggerInterface::ptrace()\n",
         FILE__, __LINE__, getThreadStr(getExecThreadID()));
   getBusy();

   PTRACE_RETURN ret;
   PtraceCallback *ptp = new PtraceCallback(&dbilock);
   PtraceCallback &pt = *ptp;

   pt.enableDelete(false);
   pt(req, pid, addr, data, word_len);
   ret = pt.getReturnValue();
   if (ptrace_errno) 
      *ptrace_errno = pt.getErrno();
   pt.enableDelete();

   releaseBusy();
   return ret;
}



PTRACE_RETURN DBI_ptrace(int req, pid_t pid, Address addr, Address data, int *ptrace_errno, int word_len,  const char * /* file */, unsigned int /* line */) 
{
   PTRACE_RETURN ret;
   ret = getDBI()->ptrace(req, pid, addr, data, word_len, ptrace_errno);
   return ret;
}

bool WaitPidNoBlockCallback::operator()(int *status)
{
   lock->_Lock(FILE__, __LINE__);
   status_ = status;
   getMailbox()->executeOrRegisterCallback(this);
   //DBIEvent ev(dbiWaitPid);
   if (synchronous) {
      dbi_printf("%s[%d]:  waiting for completion of callback\n", FILE__, __LINE__);
      waitForCompletion();
   }
   lock->_Unlock(FILE__, __LINE__);
   return true;
}

bool WaitPidNoBlockCallback::execute_real() 
{
#if defined (os_linux)
   int wait_options = __WALL | WNOHANG;
   ret = waitpid(-1, status_, wait_options);
#else
   assert(0);
#endif
   return true;
}

int DebuggerInterface::waitpidNoBlock(int *status)
{
   dbi_printf("%s[%d][%s]:  welcome to DebuggerInterface::waitPidNoBlock()\n",
         FILE__, __LINE__, getThreadStr(getExecThreadID()));
   getBusy();

   bool ret;
   WaitPidNoBlockCallback *cbp = new WaitPidNoBlockCallback(&dbilock);
   WaitPidNoBlockCallback &cb = *cbp;

   cb.enableDelete(false);
   cb(status);
   ret = cb.getReturnValue();
   cb.enableDelete();

   releaseBusy();
   return ret;
}

void reportPreloadError(const std::string &msg)
{
   showErrorCallback(101, msg);
   cerr << msg << endl;
}

// Setup the environment for preloading our runtime library
// Modify pnum_entries and envs if not null, putenv otherwise
bool setEnvPreload(unsigned max_entries, char **envs, unsigned *pnum_entries, std::string file)
{
   unsigned num_entries = *pnum_entries;
   bool use_abi_rt = false;
   std::string full_name;
#if defined(arch_x86_64)
   SymtabAPI::Symtab *symt_obj;
   bool result = SymtabAPI::Symtab::openFile(symt_obj, file);
   if (!result) {
     return false;
   }
   use_abi_rt = (symt_obj->getAddressWidth() == 4);
#endif

   const char *rt_lib_name = getenv("DYNINSTAPI_RT_LIB");
   if (rt_lib_name == 0) {
      reportPreloadError(std::string("setEnvPreload: DYNINSTAPI_RT_LIB is "
               "undefined"));
      return false;
   }
   if (use_abi_rt) {
     const char *slash = P_strrchr(rt_lib_name, '/');
     if (!slash)
       slash = P_strrchr(rt_lib_name, '\\');
     if (!slash)
       return false;
     const char *dot = P_strchr(slash, '.');
     if (!dot)
       return false;
     full_name = std::string(rt_lib_name, dot - rt_lib_name) +
       std::string("_m32") +
       std::string(dot);
     rt_lib_name = full_name.c_str();
   }
   // Check to see if the library given exists.
   if (access(rt_lib_name, R_OK)) {
      std::string msg = std::string("Runtime library ") + std::string(rt_lib_name) +
         std::string(" does not exist or cannot be accessed!");
      reportPreloadError(msg);
      return false;
   }
   const char *var_name = "LD_PRELOAD";
   if (envs != 0) {
      // Check if some LD_PRELOAD is already part of the environment.
      unsigned ivar;
      for (ivar=0; ivar < num_entries &&
            strncmp(envs[ivar], var_name, strlen(var_name)) != 0;
            ivar++) ;
      if (ivar == num_entries) {
         // Not found, append an entry to envs
         std::string ld_preload = std::string(var_name) + std::string("=") +
            std::string(rt_lib_name);
         if (num_entries >= max_entries) {
            reportPreloadError(std::string("setEnvPreload: out of space"));
            return false;
         }
         if ((envs[num_entries++] = P_strdup(ld_preload.c_str())) == 0) {
            reportPreloadError(std::string("setEnvPreload: out of memory"));
            return false;
         }
         envs[num_entries] = NULL;
         *pnum_entries = num_entries;
      }
      else {
         // Found, modify envs in-place
         std::string ld_preload = std::string(envs[ivar]) + std::string(":") + 
            std::string(rt_lib_name);
         if ((envs[ivar] = P_strdup(ld_preload.c_str())) == 0) {
            reportPreloadError(std::string("setEnvPreload: out of memory"));
            return false;
         }
      }
   }
   else {
      // Environment inherited from this process, do putenv
      char *ld_preload_orig = getenv("LD_PRELOAD");
      std::string ld_preload;

      if (ld_preload_orig != 0) {
         // Append to existing var
         ld_preload = std::string(var_name) + std::string("=") +
            std::string(ld_preload_orig) + std::string(":") +
            std::string(rt_lib_name);
      }
      else {
         // Define a new var
         ld_preload = std::string(var_name) + std::string("=") +
            std::string(rt_lib_name);
      }
      char *ld_preload_cstr = P_strdup(ld_preload.c_str());
      if (ld_preload_cstr == 0 ||
          P_putenv(ld_preload_cstr) < 0) {
         reportPreloadError(std::string("setEnvPreload: out of memory"));
         return false;
      }
   }
   return true;
}

/*****************************************************************************
 * forkNewProcess: starts a new process, setting up trace and io links between
 *                the new process and the daemon
 * Returns true if succesfull.
 * 
 * Arguments:
 *   file: file to execute
 *   dir: working directory for the new process
 *   argv: arguments to new process
 *   argp: environment variables for new process
 *   inputFile: where to redirect standard input
 *   outputFile: where to redirect standard output
 *   traceLink: handle or file descriptor of trace link (read only)
 *   pid: process id of new process
 // now an internal unix function, no longer trying to be consistent with
 // Windows 
 // *   tid: thread id for main thread (needed by WindowsNT)
 // *   procHandle: handle for new process (needed by WindowsNT)
 // *   thrHandle: handle for main thread (needed by WindowsNT)
 ****************************************************************************/

bool forkNewProcess_real(std::string file,
                            std::string dir, pdvector<std::string> *argv,
                            pdvector<std::string> *envp,
                            std::string /* inputFile */, std::string /* outputFile */,
                            int &/* traceLink */,
                            pid_t &pid, int stdin_fd, int stdout_fd, int stderr_fd)
{
   errno = 0;
   pid = fork();
   if (pid != 0) {
      // *** parent
      startup_printf("%s[%d][%s]:  ForkNewProcessCallback::execute(%s): " \
                     "FORK PARENT\n", FILE__, __LINE__, 
                     getThreadStr(getExecThreadID()), file.c_str());

#if !defined(alpha_dec_osf4_0)
      /*
       * On Irix, errno sometimes seems to have a non-zero value after
       * the fork even though it succeeded.  For now, if we're using fork
       * and not vfork, we will check the return code of fork to determine
       * if there was error, instead of relying on errno (so make sure the
       * condition for this section of code is the same as the condition for
       * using fork instead of vfork above). - brb
       */
      if (pid == -1)
#else
         if (errno)
#endif
         {
            fprintf(stderr, "%s[%d][%s]:  ForkNewProcessCallback::execute(%s):" \
                    "FORK ERROR\n", FILE__, __LINE__, 
                    getThreadStr(getExecThreadID()), file.c_str());
            sprintf(errorLine, "Unable to start %s: %s\n", file.c_str(), 
                    strerror(errno));
            logLine(errorLine);
            showErrorCallback(68, (const char *) errorLine);
            return false; 
         }

      return true;

   } else if (pid == 0) {
      // *** child

      if (dir.length() > 0)
          P_chdir(dir.c_str());

      if (stdin_fd != 0) dup2(stdin_fd, 0);
      if (stdout_fd != 1) dup2(stdout_fd, 1);
      if (stderr_fd != 2) dup2(stderr_fd, 2);

#ifndef rs6000_ibm_aix4_1
      // define our own session id so we don't get the mutators signals
      //setsid();
#endif
      /* indicate our desire to be traced */
      errno = 0;
      OS::osTraceMe();
      if (errno != 0) {
         fprintf(stderr, 
                 "Could perform set PTRACE_TRACEME on forked process\n");
         fprintf(stderr, 
                 " Perhaps your executable doesn't have the exec bit set?\n");
         P__exit(-1);   // double underscores are correct
      }

      char **envs = NULL;
      unsigned num_envs_entries = 0; // not including terminating NULL
      unsigned max_envs_entries = 0;
      if (envp) {
         max_envs_entries = envp->size() + 3;
         // +3: Allocate room for PARADYN_MASTER_INFO, LD_PRELOAD, and NULL
         envs = new char*[max_envs_entries];
         for(unsigned ei = 0; ei < envp->size(); ++ei)
            envs[ei] = P_strdup((*envp)[ei].c_str());
         num_envs_entries = envp->size();
         envs[num_envs_entries] = NULL;
      }
#if defined(os_linux)
      // Platforms that use LD_PRELOAD. We exclude x86_64 since we do
      // not yet know which kind of the RT lib to load (we determine
      // whether the mutatee is 32 or 64-bit only after starting it).
      if (!setEnvPreload(max_envs_entries, envs, &num_envs_entries, file)) {
         P__exit(-1);
      }
#endif

      char **args;
      args = new char*[argv->size()+1];
      for (unsigned ai=0; ai<argv->size(); ai++)
         args[ai] = P_strdup((*argv)[ai].c_str());
      args[argv->size()] = NULL;

      startup_printf("%s[%d]:  before exec\n", FILE__, __LINE__);
      startup_printf("%s[%d]:  EXEC: %s\n", FILE__, __LINE__, 
                     file.c_str());
      if (dyn_debug_startup) {
         for (unsigned int ji=0; ji < argv->size(); ji++) {
            fprintf(stderr, "%s ", ((*argv)[ji]).c_str());
         }
      }
      startup_printf("\n");

      if (envp) {
         P_execve(file.c_str(), args, envs);
      }else
         P_execvp(file.c_str(), args);

      fprintf(stderr, "%s[%d]:  exec %s failed, aborting child process\n", __FILE__, __LINE__, file.c_str());
      //P_abort();
      P__exit(-1);
      // not reached
    
      return false;
   }
   return false;
}

#if !defined (os_linux)
bool SignalGenerator::forkNewProcess()
{
    return forkNewProcess_real(file_, dir_, 
                               argv_, envp_, 
                               inputFile_, outputFile_,
                               traceLink_, pid_, 
                               stdin_fd_, stdout_fd_, stderr_fd_);
}
#else
bool SignalGenerator::forkNewProcess()
{
    // Linux platforms MUST execute fork() calls on the debugger interface
   // (ptrace) thread; see comment above DebuggerInterface::forkNewProcess
   // in debuginterface.h for details. -- nater 22.feb.06
   bool result = getDBI()->forkNewProcess(file_, dir_, 
                                          argv_, envp_, 
                                          inputFile_, outputFile_, 
                                          traceLink_, pid_,
                                          stdin_fd_, stdout_fd_, stderr_fd_,
                                          this);
   return result;
}
#endif

#if !defined (os_linux)
//  linux version of this function needs to use waitpid();
bool SignalGenerator::waitForStopInline()
{
   int timeout = 10 /*ms*/;
   assert(proc);
   assert(proc->getRepresentativeLWP());

   while (proc->isRunning_()) {
       struct pollfd pfds[1]; 

       pfds[0].fd = proc->getRepresentativeLWP()->status_fd();
       pfds[0].events = POLLPRI;
       pfds[0].revents = 0;

       poll(pfds, 1, timeout);
   }

   return true;

}
#endif

bool DebuggerInterface::writeDataSpace(pid_t pid, Address addr, int nbytes, Address data, int word_len, const char * /*file*/, unsigned int /*line*/) 
{
  dbi_printf("%s[%d][%s]:  welcome to DebuggerInterface::writeDataSpace()\n",
          FILE__, __LINE__, getThreadStr(getExecThreadID()));
  getBusy();

  bool ret;
  WriteDataSpaceCallback *cbp = new WriteDataSpaceCallback(&dbilock);
  WriteDataSpaceCallback &cb = *cbp;

  cb.enableDelete(false);
  cb(pid, addr, nbytes, data, word_len);
  ret = cb.getReturnValue();
  cb.enableDelete();

  releaseBusy();
  return ret;
}

bool WriteDataSpaceCallback::operator()(pid_t pid, Address addr, int nelem, Address data, int word_len)
{
  lock->_Lock(FILE__, __LINE__);
  pid_ = pid;
  addr_ = addr;
  nelem_ = nelem;
  data_ = data;
  word_len_ = word_len;
  getMailbox()->executeOrRegisterCallback(this);
  //DBIEvent ev(dbiWriteDataSpace);
  if (synchronous) {
    dbi_printf("%s[%d]:  waiting for completion of callback\n", FILE__, __LINE__);
    waitForCompletion();
  }
  lock->_Unlock(FILE__, __LINE__);
  return true;
}

bool WriteDataSpaceCallback::execute_real()
{
#if defined (os_linux)
  ret =  getDBI()->bulkPtraceWrite((void *)addr_, nelem_, (void *)data_, pid_, word_len_);
#else
  assert(0);
#endif
  return true;
}

#if defined (os_linux)
bool DBI_writeDataSpace(pid_t pid, Address addr, int nelem, Address data, int word_len, const char *file, unsigned int line)
#else
bool DBI_writeDataSpace(pid_t pid, Address addr, int nelem, Address data, int /* word_len */, const char * /* file */, unsigned int /* line */)
#endif
{
#if defined (os_linux)
  dbi_printf("%s[%d]: DBI_writeDataSpace(%d, %p, %d, %p, %d) called from %s[%d]\n", 
            FILE__, __LINE__, pid, (void *) addr, nelem, (void *) data, word_len,file,line);
  return getDBI()->writeDataSpace(pid, addr, nelem, data, word_len, file, line);
#else
  process *p = NULL;
  for (unsigned int i = 0; i < processVec.size(); ++i) {
     if (processVec[i]->getPid() == pid) {
       p = processVec[i];
       break;
     }
  }
  if (!p) {
      fprintf(stderr, "%s[%d]:  no process corresp to pid %d\n", FILE__, __LINE__, pid);
     return false;
  }

  return p->readDataSpace((void *)addr, nelem, (void *)data, true /*display error?*/);
#endif
}

bool ReadDataSpaceCallback::operator()(pid_t pid, Address addr, int nelem, Address data, int word_len)
{
  lock->_Lock(FILE__, __LINE__);
  pid_ = pid;
  addr_ = addr;
  nelem_ = nelem;
  data_ = data;
  word_len_ = word_len;
  getMailbox()->executeOrRegisterCallback(this);
  if (synchronous) {
    dbi_printf("%s[%d]:  waiting for completion of callback\n", FILE__, __LINE__);
    waitForCompletion();
  }
  //DBIEvent ev(dbiReadDataSpace);
  lock->_Unlock(FILE__, __LINE__);
  return true;
}

bool ReadDataSpaceCallback::execute_real()
{
#if defined (os_linux)
  ret =  getDBI()->bulkPtraceRead((void *)addr_, nelem_, (void *)data_, pid_, word_len_);
#else
  assert(0);
#endif
  return true;
}

bool DebuggerInterface::readDataSpace(pid_t pid, Address addr, int nbytes, Address data, int word_len, const char * /*file*/, unsigned int /*line*/) 
{
  dbi_printf("%s[%d][%s]:  welcome to DebuggerInterface::readDataSpace()\n",
          FILE__, __LINE__, getThreadStr(getExecThreadID()));
  getBusy();
  dbi_printf("%s[%d]:  got busy\n", FILE__, __LINE__);

  bool ret;
  ReadDataSpaceCallback *cbp = new ReadDataSpaceCallback(&dbilock);
  ReadDataSpaceCallback &cb = *cbp;

  cb.enableDelete(false);
  cb(pid, addr, nbytes, data, word_len);
  ret = cb.getReturnValue();
  cb.enableDelete();

  releaseBusy();
  return ret;
}

#if defined (os_linux)
bool DBI_readDataSpace(pid_t pid, Address addr, int nelem, Address data, int word_len, const char *file, unsigned int line)
#else
bool DBI_readDataSpace(pid_t pid, Address addr, int nelem, Address data, int /* word_len */, const char *file, unsigned int line)
#endif
{
  bool ret = false;
#if defined (os_linux)
  ret =  getDBI()->readDataSpace(pid, addr, nelem, data, word_len, file, line);
#else
  process *p = NULL;
  for (unsigned int i = 0; i < processVec.size(); ++i) {
     if (processVec[i]->getPid() == pid) {
       p = processVec[i];
       break;
     }
  }
  if (!p) {
      fprintf(stderr, "%s[%d]:  no process corresp to pid %d\n", FILE__, __LINE__, pid);
      return false;
  }

  ret = p->readDataSpace((void *)addr, nelem, (void *)data, true /*display error?*/);
#endif
  if (!ret) {
      signal_printf("%s[%d]:  readDataSpace at %s[%d] failing\n", 
                    FILE__, __LINE__, file, line);
  }

  return ret;
}

bool  OS::osKill(int pid) 
{
  return (P_kill(pid,9)==0);
}

void OS::unlink(char *file) 
{
   if (file)
      unlink(file);
}
void OS::make_tempfile(char *s)
{
   int result;
   result = mkstemp(s);
   if (result != -1)
      close(result);
}

bool OS::execute_file(char *path) {
   int result;
   result = system(path);
   if (result == -1) {
      fprintf(stderr, "%s ",path);
      perror("couldn't be executed");
   }
   return (result != -1);
}

void OS::get_sigaction_names(std::vector<std::string> &names)
{
   names.push_back(string("sigaction"));
   names.push_back(string("signal"));
}


#ifndef CASE_RETURN_STR
#define CASE_RETURN_STR(x) case x: return #x
#endif
const char *dbiEventType2str(DBIEventType t)
{
  switch(t) {
  CASE_RETURN_STR(dbiUndefined);
  CASE_RETURN_STR(dbiForkNewProcess);
  CASE_RETURN_STR(dbiPtrace);
  CASE_RETURN_STR(dbiWriteDataSpace);
  CASE_RETURN_STR(dbiReadDataSpace);
  CASE_RETURN_STR(dbiWaitPid);
  CASE_RETURN_STR(dbiGetFrameRegister);
  CASE_RETURN_STR(dbiSetFrameRegister);
  CASE_RETURN_STR(dbiCreateUnwindAddressSpace);
  CASE_RETURN_STR(dbiDestroyUnwindAddressSpace);
  CASE_RETURN_STR(dbiUPTCreate);
  CASE_RETURN_STR(dbiUPTDestroy);
  CASE_RETURN_STR(dbiInitFrame);
  CASE_RETURN_STR(dbiStepFrame);
  CASE_RETURN_STR(dbiIsSignalFrame);
  CASE_RETURN_STR(dbiWaitpid);
  CASE_RETURN_STR(dbiLastEvent);/* placeholder for the end of the list */
  };
  return "invalid";
}

#include <sys/types.h>
#include <dirent.h>


/// Experiment: wait for the process we're attaching to to be created
// before we return. 

SignalGenerator::SignalGenerator(char *idstr, std::string file, int pid)
    : SignalGeneratorCommon(idstr),
      waiting_for_stop(false)
{

    char buffer[128];
    sprintf(buffer, "/proc/%d", pid);

    setupAttached(file, pid);

    // We wait until the entry has shown up in /proc. I believe this
    // is sufficient; unsure though.

    // Not there after three seconds, give up.
    int timeout = 3;
    int counter = 0;

    DIR *dirName = NULL;
    while ((dirName == NULL) && (counter < timeout)) {
        dirName = opendir(buffer);
        if (!dirName) {
            sleep(1);
        }
        counter++;
    }

    if (dirName)
      closedir(dirName);
} 

void EventRecord::clear() {
    proc = NULL;
    lwp = NULL;
    type = evtUndefined;
    what = 0;
    status = statusUnknown;
    info = 0;
    address = 0;
    fd = 0;
}

// TODO: we need to centralize this code as well. Maybe make continueHint
// a struct to hold signals, or set the signal separately.

bool SignalHandler::forwardSigToProcess(EventRecord &ev, bool &continueHint) 
{
    signal_printf("%s[%d]: forwardSigToProcess\n", FILE__, __LINE__);
    
    // We continue the process here to ensure that the signal gets there

    bool exists = false;
    BPatch_process *bproc = BPatch::bpatch->getProcessByPid(ev.proc->getPid(), &exists);
    if (bproc) {
        setBPatchProcessSignal(bproc, ev.what);
        if (!bproc->isVisiblyStopped)
           sg->overrideSyncContinueState(runRequest);
    }

    bool res = false;

    if(process::IndependentLwpControl()) {
        res = ev.lwp->continueLWP(ev.what);
    } else {
        res = ev.proc->continueProc(ev.what);
    }
    if (res == false) {
        fprintf(stderr, "%s[%d]:  Couldn't forward signal %d to process %d\n",
                FILE__, __LINE__, ev.what, ev.proc->getPid());
        logLine("error  in forwarding  signal\n");
        showErrorCallback(38, "Error  in forwarding  signal");
        return false;
    } 

    // And so don't continue later.
    continueHint = false;
    return true;
}

bool SignalHandler::handleSignalHandlerCallback(EventRecord &ev)
{
    pdvector<CallbackBase *> cbs;
    if (!getCBManager()->dispenseCallbacksMatching(evtSignalled, cbs)) {
        return false;
    }
    printf("Handling signal number 0x%X\n",ev.what);

    //TODO: need one time code here to call sigaction so we can
    //retrieve the registered signal handler address and trigger a
    //callback, if there is one
    assert(false); // for now
    return false;
}

int dyn_lwp::changeMemoryProtections(Address , Offset , unsigned, bool )
{
    assert(0);//not implemented for unix
    return 0;
}

bool SignalHandler::handleCodeOverwrite(EventRecord &)
{
    assert(0);//not implemented for unix 
    return false;
}

bool SignalHandler::handleEmulatePOPAD(EventRecord &)
{
    assert(0);//not implemented for unix 
    return false;
}

mapped_object *process::createObjectNoFile(Address)
{
    assert(0); //not implemented for unix
    return NULL;
}

bool SignalGeneratorCommon::postSignalHandler() 
{
    return true;
}

bool OS::executableExists(const std::string &file) 
{
   struct stat file_stat;
   int stat_result;

   const char *fn = file.c_str();
   stat_result = stat(fn, &file_stat);
   return (stat_result != -1);
}

func_instance *dyn_thread::map_initial_func(func_instance *ifunc) 
{
    return ifunc;
}

SignalGenerator::~SignalGenerator() 
{
#if defined(os_linux)
   waitpid_mux.unregisterProcess(this);
#endif
}

bool SignalHandler::handleProcessAttach(EventRecord &ev, bool &continueHint) {
    ev.proc->setBootstrapState(initialized_bs);
    if (ev.proc->main_brk_addr) {
       ev.proc->handleTrapAtEntryPointOfMain(ev.lwp);
    }
    continueHint = false;
    return true;
}


bool process::startDebugger()
{
   if (strstr(dyn_debug_crash_debugger, "gdb")) {
      char pid_buffer[32];
      snprintf(pid_buffer, 32, "--pid=%d", getPid());
      char *const argv[3] = { dyn_debug_crash_debugger, pid_buffer, NULL };
      execv(dyn_debug_crash_debugger, argv);
      perror("Error starting gdb");
      return false;
   }
   if (strcmp(dyn_debug_crash_debugger, "core") == 0) {
      exit(-1);
   }

   fprintf(stderr, "Don't know how to start debugger %s\n", 
           dyn_debug_crash_debugger);
   return false;
}

bool SignalGenerator::isInstTrap(const EventRecord &ev, const Frame &af)
{
   bool trap_insn = proc->trapMapping.definesTrapMapping(af.getPC());
   if (!ev.lwp->isSingleStepping() || !trap_insn) {
      //Common case
      return trap_insn;
   }

   /**
    * We want to distinguish between single step traps and control 
    * transfer traps.  The instruction at af.getPC()-1 is definitly a trap.
    * If the last single step PC was af.getPC()-1, then we just executed the
    * trap and should treat it as such.
    **/
   return (ev.proc->last_single_step == af.getPC() - 1);
}

#if defined(os_linux) || defined(os_freebsd)

#include "dyninstAPI/src/binaryEdit.h"
#include "symtabAPI/h/Archive.h"

using namespace Dyninst::SymtabAPI;


mapped_object *BinaryEdit::openResolvedLibraryName(std::string filename,
                                                   std::map<std::string, BinaryEdit*> &retMap) {
    std::vector<std::string> paths;
    std::vector<std::string>::iterator pathIter;

    // First, find the specified library file
    bool resolved = getResolvedLibraryPath(filename, paths);

    // Second, create a set of BinaryEdits for the found library
    if ( resolved ) {
        startup_printf("[%s:%u] - Opening dependent file %s\n",
                       FILE__, __LINE__, filename.c_str());

        Symtab *origSymtab = getMappedObject()->parse_img()->getObject();
	assert(mgr());
        // Dynamic case
        if ( !origSymtab->isStaticBinary() ) {
            for(pathIter = paths.begin(); pathIter != paths.end(); ++pathIter) {
               BinaryEdit *temp = BinaryEdit::openFile(*pathIter, mgr(), patcher());

                if (temp && temp->getAddressWidth() == getAddressWidth()) {
                    retMap.insert(std::make_pair(*pathIter, temp));
                    return temp->getMappedObject();
                }
                delete temp;
            }
        } else {
            // Static executable case

            /* 
             * Alright, this is a kludge, but even though the Archive is opened
             * twice (once here and once by the image class later on), it is
             * only parsed once because the Archive class keeps track of all
             * open Archives.
             *
             * This is partly due to the fact that Archives are collections of
             * Symtab objects and their is one Symtab for each BinaryEdit. In
             * some sense, an Archive is a collection of BinaryEdits.
             */
            for(pathIter = paths.begin(); pathIter != paths.end(); ++pathIter) {
                Archive *library;
                Symtab *singleObject;
                if (Archive::openArchive(library, *pathIter)) {
                    std::vector<Symtab *> members;
                    if (library->getAllMembers(members)) {
                        std::vector <Symtab *>::iterator member_it;
                        for (member_it = members.begin(); member_it != members.end();
                             ++member_it) 
                        {
<<<<<<< HEAD
                           BinaryEdit *temp = BinaryEdit::openFile(*pathIter, 
                                                                   mgr(), patcher(), (*member_it)->memberName());

                            if (temp && temp->getAddressWidth() == getAddressWidth()) {
                                std::string mapName = *pathIter + string(":") +
                                    (*member_it)->memberName();
                                retMap.insert(std::make_pair(mapName, temp));
                            }else{
                                if(temp) delete temp;
                                retMap.clear();
                                break;
                            }
=======
                           BinaryEdit *temp = BinaryEdit::openFile(*pathIter, mgr(), (*member_it)->memberName());
                           
                           if (temp && temp->getAddressWidth() == getAddressWidth()) {
                              std::string mapName = *pathIter + string(":") +
                                 (*member_it)->memberName();
                              retMap.insert(std::make_pair(mapName, temp));
                           }else{
                              if(temp) delete temp;
                              retMap.clear();
                              break;
                           }
>>>>>>> f7d4621d
                        }

                        if (retMap.size() > 0) {
                            origSymtab->addLinkingResource(library);
                            // So we tried loading "libc.a", and got back a swarm of individual members. 
                            // Lovely. 
                            // Just return the first thing...
                            return retMap.begin()->second->getMappedObject();
                        }
                        //if( library ) delete library;
                    }
                } else if (Symtab::openFile(singleObject, *pathIter)) {
                   BinaryEdit *temp = BinaryEdit::openFile(*pathIter, mgr(), patcher());


                    if (temp && temp->getAddressWidth() == getAddressWidth()) {
                        if( singleObject->getObjectType() == obj_SharedLib ||
                            singleObject->getObjectType() == obj_Executable ) 
                        {
                          startup_printf("%s[%d]: cannot load dynamic object(%s) when rewriting a static binary\n", 
                                  FILE__, __LINE__, pathIter->c_str());
                          std::string msg = std::string("Cannot load a dynamic object when rewriting a static binary");
                          showErrorCallback(71, msg.c_str());

                          delete singleObject;
                        }else{
                            retMap.insert(std::make_pair(*pathIter, temp));
                            return temp->getMappedObject();
                        }
                    }
                    if(temp) delete temp;
                }
            }
        }
    }

    startup_printf("[%s:%u] - Creation error opening %s\n",
                   FILE__, __LINE__, filename.c_str());
    return NULL;
}

#endif

bool process::hideDebugger()
{
    return false;
}


#if defined(os_linux) || defined(os_freebsd)

#include "dyninstAPI/src/instPoint.h"
#include "dyninstAPI/src/parse-cfg.h"
#include "dyninstAPI/src/function.h"
#include <elf.h>

// The following functions were factored from linux.C to be used
// on both Linux and FreeBSD

// findCallee: finds the function called by the instruction corresponding
// to the instPoint "instr". If the function call has been bound to an
// address, then the callee function is returned in "target" and the 
// instPoint "callee" data member is set to pt to callee's func_instance.  
// If the function has not yet been bound, then "target" is set to the 
// func_instance associated with the name of the target function (this is 
// obtained by the PLT and relocation entries in the image), and the instPoint
// callee is not set.  If the callee function cannot be found, (ex. function
// pointers, or other indirect calls), it returns false.
// Returns false on error (ex. process doesn't contain this instPoint).
//
// HACK: made an func_instance method to remove from instPoint class...
// FURTHER HACK: made a block_instance method so we can share blocks

func_instance *block_instance::callee() {
   // Check 1: pre-computed callee via PLT
   func_instance *ret = obj()->getCallee(this);
   if (ret) return ret;

   // See if we've already done this
   edge_instance *tEdge = getTarget();
   if (!tEdge) {
      return NULL;
   }

   if (!tEdge->sinkEdge()) {
      func_instance *tmp = obj()->findFuncByEntry(tEdge->trg());
      if (tmp && !(tmp->ifunc()->isPLTFunction())) {
         return tmp;
      }
   }

   

   // Do this the hard way - an inter-module jump
   // get the target address of this function
   Address target_addr; bool success;
   boost::tie(success, target_addr) = llb()->callTarget();
   if(!success) {
      // this is either not a call instruction or an indirect call instr
      // that we can't get the target address
      //fprintf(stderr, "%s[%d]:  returning NULL\n", FILE__, __LINE__);
      return NULL;
   }
   
   // get the relocation information for this image
   Symtab *sym = obj()->parse_img()->getObject();
   pdvector<relocationEntry> fbt;
   vector <relocationEntry> fbtvector;
   if (!sym->getFuncBindingTable(fbtvector)) {
      //fprintf(stderr, "%s[%d]:  returning NULL\n", FILE__, __LINE__);
      return NULL;
   }


   /**
    * Object files and static binaries will not have a function binding table
    * because the function binding table holds relocations used by the dynamic
    * linker
    */
   if (!fbtvector.size() && !sym->isStaticBinary() && 
           sym->getObjectType() != obj_RelocatableFile ) 
   {
      fprintf(stderr, "%s[%d]:  WARN:  zero func bindings\n", FILE__, __LINE__);
   }

   for (unsigned index=0; index< fbtvector.size();index++)
      fbt.push_back(fbtvector[index]);
   
   Address base_addr = obj()->codeBase();
   
   std::map<Address, std::string> pltFuncs;
   obj()->parse_img()->getPltFuncs(pltFuncs);

   // find the target address in the list of relocationEntries
   if (pltFuncs.find(target_addr) != pltFuncs.end()) {
      for (u_int i=0; i < fbt.size(); i++) {
         if (fbt[i].target_addr() == target_addr) 
         {
            // check to see if this function has been bound yet...if the
            // PLT entry for this function has been modified by the runtime
            // linker
            func_instance *target_pdf = 0;
            if (proc()->hasBeenBound(fbt[i], target_pdf, base_addr)) {
               updateCallTarget(target_pdf);
               obj()->setCalleeName(this, target_pdf->symTabName());
               obj()->setCallee(this, target_pdf);
               return target_pdf;
            }
         }
      }
      const char *target_name = pltFuncs[target_addr].c_str();
      process *dproc = dynamic_cast<process *>(proc());
      BinaryEdit *bedit = dynamic_cast<BinaryEdit *>(proc());
      obj()->setCalleeName(this, std::string(target_name));
      pdvector<func_instance *> pdfv;

      // See if we can name lookup
      if (dproc) {
         if (proc()->findFuncsByMangled(target_name, pdfv)) {
            obj()->setCallee(this, pdfv[0]);
            updateCallTarget(pdfv[0]);
            return pdfv[0];
         }
      }
      else if (bedit) {
         std::vector<BinaryEdit *>::iterator i;
         for (i = bedit->getSiblings().begin(); i != bedit->getSiblings().end(); i++)
         {
            if ((*i)->findFuncsByMangled(target_name, pdfv)) {
               obj()->setCallee(this, pdfv[0]);
               updateCallTarget(pdfv[0]);
               return pdfv[0];
            }
         }
      }
      else 
         assert(0);
   }
   
   //fprintf(stderr, "%s[%d]:  returning NULL: target addr = %p\n", FILE__, __LINE__, (void *)target_addr);
   return NULL;
}

bool process::setMemoryAccessRights(Address, Address, int)
{
    assert(0 && "IMPLEMENTED FOR WINDOWS ONLY"); 
}

void BinaryEdit::makeInitAndFiniIfNeeded()
{
    Symtab* linkedFile = getAOut()->parse_img()->getObject();

    // Disable this for .o's and static binaries
    if( linkedFile->isStaticBinary() || 
        linkedFile->getObjectType() == obj_RelocatableFile ) 
    {
        return;
    }

    bool foundInit = false;
    bool foundFini = false;
    vector <Function *> funcs;
    if (linkedFile->findFunctionsByName(funcs, "_init")) {
        foundInit = true;
    }
    if (linkedFile->findFunctionsByName(funcs, "_fini")) {
        foundFini = true;
    }
    if( !foundInit )
    {
        Offset initOffset = linkedFile->getInitOffset();
        Region *initsec = linkedFile->findEnclosingRegion(initOffset);
        if(!initOffset || !initsec)
        {
            unsigned char* emptyFunction = NULL;
            int emptyFuncSize = 0;
#if defined(arch_x86) || defined(arch_x86_64)
            static unsigned char empty_32[] = { 0x55, 0x89, 0xe5, 0xc9, 0xc3 };
            static unsigned char empty_64[] = { 0x55, 0x48, 0x89, 0xe5, 0xc9, 0xc3 };
            if(linkedFile->getAddressWidth() == 8)
            {
                emptyFunction = empty_64;
                emptyFuncSize = 6;
            }
            else
            {
                emptyFunction = empty_32;
                emptyFuncSize = 5;
            }
#elif defined (arch_power)
            static unsigned char empty[] = { 0x4e, 0x80, 0x00, 0x20};
             emptyFunction = empty;
             emptyFuncSize = 4;
#endif //defined(arch_x86) || defined(arch_x86_64)
            linkedFile->addRegion(highWaterMark_, (void*)(emptyFunction), emptyFuncSize, ".init.dyninst",
                                  Dyninst::SymtabAPI::Region::RT_TEXT, true);
            highWaterMark_ += emptyFuncSize;
            lowWaterMark_ += emptyFuncSize;
            linkedFile->findRegion(initsec, ".init.dyninst");
            assert(initsec);
            linkedFile->addSysVDynamic(DT_INIT, initsec->getRegionAddr());
            startup_printf("%s[%d]: creating .init.dyninst region, region addr 0x%lx\n",
                           FILE__, __LINE__, initsec->getRegionAddr());
        }
        startup_printf("%s[%d]: ADDING _init at 0x%lx\n", FILE__, __LINE__, initsec->getRegionAddr());
        Symbol *initSym = new Symbol( "_init",
                                      Symbol::ST_FUNCTION,
                                      Symbol::SL_GLOBAL,
                                      Symbol::SV_DEFAULT,
                                      initsec->getRegionAddr(),
                                      linkedFile->getDefaultModule(),
                                      initsec,
                                      UINT_MAX );
        linkedFile->addSymbol(initSym);
    }
    if( !foundFini )
    {
        Offset finiOffset = linkedFile->getFiniOffset();
        Region *finisec = linkedFile->findEnclosingRegion(finiOffset);
        if(!finiOffset || !finisec)
        {
            unsigned char* emptyFunction = NULL;
            int emptyFuncSize = 0;
#if defined(arch_x86) || defined(arch_x86_64)
            static unsigned char empty_32[] = { 0x55, 0x89, 0xe5, 0xc9, 0xc3 };
            static unsigned char empty_64[] = { 0x55, 0x48, 0x89, 0xe5, 0xc9, 0xc3 };
            if(linkedFile->getAddressWidth() == 8)
            {
                emptyFunction = empty_64;
                emptyFuncSize = 6;
            }
            else
            {
                emptyFunction = empty_32;
                emptyFuncSize = 5;
            }

#elif defined (arch_power)
            static unsigned char empty[] = { 0x4e, 0x80, 0x00, 0x20};
             emptyFunction = empty;
             emptyFuncSize = 4;
#endif //defined(arch_x86) || defined(arch_x86_64)
            linkedFile->addRegion(highWaterMark_, (void*)(emptyFunction), emptyFuncSize, ".fini.dyninst",
                                  Dyninst::SymtabAPI::Region::RT_TEXT, true);
            highWaterMark_ += emptyFuncSize;
            lowWaterMark_ += emptyFuncSize;
            linkedFile->findRegion(finisec, ".fini.dyninst");
            assert(finisec);
            linkedFile->addSysVDynamic(DT_FINI, finisec->getRegionAddr());
            startup_printf("%s[%d]: creating .fini.dyninst region, region addr 0x%lx\n",
                           FILE__, __LINE__, finisec->getRegionAddr());

        }
        startup_printf("%s[%d]: ADDING _fini at 0x%lx\n", FILE__, __LINE__, finisec->getRegionAddr());
        Symbol *finiSym = new Symbol( "_fini",
                                      Symbol::ST_FUNCTION,
                                      Symbol::SL_GLOBAL,
                                      Symbol::SV_DEFAULT,
                                      finisec->getRegionAddr(),
                                      linkedFile->getDefaultModule(),
                                      finisec,
                                      UINT_MAX );
        linkedFile->addSymbol(finiSym);
    }
}

#endif
<|MERGE_RESOLUTION|>--- conflicted
+++ resolved
@@ -1691,7 +1691,6 @@
                         for (member_it = members.begin(); member_it != members.end();
                              ++member_it) 
                         {
-<<<<<<< HEAD
                            BinaryEdit *temp = BinaryEdit::openFile(*pathIter, 
                                                                    mgr(), patcher(), (*member_it)->memberName());
 
@@ -1704,19 +1703,6 @@
                                 retMap.clear();
                                 break;
                             }
-=======
-                           BinaryEdit *temp = BinaryEdit::openFile(*pathIter, mgr(), (*member_it)->memberName());
-                           
-                           if (temp && temp->getAddressWidth() == getAddressWidth()) {
-                              std::string mapName = *pathIter + string(":") +
-                                 (*member_it)->memberName();
-                              retMap.insert(std::make_pair(mapName, temp));
-                           }else{
-                              if(temp) delete temp;
-                              retMap.clear();
-                              break;
-                           }
->>>>>>> f7d4621d
                         }
 
                         if (retMap.size() > 0) {
