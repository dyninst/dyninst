--- conflicted
+++ resolved
@@ -20,18 +20,6 @@
   friend class func_instance;
   friend class mapped_object;
 
-<<<<<<< HEAD
-   static void destroy(edge_instance *);
-
-  private:
-   edge_instance(ParseAPI::Edge *edge, block_instance *src, block_instance *trg);
-   edge_instance(const edge_instance *parent, mapped_object *child);
-   ~edge_instance();
-   
-   ParseAPI::Edge *edge_;
-   block_instance *src_;
-   block_instance *trg_;
-=======
   public:
     block_instance *src() const;
     block_instance *trg() const;
@@ -40,7 +28,6 @@
     edge_instance(const edge_instance *parent, mapped_object *child);
     ~edge_instance();
    static void destroy(edge_instance *);
->>>>>>> bb7328b2
 };
 
 // This is somewhat mangled, but allows Dyninst to access the
