/*
 * Copyright (c) 1996-2009 Barton P. Miller
 * 
 * We provide the Paradyn Parallel Performance Tools (below
 * described as "Paradyn") on an AS IS basis, and do not warrant its
 * validity or performance.  We reserve the right to update, modify,
 * or discontinue this software at any time.  We shall have no
 * obligation to supply such updates or modifications or any other
 * form of support to you.
 * 
 * By your use of Paradyn, you understand and agree that we (or any
 * other person or entity with proprietary rights in Paradyn) are
 * under no obligation to provide either maintenance services,
 * update services, notices of latent defects, or correction of
 * defects for Paradyn.
 * 
 * This library is free software; you can redistribute it and/or
 * modify it under the terms of the GNU Lesser General Public
 * License as published by the Free Software Foundation; either
 * version 2.1 of the License, or (at your option) any later version.
 * 
 * This library is distributed in the hope that it will be useful,
 * but WITHOUT ANY WARRANTY; without even the implied warranty of
 * MERCHANTABILITY or FITNESS FOR A PARTICULAR PURPOSE.  See the GNU
 * Lesser General Public License for more details.
 * 
 * You should have received a copy of the GNU Lesser General Public
 * License along with this library; if not, write to the Free Software
 * Foundation, Inc., 51 Franklin Street, Fifth Floor, Boston, MA 02110-1301 USA
 */

// $Id: linux.C,v 1.279 2008/09/03 06:08:44 jaw Exp $

#include "binaryEdit.h"
#include "pcProcess.h"
#include "symtab.h"
#include "function.h"
#include "instPoint.h"
#include "baseTramp.h"
#include "os.h"
#include "debug.h"
#include "mapped_object.h"
#include "mapped_module.h"
#include "linux.h"

#include "common/h/headers.h"
#include "common/h/linuxKludges.h"

#include "symtabAPI/h/Symtab.h"
using namespace Dyninst::SymtabAPI;
using namespace Dyninst::ProcControlAPI;

using std::string;

void printStackWalk( PCProcess *p ) {
  Frame theFrame = p->getInitialThread()->getActiveFrame();
  while (true) {
    // do we have a match?
    const Address framePC = theFrame.getPC();
    proccontrol_cerr << "stack frame pc @ " << (void*)framePC << endl;
    
    if (theFrame.isLastFrame())
      // well, we've gone as far as we can, with no match.
      break;
    
    // else, backtrace 1 more level
    theFrame = theFrame.getCallerFrame();
  }
}
 
bool get_linux_version(int &major, int &minor, int &subvers)
{
    int subsub;
    return get_linux_version(major,minor,subvers,subsub); 
}

bool get_linux_version(int &major, int &minor, int &subvers, int &subsubvers)
{
   static int maj = 0, min = 0, sub = 0, subsub = 0;
   int result;
   FILE *f;
   if (maj)
   {
      major = maj;
      minor = min;
      subvers = sub;
      subsubvers = subsub;
      return true;
   }
   f = P_fopen("/proc/version", "r");
   if (!f) goto error;
   result = fscanf(f, "Linux version %d.%d.%d.%d", &major, &minor, &subvers,
                    &subsubvers);
   fclose(f);
   if (result != 3 && result != 4) goto error;

   maj = major;
   min = minor;
   sub = subvers;
   subsub = subsubvers;
   return true;

 error:
   //Assume 2.4, which is the earliest version we support
   major = maj = 2;
   minor = min = 4;
   subvers = sub = 0;
   subsubvers = subsub = 0;
   return false;
}

/**
 * Return the state of the process from /proc/pid/stat.
 * File format is:
 *   pid (executablename) state ...
 * where state is a character.  Returns '\0' on error.
 **/
static char getState(int pid) {
    char procName[64];
    char sstat[256];
    char *status;
    int paren_level = 1;

    sprintf(procName,"/proc/%d/stat", pid);
    FILE *sfile = P_fopen(procName, "r");
    if (sfile == NULL) return '\0';
    fread( sstat, 1, 256, sfile );
    fclose( sfile );
    sstat[255] = '\0';
    status = sstat;

    while (*status != '\0' && *(status++) != '(') ;
    while (*status != '\0' && paren_level != 0) {
        if (*status == '(') paren_level++;
        if (*status == ')') paren_level--;
        status++;
    }

    while (*status == ' ') status++;
    return *status;
}

bool PCProcess::getOSRunningState(int pid) {
    char result = getState(pid);
    if (result == '\0') {
        return false;
    }
    return (result != 'T');
}

static const Address lowest_addr = 0x0;
void PCProcess::inferiorMallocConstraints(Address near, Address &lo, Address &hi,
			       inferiorHeapType /* type */ )
{
  if (near)
    {
#if !defined(arch_x86_64) && !defined(arch_power)
      lo = region_lo(near);
      hi = region_hi(near);  
#else
      if (getAddressWidth() == 8) {
	  lo = region_lo_64(near);
	  hi = region_hi_64(near);
      }
      else {
	  lo = region_lo(near);
	  hi = region_hi(near);  
      }
#endif
    }
}

inferiorHeapType PCProcess::getDynamicHeapType() const {
    return anyHeap;
}

void loadNativeDemangler() {}

bool PCProcess::dumpImage(string) {
    return false;
}

bool PCProcess::dumpCore(string) {
    return false;
}

bool PCProcess::skipHeap(const heapDescriptor &) {
    return false;
}

bool PCProcess::getExecFileDescriptor(string filename,
        bool, fileDescriptor &desc)
{
    desc = fileDescriptor(filename.c_str(),
            0, // code
            0, // data
            false); // a.out
    return true;
}

static
string deref_link(const char *path)
{
    char *p = realpath(path, NULL);
    if (p == NULL) {
        return string();
    }
    string sp = p;
    free(p);
    return sp;
}

/**
 * Strategy:  The program entry point is in /lib/ld-2.x.x at the 
 * _start function.  Get the current PC, parse /lib/ld-2.x.x, and 
 * compare the two points.
 **/
bool PCProcess::hasPassedMain() 
{
   // We only need to parse /lib/ld-2.x.x once for any process,
   // so just do it once for any process.  We'll cache the result
   // in lib_to_addr.
   static dictionary_hash<string, Address> lib_to_addr(::Dyninst::stringhash);
   Symtab *ld_file = NULL;
   Address entry_addr, ldso_start_addr;

   //Get current PC
   Frame active_frame = initialThread_->getActiveFrame();
   Address current_pc = active_frame.getPC();

   // Get the interpreter name from SymtabAPI
   const char *path = getAOut()->parse_img()->getObject()->getInterpreterName();

   if (!path) {
      //Strange... This shouldn't happen on a normal linux system
      startup_printf("[%s:%u] - Couldn't find /lib/ld-x.x.x in hasPassedMain\n",
                     FILE__, __LINE__);
      return true;
   }

   std::string derefPath = deref_link(path);

   // Search for the dynamic linker in the loaded libraries
   const LibraryPool &libraries = pcProc_->libraries();
   bool foundDynLinker = false;
   for(LibraryPool::const_iterator i = libraries.begin(); i != libraries.end();
           ++i)
   {
       if( (*i)->getName() == derefPath ) {
           foundDynLinker = true;
           ldso_start_addr = (*i)->getLoadAddress();
       }
   }

   if( !foundDynLinker ) {
       // This means that libraries haven't been loaded yet which implies
       // that main hasn't been reached yet
       return false;
   }

   if (lib_to_addr.defines(derefPath)) {
      //We've already parsed this library.  Use those results.
      Address start_in_ld = lib_to_addr[path];
      return (start_in_ld != current_pc);
   }

   //Open /lib/ld-x.x.x and find the entry point
   if (!Symtab::openFile(ld_file, derefPath)) {
      startup_printf("[%s:%u] - Unable to open %s in hasPassedMain\n", 
                     FILE__, __LINE__, path);
      return true;
   }

   entry_addr = ld_file->getEntryOffset();
   if (!entry_addr) {
      startup_printf("[%s:%u] - No entry addr for %s\n", 
                     FILE__, __LINE__, path);
      return true;
   }

   entry_addr += ldso_start_addr;
   
   lib_to_addr[path] = entry_addr;
   bool result = (entry_addr != current_pc);
   startup_printf("[%s:%u] - hasPassedMain returning %d (%lx %lx)\n",
                  FILE__, __LINE__, (int) result, entry_addr, current_pc);

   return result;
}

Address PCProcess::setAOutLoadAddress(fileDescriptor &desc) {
   //The load address of the a.out isn't correct.  We can't read a
   // correct one out of ld-x.x.x.so because it may not be initialized yet,
   // and it won't be initialized until we reach main.  But we need the load
   // address to find main.  Darn.
   //
   //Instead we'll read the entry out of /proc/pid/maps, and try to make a good
   // effort to correctly match the fileDescriptor to an entry.  Unfortunately,
   // symlinks can complicate this, so we'll stat the files and compare inodes

   struct stat aout, maps_entry;
   map_entries *maps = NULL;
   unsigned maps_size = 0, i;
   char proc_path[128];
   int result;

   //Get the inode for the a.out
   startup_printf("[%s:%u] - a.out is a shared library, computing load addr\n",
                  FILE__, __LINE__);
   memset(&aout, 0, sizeof(aout));
   proc_path[127] = '\0';
   snprintf(proc_path, 127, "/proc/%d/exe", getPid());
   result = stat(proc_path, &aout);
   if (result == -1) {
      startup_printf("[%s:%u] - setAOutLoadAddress couldn't stat %s: %s\n",
                     FILE__, __LINE__, proc_path, strerror(errno));
      goto done;
   }
                    
   //Get the maps
   maps = getVMMaps(getPid(), maps_size);
   if (!maps) {
      startup_printf("[%s:%u] - setAOutLoadAddress, getLinuxMaps return NULL\n",
                     FILE__, __LINE__);
      goto done;
   }
   
   //Compare the inode of each map entry to the a.out's
   for (i=0; i<maps_size; i++) {
      memset(&maps_entry, 0, sizeof(maps_entry));
      result = stat(maps[i].path, &maps_entry);
      if (result == -1) {
         startup_printf("[%s:%u] - setAOutLoadAddress couldn't stat %s: %s\n",
                        FILE__, __LINE__, maps[i].path, strerror(errno));
         continue;
      }
      if (maps_entry.st_dev == aout.st_dev && maps_entry.st_ino == aout.st_ino)
      {
         //We have a match
         desc.setLoadAddr(maps[i].start);
         goto done;
      }
   }
        
 done:
   if (maps)
      free(maps);

   return desc.loadAddr();
}

bool PCProcess::usesDataLoadAddress() const {
    return false;
}

const unsigned int N_DYNINST_LOAD_HIJACK_FUNCTIONS = 4;
const char DYNINST_LOAD_HIJACK_FUNCTIONS[][20] = {
  "__libc_start_main",
  "_init",
  "_start",
  "main"
};

/**
 * Returns an address that we can use to write the code that executes
 * dlopen on the runtime library.
 *
 * Inserting the code into libc is a good thing, since _dl_open
 * will sometimes check it's caller and return with a 'invalid caller'
 * error if it's called from the application.
 **/
Address PCProcess::findFunctionToHijack()
{
   Address codeBase = 0;
   unsigned i;
   for(i = 0; i < N_DYNINST_LOAD_HIJACK_FUNCTIONS; i++ ) {
      const char *func_name = DYNINST_LOAD_HIJACK_FUNCTIONS[i];

      pdvector<int_function *> hijacks;
      if (!findFuncsByAll(func_name, hijacks))
          return 0;
      codeBase = hijacks[0]->getAddress();

      if (codeBase)
          break;
   }
   if( codeBase != 0 ) {
     proccontrol_printf("%s[%d]: found hijack function %s = 0x%lx\n",
           FILE__, __LINE__, DYNINST_LOAD_HIJACK_FUNCTIONS[i], codeBase);
   }

  return codeBase;
} /* end findFunctionToHijack() */

/**
 * Searches for function in order, with preference given first
 * to libpthread, then to libc, then to the process.
 **/
static void findThreadFuncs(PCProcess *p, std::string func,
                            pdvector<int_function *> &result) {
    bool found = false;
    mapped_module *lpthread = p->findModule("libpthread*", true);
    if (lpthread)
        found = lpthread->findFuncVectorByPretty(func, result);
    if (found)
        return;

    mapped_module *lc = p->findModule("libc.so*", true);
    if (lc)
        found = lc->findFuncVectorByPretty(func, result);
    if (found)
        return;

    p->findFuncsByPretty(func, result);
}

bool PCProcess::instrumentMTFuncs() {
    unsigned i;
    bool res;

#if !defined(cap_threads)
    return true;
#endif

    /**
     * Instrument thread_create with calls to DYNINST_dummy_create
     **/
    //Find create_thread
    pdvector<int_function *> thread_init_funcs;
    findThreadFuncs(this, "create_thread", thread_init_funcs);
    findThreadFuncs(this, "start_thread", thread_init_funcs);
    if (thread_init_funcs.size() < 1) {
        fprintf(stderr, "[%s:%d] - Found no copies of create_thread, expected 1\n",
                __FILE__, __LINE__);
        return false;
    }
    //Find DYNINST_dummy_create
    int_function *dummy_create = findOnlyOneFunction("DYNINST_dummy_create");
    if (!dummy_create) {
        fprintf(stderr, "[%s:%d] - Couldn't find DYNINST_dummy_create",
                __FILE__, __LINE__);
        return false;
    }
    //Instrument
    for (i=0; i<thread_init_funcs.size(); i++) {
        pdvector<AstNodePtr> args;
        AstNodePtr ast = AstNode::funcCallNode(dummy_create, args);
        const pdvector<instPoint *> &ips = thread_init_funcs[i]->funcEntries();
        for (unsigned j=0; j<ips.size(); j++) {
            miniTramp *mt;
            mt = ips[j]->instrument(ast, callPreInsn, orderFirstAtPoint, false,
                                    false);
            if (!mt) {
                fprintf(stderr, "[%s:%d] - Couldn't instrument thread_create\n",
                        __FILE__, __LINE__);
            }
            //TODO: Save the mt objects for detach
        }
    }

    //Find functions that are run on pthread exit
    pdvector<int_function *> thread_dest_funcs;
    findThreadFuncs(this, "__pthread_do_exit", thread_dest_funcs);
    findThreadFuncs(this, "pthread_exit", thread_dest_funcs);
    findThreadFuncs(this, "deallocate_tsd", thread_dest_funcs);
    if (!thread_dest_funcs.size()) {
        fprintf(stderr,"[%s:%d] - Found 0 copies of pthread_exit, expected 1\n",
                __FILE__, __LINE__);
        return false;
    }
    //Find DYNINSTthreadDestroy
    int_function *threadDestroy = findOnlyOneFunction("DYNINSTthreadDestroy");
    if (!threadDestroy) {
        fprintf(stderr, "[%s:%d] - Couldn't find DYNINSTthreadDestroy",
                __FILE__, __LINE__);
        return false;
    }

    for (i=0; i<thread_dest_funcs.size(); i++) {
        pdvector<AstNodePtr> args;
        AstNodePtr ast = AstNode::funcCallNode(threadDestroy, args);
        const pdvector<instPoint *> &ips = thread_dest_funcs[i]->funcExits();
        for (unsigned j=0; j<ips.size(); j++) {
            miniTramp *mt;
            mt = ips[j]->instrument(ast, callPreInsn, orderFirstAtPoint, false,
                                    false);
            if (!mt) {
                fprintf(stderr, "[%s:%d] - Couldn't instrument thread_exit\n",
                        __FILE__, __LINE__);
            }
            //TODO: Save the mt objects for detach
        }
    }

    /**
     * Have dyn_pthread_self call the actual pthread_self
     **/
    //Find dyn_pthread_self
    pdvector<int_variable *> ptself_syms;
    res = findVarsByAll("DYNINST_pthread_self", ptself_syms);
    if (!res) {
        fprintf(stderr, "[%s:%d] - Couldn't find any dyn_pthread_self, expected 1\n",
                __FILE__, __LINE__);
    }
    assert(ptself_syms.size() == 1);
    Address dyn_pthread_self = ptself_syms[0]->getAddress();
    //Find pthread_self
    pdvector<int_function *> pthread_self_funcs;
    findThreadFuncs(this, "pthread_self", pthread_self_funcs);
    if (pthread_self_funcs.size() != 1) {
        fprintf(stderr, "[%s:%d] - Found %ld pthread_self functions, expected 1\n",
                __FILE__, __LINE__, (long) pthread_self_funcs.size());
        for (unsigned j=0; j<pthread_self_funcs.size(); j++) {
            int_function *ps = pthread_self_funcs[j];
            fprintf(stderr, "[%s:%u] - %s in module %s at %lx\n", __FILE__, __LINE__,
                    ps->prettyName().c_str(), ps->mod()->fullName().c_str(),
                    ps->getAddress());
        }
        return false;
    }
    //Replace
    res = writeFunctionPtr(this, dyn_pthread_self, pthread_self_funcs[0]);
    if (!res) {
        fprintf(stderr, "[%s:%d] - Couldn't update dyn_pthread_self\n",
                __FILE__, __LINE__);
        return false;
    }

    return true;
}

bool BinaryEdit::getResolvedLibraryPath(const string &filename, std::vector<string> &paths) {
    char *libPathStr, *libPath;
    std::vector<string> libPaths;
    struct stat dummy;
    FILE *ldconfig;
    char buffer[512];
    char *pos, *key, *val;

    // prefer qualified file paths
    if (stat(filename.c_str(), &dummy) == 0) {
        paths.push_back(filename);
    }

    // search paths from environment variables
    libPathStr = strdup(getenv("LD_LIBRARY_PATH"));
    libPath = strtok(libPathStr, ":");
    while (libPath != NULL) {
        libPaths.push_back(string(libPath));
        libPath = strtok(NULL, ":");
    }
    free(libPathStr);

    //libPaths.push_back(string(getenv("PWD")));
    for (unsigned int i = 0; i < libPaths.size(); i++) {
        string str = libPaths[i] + "/" + filename;
        if (stat(str.c_str(), &dummy) == 0) {
            paths.push_back(str);
        }
    }

    // search ld.so.cache
    ldconfig = popen("/sbin/ldconfig -p", "r");
    if (ldconfig) {
        fgets(buffer, 512, ldconfig);	// ignore first line
        while (fgets(buffer, 512, ldconfig) != NULL) {
            pos = buffer;
            while (*pos == ' ' || *pos == '\t') pos++;
            key = pos;
            while (*pos != ' ') pos++;
            *pos = '\0';
            while (*pos != '=' && *(pos + 1) != '>') pos++;
            pos += 2;
            while (*pos == ' ' || *pos == '\t') pos++;
            val = pos;
            while (*pos != '\n' && *pos != '\0') pos++;
            *pos = '\0';
            if (strcmp(key, filename.c_str()) == 0) {
                paths.push_back(val);
            }
        }
        pclose(ldconfig);
    }

    // search hard-coded system paths
    libPaths.clear();
    libPaths.push_back("/usr/local/lib");
    libPaths.push_back("/usr/share/lib");
    libPaths.push_back("/usr/lib");
    libPaths.push_back("/usr/lib64");
    libPaths.push_back("/lib");
    libPaths.push_back("/lib64");
    for (unsigned int i = 0; i < libPaths.size(); i++) {
        string str = libPaths[i] + "/" + filename;
        if (stat(str.c_str(), &dummy) == 0) {
            paths.push_back(str);
        }
    }

    return ( 0 < paths.size() );
}

bool BinaryEdit::archSpecificMultithreadCapable() {
    /*
     * The heuristic for this check on Linux is that some symbols provided by
     * pthreads are only defined when the binary contains pthreads. Therefore,
     * check for these symbols, and if they are defined in the binary, then
     * conclude that the binary is multithread capable.
     */
    const int NUM_PTHREAD_SYMS = 4;
    const char *pthreadSyms[NUM_PTHREAD_SYMS] = 
        { "pthread_cancel", "pthread_once", 
          "pthread_mutex_unlock", "pthread_mutex_lock" 
        };
    if( mobj->isStaticExec() ) {
        int numSymsFound = 0;
        for(int i = 0; i < NUM_PTHREAD_SYMS; ++i) {
            const pdvector<int_function *> *tmpFuncs = 
                mobj->findFuncVectorByPretty(pthreadSyms[i]);
            if( tmpFuncs != NULL && tmpFuncs->size() ) numSymsFound++;
        }

        if( numSymsFound == NUM_PTHREAD_SYMS ) return true;
    }

    return false;
}

<<<<<<< HEAD
bool PCProcess::readAuxvInfo()
{
   if (auxv_parser_) return false;

   auxv_parser_ = AuxvParser::createAuxvParser(getPid(), getAddressWidth());
   if (!auxv_parser_) {
      startup_printf("%s[%u]: - ERROR, failed to parse Auxv\n", FILE__, __LINE__);
      vsys_status_ = vsys_notfound;
      return false;
   }

   vsyscall_start_ = auxv_parser_->getVsyscallBase();
   vsyscall_end_ = auxv_parser_->getVsyscallEnd();
   vsyscall_text_ = auxv_parser_->getVsyscallText();
   vsys_status_ = vsys_found;

   return true;
=======
// Temporary remote debugger interface.
// I assume these will be removed when procControlAPI is complete.
bool OS_isConnected(void)
{
    return true;  // We're always connected to the child on this platform.
}

bool OS_connect(BPatch_remoteHost &/*remote*/)
{
    return true;  // We're always connected to the child on this platform.
}

bool OS_getPidList(BPatch_remoteHost &/*remote*/,
                   BPatch_Vector<unsigned int> &/*tlist*/)
{
    return false;  // Not implemented.
}

bool OS_getPidInfo(BPatch_remoteHost &/*remote*/,
                   unsigned int /*pid*/, std::string &/*pidStr*/)
{
    return false;  // Not implemented.
}

bool OS_disconnect(BPatch_remoteHost &/*remote*/)
{
    return true;
>>>>>>> fc960d05
}<|MERGE_RESOLUTION|>--- conflicted
+++ resolved
@@ -626,7 +626,6 @@
     return false;
 }
 
-<<<<<<< HEAD
 bool PCProcess::readAuxvInfo()
 {
    if (auxv_parser_) return false;
@@ -644,7 +643,8 @@
    vsys_status_ = vsys_found;
 
    return true;
-=======
+}
+
 // Temporary remote debugger interface.
 // I assume these will be removed when procControlAPI is complete.
 bool OS_isConnected(void)
@@ -672,5 +672,4 @@
 bool OS_disconnect(BPatch_remoteHost &/*remote*/)
 {
     return true;
->>>>>>> fc960d05
 }