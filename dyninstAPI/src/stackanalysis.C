/*
 * Copyright (c) 1996-2009 Barton P. Miller
 * 
 * We provide the Paradyn Parallel Performance Tools (below
 * described as "Paradyn") on an AS IS basis, and do not warrant its
 * validity or performance.  We reserve the right to update, modify,
 * or discontinue this software at any time.  We shall have no
 * obligation to supply such updates or modifications or any other
 * form of support to you.
 * 
 * By your use of Paradyn, you understand and agree that we (or any
 * other person or entity with proprietary rights in Paradyn) are
 * under no obligation to provide either maintenance services,
 * update services, notices of latent defects, or correction of
 * defects for Paradyn.
 * 
 * This library is free software; you can redistribute it and/or
 * modify it under the terms of the GNU Lesser General Public
 * License as published by the Free Software Foundation; either
 * version 2.1 of the License, or (at your option) any later version.
 * 
 * This library is distributed in the hope that it will be useful,
 * but WITHOUT ANY WARRANTY; without even the implied warranty of
 * MERCHANTABILITY or FITNESS FOR A PARTICULAR PURPOSE.  See the GNU
 * Lesser General Public License for more details.
 * 
 * You should have received a copy of the GNU Lesser General Public
 * License along with this library; if not, write to the Free Software
 * Foundation, Inc., 51 Franklin Street, Fifth Floor, Boston, MA 02110-1301 USA
 */

#include "dyninstAPI/src/function.h"
#include "dyninstAPI/src/symtab.h"
#include "instPoint.h"

#include "instructionAPI/h/InstructionDecoder.h"
#include "instructionAPI/h/Result.h"
#include "instructionAPI/h/Instruction.h"

#include <queue>
#include <vector>

#include "stackanalysis.h"

#include "Annotatable.h"

#include "debug.h"

using namespace Dyninst;
using namespace InstructionAPI;

const StackAnalysis::Height StackAnalysis::Height::bottom(StackAnalysis::Height::notUnique);
const StackAnalysis::Height StackAnalysis::Height::top(StackAnalysis::Height::uninitialized);

const StackAnalysis::InsnTransferFunc StackAnalysis::InsnTransferFunc::bottom(StackAnalysis::InsnTransferFunc::notUnique, false);
const StackAnalysis::InsnTransferFunc StackAnalysis::InsnTransferFunc::top(StackAnalysis::InsnTransferFunc::uninitialized, false);

const StackAnalysis::BlockTransferFunc StackAnalysis::BlockTransferFunc::bottom(StackAnalysis::BlockTransferFunc::notUnique, false, false);
const StackAnalysis::BlockTransferFunc StackAnalysis::BlockTransferFunc::top(StackAnalysis::BlockTransferFunc::uninitialized, false, false);

const StackAnalysis::Range StackAnalysis::defaultRange(std::make_pair(0, 0), 0, 0);
const StackAnalysis::Range::range_t StackAnalysis::Range::infinite(std::make_pair(MINLONG, MAXLONG));

AnnotationClass <StackAnalysis::HeightTree> SP_Anno(std::string("SP_Anno"));
AnnotationClass <StackAnalysis::HeightTree> FP_Anno(std::string("FP_Anno"));


//
//
// Concepts:
//
// There are three terms we throw around:
// 
// Stack height: the size of the stack; (cur_stack_ptr - func_start_stack_ptr)
// Stack delta: the difference in the size of the stack over the execution of
//   a region of code (basic block here). (block_end_stack_ptr - block_start_stack_ptr)
// Stack clean: the amount the callee function shifts the stack. This is an x86 idiom.
//   On x86 the caller pushes arguments onto the stack (and thus shifts the stack).
//   Normally the caller also cleans the stack (that is, removes arguments). However, 
//   some callee functions perform this cleaning themselves. We need to account for this
//   in our analysis, which otherwise assumes that callee functions don't alter the stack.
// 

bool StackAnalysis::analyze()
{
  stackanalysis_printf("Beginning stack analysis for function %s\n",
		       func->symTabName().c_str());
    blocks = func->blocks();
    if (blocks.empty()) return false;
    
    stackanalysis_printf("\tSummarizing block effects\n");
    summarizeBlocks();
    
    stackanalysis_printf("\tPerforming fixpoint analysis\n");
    sp_fixpoint();

    stackanalysis_printf("\tCreating SP interval tree\n");
    sp_createIntervals();

    stackanalysis_printf("\tCreating FP interval tree\n");
    fp_fixpoint();

    fp_createIntervals();

    func->addAnnotation(sp_intervals_, SP_Anno);
    func->addAnnotation(fp_intervals_, FP_Anno);
    if (dyn_debug_stackanalysis) {
        debug();
    }

    stackanalysis_printf("Finished stack analysis for function %s\n",
			 func->symTabName().c_str());

    return true;
}

// We want to create a transfer function for the block as a whole. 
// This will allow us to perform our fixpoint calculation over
// blocks (thus, O(B^2)) rather than instructions (thus, O(I^2)). 
//
// Handling the stack height is straightforward. We also accumulate
// region changes in terms of a stack of Region objects.

void StackAnalysis::summarizeBlocks() {
    // STACK HEIGHT:
    // Foreach block B:
    //   Let E = block effect
    //   Foreach (insn i, offset o) in B:
    //     Let T = transfer function representing i;
    //     E = T(E);
    //     blockToInsnFuncs[B][o] = T;
    //   blockEffects[B] = E;

    // STACK PRESENCE:
    // Foreach block B:
    //   Let d = uninitialized;
    //   Foreach (insn i, offset o) in B:
    //     d = change in stack presence at d;
    //     blockToInsnDeltas[B][o] = d;
    //   blockHeightDeltas[B] = d;

    for (Block::blockSet::iterator iter = blocks.begin(); iter != blocks.end(); iter++) {
        Block *block = *iter;

        // Accumulators. They have the following behavior:
        // 
        // New region: add to the end of the regions list
        // Offset to stack pointer: accumulate to delta.
        // Setting the stack pointer: zero delta, set set_value.
	// 

        BlockTransferFunc &bFunc = sp_blockEffects[block];

        bFunc = BlockTransferFunc::top;

        stackanalysis_printf("\t Block starting at 0x%lx: %s\n", 
			     block->firstInsnOffset(),
			     bFunc.format().c_str());

        std::vector<std::pair<InstructionAPI::Instruction::Ptr, Offset> > instances;
        block->getInsnInstances(instances);

        for (unsigned j = 0; j < instances.size(); j++) {
            InstructionAPI::Instruction::Ptr insn = instances[j].first;
            Offset &off = instances[j].second;
            Offset next;
            if (j < (instances.size() - 1)) {
	      next = instances[j+1].second;
            }
            else {
	      next = block->endOffset();
            }
            
            InsnTransferFunc iFunc;
	    fp_State fpCopied = fp_noChange;

            computeInsnEffects(block, insn, off, 
                               iFunc, fpCopied);

            if (iFunc != InsnTransferFunc::top) {
                iFunc.apply(bFunc);
                sp_blockToInsnFuncs[block][next] = iFunc;
            }
	    if (fpCopied != fp_noChange) {
	      fp_changePoints[block].push_back(std::make_pair<fp_State, Offset>(fpCopied, off + insn->size()));
	    }

            stackanalysis_printf("\t\t\t At 0x%lx:  %s\n",
				 off,
				 bFunc.format().c_str());
        }
	stackanalysis_printf("\t Block summary for 0x%lx: %s\n", block->firstInsnOffset(), bFunc.format().c_str());
    }
}


void StackAnalysis::sp_fixpoint() {

    std::queue<Block *> worklist;

    worklist.push(func->entryBlock());

    while (!worklist.empty()) {
        Block *block = worklist.front();
        stackanalysis_printf("\t Fixpoint analysis: visiting block at 0x%lx\n", block->firstInsnOffset());

        worklist.pop();

        // Step 1: calculate the meet over the heights of all incoming
        // intraprocedural blocks.

        std::set<BlockTransferFunc> inEffects;
        
        if (block->isEntryBlock(func)) {
	  // FIXME for POWER/non-IA32
	  // IA32 - the in height includes the return address and therefore
	  // is <wordsize>
	  // POWER - the in height is 0
	  
#if defined(arch_power)
	  inEffects.insert(BlockTransferFunc(0, true, true));
#elif (defined(arch_x86) || defined(arch_x86_64))
	  int word_size = func->img()->getAddressWidth();
	  inEffects.insert(BlockTransferFunc(-1*word_size,
					     true, true));
#else
#error "Undefined architecture"
#endif

	  stackanalysis_printf("\t Primed initial block\n");
        }
        else {
            std::vector<Edge *> inEdges; block->getSources(inEdges);
            for (unsigned i = 0; i < inEdges.size(); i++) {
                Edge *edge = inEdges[i];
                if (edge->getType() == ET_CALL) continue;
                inEffects.insert(sp_outBlockEffects[edge->getSource()]);
                stackanalysis_printf("\t\t Inserting 0x%lx: %s\n", edge->getSource()->firstInsnOffset(),
				     sp_outBlockEffects[edge->getSource()].format().c_str());
            }
        }
        
        BlockTransferFunc newInEffect = meet(inEffects);

        stackanalysis_printf("\t New in meet:  %s\n",
			     newInEffect.format().c_str());

        // Step 2: see if the input has changed

        if (newInEffect == sp_inBlockEffects[block]) {
            // No new work here
          stackanalysis_printf("\t ... equal to current, skipping block\n");
            continue;
        }
        
        stackanalysis_printf("\t ... inequal to current %s, analyzing block\n",
			     sp_inBlockEffects[block].format().c_str());

        sp_inBlockEffects[block] = newInEffect;
        
        // Step 3: calculate our new outs
        
        sp_blockEffects[block].apply(newInEffect, 
                                  sp_outBlockEffects[block]);
        
        stackanalysis_printf("\t ... output from block: %s\n",
			     sp_outBlockEffects[block].format().c_str());

        // Step 4: push all children on the worklist.

        std::vector<Edge *> outEdges; block->getTargets(outEdges);

        for (unsigned i = 0; i < outEdges.size(); i++) {
            if (outEdges[i]->getType() == ET_CALL) continue;
            worklist.push(outEdges[i]->getTarget());
        }
    }
}

void StackAnalysis::sp_createIntervals() {
    // We now have a summary of the state of the stack at
    // the entry to each block. We need to push that information
    // into the block. Assume that frame affecting instructions
    // are rare, where i_m, i_n affect the stack (m < n). Then
    // each interval runs from [i_m, i_n) or [i_m, i_{n-1}]. 

    sp_intervals_ = new HeightTree();

    for (Block::blockSet::iterator iter = blocks.begin(); iter != blocks.end(); iter++) {
        Block *block = *iter;

        stackanalysis_printf("\t Interval creation (H): visiting block at 0x%lx\n", block->firstInsnOffset());
        
        Offset curLB = block->firstInsnOffset();
        Offset curUB = 0;
        BlockTransferFunc curHeight = sp_inBlockEffects[block];

        stackanalysis_printf("\t\t Block starting state: 0x%lx, %s\n", 
			     curLB, curHeight.format().c_str());

        // We only cache points where the frame height changes. 
        // Therefore, we can simply iterate through them. 
        for (InsnFuncs::iterator iter = sp_blockToInsnFuncs[block].begin();
             iter != sp_blockToInsnFuncs[block].end(); iter++) {

            // We've changed the state of the stack pointer. End this interval
            // and start a new one. 
            
            curUB = iter->first;
            

            sp_intervals_->insert(curLB, curUB, 
                                     Height(curHeight.delta(),
                                            getRegion(curHeight.ranges())));

            curLB = curUB;
            // Adjust height
            iter->second.apply(curHeight);

            stackanalysis_printf("\t\t Block continuing state: 0x%lx, %s\n", 
				 curLB, curHeight.format().c_str());
        }

        if (curLB != block->endOffset()) {
            // Cap off the extent for the current block
            curUB = block->endOffset();
            if (curHeight != sp_outBlockEffects[block]) {
                fprintf(stderr, "ERROR: accumulated state not equal to fixpoint state!\n");
                fprintf(stderr, "\t %s\n", curHeight.format().c_str());
                fprintf(stderr, "\t %s\n", sp_outBlockEffects[block].format().c_str());
            }
                        
            assert(curHeight == sp_outBlockEffects[block]);

            sp_intervals_->insert(curLB, curUB, 
                                     Height(curHeight.delta(),
                                            getRegion(curHeight.ranges())));
        }
    }
}

// Now determine where the FP is set and what value
// it is set to. This should take a single pass through
// to perform. 

void StackAnalysis::fp_fixpoint() {

  std::queue<Block *> worklist;

  worklist.push(func->entryBlock());

  while (!worklist.empty()) {
    Block *block = worklist.front();
    stackanalysis_printf("\t Fixpoint analysis: visiting block at 0x%lx\n", block->firstInsnOffset());
      
    worklist.pop();
      
    // Step 1: calculate the meet over the heights of all incoming
    // intraprocedural blocks.
      
    std::set<Height> inHeights;
      
    if (block->isEntryBlock(func)) {
      // The in height is 0
      // The set height is... 0
      // And there is no input region.
      inHeights.insert(Height::bottom);
      stackanalysis_printf("\t Primed initial block\n");
    }
    else {
      std::vector<Edge *> inEdges; block->getSources(inEdges);
      for (unsigned i = 0; i < inEdges.size(); i++) {
	Edge *edge = inEdges[i];
	if (edge->getType() == ET_CALL) continue;
	inHeights.insert(fp_outBlockHeights[edge->getSource()]);
	stackanalysis_printf("\t\t Inserting 0x%lx: %s\n", 
			     edge->getSource()->firstInsnOffset(),
			     fp_outBlockHeights[edge->getSource()].format().c_str());
      }
    }
    
    Height newInHeight = meet(inHeights);
    
    stackanalysis_printf("\t New in meet:  %s\n",
			 newInHeight.format().c_str());
    
    // Step 2: see if the input has changed
      
    if (newInHeight == fp_inBlockHeights[block]) {
      // No new work here
      stackanalysis_printf("\t ... equal to current, skipping block\n");
      continue;
    }
      
    stackanalysis_printf("\t ... inequal to current %s, analyzing block\n",
			 fp_inBlockHeights[block].format().c_str());
      
    fp_inBlockHeights[block] = newInHeight;
      
    // Step 3: calculate our new outs
      
    if (!fp_changePoints[block].empty()) {
      switch (fp_changePoints[block].back().first) {
      case fp_noChange:
	fp_outBlockHeights[block] = newInHeight;
	break;
      case fp_created: {
	// We set the FP to the last thing in the block
	Height sp = findSP(fp_changePoints[block].back().second);
	fp_outBlockHeights[block] = sp;
	break;
      }
      case fp_destroyed:
	fp_outBlockHeights[block] = Height::bottom;
	break;
      }
    }
    else {
      // Copy through
      fp_outBlockHeights[block] = newInHeight;
    }

    stackanalysis_printf("\t ... output from block: %s\n",
			 fp_outBlockHeights[block].format().c_str());
      
    // Step 4: push all children on the worklist.
      
    std::vector<Edge *> outEdges; block->getTargets(outEdges);
      
    for (unsigned i = 0; i < outEdges.size(); i++) {
      if (outEdges[i]->getType() == ET_CALL) continue;
      worklist.push(outEdges[i]->getTarget());
    }
  }
}

void StackAnalysis::fp_createIntervals() {
  // We now have a summary of the state of the stack at
  // the entry to each block. We need to push that information
  // into the block. Assume that frame affecting instructions
  // are rare, where i_m, i_n affect the stack (m < n). Then
  // each interval runs from [i_m, i_n) or [i_m, i_{n-1}]. 

  fp_intervals_ = new HeightTree();

  for (Block::blockSet::iterator iter = blocks.begin(); iter != blocks.end(); iter++) {
    Block *block = *iter;

    stackanalysis_printf("\t Interval creation (H): visiting block at 0x%lx\n", 
			 block->firstInsnOffset());
    
    Offset curLB = block->firstInsnOffset();
    Offset curUB = 0;
    Height curHeight = fp_inBlockHeights[block];
    
    stackanalysis_printf("\t\t Block starting state: 0x%lx, %s\n", 
			 curLB, curHeight.format().c_str());
    
    // We only cache points where the frame height changes. 
    // Therefore, we can simply iterate through them. 
    for (FPChangePoints::iterator iter2 = fp_changePoints[block].begin();
	 iter2 != fp_changePoints[block].end(); ++iter2) {

      // We've changed the state of the stack pointer. End this interval
      // and start a new one. 
           
      curUB = iter2->second;

      fp_intervals_->insert(curLB, curUB, 
			    curHeight);

      stackanalysis_printf("\t\t\t Inserting interval: 0x%lx, 0x%lx, %s\n",
			   curLB, curUB, curHeight.format().c_str());

      switch(iter2->first) {
      case fp_noChange:
	// ????
	continue;
      case fp_created: 
	curHeight = findSP(curUB);
	break;
      case fp_destroyed:
	curHeight = Height::bottom;
	break;
      }
      
      curLB = curUB;
    }
    
    if (curLB != block->endOffset()) {
      // Cap off the extent for the current block
      curUB = block->endOffset();
      if (curHeight != fp_outBlockHeights[block]) {
	fprintf(stderr, "ERROR: accumulated state not equal to fixpoint state!\n");
	fprintf(stderr, "\t %s\n", curHeight.format().c_str());
	fprintf(stderr, "\t %s\n", fp_outBlockHeights[block].format().c_str());
      }


      stackanalysis_printf("\t\t\t Inserting interval: 0x%lx, 0x%lx, %s\n",
			   curLB, curUB, curHeight.format().c_str());
      fp_intervals_->insert(curLB, curUB, 
			    curHeight);
    }
  }
}

void StackAnalysis::computeInsnEffects(const Block *block,
                                       const Instruction::Ptr &insn,
                                       Offset off,
                                       InsnTransferFunc &iFunc,
				       fp_State &fpState) 
{
    stackanalysis_printf("\t\tInsn at 0x%lx\n", off);
    static Expression::Ptr theStackPtr(new RegisterAST(MachRegister::getStackPointer(func->img()->getArch())));
    static Expression::Ptr theFramePtr(new RegisterAST(MachRegister::getFramePointer(func->img()->getArch())));
    
    //TODO: Integrate entire test into analysis lattice
    entryID what = insn->getOperation().getID();

    if (insn->isWritten(theFramePtr)) {
      stackanalysis_printf("\t\t\t FP written\n");
      if (what == e_mov &&
          (insn->isRead(theStackPtr))) {
	fpState = fp_created;
	stackanalysis_printf("\t\t\t Frame created\n");
      }
      else {
	fpState = fp_destroyed;
      }
    }

<<<<<<< HEAD
    if (insn->getControlFlowTarget()) {
=======
    int word_size = func->img()->getAddressWidth();

    if (what == e_call) {
      if (off != block->lastInsnOffset()) {
	// Call in the middle of the block? Must be a get PC operation
	iFunc.delta() = -1*word_size;
	stackanalysis_printf("\t\t\t getPC call: %s\n", iFunc.format().c_str());
	return;
      }

>>>>>>> 39a185f8
        pdvector<image_edge *> outs;
        block->getTargets(outs);
        for (unsigned i=0; i<outs.size(); i++) {
            image_edge *cur_edge = outs[i];
            if (cur_edge->getType() != ET_CALL) 
                continue;
            
            image_basicBlock *target_bbl = cur_edge->getTarget();
            image_func *target_func = target_bbl->getEntryFunc();
            if (!target_func)
                continue;
            Height h = getStackCleanAmount(target_func);
            if (h == Height::bottom) {
                iFunc == InsnTransferFunc::bottom;
            }
            else {
                iFunc.delta() = h.height();
            }

            stackanalysis_printf("\t\t\t Stack height changed by self-cleaning function: %s\n", iFunc.format().c_str());
            return;
        }
        stackanalysis_printf("\t\t\t Stack height assumed unchanged by call\n");
        return;
    }
    
    if(!insn->isWritten(theStackPtr)) {
         return;
    }
    int sign = 1;
    switch(what) {
    case e_push:
        sign = -1;
    case e_pop: {
        Operand arg = insn->getOperand(0);
        if (arg.getValue()->eval().defined) {
            iFunc.delta() = sign * word_size;
            stackanalysis_printf("\t\t\t Stack height changed by evaluated push/pop: %s\n", iFunc.format().c_str());
            return;
        }
        iFunc.delta() = sign * arg.getValue()->size();
        stackanalysis_printf("\t\t\t Stack height changed by unevalled push/pop: %s\n", iFunc.format().c_str());
        return;
    }
    case e_ret_near:
    case e_ret_far:
        iFunc.delta() = word_size;
        stackanalysis_printf("\t\t\t Stack height changed by return: %s\n", iFunc.format().c_str());
        return;
    case e_sub:
        sign = -1;
    case e_add:
      {
        // Add/subtract are op0 += (or -=) op1
        Operand arg = insn->getOperand(1);
        Result delta = arg.getValue()->eval();
        if(delta.defined) {
	  iFunc.delta() = sign * delta.convert<long>();
	  stackanalysis_printf("\t\t\t Stack height changed by evalled add/sub: %s\n", iFunc.format().c_str());
	  return;
        }
        iFunc.range() = Range(Range::infinite, 0, off);
        stackanalysis_printf("\t\t\t Stack height changed by unevalled add/sub: %s\n", iFunc.format().c_str());
        return;
    }
        // We treat return as zero-modification right now
    case e_leave:
        iFunc.abs() = true;
        iFunc.delta() = -1*word_size;
        stackanalysis_printf("\t\t\t Stack height reset by leave: %s\n", iFunc.format().c_str());
        return;
    case power_op_si:
        sign = -1;
    case power_op_addi:
      {
        // Add/subtract are op0 = op1 +/- op2; we'd better read the stack pointer as well as writing it
        Operand arg = insn->getOperand(2);
        Result delta = arg.getValue()->eval();
        if(delta.defined && insn->isRead(theStackPtr)) {
	    iFunc.delta() = sign * delta.convert<long>();
	    stackanalysis_printf("\t\t\t Stack height changed by evalled add/sub: %s\n", iFunc.format().c_str());
	    return;
        }
        iFunc.range() = Range(Range::infinite, 0, off);
        stackanalysis_printf("\t\t\t Stack height changed by unevalled add/sub: %s\n", iFunc.format().c_str());
        return;
    }
    case power_op_stwu: {
        std::set<Expression::Ptr> memWriteAddrs;
        insn->getMemoryWriteOperands(memWriteAddrs);
	Expression::Ptr stackWrite = *(memWriteAddrs.begin());
        stackanalysis_printf("\t\t\t ...checking operand %s\n", stackWrite->format().c_str());
        stackanalysis_printf("\t\t\t ...binding %s to 0\n", theStackPtr->format().c_str());
        stackWrite->bind(theStackPtr.get(), Result(u32, 0));
        Result delta = stackWrite->eval();
        if(delta.defined) {
            iFunc.delta() = delta.convert<long>();
            stackanalysis_printf("\t\t\t Stack height changed by evalled stwu: %s\n", iFunc.format().c_str());
            return;
        }
    }
    default:
        iFunc.range() = Range(Range::infinite, 0, off);
        stackanalysis_printf("\t\t\t Stack height changed by unhandled insn \"%s\": %s\n", 
			     insn->format().c_str(), iFunc.format().c_str());
        return;
    }
    assert(0);
    return;
}

StackAnalysis::Height StackAnalysis::getStackCleanAmount(image_func *func) {
    // Cache previous work...
    if (funcCleanAmounts.find(func) != funcCleanAmounts.end()) {
        return funcCleanAmounts[func];
    }

    if (!func->cleansOwnStack()) {
        funcCleanAmounts[func] = 0;
        return funcCleanAmounts[func];
    }

    dyn_detail::boost::shared_ptr<InstructionDecoder> decoder = makeDecoder(func->img()->getArch(), NULL, 0);
    decoder->setMode(func->img()->getAddressWidth() == 8);
    unsigned char *cur;

    std::set<Height> returnCleanVals;
    
    for (unsigned i=0; i < func->funcExits().size(); i++) {
        cur = (unsigned char *) func->getPtrToInstruction(func->funcExits()[i]->offset());
        Instruction::Ptr insn = decoder->decode(cur);
        
        entryID what = insn->getOperation().getID();
        if (what != e_ret_near)
            continue;
        
        int val;
        std::vector<Operand> ops;
        insn->getOperands(ops);
        if (ops.size() == 0) {
            val = 0;
        }
        else {      
            Result imm = ops[0].getValue()->eval();
            assert(imm.defined);
            val = (int) imm.val.s16val;
        }
        returnCleanVals.insert(Height(val));
    }

    funcCleanAmounts[func] = meet(returnCleanVals);
    return funcCleanAmounts[func];
}

StackAnalysis::StackAnalysis() :
    func(NULL), sp_intervals_(NULL), fp_intervals_(NULL), 
    rt(Region::Ptr(new Region())) {};
    

StackAnalysis::StackAnalysis(Function *f) : func(f),
					    sp_intervals_(NULL),
					    fp_intervals_(NULL),
                                            rt(Region::Ptr(new Region())) {}
void StackAnalysis::debug() {
#if 0
    if (!sp_intervals_) return;
    std::vector<std::pair<std::pair<Offset, Offset>, Height> > elements;
    sp_intervals_->elements(elements);

    for (unsigned i = 0; i < elements.size(); i++) {
        fprintf(stderr, "0x%lx - 0x%lx: %s\n",
                elements[i].first.first,
                elements[i].first.second,
                elements[i].second.format().c_str());
    }
#endif
}

std::string StackAnalysis::InsnTransferFunc::format() const {
    char buf[256];

    if (*this == bottom) {
        sprintf(buf, "<BOTTOM>");
        return buf;
    }
    if (*this == top) {
        sprintf(buf, "<TOP>");
        return buf;
    }

    if (range_ == defaultRange) {
        if (!abs_) {
	  sprintf(buf, "<%ld>", delta_);
        }
        else {
	  sprintf(buf, "Abs: %ld", delta_);
        }
    }
    else {
        sprintf(buf, "%s", range_.format().c_str());
    }
    return buf;
}

std::string StackAnalysis::BlockTransferFunc::format() const {
    if (*this == bottom) {
        return "<BOTTOM>";
    }
    if (*this == top) {
        return "<TOP>";
    }

    std::stringstream retVal;

    if (!abs_) {
        retVal << "<" << delta_ << ">";
    }
    else {
        retVal << "Abs: " << delta_;
    }

    for (unsigned i = 0; i < ranges_.size(); i++) {
        retVal << ranges_[i].format();
    }
    return retVal.str();
}

void StackAnalysis::InsnTransferFunc::apply(const BlockTransferFunc &in,
                                            BlockTransferFunc &out) const {
    out = in;

    apply(out);
}


void StackAnalysis::InsnTransferFunc::apply(BlockTransferFunc &out) const {
    if (out == BlockTransferFunc::bottom) return;

    if (*this == bottom) {
        out = BlockTransferFunc::bottom;
        return;
    }

    if (abs_) {
        out.delta() = 0;
        out.abs() = true;
        out.ranges().clear();
        out.reset() = true;
    }

    if (delta_ != uninitialized) {
        if (out.delta() == uninitialized) {
            out.delta() = 0;
        }
        out.delta() += delta_;
    }

    if (range_ != defaultRange) {
        out.ranges().push_back(Range(range_, 
                                     ((out.delta() == uninitialized ) ? 0 : out.delta())));
        out.reset() = true;
        out.delta() = 0;
    }
}


void StackAnalysis::BlockTransferFunc::apply(const BlockTransferFunc &in,
                                             BlockTransferFunc &out) const {
    out = in;
    apply(out);
}

void StackAnalysis::BlockTransferFunc::apply(BlockTransferFunc &out) const {
    if (out == bottom) return;
    if (*this == bottom) {
        out = bottom;
        return;
    }

    // abs: we encountered a leave or somesuch
    // that rebased the stack pointer
    if (abs_) {
        // Any increment will happen below.
        out.delta() = 0;
        out.ranges().clear();
        out.abs() = true;
    }

    // This just says reset delta to 0;
    // we've got a new relative origin.
    if (reset_) {
        out.delta() = 0;
        out.reset() = true;
    }

    if (delta_ != uninitialized) {
        if (out.delta() == uninitialized) {
            out.delta() = 0;
        }
        out.delta() += delta_;
    }
    
    for (unsigned i = 0; i < ranges_.size(); i++) {
        out.ranges().push_back(ranges_[i]);
    }
}

std::string StackAnalysis::Range::format() const {
    std::stringstream retVal;

    if (off_ == 0) {
        return "[NONE]";
    }
    else {
        retVal << "[" << std::hex << off_ 
               << std::dec
               << ", " << delta_
               << ", [";
        if (range_.first == MINLONG)
            retVal << "-inf";
        else
            retVal << range_.first;

        retVal << ",";

        if (range_.second == MAXLONG)
            retVal << "+inf";
        else
            retVal << range_.second;
        
        retVal << "]]";
        return retVal.str();
    }
}

StackAnalysis::Region::Ptr StackAnalysis::RangeTree::find(Ranges &str) {
    if (str.empty()) return root->region;

    Node *cur = root;
    for (unsigned i = 0; i < str.size(); i++) {
        std::map<Range, Node *>::iterator iter = cur->children.find(str[i]);
        if (iter == cur->children.end()) {
            stackanalysis_printf("\t Creating new node for range %s\n", 
				 str[i].format().c_str());
            // Need to create a new node...
            Node *newNode = new Node(Region::Ptr(new Region(getNewRegionID(),
                                                            str[i],
                                                            cur->region)));
            cur->children[str[i]] = newNode;
            cur = newNode;
        }
        else {
	  stackanalysis_printf("\t Found existing node for range %s\n",
			       str[i].format().c_str());
            cur = iter->second;
        }
    }
    stackanalysis_printf("\t Returning region %s\n", cur->region->format().c_str());
    return cur->region;
}

StackAnalysis::Region::Ptr StackAnalysis::getRegion(Ranges &ranges) {
    return rt.find(ranges);
}

std::string StackAnalysis::Region::format() const {
    std::stringstream retVal;
    
    retVal << "(" << name_ << "," << range_.format() << ") ";
    if (prev_)
        retVal << prev_->format();

    return retVal.str();
}

StackAnalysis::Height StackAnalysis::findSP(Address addr) {
  Height ret; // Defaults to "top"

  if (func == NULL) return ret;

  if (!sp_intervals_) {
    // Check annotation
    func->getAnnotation(sp_intervals_, SP_Anno);
  }
  if (!sp_intervals_) {
    // Analyze?
    if (!analyze()) return Height();
  }
  assert(sp_intervals_);

  sp_intervals_->find(addr, ret);
  if(ret.isTop()) {
    if(!analyze()) return Height();
  }
  sp_intervals_->find(addr, ret);
  assert(!ret.isTop());
  return ret;
}

StackAnalysis::Height StackAnalysis::findFP(Address addr) {
  Height ret; // Defaults to "top"

  if (func == NULL) return ret;

  if (!fp_intervals_) {
    // Check annotation
    func->getAnnotation(fp_intervals_, FP_Anno);
  }
  if (!fp_intervals_) {
    // Analyze?
    if (!analyze()) return ret;
  }
  assert(fp_intervals_);

  fp_intervals_->find(addr, ret);
  return ret;
}

std::ostream &operator<<(std::ostream &os, const Dyninst::StackAnalysis::Height &h) {
  os << h.format();
  return os;
}<|MERGE_RESOLUTION|>--- conflicted
+++ resolved
@@ -530,12 +530,8 @@
       }
     }
 
-<<<<<<< HEAD
+    int word_size = func->img()->getAddressWidth();
     if (insn->getControlFlowTarget()) {
-=======
-    int word_size = func->img()->getAddressWidth();
-
-    if (what == e_call) {
       if (off != block->lastInsnOffset()) {
 	// Call in the middle of the block? Must be a get PC operation
 	iFunc.delta() = -1*word_size;
@@ -543,7 +539,6 @@
 	return;
       }
 
->>>>>>> 39a185f8
         pdvector<image_edge *> outs;
         block->getTargets(outs);
         for (unsigned i=0; i<outs.size(); i++) {
