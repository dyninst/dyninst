/*
 * Copyright (c) 1996-2009 Barton P. Miller
 * 
 * We provide the Paradyn Parallel Performance Tools (below
 * described as "Paradyn") on an AS IS basis, and do not warrant its
 * validity or performance.  We reserve the right to update, modify,
 * or discontinue this software at any time.  We shall have no
 * obligation to supply such updates or modifications or any other
 * form of support to you.
 * 
 * By your use of Paradyn, you understand and agree that we (or any
 * other person or entity with proprietary rights in Paradyn) are
 * under no obligation to provide either maintenance services,
 * update services, notices of latent defects, or correction of
 * defects for Paradyn.
 * 
 * This library is free software; you can redistribute it and/or
 * modify it under the terms of the GNU Lesser General Public
 * License as published by the Free Software Foundation; either
 * version 2.1 of the License, or (at your option) any later version.
 * 
 * This library is distributed in the hope that it will be useful,
 * but WITHOUT ANY WARRANTY; without even the implied warranty of
 * MERCHANTABILITY or FITNESS FOR A PARTICULAR PURPOSE.  See the GNU
 * Lesser General Public License for more details.
 * 
 * You should have received a copy of the GNU Lesser General Public
 * License along with this library; if not, write to the Free Software
 * Foundation, Inc., 51 Franklin Street, Fifth Floor, Boston, MA 02110-1301 USA
 */

#include <iostream>
#include <iomanip>

#include "../dyninstAPI/src/debug.h"

#include "../Widgets/Widget.h"
#include "../Widgets/InsnWidget.h" // Default Widget in each RelocBlock
#include "../Widgets/InstWidget.h"
#include "RelocBlock.h"
#include "RelocTarget.h"
#include "../Widgets/CFWidget.h"

#include "../CodeTracker.h"
#include "../CodeBuffer.h"
#include "../Transformers/Transformer.h" // transformer class
#include "RelocGraph.h"

#include "boost/tuple/tuple.hpp"


using namespace Dyninst;
using namespace Relocation;
using namespace InstructionAPI;

// a RelocBlock is a representation for instructions and instrumentation with
// a single entry point and (possibly) multiple exit points. For simplicity,
// we initially map a RelocBlock to a basic block. However, edge instrumentation
// or post-call padding (in defensive mode) may add additional RelocBlocks. Also,
// a RelocBlock may exit early if instrumentation explicitly branches out of a
// RelocBlock. 
//
// A RelocBlock is represented as a list of Widgets. An Widget represents a single
// code generation unit: an instruction, an instrumentation sequence, and
// the like. 
//
// Each RelocBlock ends in a distinguished "CFWidget" that tracks the successors 
// of the RelocBlock. Arguably this information should be stored in the RelocBlock itself,
// but then we'd still need the code generation techniques in a CFWidget anyway. 

int RelocBlock::RelocBlockID = 0;

RelocBlock *RelocBlock::createReloc(block_instance *block, func_instance *func) {
  if (!block) return NULL;

  relocation_cerr << "Creating new RelocBlock" << endl;

  RelocBlock *newRelocBlock = new RelocBlock(block, func);

  // Get the list of instructions in the block
  block_instance::Insns insns;
  block->getInsns(insns);

  for (block_instance::Insns::iterator iter = insns.begin();
       iter != insns.end(); ++iter) {
    relocation_cerr << "  Adding instruction " 
		    << std::hex << iter->first << std::dec
		    << " " << iter->second->format() << endl;
    Widget::Ptr ptr = InsnWidget::create(iter->second, iter->first);

    if (!ptr) {
       delete newRelocBlock;
       return NULL;
    }
    
    newRelocBlock->elements_.push_back(ptr);
  }

  // TODO: this should be done just before code generation, 
  // not up front; however, several transformers depend
  // on this behavior
  newRelocBlock->createCFWidget();

  newRelocBlock->preserveBlockGap();

  return newRelocBlock;
}
  
RelocBlock *RelocBlock::createInst(instPoint *p, Address a, block_instance *block, func_instance *f) {
  if (!p) return NULL;
  if (p->empty()) return NULL;

  RelocBlock *newRelocBlock = new RelocBlock(a, block, f);
  newRelocBlock->elements_.push_back(InstWidget::create(p));
  newRelocBlock->createCFWidget();
  
  return newRelocBlock;
}

RelocBlock *RelocBlock::createStub(block_instance *block, func_instance *f) {
   RelocBlock *newRelocBlock = new RelocBlock(block->start(), block, f);
   newRelocBlock->createCFWidget();
   newRelocBlock->type_ = Stub; 
   return newRelocBlock;
}




bool RelocBlock::linkRelocBlocks(RelocGraph *cfg) {
   // We want to build each RelocBlock into a tangled web. Or at 
   // least build in links to successor RelocBlocks. This is pretty much
   // only for our internal code generation requirements;
   // if you want real CFG traversibility use the Block representation.
   
   getPredecessors(cfg);
   getSuccessors(cfg);

   return true;
}

void RelocBlock::getSuccessors(RelocGraph *cfg) {
   // We're constructing a copy of a subgraph of the CFG. Initially we just copy the nodes
   // (aka RelocBlocks), but we also need to copy edges. There are three types of edges we care
   // care about:
   // Edges to a block that corresponds to a RelocBlock (RelocBlockEdges)
   // Edges to a block that does not correspond to a RelocBlock (BlockEdges)
   // Edges to a raw address, caused by representing inter-CodeObject edges
   //   -- this last is a Defensive mode special.
  /*   const block_instance::edgelist &targets = block_->targets();
       for (block_instance::edgelist::const_iterator iter = targets.begin(); iter != targets.end(); ++iter) {*/
   const PatchBlock::edgelist &targets = block_->targets();
   for (PatchBlock::edgelist::const_iterator iter = targets.begin(); iter != targets.end(); ++iter) {
     processEdge(OutEdge, SCAST_EI(*iter), cfg);
   }
}

void RelocBlock::getPredecessors(RelocGraph *cfg) {
   const PatchBlock::edgelist &edges = block_->sources();
   for (PatchBlock::edgelist::const_iterator iter = edges.begin(); iter != edges.end(); ++iter) {
     processEdge(InEdge, SCAST_EI(*iter), cfg);
   }

}

// There's some tricky logic going on here. We want to create the following 
// edges:
// 1) All out-edges, as _someone_ has to create them
// 2) In-edges that aren't from RelocBlocks; if it's from a RelocBlock we assume we'll
//    get it in out-edge construction. 

void RelocBlock::processEdge(EdgeDirection e, edge_instance *edge, RelocGraph *cfg) {
   ParseAPI::EdgeTypeEnum type = edge->type();
   // Maybe we want exception edges too?
   if (type == ParseAPI::RET || 
       type == ParseAPI::NOEDGE) return;
   
   if (edge->sinkEdge()) {
      assert(e == OutEdge);
      // We can get sink edges in the following situations:
      //   1) Existence of indirect control flow.
      //   2) An edge between CodeObjects
      //   3) An edge whose target was deleted as part of a code update
      //   4) An abrupt end if we think we're parsing garbage
      //   5) A call that may tamper with its return address or not return
      // In these cases we run with "mimic the original code behavior"
      switch (type) {
         case ParseAPI::CALL:
         case ParseAPI::COND_TAKEN:
         case ParseAPI::DIRECT: {
            bool valid;
            Address addr;
            boost::tie(valid, addr) = getJumpTarget();
            if (valid) {
               cfg->makeEdge(new Target<RelocBlock *>(this), 
                             new Target<Address>(addr), 
                             type);
            }
            break;
         }
         case ParseAPI::COND_NOT_TAKEN:
         case ParseAPI::FALLTHROUGH:
         case ParseAPI::CALL_FT: {

            cfg->makeEdge(new Target<RelocBlock *>(this), 
                          new Target<Address>(block_->end()), 
                          type);
            break;
         }
         default:
            break;
      }
   }
   else {
      block_instance *block = (e == OutEdge) ? edge->trg() : edge->src();

      func_instance *f = NULL;
      // Let's determine the function. If this is a call edge, then block must be
      // an entry block and we use its function. Otherwise we use ours. 
      if (type == ParseAPI::CALL) {
         f = block->entryOfFunc();
      }
      else {
         f = func();
      }

      RelocBlock *t = cfg->find(block, f);
      if (t) {
         if (e == OutEdge) {
            cfg->makeEdge(new Target<RelocBlock *>(this), 
                          new Target<RelocBlock *>(t),
                          type);
            return;
         }
         else {
            // RelocBlock -> trace edge, will get created later
            return;
         }
      }
      else {
         if (e == OutEdge) {
            cfg->makeEdge(new Target<RelocBlock *>(this), 
                          new Target<block_instance *>(block), 
                          type);
         }
         else {
            cfg->makeEdge(new Target<block_instance *>(block), 
                          new Target<RelocBlock *>(this),
                          type);
         }
      }
   }
}


bool RelocBlock::determineSpringboards(PriorityMap &p) {
   // We _require_ a springboard if:
   // 1) We are a function entry block;
   // 2) We are the target of an indirect branch;
   // 3) We are the target of an edge not from a trace. 

   if (func_ &&
       func_->entryBlock() == block_) {
      p[std::make_pair(block_, func_)] = Required;
      return true;
   }
   if (inEdges_.contains(ParseAPI::INDIRECT)) {
      p[std::make_pair(block_, func_)] = Required;
      return true;
   }
   // Slow crawl
   for (RelocEdges::const_iterator iter = inEdges_.begin();
        iter != inEdges_.end(); ++iter) {
      if ((*iter)->src->type() != TargetInt::RelocBlockTarget) {
         p[std::make_pair(block_, func_)] = Required;
         return true;
      }
   }
   return true;
}


void RelocBlock::createCFWidget() {
   // If the last instruction in the trace is a CF instruction 
   // (jump, call, etc.) wrap it in a CFWidget pointer and replace.
   // Otherwise, create a default CFWidget and append it. In either case,
   // keep a handle to the atom in cfWidget_.

   if (elements_.empty()) {
      cfWidget_ = CFWidget::create(origAddr_);
      elements_.push_back(cfWidget_); 
      return;
   }

   bool hasCF = false;

   InstructionAPI::Instruction::Ptr insn = elements_.back()->insn();
   if (insn) {
      if (insn->getCategory() == c_CallInsn ||
          insn->getCategory() == c_ReturnInsn ||
          insn->getCategory() == c_BranchInsn) {
         hasCF = true;
      }
   }

   if (hasCF) {
      cfWidget_ = CFWidget::create(elements_.back());
      elements_.pop_back();
   }
   else {
      cfWidget_ = CFWidget::create(origAddr_);
   }
   elements_.push_back(cfWidget_);
}

// Some defensive binaries put gaps in after call instructions to try
// and confuse parsing; it's typically something like so:
//
// call foo
// jmp <offset>
//
// where foo contains code that increments the stack pointer by one,
// and <offset> is the encoding of a legal instruction. We really need
// to preserve that gap if it exists, and to make life easy we bundle
// it into the CFWidget.

#if defined(arch_x86) || defined(arch_x86_64)
#define DEFENSIVE_GAP_SIZE 10
#else
#define DEFENSIVE_GAP_SIZE 12
#endif

void RelocBlock::preserveBlockGap() {
  /*   const block_instance::edgelist &targets = block_->targets();
       for (block_instance::edgelist::const_iterator iter = targets.begin(); iter != targets.end(); ++iter) {*/
<<<<<<< HEAD
   if (block_->wasUserAdded()) return;

   const PatchBlock::edgelist &targets = block_->getTargets();
=======
   const PatchBlock::edgelist &targets = block_->targets();
>>>>>>> 6693af20
   bool hasCall = false;
   bool hasFT = false;
   for (PatchBlock::edgelist::const_iterator iter = targets.begin(); iter != targets.end(); ++iter) {
      if ((*iter)->type() == ParseAPI::CALL) {
         hasCall = true;
      }
      if ((*iter)->target()->wasUserAdded()) {
         // DO NOT ADD A GAP. 
         continue;
      }
      if ((*iter)->type() == ParseAPI::CALL_FT ||
          (*iter)->type() == ParseAPI::FALLTHROUGH ||
          (*iter)->type() == ParseAPI::COND_NOT_TAKEN) {
         // Okay, I admit - I want to see this code trigger in the
         // fallthrough or cond_not_taken cases...
         hasFT = true;
         block_instance *target = SCAST_EI(*iter)->trg();
         if (target && !(*iter)->sinkEdge()) {
            if (target->start() < block_->end()) {
               cerr << "Error: source should precede target; edge type " << ParseAPI::format((*iter)->type()) << hex
                    << " src[" << block_->start() << " " << block_->end()
                    << "] trg[" << target->start() << " " << target->end() << dec << "]" << endl;
               assert(0);
            }
            cfWidget()->setGap(target->start() - block_->end());
            return;
         }
         else {
            cfWidget()->setGap(DEFENSIVE_GAP_SIZE);
         }
      }
   }
   if (hasCall && !hasFT) {
      cfWidget()->setGap(DEFENSIVE_GAP_SIZE);
   }
}

// Do the raw computation to determine the target (if it exists) of a
// jump instruction that we may not have encoded in ParseAPI.

std::pair<bool, Address> RelocBlock::getJumpTarget() {
   InstructionAPI::Instruction::Ptr insn = cfWidget()->insn();
   if (!insn) return std::make_pair(false, 0);

   Expression::Ptr cft = insn->getControlFlowTarget();
   if (!cft) return std::make_pair(false, 0);

   Expression::Ptr thePC(new RegisterAST(MachRegister::getPC(insn->getArch())));
   
   cft->bind(thePC.get(), Result(u64, cfWidget()->addr()));
   Result res = cft->eval();
   if (res.defined) {
      return std::make_pair(true, res.convert<Address>());
   }
   return std::make_pair(false, 0);
}

// We put in edges for everything - jumps, fallthroughs, you name
// it. Some of these can be obviated by code layout. Instead of trying
// to precompute which branches are needed, we do a final
// pre-generation pass to run through and see which branches we need
// based on where we plan to lay blocks out.
//
// Side note: necessary is set on a per-Target basis. 

void RelocBlock::determineNecessaryBranches(RelocBlock *successor) {
   for (CFWidget::DestinationMap::const_iterator d_iter = cfWidget_->destinations().begin();
        d_iter != cfWidget_->destinations().end(); ++d_iter) {
      if (d_iter->first != CFWidget::Taken &&
          d_iter->first != CFWidget::Fallthrough) continue;

      d_iter->second->setNecessary(true);

      if (d_iter->second->matches(successor)) {
         // A candidate for setting as non-necessary. However, there
         // are some overrides...
         //   1) An old one that was in there was if we had post-CF 
         //      instruction padding, be sure to set this as necessary.
         //      However, I'm not sure this can realistically happen...


         //   2) If the block consisted only of a jump, be sure to keep it
         //      so that we don't entirely remove original blocks.
         if ((elements().size() == 1) &&
             (cfWidget_->destinations().size() == 1)) {
            continue;
         }
         d_iter->second->setNecessary(false);
      }
   }
}   

// Each RelocBlock generates a mixture of PIC and non-PIC code. For
// efficiency, we precompute the PIC code and generate function callbacks
// for the non-PIC code. Thus, what we hand into the code generator
// looks like so:
//
// PIC
// PIC
// PIC
// non-PIC callback
// PIC
// non-PIC callback
// PIC
// PIC
// ...
//
// This allows us to minimize unnecessary regeneration when we're trying
// to produce the final code sequence. This function generates the mixture
// of PIC (as a byte buffer) and non-PIC (in terms of Patch objects) sequences.


bool RelocBlock::generate(const codeGen &templ,
			  CodeBuffer &buffer) {
   relocation_cerr << "Generating block " << id() << " orig @ " << hex << origAddr() << dec << endl;
   relocation_cerr << "\t" << elements_.size() << " elements" << endl;
   
   // Register ourselves with the CodeBuffer and get a label
   label_ = buffer.getLabel();

   codeGen ourTemplate;
   ourTemplate.applyTemplate(templ);
   ourTemplate.setFunction(func());

   relocation_cerr << "\t With function " << (func() ? func()->name() : "<NULL>") << endl;

   // Simple form: iterate over every Widget, in order, and generate it.
   for (WidgetList::iterator iter = elements_.begin(); iter != elements_.end(); ++iter) {
      if (!(*iter)->generate(ourTemplate, 
                             this,
                             buffer)) {
         cerr << "Failed to generate widget: " << (*iter)->format() << endl;
         return false;
         // This leaves the block in an inconsistent state and should only be used
         // for fatal failures.
      }
   }
   
   return true;
}

std::string RelocBlock::format() const {
    stringstream ret;
  ret << "RelocBlock(" 
      << std::hex << origAddr() << std::dec
      << "/" << id() << "/" << label_ 
      << ") {" << endl;
  for (WidgetList::const_iterator iter = elements_.begin();
       iter != elements_.end(); ++iter) {
    ret << "  " << (*iter)->format() << endl;
  }
  ret << "In edges: ";
  for (RelocEdges::const_iterator iter = inEdges_.begin();
       iter != inEdges_.end(); ++iter) {
     ret << (*iter)->src->format() << ", ";
  }
  ret << endl;
  ret << "Out edges:";
  for (RelocEdges::const_iterator iter = outEdges_.begin();
       iter != outEdges_.end(); ++iter) {
     ret << (*iter)->trg->format() 
	 << "<" << ParseAPI::format((*iter)->type) << ">, ";
  }
  ret << endl;

  ret << "}" << endl;
  return ret.str();
}

RelocBlock::Label RelocBlock::getLabel() const {
   if (label_ == -1) {
      cerr << "Error: trace with zero label!" << endl;
      cerr << format() << endl;
      assert(0);
   }
   return label_;
}

bool RelocBlock::finalizeCF() {
   if (!cfWidget_) {
      cerr << "Warning: trace has no CFWidget!" << endl;
      cerr << format() << endl;
      assert(0);
   }
   bool debug = false;
   if (origAddr() == 0x68e750) {
      debug = true;
      cerr << "Debugging finalizeCF for last snippet block" << endl;
   }

   // We've had people munging our out-edges; now
   // push them to the CFWidget so that it can do its work. 
   for (RelocEdges::iterator iter = outEdges_.begin(); iter != outEdges_.end(); ++iter) {
      if ((*iter)->type == ParseAPI::CATCH ||
          (*iter)->type == ParseAPI::RET ||
          (*iter)->type == ParseAPI::NOEDGE) continue;
      Address index;
      if ((*iter)->type == ParseAPI::FALLTHROUGH ||
          (*iter)->type == ParseAPI::COND_NOT_TAKEN ||
          (*iter)->type == ParseAPI::CALL_FT) {
         index = CFWidget::Fallthrough;
      }
      else if ((*iter)->type == ParseAPI::DIRECT ||
               (*iter)->type == ParseAPI::COND_TAKEN ||
               (*iter)->type == ParseAPI::CALL) {
         index = CFWidget::Taken;
      }
      else {
         assert((*iter)->type == ParseAPI::INDIRECT);
         index = (*iter)->trg->origAddr();
      }
      if (debug) {
         cerr << "Adding destination /w/ index " << index << " and target " << hex << (*iter)->trg->origAddr() << dec << endl;
      }
      cfWidget_->addDestination(index, (*iter)->trg);
      (*iter)->trg->setNecessary(isNecessary((*iter)->trg, (*iter)->type));
   }
   
   return true;
}

bool RelocBlock::isNecessary(TargetInt *target,
                        ParseAPI::EdgeTypeEnum edgeType) {
   if (!next_) return true;

   // Code copied from the old Fallthrough transformer

   // Case 1: if we're a single direct branch, be sure we don't
   // elide, or the CFG gets messed up. 
   // ... or does it...
   if (elements_.size() == 1 &&
       (edgeType == ParseAPI::DIRECT ||
        edgeType == ParseAPI::COND_TAKEN))
      return true;

   // Case 2: keep calls, d00d
   if (edgeType == ParseAPI::CALL) return true;
   
   // Case 3: if the CFWidget wants a gap, a gap it gets
   if (cfWidget_->gap() != 0) return true;

   // And finally, case 4: if the next trace isn't our target, keep it
   if (!target->matches(next_)) return true;

   return false;
}

void RelocBlock::setCF(CFWidgetPtr cf) {
   elements_.pop_back();
   elements_.push_back(cf);
   cfWidget_ = cf;
}
<|MERGE_RESOLUTION|>--- conflicted
+++ resolved
@@ -333,13 +333,8 @@
 void RelocBlock::preserveBlockGap() {
   /*   const block_instance::edgelist &targets = block_->targets();
        for (block_instance::edgelist::const_iterator iter = targets.begin(); iter != targets.end(); ++iter) {*/
-<<<<<<< HEAD
    if (block_->wasUserAdded()) return;
-
-   const PatchBlock::edgelist &targets = block_->getTargets();
-=======
    const PatchBlock::edgelist &targets = block_->targets();
->>>>>>> 6693af20
    bool hasCall = false;
    bool hasFT = false;
    for (PatchBlock::edgelist::const_iterator iter = targets.begin(); iter != targets.end(); ++iter) {
