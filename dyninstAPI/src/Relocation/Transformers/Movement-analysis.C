--- conflicted
+++ resolved
@@ -586,11 +586,7 @@
 
     // Indirect, we put in a push/jump <reg> combination.
 
-<<<<<<< HEAD
     CFAtom::Ptr newCF = CFAtom::create((*b_iter)->block());
-=======
-    CFWidget::Ptr newCF = CFWidget::create((*b_iter)->bbl());
->>>>>>> bb7328b2
     newCF->updateInfo(cf);
 
     CFWidget::DestinationMap::iterator dest = cf->destMap_.find(CFWidget::Taken);
