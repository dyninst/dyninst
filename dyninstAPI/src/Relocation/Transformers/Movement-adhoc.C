--- conflicted
+++ resolved
@@ -74,13 +74,8 @@
     Address target = 0;
     Absloc aloc;
 
-<<<<<<< HEAD
-    if (isPCDerefCF(*iter, target)) {
-       CFWidget::Ptr cf = boost::dynamic_pointer_cast<CFWidget>(*iter);
-=======
     if (isPCDerefCF(*iter, insn, target)) {
        CFWidget::Ptr cf = dyn_detail::boost::dynamic_pointer_cast<CFWidget>(*iter);
->>>>>>> de7a59d8
        assert(cf);
        cf->setOrigTarget(target);
     }
