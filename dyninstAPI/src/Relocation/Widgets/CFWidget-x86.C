// x86-specific methods for generating control flow

#include "CFWidget.h"
#include "Widget.h"
#include "../CFG/RelocTarget.h"

#include "instructionAPI/h/Instruction.h"

#include "../patchapi_debug.h"

#include "../CodeTracker.h"
#include "../CodeBuffer.h"
#include "dyninstAPI/src/addressSpace.h"
#include "dyninstAPI/src/emit-x86.h"
#include "dyninstAPI/src/registerSpace.h"
#include "dyninstAPI/src/BPatch_memoryAccessAdapter.h"
<<<<<<< HEAD
#include "dyninstAPI/h/BPatch_memoryAccess_NP.h"
#include "dyninstAPI/src/inst-x86.h"
=======
#include "dyninstAPI/src/inst-x86.h"
#include "BPatch_memoryAccess_NP.h"
>>>>>>> 2481332f

#if defined(cap_mem_emulation)
#include "dyninstAPI/src/MemoryEmulator/memEmulatorWidget.h"
#endif

using namespace Dyninst;
using namespace Relocation;
using namespace InstructionAPI;

using namespace NS_x86;

bool CFWidget::generateIndirect(CodeBuffer &buffer,
                              Register reg,
                              const RelocBlock *trace,
                              Instruction::Ptr insn) {
   // Two possibilities here: either copying an indirect jump w/o
   // changes, or turning an indirect call into an indirect jump because
   // we've had the isCall_ flag overridden.

   if (reg != Null_Register) {
      // Whatever was there doesn't matter.
      // Only thing we can handle right now is a "we left the destination
      // at the top of the stack, go get 'er Tiger!"
      assert(reg == REGNUM_ESP);
      codeGen gen(1);
      //gen.fill(1, codeGen::cgTrap);
      GET_PTR(insn, gen);
      *insn++ = 0xC3; // RET
      SET_PTR(insn, gen);
      buffer.addPIC(gen, tracker(trace));
      return true;
   }
   ia32_locations loc;
   ia32_memacc memacc[3];
   ia32_condition cond;

   ia32_instruction orig_instr(memacc, &cond, &loc);
   ia32_decode(IA32_FULL_DECODER, (unsigned char *)insn->ptr(), orig_instr);
   const unsigned char *ptr = (const unsigned char *)insn->ptr();

   std::vector<unsigned char> raw (ptr,
                                   ptr + insn->size());

   // Opcode might get modified;
   // 0xe8 -> 0xe9 (call Jz -> jmp Jz)
   // 0xff xx010xxx -> 0xff xx100xxx (call Ev -> jmp Ev)
   // 0xff xx011xxx -> 0xff xx101xxx (call Mp -> jmp Mp)

   bool fiddle_mod_rm = false;
   for (unsigned i = loc.num_prefixes; 
        i < loc.num_prefixes + (unsigned) loc.opcode_size;
        ++i) {
      switch(raw[i]) {
         case 0xE8:
            raw[i] = 0xE9;
            break;
         case 0xFF:
            fiddle_mod_rm = true;
            break;
         default:
            break;
      }
   }

   for (int i = loc.num_prefixes + (int) loc.opcode_size; 
        i < (int) insn->size(); 
        ++i) {
      if ((i == loc.modrm_position) &&
          fiddle_mod_rm) {
         raw[i] |= 0x20;
         raw[i] &= ~0x10;
      }
   } 
  
   // TODO: don't ignore reg...
   // Indirect branches don't use the PC and so are
   // easy - we just copy 'em.
   buffer.addPIC(raw, tracker(trace));

   return true;
}



bool CFWidget::generateIndirectCall(CodeBuffer &buffer,
                                  Register reg,
                                  Instruction::Ptr insn,
                                  const RelocBlock *trace,
				  Address origAddr) 
{
   // I'm pretty sure that anything that can get translated will be
   // turned into a push/jump combo already. 
   assert(reg == Null_Register);
   // Check this to see if it's RIP-relative
   NS_x86::instruction ugly_insn(insn->ptr());
   if (ugly_insn.type() & REL_D_DATA) {
      // This was an IP-relative call that we moved to a new location.
      assert(origTarget_);

      CFPatch *newPatch = new CFPatch(CFPatch::Data, insn, 
                                      new Target<Address>(origTarget_),
                                      trace->func(),
                                      addr_);
      buffer.addPatch(newPatch, tracker(trace));
   }
   else {
      buffer.addPIC(insn->ptr(), insn->size(), tracker(trace));
   }
   
   return true;
}

bool CFPatch::apply(codeGen &gen, CodeBuffer *buf) {
   // Question 1: are we doing an inter-module static control transfer?
   // If so, things get... complicated
   if (isPLT(gen)) {
      relocation_cerr << "CFPatch::apply, PLT jump" << endl;
      if (!applyPLT(gen, buf)) {
         cerr << "Failed to apply patch (PLT req'd)" << endl;
         return false;
      }
      return true;
   }

   // Otherwise this is a classic, and therefore easy.
   int targetLabel = target->label(buf);

   relocation_cerr << "\t\t CFPatch::apply, type " << type << ", origAddr " << hex << origAddr_ 
                   << ", and label " << dec << targetLabel << endl;
   if (orig_insn) {
      relocation_cerr << "\t\t\t Currently at " << hex << gen.currAddr() << " and targeting predicted " << buf->predictedAddr(targetLabel) << dec << endl;
      switch(type) {
         case CFPatch::Jump: {
            relocation_cerr << "\t\t\t Generating CFPatch::Jump from " 
                            << hex << gen.currAddr() << " to " << buf->predictedAddr(targetLabel) << dec << endl;
            if (!insnCodeGen::modifyJump(buf->predictedAddr(targetLabel), *ugly_insn, gen)) {
               cerr << "Failed to modify jump" << endl;
               return false;
            }
            return true;
         }
         case CFPatch::JCC: {
            relocation_cerr << "\t\t\t Generating CFPatch::JCC from " 
                            << hex << gen.currAddr() << " to " << buf->predictedAddr(targetLabel) << dec << endl;            
            if (!insnCodeGen::modifyJcc(buf->predictedAddr(targetLabel), *ugly_insn, gen)) {
               cerr << "Failed to modify conditional jump" << endl;
               return false;
            }
            return true;            
         }
         case CFPatch::Call: {
            if (!insnCodeGen::modifyCall(buf->predictedAddr(targetLabel), *ugly_insn, gen)) {
               cerr << "Failed to modify call" << endl;
               return false;
            }
            return true;
         }
         case CFPatch::Data: {
            if (!insnCodeGen::modifyData(buf->predictedAddr(targetLabel), *ugly_insn, gen)) {
               cerr << "Failed to modify data" << endl;
               return false;
            }
            return true;
         }
      }
   }
   else {
      switch(type) {
         case CFPatch::Jump:
            insnCodeGen::generateBranch(gen, gen.currAddr(), buf->predictedAddr(targetLabel));
            break;
         case CFPatch::Call:
            insnCodeGen::generateCall(gen, gen.currAddr(), buf->predictedAddr(targetLabel));
            break;
         default:
            assert(0);
      }
   }
   
   return true;
}

bool CFPatch::isPLT(codeGen &gen) {
   if (!gen.addrSpace()->edit()) return false;

   // We need to PLT if we're in two different 
   // AddressSpaces - the current codegen and
   // the target.

   // First check the target type.
   if (target->type() != TargetInt::BlockTarget) {
      // Either a RelocBlock (which _must_ be local)
      // or an Address (which has to be local to be
      // meaningful); neither reqs PLT
      return false;
   }

   Target<block_instance *> *t = static_cast<Target<block_instance *> *>(target);
   block_instance *tb = t->t();
   if (tb->proc() != gen.addrSpace())
      return true;
   else
      return false;
}

bool CFPatch::applyPLT(codeGen &gen, CodeBuffer *) {
   // We should try and keep any prefixes that were on the instruction. 
   // However... yeah, right. I'm not that good with x86. So instead
   // I'm copying the code from emitCallInstruction...
   
   if (target->type() != TargetInt::BlockTarget) {
      cerr << "Target type is " << target->type() << ", not block target" << endl;
      return false;
   }
   // And can only handle calls right now. That's a TODO...
   if (type != Call &&
       type != Jump) {
      cerr << "Attempt to make PLT of type " << type << " and can only handle calls or jumps" << endl;
      return false;
   }

   Target<block_instance *> *t = static_cast<Target<block_instance *> *>(target);
   block_instance *tb = t->t();

   // We can (for now) only jump to functions
   func_instance *callee = tb->entryOfFunc();
   if (!callee) {
      cerr << "No callee, ret false" << endl;
      return false;
   }

   relocation_cerr << "Emitting a PLT jump/call, targeting " << callee->name() << endl;

   // We need a registerSpace for this. For now, assume we're at
   // a call boundary (as that's _really_ the only place we can
   // be for now) and set it to the optimistic register space.
   gen.setRegisterSpace(registerSpace::optimisticRegSpace(gen.addrSpace()));

   if (type == Call) 
      gen.codeEmitter()->emitPLTCall(callee, gen);
   else if (type == Jump)
      gen.codeEmitter()->emitPLTJump(callee, gen);
   else
      assert(0);

   return true;
}


bool CFWidget::generateAddressTranslator(CodeBuffer &buffer,
                                       const codeGen &templ,
                                       Register &reg,
                                       const RelocBlock *trace) 
{
#if !defined(cap_mem_emulation)
   return true;
#else

   if (!templ.addrSpace()->isMemoryEmulated() ||
       BPatch_defensiveMode != trace->block()->obj()->hybridMode())
      return true;

   if (insn_->getOperation().getID() == e_ret_near ||
       insn_->getOperation().getID() == e_ret_far) {
      // Oops!
      return true;
   }
   if (!insn_->readsMemory()) {
      return true;
   }
   
   BPatch_memoryAccessAdapter converter;
   BPatch_memoryAccess *acc = converter.convert(insn_, addr_, false);
   if (!acc) {
      reg = Null_Register;
      return true;
   }
   
   codeGen patch(128);
   patch.applyTemplate(templ);
   
   // TODO: we probably want this in a form that doesn't stomp the stack...
   // But we can probably get away with this for now. Check that.

   // step 1: create space on the stack. 
   ::emitPush(RealRegister(REGNUM_EAX), patch);
   
   // step 2: save registers that will be affected by the call
   ::emitPush(RealRegister(REGNUM_ECX), patch);
   ::emitPush(RealRegister(REGNUM_EDX), patch);
   ::emitPush(RealRegister(REGNUM_EAX), patch);
   
   // Step 3: LEA this sucker into ECX.
   const BPatch_addrSpec_NP *start = acc->getStartAddr(0);
   if (start->getReg(0) == REGNUM_ESP ||
       start->getReg(1) == REGNUM_ESP) {
      cerr << "ERROR: CF insn that uses the stack pointer! " << insn_->format() << endl;
   }

   int stackShift = -16;
   // If we are a call _instruction_ but isCall is false, then we've got an extra word
   // on the stack from an emulated return address
   if (!isCall_ && insn_->getCategory() == c_CallInsn) stackShift -= 4;

   emitASload(start, REGNUM_ECX, stackShift, patch, true);
   
   // Step 4: save flags post-LEA
   emitSimpleInsn(0x9f, patch);
   emitSaveO(patch);
   ::emitPush(RealRegister(REGNUM_EAX), patch);
   
   // This might look a lot like a memEmulatorWidget. That's, well, because it
   // is. 
   buffer.addPIC(patch, tracker(trace));
   
   // Where are we going?
   func_instance *func = templ.addrSpace()->findOnlyOneFunction("RTtranslateMemory");
   // FIXME for static rewriting; this is a dynamic-only hack for proof of concept.
   assert(func);
   
   // Now we start stealing from memEmulatorWidget. We need to call our translation function,
   // which means a non-PIC patch to the CodeBuffer. I don't feel like rewriting everything,
   // so there we go.
   buffer.addPatch(new MemEmulatorPatch(REGNUM_ECX, REGNUM_ECX, addr_, func->addr()),
                   tracker(trace));
   patch.setIndex(0);
   
   // Restore flags
   ::emitPop(RealRegister(REGNUM_EAX), patch);
   emitRestoreO(patch);
   emitSimpleInsn(0x9E, patch);
   ::emitPop(RealRegister(REGNUM_EAX), patch);
   ::emitPop(RealRegister(REGNUM_EDX), patch);
   
   // ECX now holds the pointer to the destination...
   // Dereference
   ::emitMovRMToReg(RealRegister(REGNUM_ECX),
                    RealRegister(REGNUM_ECX),
                    0,
                    patch);
   
   // ECX now holds the _actual_ destination, so move it on to the stack. 
   // We've got ECX saved
   ::emitMovRegToRM(RealRegister(REGNUM_ESP),
                    1*4, 
                    RealRegister(REGNUM_ECX),
                    patch);
   ::emitPop(RealRegister(REGNUM_ECX), patch);
   // And tell our people to use the top of the stack
   // for their work.
   // TODO: trust liveness and leave this in a register. 

   buffer.addPIC(patch, tracker(trace));
   reg = REGNUM_ESP;
   return true;
#endif
}<|MERGE_RESOLUTION|>--- conflicted
+++ resolved
@@ -14,13 +14,8 @@
 #include "dyninstAPI/src/emit-x86.h"
 #include "dyninstAPI/src/registerSpace.h"
 #include "dyninstAPI/src/BPatch_memoryAccessAdapter.h"
-<<<<<<< HEAD
+#include "dyninstAPI/src/inst-x86.h"
 #include "dyninstAPI/h/BPatch_memoryAccess_NP.h"
-#include "dyninstAPI/src/inst-x86.h"
-=======
-#include "dyninstAPI/src/inst-x86.h"
-#include "BPatch_memoryAccess_NP.h"
->>>>>>> 2481332f
 
 #if defined(cap_mem_emulation)
 #include "dyninstAPI/src/MemoryEmulator/memEmulatorWidget.h"
@@ -109,7 +104,7 @@
                                   Register reg,
                                   Instruction::Ptr insn,
                                   const RelocBlock *trace,
-				  Address origAddr) 
+                                  Address /*origAddr*/) 
 {
    // I'm pretty sure that anything that can get translated will be
    // turned into a push/jump combo already. 
@@ -270,14 +265,16 @@
 }
 
 
+#if !defined(cap_mem_emulation)
+bool CFWidget::generateAddressTranslator(CodeBuffer &,const codeGen &,Register &,const RelocBlock *) {
+   return true;
+}
+#else
 bool CFWidget::generateAddressTranslator(CodeBuffer &buffer,
                                        const codeGen &templ,
                                        Register &reg,
                                        const RelocBlock *trace) 
 {
-#if !defined(cap_mem_emulation)
-   return true;
-#else
 
    if (!templ.addrSpace()->isMemoryEmulated() ||
        BPatch_defensiveMode != trace->block()->obj()->hybridMode())
@@ -376,5 +373,5 @@
    buffer.addPIC(patch, tracker(trace));
    reg = REGNUM_ESP;
    return true;
-#endif
-}+}
+#endif