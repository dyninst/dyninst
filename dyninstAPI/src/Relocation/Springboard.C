/*
 * Copyright (c) 1996-2009 Barton P. Miller
 * 
 * We provide the Paradyn Parallel Performance Tools (below
 * described as "Paradyn") on an AS IS basis, and do not warrant its
 * validity or performance.  We reserve the right to update, modify,
 * or discontinue this software at any time.  We shall have no
 * obligation to supply such updates or modifications or any other
 * form of support to you.
 * 
 * By your use of Paradyn, you understand and agree that we (or any
 * other person or entity with proprietary rights in Paradyn) are
 * under no obligation to provide either maintenance services,
 * update services, notices of latent defects, or correction of
 * defects for Paradyn.
 * 
 * This library is free software; you can redistribute it and/or
 * modify it under the terms of the GNU Lesser General Public
 * License as published by the Free Software Foundation; either
 * version 2.1 of the License, or (at your option) any later version.
 * 
 * This library is distributed in the hope that it will be useful,
 * but WITHOUT ANY WARRANTY; without even the implied warranty of
 * MERCHANTABILITY or FITNESS FOR A PARTICULAR PURPOSE.  See the GNU
 * Lesser General Public License for more details.
 * 
 * You should have received a copy of the GNU Lesser General Public
 * License along with this library; if not, write to the Free Software
 * Foundation, Inc., 51 Franklin Street, Fifth Floor, Boston, MA 02110-1301 USA
 */

#include "Springboard.h"
#include "dyninstAPI/src/addressSpace.h"

#include "dyninstAPI/src/function.h"
#include "dyninstAPI/src/debug.h"
#include "dyninstAPI/src/codegen.h"

using namespace Dyninst;
using namespace Relocation;

const int SpringboardBuilder::Allocated(0);
const int SpringboardBuilder::UnallocatedStart(1);

template <typename TraceIter> 
SpringboardBuilder::Ptr SpringboardBuilder::create(TraceIter begin,
						   TraceIter end,
						   AddressSpace *as) {
  Ptr ret = Ptr(new SpringboardBuilder(as));
  if (!ret) return ret;

  if (!ret->addTraces(begin, end, UnallocatedStart)) return Ptr();
  return ret;
}

SpringboardBuilder::Ptr SpringboardBuilder::createFunc(FuncSet::const_iterator begin,
						       FuncSet::const_iterator end,
						       AddressSpace *as) 
{
  Ptr ret = Ptr(new SpringboardBuilder(as));
  if (!ret) return ret;
  int id = UnallocatedStart;
  for (; begin != end; ++begin) {
    int_function *func = *begin;
    if (!ret->addTraces(func->blocks().begin(), func->blocks().end(), id++)) {
      return Ptr();
    }
  }
  return ret;
}

bool SpringboardBuilder::generateInt(std::list<codeGen> &springboards,
                                     SpringboardMap &input,
                                     Priority p) {
   // We want to do a reverse iteration so that we don't have a situation
   // where an earlier springboard overlaps a later one.
   //
   
   for (SpringboardMap::reverse_iterator iter = input.rbegin(p); 
        iter != input.rend(p); ++iter) {
      const SpringboardReq &req = iter->second;
      
      switch (generateSpringboard(springboards, req, input)) {
         case Failed:
            if (p == Required) {
               return false;
            }
            // Otherwise we didn't need it anyway.
            break;
         case MultiNeeded:
            // We want to try some multi-step jump to get to the relocated code. 
            // We have to wait until all the primaries are done first; effectively
            // a greedy algorithm of largest first.
            multis_.push_back(req);
            break;
         case Succeeded:
            // Good!
            break;
      }
   }
   return true;
}

bool SpringboardBuilder::generate(std::list<codeGen> &springboards,
				  SpringboardMap &input) {
  // The SpringboardMap gives us a, well, mapping of desired
  // from: addresses and to: addresses. Our job is to create a series
  // of branches (and traps) that will take care of that. 

  // Currently we use a greedy algorithm rather than some sort of scheduling thing.
  // It's a heck of a lot easier that way. 

<<<<<<< HEAD
  if (dyn_debug_reloc) {
      cerr << "SPRINGBOARD GENERATION" << endl;
      debugRanges();
   }
=======
                      if (false) cerr << "SPRINGBOARD GENERATION" << endl;
                       debugRanges();
>>>>>>> fb518302


   if (false) cerr << "Generating required springboards" << endl;
   if (!generateInt(springboards, input, Required))
      return false;
   if (false) cerr << "Generating suggested springboards" << endl;
   if (!generateInt(springboards, input, Suggested))
      return false;

   // Catch up with instrumentation
   if (false) cerr << "Generating instrumentation required springboards" << endl;
   if (!generateInt(springboards, input, RelocRequired)) 
      return false;
    if (false) cerr << "Generating instrumentation suggested springboards" << endl;
   if (!generateInt(springboards, input, RelocSuggested))
      return false;

   return true;
}

template <typename TraceIter>
bool SpringboardBuilder::addTraces(TraceIter begin, TraceIter end, int funcID) {
  // TODO: map these addresses to relocated blocks as well so we 
  // can do our thang.
  for (; begin != end; ++begin) {
    bool useBlock = true;
    bblInstance *bbl = (*begin)->origInstance();
    // don't add block if it's shared and the entry point of another function
    if (bbl->block()->llb()->isShared()) {
        using namespace ParseAPI;
        Block *llb = bbl->block()->llb();

        std::vector<Function*> funcs;
        llb->getFuncs(funcs);
        for (vector<Function*>::iterator fit = funcs.begin();
             useBlock && fit != funcs.end();
             fit++) 
        {
            if ((*fit)->entry() == llb && 
                bbl->func() != addrSpace_->findFuncByInternalFunc(
                    static_cast<image_func*>(*fit)))
            {
                useBlock = false;
            }
        }
    }
    if (useBlock) {
        // Check for overlapping blocks. Lovely.
        Address LB, UB; int id;
        if (validRanges_.find(bbl->firstInsnAddr(), LB, UB, id)) {
            // SUCK monkey
            if (UB < bbl->endAddr()) {
                validRanges_.insert(UB, bbl->endAddr(), funcID);
            }
        }
        else {
            validRanges_.insert(bbl->firstInsnAddr(), bbl->endAddr(), funcID);
        }
    }
  }
  return true;
}


SpringboardBuilder::generateResult_t 
SpringboardBuilder::generateSpringboard(std::list<codeGen> &springboards,
					const SpringboardReq &r,
                                        SpringboardMap &input) {
   codeGen gen;
   
   bool usedTrap = false;
   
   generateBranch(r.from, r.to, gen);
   
   if (r.useTrap || conflict(r.from, r.from + gen.used(), r.fromRelocatedCode)) {
      // Errr...
      // Fine. Let's do the trap thing. 
      usedTrap = true;
      generateTrap(r.from, r.to, gen);
      if (conflict(r.from, r.from + gen.used(), r.fromRelocatedCode)) {
         // Someone could already be there; omit the trap. 
         return Failed;
      }
   }

   if (r.includeRelocatedCopies) {
      createRelocSpringboards(r, usedTrap, input);
   }

  registerBranch(r.from, r.from + gen.used(), r.fromRelocatedCode);
  springboards.push_back(gen);

  return Succeeded;
}

bool SpringboardBuilder::generateMultiSpringboard(std::list<codeGen> &,
						  const SpringboardReq &) {
   //debugRanges();
   //if (false) cerr << "Request to generate multi-branch springboard skipped @ " << hex << r.from << dec << endl;
   // For now we give up and hope it all works out for the best. 
   return true;
}

bool SpringboardBuilder::conflict(Address start, Address end, bool inRelocated) {
   if (inRelocated) return conflictInRelocated(start, end);

   // We require springboards to stay within a particular block
   // so that we don't have issues with jumping into the middle
   // of a branch (... ew). Therefore, there is a conflict if
   // the end address lies within a different range than the start.
   //
   // Technically, end can be the start of another range; therefore
   // we search for (end-1).

    // We also don't want to start in one function's dead space and cross
   // into another's. So check to see if state suddenly changes.

   Address working = start;
   Address LB, UB;
   int state = -1;
   int lastState = state;
   relocation_cerr << "Conflict called for " << hex << start << "->" << end << dec << endl;
   
   while (end > working) {
        relocation_cerr << "\t looking for " << hex << working << dec << endl;
       if (!validRanges_.find(working, LB, UB, state)) {
         relocation_cerr << "\t Conflict: unable to find entry for " << hex << working << dec << endl;
         return true;
      }
      relocation_cerr << "\t\t Found " << hex << LB << " -> " << UB << " /w/ state " << state << dec << endl;
      if (state == Allocated) {
         relocation_cerr << "\t Starting range already allocated, ret conflict" << endl;
         return true;
      }
      if (lastState != -1 &&
          state != lastState) {
          relocation_cerr << "\t Crossed into a different function, ret conflict" << endl;
          return true;
      }
      working = UB;
      lastState = state;
   }
   relocation_cerr << "\t No conflict, we're good" << endl;
   return false;
}

bool SpringboardBuilder::conflictInRelocated(Address start, Address end) {
   // Much simpler case: do we overlap something already in the range set.
   for (Address i = start; i < end; ++i) {
      Address lb, ub;
      bool val;
      if (overwrittenRelocatedCode_.find(i, lb, ub, val)) {
         // oops!
         return true;
      }
   }
   return false;
}

void SpringboardBuilder::registerBranch(Address start, Address end, bool inRelocated) {
   // Remove the valid ranges for everything between start and end, using much the 
   // same logic as above.
   if (inRelocated) {
      return registerBranchInRelocated(start, end);
   }

   Address working = start;
   Address LB = 0, UB = 0;
   Address lb = 0, ub = 0;
   relocation_cerr << "Adding branch: " << hex << start << " -> " << end << dec << endl;
   int idToUse = -1;
   while (end > working) {
      int state;
      validRanges_.find(working, lb, ub, state);
      validRanges_.remove(lb);

      if (idToUse == -1) idToUse = state;
        else assert(idToUse = state);

      if (LB == 0) LB = lb;
      working = ub;
   }
   if (UB == 0) UB = ub;

   // Add three ranges:
   // [lb..start] as true
   // [start..end] as false
   // [end..ub] as true
   if (LB < start) {
        relocation_cerr << "\tInserting prior space " << hex << LB << " -> " << start << " /w/ range " << idToUse << dec << endl;
       validRanges_.insert(LB, start, idToUse);
   }
    relocation_cerr << "\t Inserting taken space " << hex << start << " -> " << end << " /w/ range " << Allocated << dec << endl;
   validRanges_.insert(start, end, Allocated);
   if (UB > end) {
        relocation_cerr << "\tInserting post space " << hex << end << " -> " << UB << " /w/ range " << idToUse << dec << endl;
      validRanges_.insert(end, UB, idToUse);
   }
}

void SpringboardBuilder::registerBranchInRelocated(Address start, Address end) {
   overwrittenRelocatedCode_.insert(start, end, true);
}


void SpringboardBuilder::debugRanges() {
  std::vector<std::pair<std::pair<Address, Address>, int> > elements;
  validRanges_.elements(elements);
  if (false) cerr << "Range debug: " << endl;
  for (unsigned i = 0; i < elements.size(); ++i) {
     if (false) cerr << "\t" << hex << elements[i].first.first
	 << ".." << elements[i].first.second << dec
	 << " -> " << elements[i].second << endl;
  }
  if (false) cerr << "-------------" << endl;
}

void SpringboardBuilder::generateBranch(Address from, Address to, codeGen &gen) {
  gen.invalidate();
  gen.allocate(16);

  gen.setAddrSpace(addrSpace_);
  gen.setAddr(from);

  insnCodeGen::generateBranch(gen, from, to);
  relocation_cerr << "Springboard branch " << hex << from << "->" << to << dec << endl;
}

void SpringboardBuilder::generateTrap(Address from, Address to, codeGen &gen) {
  gen.invalidate();
  gen.allocate(4);
  gen.setAddrSpace(addrSpace_);
  gen.setAddr(from);
  relocation_cerr << "YUCK! Springboard trap at: "<< hex << from << "->" << to << dec << endl;
  addrSpace_->trapMapping.addTrapMapping(from, to, true);
  insnCodeGen::generateTrap(gen);
}

bool SpringboardBuilder::createRelocSpringboards(const SpringboardReq &req, bool useTrap, SpringboardMap &input) {
   assert(!req.fromRelocatedCode);
   // Just the requests for now.
   
   std::list<Address> relocAddrs;
   addrSpace_->getRelocAddrs(req.from, req.bbl->func(), relocAddrs, true);
   for (std::list<Address>::const_iterator addr = relocAddrs.begin(); 
        addr != relocAddrs.end(); ++addr) {
      if (*addr == req.to) continue;
      Priority newPriority;
      switch(req.priority) {
         case Suggested:
            newPriority = RelocSuggested;
            break;
         case Required:
            newPriority = RelocRequired;
            break;
         default:
            assert(0);
            break;
      }
      
      input.addRaw(*addr, req.to, 
                   newPriority, req.bbl,
                   req.checkConflicts, 
                   false, true, useTrap);
   }
   return true;
}

#if 0
// Used in generating multi-branch springboards
bool SpringboardBuilder::generateReplacementPairs(std::list<codeGen> &springboards,
						  Address from,
						  Address to) {
  bool ret = true;
  std::list<std::pair<Address, Address> > pairs;
  addrSpace_->getRelocAddrPairs(from, to, pairs);
  for (std::list<std::pair<Address, Address> >::const_iterator iter = pairs.begin();
       iter != pairs.end(); ++iter) {
    codeGen gen;
    generateBranch(iter->first, iter->second, gen);
    springboards.push_back(gen);
  }
  return ret;
}
#endif

bool SpringboardBuilder::isLegalShortBranch(Address from, Address to) {
  // FIXME POWER...
  int disp = to - (from + 2);
  return ((disp >= -128) && (disp < 127));
}

Address SpringboardBuilder::shortBranchBack(Address from) {
  return from + 2 - 128;
};
<|MERGE_RESOLUTION|>--- conflicted
+++ resolved
@@ -110,15 +110,10 @@
   // Currently we use a greedy algorithm rather than some sort of scheduling thing.
   // It's a heck of a lot easier that way. 
 
-<<<<<<< HEAD
   if (dyn_debug_reloc) {
       cerr << "SPRINGBOARD GENERATION" << endl;
       debugRanges();
    }
-=======
-                      if (false) cerr << "SPRINGBOARD GENERATION" << endl;
-                       debugRanges();
->>>>>>> fb518302
 
 
    if (false) cerr << "Generating required springboards" << endl;
