/*
 * Copyright (c) 1996-2009 Barton P. Miller
 * 
 * We provide the Paradyn Parallel Performance Tools (below
 * described as "Paradyn") on an AS IS basis, and do not warrant its
 * validity or performance.  We reserve the right to update, modify,
 * or discontinue this software at any time.  We shall have no
 * obligation to supply such updates or modifications or any other
 * form of support to you.
 * 
 * By your use of Paradyn, you understand and agree that we (or any
 * other person or entity with proprietary rights in Paradyn) are
 * under no obligation to provide either maintenance services,
 * update services, notices of latent defects, or correction of
 * defects for Paradyn.
 * 
 * This library is free software; you can redistribute it and/or
 * modify it under the terms of the GNU Lesser General Public
 * License as published by the Free Software Foundation; either
 * version 2.1 of the License, or (at your option) any later version.
 * 
 * This library is distributed in the hope that it will be useful,
 * but WITHOUT ANY WARRANTY; without even the implied warranty of
 * MERCHANTABILITY or FITNESS FOR A PARTICULAR PURPOSE.  See the GNU
 * Lesser General Public License for more details.
 * 
 * You should have received a copy of the GNU Lesser General Public
 * License along with this library; if not, write to the Free Software
 * Foundation, Inc., 51 Franklin Street, Fifth Floor, Boston, MA 02110-1301 USA
 */

#include "CFAtom.h"
#include "Atom.h"
#include "Target.h"

#include "instructionAPI/h/Instruction.h"

#include "dyninstAPI/src/debug.h"

#include "../CodeTracker.h"

using namespace Dyninst;
using namespace Relocation;
using namespace InstructionAPI;

///////////////////////

// Pick values that don't correspond to actual targets. I'm skipping
// 0 because it's used all over the place as a null.
const Address CFAtom::Fallthrough(1);
const Address CFAtom::Taken(2);

bool CFAtom::generate(GenStack &gens) {
  // We need to create jumps to wherever our successors are
  // We can assume the addresses returned by our Targets
  // are valid, since we'll fixpoint until those stabilize. 
  //
  // There are the following cases:
  //
  // No explicit control flow/unconditional direct branch:
  //   1) One target
  //   2) Generate a branch unless it's unnecessary
  // Conditional branch:
  //   1) Two targets
  //   2) Use stored instruction to generate correct condition
  //   3) Generate a fallthrough "branch" if necessary
  // Call:
  //   1) Two targets (call and natural successor)
  //   2) As above, except make sure call bit is flipped on
  // Indirect branch:
  //   1) Just go for it... we have no control, really
  
  // First check: if we're not an indirect branch
  // and we have no known successors return immediately.
  if (!isIndirect_ && destMap_.empty()) return true;


  // TODO: address translation on an indirect branch...

  typedef enum {
    Illegal,
    Single,
    Taken_FT,
    Indirect } Options;
  
  Options opt = Illegal;

  if (isIndirect_) {
    opt = Indirect;
    relocation_cerr << "  generating CFAtom as indirect branch" << endl;
  }
  else if (isConditional_ || isCall_) {
    opt = Taken_FT;
    relocation_cerr << "  generating CFAtom as call or conditional branch" << endl;
  }
  else {
    opt = Single;
    relocation_cerr << "  generating CFAtom as direct branch" << endl;
  }

  switch (opt) {
  case Single: {

    assert(!isIndirect_);
    assert(!isConditional_);
    assert(!isCall_);

    bool fallthrough = (destMap_.begin()->first == Fallthrough);
    TargetInt *target = destMap_.begin()->second;
    assert(target);

    if (target->necessary()) {
      if (!generateBranch(gens,
			  target,
			  insn_,
			  fallthrough)) {
	return false;
      }
    }
    else {
      relocation_cerr << "    target reported unnecessary" << endl;
    }
    break;
  }
  case Taken_FT: {
    // This can be either a call (with an implicit fallthrough as shown by
    // the FUNLINK) or a conditional branch.
    if (isCall_) {
      // Well, that kinda explains things
      assert(!isConditional_);
      relocation_cerr << "  ... generating call" << endl;
      if (!generateCall(gens,
			destMap_[Taken],
			insn_))
	return false;
    }
    else {
      assert(!isCall_);
      relocation_cerr << "  ... generating conditional branch" << endl;
      if (!generateConditionalBranch(gens,
				     destMap_[Taken],
				     insn_))
	return false;
    }

    // Not necessary by design - fallthroughs are always to the next generated
    // We can have calls that don't return and thus don't have funlink edges
    

    if (destMap_.find(Fallthrough) != destMap_.end()) {
      TargetInt *ft = destMap_[Fallthrough];
      if (ft->necessary()) {
	if (!generateBranch(gens, 
			    ft,
			    insn_,
			    true)) {
	  return false;
	}
      }
    }
    break;
  }
  case Indirect: {
    bool requireTranslation = false;
    for (DestinationMap::iterator iter = destMap_.begin();
	 iter != destMap_.end(); ++iter) {
      if (iter->first != iter->second->addr()) {
	requireTranslation = true;
	break;
      }
    }
    Register reg; /* = originalRegister... */
    if (requireTranslation) {
      if (!generateAddressTranslator(gens(), reg))
	return false;
    }
    if (isCall_) {
      if (!generateIndirectCall(gens, 
				reg, 
				insn_, 
				addr_)) 
	return false;
      // We may be putting another block in between this
      // one and its fallthrough due to edge instrumentation
      // So if there's the possibility for a return put in
      // a fallthrough branch
      if (destMap_.find(Fallthrough) != destMap_.end()) {
	if (!generateBranch(gens,
			    destMap_[Fallthrough],
			    Instruction::Ptr(),
			    true)) 
	  return false;
      }
    }
    else {
      if (!generateIndirect(gens, reg, insn_))
	return false;
    }
    break;
  }
  default:
    assert(0);
  }
  if (padded_) {
    gens.addPatch(new PaddingPatch(addr_));
  }

  return true;
}

CFAtom::Ptr CFAtom::create() {
  return Ptr(new CFAtom());
}

CFAtom::~CFAtom() {
  // Delete all Targets in our map
  for (DestinationMap::iterator i = destMap_.begin(); 
       i != destMap_.end(); ++i) {
    delete i->second;
  }
}

TrackerElement *CFAtom::tracker() const {
  assert(addr_ != 1);
  EmulatorTracker *e = new EmulatorTracker(addr_);
  return e;
}

void CFAtom::addDestination(Address index, TargetInt *dest) {
  // Annoying required copy... 
  destMap_[index] = dest;
}

void CFAtom::updateInsn(Instruction::Ptr insn) {

  relocation_cerr << "Updating CFAtom off insn " << insn->format() << endl;

  insn_ = insn;

  isConditional_ = isCall_ = isIndirect_ = false;

  // And set type flags based on what the instruction was
  // If it allows fallthrough it must be conditional...
  if (insn->allowsFallThrough()) {
    relocation_cerr << "... allows fallthrough, setting isConditional" << endl;
    isConditional_ = true;
  }
  // Calls show up as fallthrough-capable, which is true
  // (kind of) for parsing but _really_ not what we want
  // to identify conditional branches...
  if (insn->getCategory() == c_CallInsn) {
    relocation_cerr << "... is call, setting isCall and unsetting isConditional" << endl;
    isCall_ = true;
    isConditional_ = false;
  }

  // And here's the annoying bit - we can't directly determine
  // whether something is indirect. Bill suggests getting the 
  // control flow target, binding *something* as the PC, and
  // evaluating it. I think that sucks. 

  // TODO FIXME
  static Expression::Ptr thePC(new RegisterAST(MachRegister::getPC(Arch_x86)));
  static Expression::Ptr thePC64(new RegisterAST(MachRegister::getPC(Arch_x86_64)));

  Expression::Ptr exp = insn->getControlFlowTarget();
  
  // Bind the IP, why not...
  exp->bind(thePC.get(), Result(u32, addr_));
  exp->bind(thePC64.get(), Result(u64, addr_));

  Result res = exp->eval();
  if (!res.defined) {
    relocation_cerr << "... cannot statically resolve, setting isIndirect" << endl;
    isIndirect_ = true;
  }
  // EMXIF ODOT

}

void CFAtom::updateAddr(Address addr) {
  assert(addr != 1);
  addr_ = addr;
}

bool CFAtom::generateBranch(GenStack &gens,
			    TargetInt *to,
			    Instruction::Ptr insn,
			    bool) {
  assert(to);

  // We can put in an unconditional branch as an ender for 
  // a block that doesn't have a real branch. So if we don't have
  // an instruction generate a "generic" branch

  // We can see a problem where we want to branch to (effectively) 
  // the next instruction. So if we ever see that (a branch of offset
  // == size) back up the codeGen and shrink us down.

  CFPatch *newPatch = new CFPatch(CFPatch::Jump, insn, to, addr_);
  gens.addPatch(newPatch);

  return true;
}

bool CFAtom::generateCall(GenStack &gens,
			  TargetInt *to,
			  Instruction::Ptr insn) {
  if (!to) {
    // This can mean an inter-module branch...
    relocation_cerr << "    ... skipping call with no target!" << endl;
    return true;
  }

  CFPatch *newPatch = new CFPatch(CFPatch::Call, insn, to, addr_);
  gens.addPatch(newPatch);

  return true;
}

bool CFAtom::generateConditionalBranch(GenStack &gens,
				       TargetInt *to,
				       Instruction::Ptr insn) {
  assert(to);

  CFPatch *newPatch = new CFPatch(CFPatch::JCC, insn, to, addr_);
  gens.addPatch(newPatch);

  return true;
}

bool CFAtom::generateIndirect(GenStack &gens,
				 Register,
			      Instruction::Ptr insn) {
  // Two possibilities here: either copying an indirect jump w/o
  // changes, or turning an indirect call into an indirect jump because
  // we've had the isCall_ flag overridden.

  instruction ugly_insn(insn->ptr());
  ia32_locations loc;
  ia32_memacc memacc[3];
  ia32_condition cond;

  ia32_instruction orig_instr(memacc, &cond, &loc);
  ia32_decode(IA32_FULL_DECODER, (unsigned char *)insn->ptr(), orig_instr);

  char *buffer = (char *)malloc(insn->size());

  // Copy prefixes untouched.
  for (int i = 0; i < loc.num_prefixes; ++i) {
    buffer[i] = ugly_insn.ptr()[i];
  }
  
  // Opcode might get modified;
  // 0xe8 -> 0xe9 (call Jz -> jmp Jz)
  // 0xff xx010xxx -> 0xff xx100xxx (call Ev -> jmp Ev)
  // 0xff xx011xxx -> 0xff xx101xxx (call Mp -> jmp Mp)

  bool fiddle_mod_rm = false;
  for (int i = loc.num_prefixes; i < loc.num_prefixes + (int) loc.opcode_size; ++i) {
    if (ugly_insn.ptr()[i] == 0xe8) {
      buffer[i] = 0xe9;
    }
    else if (ugly_insn.ptr()[i] == 0xff) {
      buffer[i] = 0xff;
      fiddle_mod_rm = true;
    }
    else {
      buffer[i] = ugly_insn.ptr()[i];
    }
  }
  
  for (int i = loc.num_prefixes + (int) loc.opcode_size; 
       i < (int) insn->size(); ++i) {
    buffer[i] = ugly_insn.ptr()[i];
    if ((i == loc.modrm_position) &&
	fiddle_mod_rm) {
      buffer[i] |= 0x20;
      buffer[i] &= ~0x10;
    }
  } 

  // TODO: don't ignore reg...
  // Indirect branches don't use the PC and so are
  // easy - we just copy 'em.
  gens().copy(buffer, insn->size());
  free(buffer);

<<<<<<< HEAD
  if (padded_) {
    gens().registerPostCallPad(addr_);
    gens().fill(10, codeGen::cgIllegal);
    //gens().fill(10, codeGen::cgNOP);
  }

=======
>>>>>>> e261d433
  return true;
}

bool CFAtom::generateIndirectCall(GenStack &gens,
				     Register,
				     Instruction::Ptr insn,
				  Address /*origAddr*/) {
  // Check this to see if it's RIP-relative
  instruction ugly_insn(insn->ptr());
  if (ugly_insn.type() & REL_D_DATA) {
    // We don't know our final address, so use the patching system
    assert(0 && "Unimplemented!");
    // This target better not be NULL...
    CFPatch *newPatch = new CFPatch(CFPatch::Data, insn, NULL, addr_);
    gens.addPatch(newPatch);
  }
  else {
    gens().copy(insn->ptr(), insn->size());
  }

<<<<<<< HEAD
  if (padded_) {
    //gens().registerPostCallPad(addr_);
    gens().fill(10, codeGen::cgIllegal);
    //gens().fill(10, codeGen::cgNOP);
  }
=======
>>>>>>> e261d433

  return true;
}

bool CFAtom::generateAddressTranslator(codeGen &,
					  Register &) {
  // Do nothing...
  return true;
}

std::string CFAtom::format() const {
  stringstream ret;
  ret << "CFAtom(" << std::hex;
  ret << addr_;
  if (isIndirect_) ret << "<ind>";
  if (isConditional_) ret << "<cond>";
  if (isCall_) ret << "<call>";
		     
  for (DestinationMap::const_iterator iter = destMap_.begin();
       iter != destMap_.end();
       ++iter) {
    ret << iter->first << "->" << iter->second->format() << ",";
  }
  ret << std::dec << ")";
  return ret.str();
}


/////////////////////////
// Patching!
/////////////////////////

bool CFPatch::apply(codeGen &gen, int iteration, int shift) {
  relocation_cerr << "\t\t CFPatch::apply, type " << type << " origAddr " << hex << origAddr_ << endl;
  if (orig_insn) {
    instruction ugly_insn(orig_insn->ptr());
    switch(type) {
    case CFPatch::Jump: {
      pcRelJump pcr(target->adjAddr(iteration, shift), ugly_insn);
      pcr.gen = &gen;
      pcr.apply(gen.currAddr());
      relocation_cerr << "\t\t\t Generating CFPatch::Jump from " 
		      << hex << gen.currAddr() << " to " << target->adjAddr(iteration, shift) << dec << endl;
      break;
    }
    case CFPatch::JCC: {
      pcRelJCC pcr(target->adjAddr(iteration, shift), ugly_insn);
      pcr.gen = &gen;
      pcr.apply(gen.currAddr());

      relocation_cerr << "\t\t\t Generating CFPatch::JCC from " 
		      << hex << gen.currAddr() << " to " << target->adjAddr(iteration, shift) << dec
		      << "(" << shift << "), with unmod addr" << hex << target->addr() << dec << endl;
      
      break;
    }
    case CFPatch::Call: {
      pcRelCall pcr(target->adjAddr(iteration, shift), ugly_insn);
      pcr.gen = &gen;
      pcr.apply(gen.currAddr());
      break;
    }
    case CFPatch::Data: {
      pcRelData pcr(target->adjAddr(iteration, shift), ugly_insn);
      pcr.gen = &gen;
      pcr.apply(gen.currAddr());
      break;
    }
    }
  }
  else {
    switch(type) {
    case CFPatch::Jump:
      insnCodeGen::generateBranch(gen, gen.currAddr(), target->adjAddr(iteration, shift));
      break;
    case CFPatch::Call:
      insnCodeGen::generateCall(gen, gen.currAddr(), target->adjAddr(iteration, shift));
      break;
    default:
      assert(0);
    }
  }

<<<<<<< HEAD
  if (postCFPadding_) {
    gen.registerPostCallPad(origAddr_);
    gen.fill(10, codeGen::cgIllegal);
    //gen.fill(10, codeGen::cgNOP);
  }

=======
>>>>>>> e261d433
  return true;
}

bool CFPatch::preapply(codeGen &gen) {
  if (orig_insn) {
    gen.copy(orig_insn->ptr(), orig_insn->size());
  }

  // Hopefully a fallthrough which will be skipped.
  return true;
}

bool PaddingPatch::apply(codeGen &gen, int, int) {

  prevAddr_ = gen.currAddr();
  gen.registerDefensivePad(origAddr_, gen.currAddr());
  //gen.fill(10, codeGen::cgIllegal);
  gen.fill(10, codeGen::cgNOP);
  return true;
}

bool PaddingPatch::preapply(codeGen &gen) {
  gen.moveIndex(10);
  return true;
}<|MERGE_RESOLUTION|>--- conflicted
+++ resolved
@@ -386,15 +386,12 @@
   gens().copy(buffer, insn->size());
   free(buffer);
 
-<<<<<<< HEAD
   if (padded_) {
     gens().registerPostCallPad(addr_);
     gens().fill(10, codeGen::cgIllegal);
     //gens().fill(10, codeGen::cgNOP);
   }
 
-=======
->>>>>>> e261d433
   return true;
 }
 
@@ -415,14 +412,11 @@
     gens().copy(insn->ptr(), insn->size());
   }
 
-<<<<<<< HEAD
   if (padded_) {
     //gens().registerPostCallPad(addr_);
     gens().fill(10, codeGen::cgIllegal);
     //gens().fill(10, codeGen::cgNOP);
   }
-=======
->>>>>>> e261d433
 
   return true;
 }
@@ -506,15 +500,12 @@
     }
   }
 
-<<<<<<< HEAD
   if (postCFPadding_) {
     gen.registerPostCallPad(origAddr_);
     gen.fill(10, codeGen::cgIllegal);
     //gen.fill(10, codeGen::cgNOP);
   }
 
-=======
->>>>>>> e261d433
   return true;
 }
 
