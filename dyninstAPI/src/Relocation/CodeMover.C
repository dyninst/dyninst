/*
 * Copyright (c) 1996-2009 Barton P. Miller
 * 
 * We provide the Paradyn Parallel Performance Tools (below
 * described as "Paradyn") on an AS IS basis, and do not warrant its
 * validity or performance.  We reserve the right to update, modify,
 * or discontinue this software at any time.  We shall have no
 * obligation to supply such updates or modifications or any other
 * form of support to you.
 * 
 * By your use of Paradyn, you understand and agree that we (or any
 * other person or entity with proprietary rights in Paradyn) are
 * under no obligation to provide either maintenance services,
 * update services, notices of latent defects, or correction of
 * defects for Paradyn.
 * 
 * This library is free software; you can redistribute it and/or
 * modify it under the terms of the GNU Lesser General Public
 * License as published by the Free Software Foundation; either
 * version 2.1 of the License, or (at your option) any later version.
 * 
 * This library is distributed in the hope that it will be useful,
 * but WITHOUT ANY WARRANTY; without even the implied warranty of
 * MERCHANTABILITY or FITNESS FOR A PARTICULAR PURPOSE.  See the GNU
 * Lesser General Public License for more details.
 * 
 * You should have received a copy of the GNU Lesser General Public
 * License along with this library; if not, write to the Free Software
 * Foundation, Inc., 51 Franklin Street, Fifth Floor, Boston, MA 02110-1301 USA
 */

#include "Relocation.h"
#include "CodeMover.h"
#include "Widgets/Widget.h"
#include "CFG/RelocBlock.h"

#include "instructionAPI/h/InstructionDecoder.h" // for debug

#include "dyninstAPI/src/addressSpace.h" // Also for debug
#include "dyninstAPI/src/function.h"

#include "dyninstAPI/src/debug.h"
#include "CodeTracker.h"
#include "CFG/RelocGraph.h"

using namespace std;
using namespace Dyninst;
using namespace InstructionAPI;
using namespace Relocation;

CodeMover::CodeMover(CodeTracker *t) :
   cfg_(new RelocGraph()),
   addr_(0),
   tracker_(t),
   finalized_(false) {};

CodeMover::Ptr CodeMover::create(CodeTracker *t) {

   // Make a CodeMover
   Ptr ret = Ptr(new CodeMover(t));
   if (!ret) 
      return Ptr();

   return ret;
}  

CodeMover::~CodeMover() {
   delete cfg_;
   // Do not delete codeTracker
}

bool CodeMover::addFunctions(FuncSet::const_iterator begin, 
			     FuncSet::const_iterator end) {
   // A vector of Functions is just an extended vector of basic blocks...
   for (; begin != end; ++begin) {
      func_instance *func = *begin;
      if (!func->isInstrumentable()) {
         continue;
      }
      relocation_cerr << "\tAdding function " << func->symTabName() << endl;
      //if (!addRelocBlocks(func->blocks().begin(), func->blocks().end(), func)) {
      if (!addRelocBlocks(func->blocks().begin(), func->blocks().end(), func)) {
         return false;
      }
    
      // Add the function entry as Required in the priority map
      block_instance *entry = func->entryBlock();
      priorityMap_[std::make_pair(entry, func)] = Required;
   }

   return true;
}

template <typename RelocBlockIter>
bool CodeMover::addRelocBlocks(RelocBlockIter begin, RelocBlockIter end, func_instance *f) {
   for (; begin != end; ++begin) {
     addRelocBlock(SCAST_BI(*begin), f);
   }
   return true;
}

bool CodeMover::addRelocBlock(block_instance *bbl, func_instance *f) {
   RelocBlock * block = RelocBlock::createReloc(bbl, f);
   if (!block)
      return false;
   cfg_->addRelocBlock(block);

   priorityMap_[std::make_pair(bbl, f)] = Suggested;
      
   return true;
}

void CodeMover::finalizeRelocBlocks() {
   if (finalized_) return;

   finalized_ = true;
   
   for (RelocBlock *iter = cfg_->begin(); iter != cfg_->end(); iter = iter->next()) {
      iter->linkRelocBlocks(cfg_);
      iter->determineSpringboards(priorityMap_);
   }
}
   


///////////////////////


bool CodeMover::transform(Transformer &t) {
   if (!finalized_)
      finalizeRelocBlocks();

   bool ret = true; 

   t.processGraph(cfg_);

   return ret;
}

bool CodeMover::initialize(const codeGen &templ) {
   buffer_.initialize(templ, cfg_->size);

   // If they never called transform() this can get missed.
   if (!finalized_)
      finalizeRelocBlocks();
   
   // Tell all the blocks to do their generation thang...
   for (RelocBlock *iter = cfg_->begin(); iter != cfg_->end(); iter = iter->next()) {
      if (!iter->finalizeCF()) return false;
      
      if (!iter->generate(templ, buffer_)) {
         cerr << "ERROR: failed to generate RelocBlock!" << endl;
         return false; // Catastrophic failure
      }
   }
   return true;
}

// And now the fun begins
// 
// We wish to minimize the space required by the relocated code. Since some platforms
// may have varying space requirements for certain instructions (e.g., branches) this
// requires a fixpoint calculation. We start with the original size and increase from
// there. 
// 
// Reasons for size increase:
//   1) Instrumentation. It tends to use room. Odd.
//   2) Transformed instructions. We may need to replace a single instruction with a
//      sequence to emulate its original behavior
//   3) Variable-sized instructions. If we increase branch displacements we may need
//      to increase the corresponding branch instruction sizes.

bool CodeMover::relocate(Address addr) {
   addr_ = addr;

   if (!buffer_.generate(addr)) return false;
   return true;
}

bool CodeMover::finalize() {     
   buffer_.extractTrackers(tracker_);
   return true;
}

void CodeMover::disassemble() const {
   buffer_.disassemble();
}

unsigned CodeMover::size() const {
   return buffer_.size();
}

void *CodeMover::ptr() const {
   return buffer_.ptr();
}

codeGen &CodeMover::gen() {
   return buffer_.gen();
}

///////////////////////

PriorityMap &CodeMover::priorityMap() {
   return priorityMap_;
}

///////////////////////

SpringboardMap &CodeMover::sBoardMap(AddressSpace *) {
   // Take the current PriorityMap, digest it,
   // and return a sorted list of where we need 
   // patches (from and to)

   //relocation_cerr << "Creating springboard request map" << endl;

   if (sboardMap_.empty()) {
      for (PriorityMap::const_iterator iter = priorityMap_.begin();
           iter != priorityMap_.end(); ++iter) {
         block_instance *bbl = iter->first.first;
         const Priority &p = iter->second;
         func_instance *func = iter->first.second;

         // the priority map may include things not in the block
         // map...
         RelocBlock * trace = cfg_->findSpringboard(bbl, func);
         if (!trace) continue;
         int labelID = trace->getLabel();
         Address to = buffer_.getLabelAddr(labelID);
         
         sboardMap_.addFromOrigCode(bbl->start(), to, p, func, bbl);
         //relocation_cerr << "Added map " << hex
//                            << bbl->firstInsnAddr() << " -> " 
//                            << to << ", " << p << dec << endl;
      }
      
      // And instrumentation that needs updating
      //createInstrumentationSpringboards(as);
   }

   return sboardMap_;
}

string CodeMover::format() const {
   stringstream ret;
  
   ret << "CodeMover() {" << endl;

   for (RelocBlock *iter = cfg_->begin(); iter != cfg_->end(); iter = iter->next()) {
      ret << iter->format();
   }
   ret << "}" << endl;
   return ret.str();

}

void CodeMover::extractDefensivePads(AddressSpace *AS) {
<<<<<<< HEAD
   // Needs to be reworked for PatchAPI separation; possibly unnecessary due to 
   // augmented address lookup capability.
   for (std::map<block_instance *, codeGen::Extent>::iterator iter = gen().getDefensivePads().begin();
        iter != gen().getDefensivePads().end(); ++iter) {
      AS->addDefensivePad(iter->first, iter->second.first, iter->second.second);
   }
}

void CodeMover::createInstrumentationSpringboards(AddressSpace * /*as*/) {
   return;
#if 0
  for (std::map<baseTramp *, Address>::iterator iter = gen().getInstrumentation().begin();
        iter != gen().getInstrumentation().end(); ++iter) {
      std::set<Address>::iterator begin, end;
      as->getPreviousInstrumentationInstances(iter->first, begin, end);
      for (; begin != end; ++begin) {
         sboardMap_.addFromRelocatedCode(*begin, iter->second, RelocSuggested);
         //relocation_cerr << "\t Added inst SB " << hex
//                         << *begin << " -> " << iter->second << dec << endl;
      }
      as->addInstrumentationInstance(iter->first, iter->second);
   }
   for (std::map<baseTramp *, Address>::iterator iter = gen().getRemovedInstrumentation().begin();
        iter != gen().getRemovedInstrumentation().end(); ++iter) {
      // As above, without the add
      std::set<Address>::iterator begin, end;
      as->getPreviousInstrumentationInstances(iter->first, begin, end);
      for (; begin != end; ++begin) {
         sboardMap_.addFromRelocatedCode(*begin, iter->second, RelocSuggested);
         //relocation_cerr << "\t Added inst SB " << hex
//                         << *begin << " -> " << iter->second << dec << endl;
=======
   // For now, we're doing an annoying iteration over all CodeTracker elements looking
   // for any padding structures. TODO: roll this into the address lookup
   // mechanism.
   const CodeTracker::TrackerList &trackers = tracker_->trackers();
   for (CodeTracker::TrackerList::const_iterator iter = trackers.begin(); iter != trackers.end(); ++iter) {
      if ((*iter)->type() == TrackerElement::padding) {
         PaddingTracker *tmp = static_cast<PaddingTracker *>(*iter);
         AS->addDefensivePad(tmp->block(), tmp->func(), tmp->reloc(), tmp->pad());
>>>>>>> 41da13ce
      }
   }
}
<|MERGE_RESOLUTION|>--- conflicted
+++ resolved
@@ -254,39 +254,6 @@
 }
 
 void CodeMover::extractDefensivePads(AddressSpace *AS) {
-<<<<<<< HEAD
-   // Needs to be reworked for PatchAPI separation; possibly unnecessary due to 
-   // augmented address lookup capability.
-   for (std::map<block_instance *, codeGen::Extent>::iterator iter = gen().getDefensivePads().begin();
-        iter != gen().getDefensivePads().end(); ++iter) {
-      AS->addDefensivePad(iter->first, iter->second.first, iter->second.second);
-   }
-}
-
-void CodeMover::createInstrumentationSpringboards(AddressSpace * /*as*/) {
-   return;
-#if 0
-  for (std::map<baseTramp *, Address>::iterator iter = gen().getInstrumentation().begin();
-        iter != gen().getInstrumentation().end(); ++iter) {
-      std::set<Address>::iterator begin, end;
-      as->getPreviousInstrumentationInstances(iter->first, begin, end);
-      for (; begin != end; ++begin) {
-         sboardMap_.addFromRelocatedCode(*begin, iter->second, RelocSuggested);
-         //relocation_cerr << "\t Added inst SB " << hex
-//                         << *begin << " -> " << iter->second << dec << endl;
-      }
-      as->addInstrumentationInstance(iter->first, iter->second);
-   }
-   for (std::map<baseTramp *, Address>::iterator iter = gen().getRemovedInstrumentation().begin();
-        iter != gen().getRemovedInstrumentation().end(); ++iter) {
-      // As above, without the add
-      std::set<Address>::iterator begin, end;
-      as->getPreviousInstrumentationInstances(iter->first, begin, end);
-      for (; begin != end; ++begin) {
-         sboardMap_.addFromRelocatedCode(*begin, iter->second, RelocSuggested);
-         //relocation_cerr << "\t Added inst SB " << hex
-//                         << *begin << " -> " << iter->second << dec << endl;
-=======
    // For now, we're doing an annoying iteration over all CodeTracker elements looking
    // for any padding structures. TODO: roll this into the address lookup
    // mechanism.
@@ -295,7 +262,6 @@
       if ((*iter)->type() == TrackerElement::padding) {
          PaddingTracker *tmp = static_cast<PaddingTracker *>(*iter);
          AS->addDefensivePad(tmp->block(), tmp->func(), tmp->reloc(), tmp->pad());
->>>>>>> 41da13ce
-      }
-   }
-}
+      }
+   }
+}
