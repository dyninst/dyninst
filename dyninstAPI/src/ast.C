/*
 * See the dyninst/COPYRIGHT file for copyright information.
 * 
 * We provide the Paradyn Tools (below described as "Paradyn")
 * on an AS IS basis, and do not warrant its validity or performance.
 * We reserve the right to update, modify, or discontinue this
 * software at any time.  We shall have no obligation to supply such
 * updates or modifications or any other form of support to you.
 * 
 * By your use of Paradyn, you understand and agree that we (or any
 * other person or entity with proprietary rights in Paradyn) are
 * under no obligation to provide either maintenance services,
 * update services, notices of latent defects, or correction of
 * defects for Paradyn.
 * 
 * This library is free software; you can redistribute it and/or
 * modify it under the terms of the GNU Lesser General Public
 * License as published by the Free Software Foundation; either
 * version 2.1 of the License, or (at your option) any later version.
 * 
 * This library is distributed in the hope that it will be useful,
 * but WITHOUT ANY WARRANTY; without even the implied warranty of
 * MERCHANTABILITY or FITNESS FOR A PARTICULAR PURPOSE.  See the GNU
 * Lesser General Public License for more details.
 * 
 * You should have received a copy of the GNU Lesser General Public
 * License along with this library; if not, write to the Free Software
 * Foundation, Inc., 51 Franklin Street, Fifth Floor, Boston, MA 02110-1301 USA
 */

// $Id: ast.C,v 1.209 2008/09/15 18:37:49 jaw Exp $

#include "dyninstAPI/src/image.h"
#include "function.h"
#include "inst.h"
#include "instP.h"
#include "instPoint.h"
#include "ast.h"
#include "util.h"
#include "debug.h"

extern int dyn_debug_ast;



#include "Instruction.h"
using namespace Dyninst::InstructionAPI;

#include "dyninstAPI/h/BPatch.h"
#include "BPatch_collections.h"
#include "dyninstAPI/h/BPatch_type.h"
#include "BPatch_libInfo.h" // For instPoint->BPatch_point mapping
#include "BPatch_function.h"
#include "dyninstAPI/h/BPatch_point.h"
#include "dyninstAPI/h/BPatch_memoryAccess_NP.h"
#include "dyninstAPI/h/BPatch_type.h"

#include "addressSpace.h"
#include "binaryEdit.h"

#if defined(arch_power)
#include "inst-power.h"
#elif defined(arch_x86) || defined (arch_x86_64)
#include "inst-x86.h"
extern int tramp_pre_frame_size_32;
extern int tramp_pre_frame_size_64;
#else
#error "Unknown architecture in ast.h"
#endif

#include "emitter.h"

#include "registerSpace.h"
#include "mapped_module.h"

#include "legacy-instruction.h"
#include "mapped_object.h"
#include "Buffer.h"

using namespace Dyninst;
using PatchAPI::Point;

extern bool doNotOverflow(int value);

AstNodePtr AstNode::originalAddrNode_ = AstNodePtr();
AstNodePtr AstNode::actualAddrNode_ = AstNodePtr();
AstNodePtr AstNode::dynamicTargetNode_ = AstNodePtr();

AstNode::AstNode() {
#if defined(ASTDEBUG)
   ASTcounter();
#endif

//   dyn_debug_ast = 0;
   referenceCount = 0;
   useCount = 0;
   // "operands" is left as an empty vector
   size = 4;
   bptype = NULL;
   doTypeCheck = true;
   lineNum = 0;
   columnNum = 0;
   lineInfoSet = false;
   columnInfoSet = false;
}

//The following methods are for error reporting in dynC_API

// Returns the line number at which the ast was declared
int AstNode::getLineNum(){
   return lineNum;
}

// Sets the line number at which the ast was declared
void AstNode::setLineNum(int ln){
   lineInfoSet = true;
   lineNum = ln;
}

// Returns the column number at which the ast was declared
int AstNode::getColumnNum(){
   return columnNum;
}

// Sets the column number at which the ast was declared
void AstNode::setColumnNum(int cn){
   columnInfoSet = true;
   columnNum = cn;
}

char * AstNode::getSnippetName(){
   return snippetName;
}

void AstNode::setSnippetName(char *n){
   if(n != NULL){
//      printf(":::%s\n", n);
      snippetName = n;
      snippetNameSet = true;
   }
}

bool AstNode::hasLineInfo(){
   return lineInfoSet;
}


bool AstNode::hasColumnInfo(){
   return columnInfoSet;
}

bool AstNode::hasNameInfo(){
   return snippetNameSet;
}

//////////////////////////////////////////////////////

AstNodePtr AstNode::nullNode() {
    return AstNodePtr(new AstNullNode());
}

AstNodePtr AstNode::labelNode(std::string &label) {
    return AstNodePtr (new AstLabelNode(label));
}

AstNodePtr AstNode::operandNode(operandType ot, void *arg) {
    return AstNodePtr(new AstOperandNode(ot, arg));
}

// TODO: this is an indirect load; should be an operator.
AstNodePtr AstNode::operandNode(operandType ot, AstNodePtr ast) {
    return AstNodePtr(new AstOperandNode(ot, ast));
}

AstNodePtr AstNode::operandNode(operandType ot, const image_variable* iv) {
    return AstNodePtr(new AstOperandNode(ot, iv));
}

AstNodePtr AstNode::sequenceNode(pdvector<AstNodePtr > &sequence) {
//    assert(sequence.size());
    return AstNodePtr(new AstSequenceNode(sequence));
}

AstNodePtr AstNode::variableNode(vector<AstNodePtr> &ast_wrappers, 
                                 vector<pair<Offset, Offset> >*ranges) {
    return AstNodePtr(new AstVariableNode(ast_wrappers, ranges));
}

AstNodePtr AstNode::operatorNode(opCode ot, AstNodePtr l, AstNodePtr r, AstNodePtr e) {
    return AstNodePtr(new AstOperatorNode(ot, l, r, e));
}

AstNodePtr AstNode::funcCallNode(const std::string &func, pdvector<AstNodePtr > &args,
      AddressSpace *addrSpace) 
{
   if (addrSpace) 
   {
      func_instance *ifunc = addrSpace->findOnlyOneFunction(func.c_str());

      if (ifunc == NULL) 
      {
         fprintf(stderr, "Bitch whine moan\n"); 
         fprintf(stderr, "%s[%d]: Can't find function %s\n", FILE__, __LINE__, func.c_str());
         return AstNodePtr();
      }

      return AstNodePtr(new AstCallNode(ifunc, args));
   }
   else
      return AstNodePtr(new AstCallNode(func, args));
}

AstNodePtr AstNode::funcCallNode(func_instance *func, pdvector<AstNodePtr > &args) {
    if (func == NULL) return AstNodePtr();
    return AstNodePtr(new AstCallNode(func, args));
}

AstNodePtr AstNode::funcCallNode(func_instance *func) {
    if (func == NULL) return AstNodePtr();
    return AstNodePtr(new AstCallNode(func));
}

AstNodePtr AstNode::funcCallNode(Address addr, pdvector<AstNodePtr > &args) {
    return AstNodePtr(new AstCallNode(addr, args));
}

AstNodePtr AstNode::memoryNode(memoryType ma, int which) {
    return AstNodePtr(new AstMemoryNode(ma, which));
}

AstNodePtr AstNode::miniTrampNode(AstNodePtr tramp) {
    if (tramp == NULL) return AstNodePtr();
    return AstNodePtr(new AstMiniTrampNode(tramp));
}

AstNodePtr AstNode::insnNode(BPatch_instruction *insn) {
    // Figure out what kind of instruction we've got...
    if (dynamic_cast<BPatch_memoryAccess *>(insn)) {
        return AstNodePtr(new AstInsnMemoryNode(insn->insn()->insn(), (Address) insn->getAddress()));
    } 
    
    return AstNodePtr(new AstInsnNode(insn->insn()->insn(), (Address) insn->getAddress()));
}

AstNodePtr AstNode::originalAddrNode() {
    if (originalAddrNode_ == NULL) {
        originalAddrNode_ = AstNodePtr(new AstOriginalAddrNode());
    }
    return originalAddrNode_;
}

AstNodePtr AstNode::actualAddrNode() {
    if (actualAddrNode_ == NULL) {
        actualAddrNode_ = AstNodePtr(new AstActualAddrNode());
    }
    return actualAddrNode_;
}

AstNodePtr AstNode::dynamicTargetNode() {
    if (dynamicTargetNode_ == NULL) {
        dynamicTargetNode_ = AstNodePtr(new AstDynamicTargetNode());
    }
    return dynamicTargetNode_;
}

AstNodePtr AstNode::snippetNode(Dyninst::PatchAPI::SnippetPtr snip) {
   return AstNodePtr(new AstSnippetNode(snip));
}

AstNodePtr AstNode::scrambleRegistersNode(){
    return AstNodePtr(new AstScrambleRegistersNode());
}

bool isPowerOf2(int value, int &result)
{
  if (value<=0) return(false);
  if (value==1) {
    result=0;
    return(true);
  }
  if ((value%2)!=0) return(false);
  if (isPowerOf2(value/2,result)) {
    result++;
    return(true);
  }
  else return(false);
}

BPatch_type *AstNode::getType() { return bptype; }

void AstNode::setType(BPatch_type *t) { 
    bptype = t;
    if (t != NULL) { 
        size = t->getSize(); 
    }
}

AstOperatorNode::AstOperatorNode(opCode opC, AstNodePtr l, AstNodePtr r, AstNodePtr e) :
    AstNode(),
    op(opC),
    loperand(l),
    roperand(r),
    eoperand(e)
{
    // Optimization pass...
    
    if (op == plusOp) {
        if (loperand->getoType() == Constant) {
            // Swap left and right...
            AstNodePtr temp = loperand;
            loperand = roperand;
            roperand = temp;
        }
    }
    if (op == timesOp) {
        if (roperand->getoType() == undefOperandType) {
            // ...
       }
        else if (roperand->getoType() != Constant) {
            AstNodePtr temp = roperand;
            roperand = loperand;
            loperand = temp;
        }
        else {
            int result;
            if (!isPowerOf2((Address)roperand->getOValue(),result) &&
                isPowerOf2((Address)loperand->getOValue(),result)) {
                AstNodePtr temp = roperand;
                roperand = loperand;
                loperand = temp;
            }
        }
    }
    if (l != AstNodePtr())
    {
       //Unfortunate hack.  storeOp with a loperand of DataIndir
       // don't actually reference their loperand--they reference
       // the child of the loperand.  Handle that here to keep
       // reference counts sane.
       if (op == storeOp && loperand->getoType() == DataIndir)
          l->operand()->referenceCount++;
       else
          l->referenceCount++;
    }
    if (r != AstNodePtr())
       r->referenceCount++;
    if (e != AstNodePtr())
       e->referenceCount++;
};

    // Direct operand
AstOperandNode::AstOperandNode(operandType ot, void *arg) :
    AstNode(),
    oType(ot),
    oVar(NULL),
    operand_()
{
    
    if (ot == ConstantString)
        oValue = (void *)P_strdup((char *)arg);
    else
        oValue = (void *) arg;
}

// And an indirect (say, a load)
AstOperandNode::AstOperandNode(operandType ot, AstNodePtr l) :
    AstNode(),
    oType(ot),
    oValue(NULL),
    oVar(NULL),
    operand_(l)
{
   l->referenceCount++;
}

AstOperandNode::AstOperandNode(operandType ot, const image_variable* iv) :
  AstNode(),
  oType(ot),
  oValue(NULL),
  oVar(iv),
  operand_()
{
  assert(oVar);
}


AstCallNode::AstCallNode(func_instance *func,
                         pdvector<AstNodePtr > &args) :
    AstNode(),
    func_addr_(0),
    func_(func),
    callReplace_(false),
    constFunc_(false)
{
    for (unsigned i = 0; i < args.size(); i++) {
        args[i]->referenceCount++; 
        args_.push_back(args[i]);
    }
}

AstCallNode::AstCallNode(func_instance *func) :
    AstNode(),
    func_addr_(0),
    func_(func),
    callReplace_(true),
    constFunc_(false)
{
}

AstCallNode::AstCallNode(const std::string &func,
                         pdvector<AstNodePtr > &args) :
    AstNode(),
    func_name_(func),
    func_addr_(0),
    func_(NULL),
    callReplace_(false),
    constFunc_(false)
{
    for (unsigned i = 0; i < args.size(); i++) {
        args[i]->referenceCount++; 
        args_.push_back(args[i]);
    }
}

AstCallNode::AstCallNode(Address addr,
                         pdvector<AstNodePtr > &args) :
    AstNode(),
    func_addr_(addr),
    func_(NULL),
    callReplace_(false),
    constFunc_(false)
{
    for (unsigned i = 0; i < args.size(); i++) {
        args[i]->referenceCount++; 
        args_.push_back(args[i]);
    }
}
 
AstSequenceNode::AstSequenceNode(pdvector<AstNodePtr > &sequence) :
    AstNode()
{
    for (unsigned i = 0; i < sequence.size(); i++) {
        sequence[i]->referenceCount++;
        sequence_.push_back(sequence[i]);
    }
}

AstVariableNode::AstVariableNode(vector<AstNodePtr>&ast_wrappers, vector<pair<Offset, Offset> > *ranges) :
    ast_wrappers_(ast_wrappers), ranges_(ranges), index(0)
{
   vector<AstNodePtr>::iterator i;
   assert(!ast_wrappers_.empty());

   for (i = ast_wrappers.begin(); i != ast_wrappers.end(); i++) {
      (*i)->referenceCount++;
   }
}

AstInsnNode::AstInsnNode(instruction *insn, Address addr) :
    AstNode(),
    insn_(insn),
    origAddr_(addr) {
}

AstMemoryNode::AstMemoryNode(memoryType mem,
                             unsigned which) :
    AstNode(),
    mem_(mem),
    which_(which) {
    
    assert(BPatch::bpatch != NULL);
    assert(BPatch::bpatch->stdTypes != NULL);

    
    switch(mem_) {
    case EffectiveAddr:
        bptype = BPatch::bpatch->stdTypes->findType("void *");
        break;
    case BytesAccessed:
        bptype = BPatch::bpatch->stdTypes->findType("int");
        break;
    default:
        assert(!"Naah...");
    }
    size = bptype->getSize();
    doTypeCheck = BPatch::bpatch->isTypeChecked();
};


AstNodePtr AstNode::threadIndexNode() {
    // We use one of these across all platforms, since it
    // devolves into a process-specific function node. 
    // However, this lets us delay that until code generation
    // when we have the process pointer.
    static AstNodePtr indexNode_;

    // Since we only ever have one, keep a static copy around. If
    // we get multiples, we'll screw up our pointer-based common subexpression
    // elimination.

    if (indexNode_ != AstNodePtr()) return indexNode_;
    pdvector<AstNodePtr > args;
    // By not including a process we'll specialize at code generation.
    indexNode_ = AstNode::funcCallNode("DYNINSTthreadIndex", args);
    assert(indexNode_);
    indexNode_->setConstFunc(true);

    return indexNode_;
}


#if defined(ASTDEBUG)
#define AST_PRINT
#endif

#if defined(AST_PRINT)
void AstNode::printRC()
{
    sprintf(errorLine,"RC referenceCount=%d\n",referenceCount);
    logLine(errorLine);
    if (loperand) {
      logLine("RC loperand\n");
      loperand->printRC();
    }
    if (roperand) {
      logLine("RC roperand\n");
      roperand->printRC();
    }
    if (eoperand) {
      logLine("RC eoperand\n");
      eoperand->printRC();
    }
}
#endif

AstNode::~AstNode() {
    //printf("at ~AstNode()  count=%d\n", referenceCount);
}

Address AstMiniTrampNode::generateTramp(codeGen &gen,
                                        int &trampCost, 
                                        bool noCost) {
    static AstNodePtr costAst;
    static AstNodePtr preamble;

    if (costAst == AstNodePtr())
        costAst = AstNode::operandNode(AstNode::Constant, (void *)0);

    if (preamble == AstNodePtr())
        preamble = AstNode::operatorNode(trampPreamble, costAst);

    // private constructor; assumes NULL for right child
    
    // we only want to use the cost of the minimum statements that will
    // be executed.  Statements, such as the body of an if statement,
    // will have their costs added to the observed cost global variable
    // only if they are indeed called.  The code to do this in the minitramp
    // right after the body of the if.
    trampCost = preamble->maxCost() + minCost();

    costAst->setOValue((void *) (long) trampCost);
   
    if (!preamble->generateCode(gen, noCost)) {
        fprintf(stderr, "[%s:%d] WARNING: failure to generate miniTramp preamble\n", __FILE__, __LINE__);
    }
    
    if (!ast_->generateCode(gen, noCost)) {
        fprintf(stderr, "[%s:%d] WARNING: failure to generate miniTramp body\n", __FILE__, __LINE__);
    }

    return 0;
}

// This name is a bit of a misnomer. It's not the strict use count; it's the
// use count modified by whether a node can be kept or not. We can treat
// un-keepable nodes (AKA those that don't strictly depend on their AST inputs)
// as multiple different nodes that happen to have the same children; keepable
// nodes are the "same". If that makes any sense. 
//
// In any case, we use the following algorithm to set use counts:
//
//DFS through the AST graph. 
//If an AST can be kept:
//  Increase its use count;
//  Return.
//If an AST cannot be kept:
//  Recurse to each child;
//  Return
//
// The result is all nodes having counts of 0, 1, or >1. These mean:
// 0: node cannot be kept, or is only reached via a keepable node.
// 1: Node can be kept, but doesn't matter as it's only used once.
// >1: keep result in a register.

void AstNode::setUseCount() 
{
	if (useCount) {
		// If the useCount is 1, then it means this node can
		// be shared, and there is a copy. In that case, we assume
		// that when this particular incarnation is generated, the
		// result will already be calculated and sitting in a register.
		// Since that's the case, just up the useCount so we know when
		// we can free said register.
		useCount++;
		return;	
	}
	if (canBeKept()) {
		useCount++;
		// We purposefully fall through... if our use count
		// is 1, we'll have to calculate this node instead of
		// keeping it around. In that case, see if any of the 
		// children are shared (because we can reuse them when
		// calculating this guy)
	}
	// We can't be kept, but maybe our children can.
	pdvector<AstNodePtr> children;
	getChildren(children);
	for (unsigned i=0; i<children.size(); i++) {
	    children[i]->setUseCount();
    }
}

void AstNode::cleanUseCount(void)
{
    useCount = 0;

    pdvector<AstNodePtr> children;
    getChildren(children);
    for (unsigned i=0; i<children.size(); i++) {
		children[i]->cleanUseCount();
    }
}

// Allocate a register and make it available for sharing if our
// node is shared
Register AstNode::allocateAndKeep(codeGen &gen, bool noCost)
{
    ast_printf("Allocating register for node %p, useCount %d\n", this, useCount);
    // Allocate a register
    Register dest = gen.rs()->allocateRegister(gen, noCost);

    ast_printf("Allocator returned %d\n", dest);
    assert(dest != REG_NULL);

    if (useCount > 1) {
        ast_printf("Adding kept register %d for node %p: useCount %d\n", dest, this, useCount);
        // If use count is 0 or 1, we don't want to keep
        // it around. If it's > 1, then we can keep the node
        // (by construction) and want to since there's another
        // use later.
        gen.tracker()->addKeptRegister(gen, this, dest);
    }
    return dest;
}

//
// This procedure generates code for an AST DAG. If there is a sub-graph
// being shared between more than 1 node, then the code is generated only
// once for this sub-graph and the register where the return value of the
// sub-graph is stored, is kept allocated until the last node sharing the
// sub-graph has used it (freeing it afterwards). A count called "useCount"
// is used to determine whether a particular node or sub-graph is being
// shared. At the end of the call to generate code, this count must be 0
// for every node. Another important issue to notice is that we have to make
// sure that if a node is not calling generate code recursively for either
// its left or right operands, we then need to make sure that we update the
// "useCount" for these nodes (otherwise we might be keeping registers
// allocated without reason). 
//
// This code was modified in order to set the proper "useCount" for every
// node in the DAG before calling the original generateCode procedure (now
// generateCode_phase2). This means that we are traversing the DAG twice,
// but with the advantage of potencially generating more efficient code.
//
// Note: a complex Ast DAG might require more registers than the ones 
// currently available. In order to fix this problem, we will need to 
// implement a "virtual" register allocator - naim 11/06/96
//
bool AstNode::generateCode(codeGen &gen, 
                           bool noCost, 
                           Address &retAddr,
                           Register &retReg) {
    static bool entered = false;


    bool ret = true;

    bool top_level;
    if (entered) {
        top_level = false;
    }
    else {
        entered = true;
        top_level = true;
        stats_codegen.startTimer(CODEGEN_AST_TIMER);
        stats_codegen.incrementCounter(CODEGEN_AST_COUNTER);
    }

    entered = true;

    cleanUseCount();
    setUseCount();
    setVariableAST(gen);
    ast_printf("====== Code Generation Start ===== \n");
    ast_cerr << format("");
    ast_printf("\n\n");

    // We can enter this guy recursively... inst-ia64 goes through
    // emitV and calls generateCode on the frame pointer AST. Now, it
    // really shouldn't, but them's the breaks. So we only want
    // to build a regTracker if there isn't one already...
    if (top_level) {
        gen.setRegTracker(new regTracker_t);
    }
    
    // note: this could return the value "(Address)(-1)" -- csserra
    if (!generateCode_phase2(gen, noCost, retAddr, retReg)) {
        fprintf(stderr, "WARNING: failed in generateCode internals!\n");
        ret = false;
    }
    
    if (top_level) {
      delete gen.tracker();
      gen.setRegTracker(NULL);
    }

    if (top_level) {
        entered = false;
        stats_codegen.stopTimer(CODEGEN_AST_TIMER);
    }
    return ret;
}

bool AstNode::generateCode(codeGen &gen, 
                           bool noCost) {
    Address unused = ADDR_NULL;
    Register unusedReg = REG_NULL;
    bool ret = generateCode(gen, noCost, unused, unusedReg);
    gen.rs()->freeRegister(unusedReg);

    return ret;
}

bool AstNode::previousComputationValid(Register &reg,
                                       codeGen &gen) {
	Register keptReg = gen.tracker()->hasKeptRegister(this);
	if (keptReg != REG_NULL) {
		reg = keptReg;
		ast_printf("Returning previously used register %d for node %p\n", reg, this);
		return true;
	}
   return false;
}

// We're going to use this fragment over and over and over...
#define RETURN_KEPT_REG(r) { if (previousComputationValid(r, gen)) { decUseCount(gen); gen.rs()->incRefCount(r); return true;} }
#define ERROR_RETURN { fprintf(stderr, "[%s:%d] ERROR: failure to generate operand\n", __FILE__, __LINE__); return false; }
#define REGISTER_CHECK(r) if (r == REG_NULL) { fprintf(stderr, "[%s: %d] ERROR: returned register invalid\n", __FILE__, __LINE__); return false; }


bool AstNode::initRegisters(codeGen &g) {
    bool ret = true;
    pdvector<AstNodePtr> kids;
    getChildren(kids);
    for (unsigned i = 0; i < kids.size(); i++) {
        if (!kids[i]->initRegisters(g))
            ret = false;
    }
    return ret;
}


bool AstNode::generateCode_phase2(codeGen &, bool,
                                  Address &,
                                  Register &) {
    fprintf(stderr, "ERROR: call to AstNode generateCode_phase2; should be handled by subclass\n");
    fprintf(stderr, "Undefined phase2 for:\n");
    if (dynamic_cast<AstNullNode *>(this)) fprintf(stderr, "nullNode\n");
    if (dynamic_cast<AstOperatorNode *>(this)) fprintf(stderr, "operatorNode\n");
    if (dynamic_cast<AstOperandNode *>(this)) fprintf(stderr, "operandNode\n");
    if (dynamic_cast<AstCallNode *>(this)) fprintf(stderr, "callNode\n");
    if (dynamic_cast<AstSequenceNode *>(this)) fprintf(stderr, "seqNode\n");
    if (dynamic_cast<AstVariableNode *>(this)) fprintf(stderr, "varNode\n");
    if (dynamic_cast<AstInsnNode *>(this)) fprintf(stderr, "insnNode\n");
    if (dynamic_cast<AstMiniTrampNode *>(this)) fprintf(stderr, "miniTrampNode\n");
    if (dynamic_cast<AstMemoryNode *>(this)) fprintf(stderr, "memoryNode\n");
    assert(0);
	return 0;
}


bool AstNullNode::generateCode_phase2(codeGen &gen, bool,
                                      Address &retAddr,
                                      Register &retReg) {
    retAddr = ADDR_NULL;
    retReg = REG_NULL;

    decUseCount(gen);
   
    return true;
}


bool AstLabelNode::generateCode_phase2(codeGen &gen, bool,
                                       Address &retAddr,
                                       Register &retReg) {
	assert(generatedAddr_ == 0);
    // Pick up the address we were added at
    generatedAddr_ = gen.currAddr();

    retAddr = ADDR_NULL;
    retReg = REG_NULL;

	decUseCount(gen);

    return true;
}

bool AstOperatorNode::initRegisters(codeGen &g) {
    bool ret = true;
    pdvector<AstNodePtr> kids;
    getChildren(kids);
    for (unsigned i = 0; i < kids.size(); i++) {
        if (!kids[i]->initRegisters(g))
            ret = false;
    }

#if !defined(arch_x86)
    // Override: if we're trying to save to an original
    // register, make sure it's saved on the stack.
    if (op == storeOp) {
        if (loperand->getoType() == origRegister) {
            Address origReg = (Address) loperand->getOValue();
            // Mark that register as live so we are sure to save it.
            registerSlot *r = (*(g.rs()))[origReg];
            r->liveState = registerSlot::live;
        }
    }
#endif
    return ret;
}


#if defined(arch_x86) || defined(arch_x86_64)
bool AstOperatorNode::generateOptimizedAssignment(codeGen &gen, bool noCost) 
{
   //Recognize the common case of 'a = a op constant' and try to 
   // generate optimized code for this case.
   Address laddr;
  
   if (loperand->getoType() == DataAddr)
   {
      laddr = (Address) loperand->getOValue();
   }
   else
   {
      if(loperand->getoType() == variableValue)
      {
         boost::shared_ptr<AstOperandNode> lnode = 
            boost::dynamic_pointer_cast<AstOperandNode>(loperand);
       
         int_variable* var = lnode->lookUpVar(gen.addrSpace());
         if (!var || gen.addrSpace()->needsPIC(var))
            return false;
         laddr = var->getAddress();
      }
      else
      {
         //Deal with global writes for now.
         return false;
      }
     
   }

   if (roperand->getoType() == Constant) {
      //Looks like 'global = constant'
#if defined(arch_x86_64)
      if (laddr >> 32 || ((Address) roperand->getOValue()) >> 32) {
         // Make sure value and address are 32-bit values.
         return false;
      }
#endif
      int imm = (int) (long) roperand->getOValue();
      emitStoreConst(laddr, (int) imm, gen, noCost);
      loperand->decUseCount(gen);
      roperand->decUseCount(gen);
      return true;
   }

   AstOperatorNode *roper = dynamic_cast<AstOperatorNode *>(roperand.get());
   if (!roper)
      return false;
   
   if (roper->op != plusOp && roper->op != minusOp)
      return false;
   
   AstOperandNode *arithl = dynamic_cast<AstOperandNode *>(roper->loperand.get());
   AstOperandNode *arithr = dynamic_cast<AstOperandNode *>(roper->roperand.get());
   if (!arithl || !arithr)
      return false;
   
   AstNode *const_oper = NULL;
   if (arithl->getoType() == DataAddr && arithr->getoType() == Constant &&
       laddr == (Address) arithl->getOValue())
   {
      const_oper = arithr;
   }
   else if (arithl->getoType() == variableValue && arithr->getoType() == Constant)
   {
      Address addr = 0;
      int_variable* var = arithl->lookUpVar(gen.addrSpace());
      if (!var || gen.addrSpace()->needsPIC(var))
         return false;
      addr = var->getAddress();
      if (addr == laddr) {
         const_oper = arithr;
      }
   }
   else if (arithr->getoType() == DataAddr && arithl->getoType() == Constant &&
            laddr == (Address) arithr->getOValue() && roper->op == plusOp)
   {
      const_oper = arithl;
   }
   else if (arithl->getoType() == variableValue && arithr->getoType() == Constant)
   {
      Address addr = 0;
      int_variable* var = arithl->lookUpVar(gen.addrSpace());
      if(!var || gen.addrSpace()->needsPIC(var))
         return false;
      addr = var->getAddress();
      if (addr == laddr) {
         const_oper = arithl;
      }
   }
   else
   {
      return false;
   }

   long int imm = (long int) const_oper->getOValue();
   if (roper->op == plusOp) {
      emitAddSignedImm(laddr, imm, gen, noCost);
   }
   else {
      emitSubSignedImm(laddr, imm, gen, noCost);
   }
   
   loperand->decUseCount(gen);
   roper->roperand->decUseCount(gen);
   roper->loperand->decUseCount(gen);
   roper->decUseCount(gen);

   return true;
}
#else
bool AstOperatorNode::generateOptimizedAssignment(codeGen &, bool) 
{
   return false;   
}
#endif

bool AstOperatorNode::generateCode_phase2(codeGen &gen, bool noCost,
                                          Address &retAddr,
                                          Register &retReg) {

   retAddr = ADDR_NULL; // We won't be setting this...
   // retReg may have a value or be the (register) equivalent of NULL.
   // In either case, we don't touch it...

	RETURN_KEPT_REG(retReg);

    
   Address addr = ADDR_NULL;
 
   Register src1 = Null_Register;
   Register src2 = Null_Register;

   Register right_dest = Null_Register;
   Register tmp = Null_Register;
    
   switch(op) {
      case branchOp: {
         assert(loperand->getoType() == Constant);
         unsigned offset = (Register) (long) loperand->getOValue();
         // We are not calling loperand->generateCode_phase2,
         // so we decrement its useCount by hand.
         // Would be nice to allow register branches...
         loperand->decUseCount(gen);
         (void)emitA(branchOp, 0, 0, (Register)offset, gen, rc_no_control, noCost);
         retReg = REG_NULL; // No return register
         break;
      }
      case ifOp: {
         // This ast cannot be shared because it doesn't return a register
	
         if (!loperand->generateCode_phase2(gen, noCost, addr, src1)) ERROR_RETURN;
         REGISTER_CHECK(src1);
         codeBufIndex_t ifIndex= gen.getIndex();

         size_t preif_patches_size = gen.allPatches().size();
         codeBufIndex_t thenSkipStart = emitA(op, src1, 0, 0, gen, rc_before_jump, noCost);

         size_t postif_patches_size = gen.allPatches().size();

	 // We can reuse src1 for the body of the conditional; however, keep the value here
	 // so that we can use it for the branch fix below. 
         Register src1_copy = src1;
         if (loperand->decRefCount())
            gen.rs()->freeRegister(src1);
        
         // The flow of control forks. We need to add the forked node to 
         // the path
         gen.tracker()->increaseConditionalLevel();
         if (!roperand->generateCode_phase2(gen, noCost, addr, src2)) ERROR_RETURN;
         if (roperand->decRefCount())
            gen.rs()->freeRegister(src2);
         gen.tracker()->decreaseAndClean(gen);
         gen.rs()->unifyTopRegStates(gen); //Join the registerState for the if
        
         // Is there an else clause?  If yes, generate branch over it
         codeBufIndex_t elseSkipStart = 0;
         codeBufIndex_t elseSkipIndex = gen.getIndex();
         size_t preelse_patches_size = 0, postelse_patches_size = 0;
         if (eoperand) {
            gen.rs()->pushNewRegState(); //Create registerState for else
            preelse_patches_size = gen.allPatches().size();
            elseSkipStart = emitA(branchOp, 0, 0, 0,
                                  gen, rc_no_control, noCost);
            postelse_patches_size = gen.allPatches().size();
         }

         // Now that we've generated the "then" section, rewrite the if
         // conditional branch.
         codeBufIndex_t elseStartIndex = gen.getIndex();

         if (preif_patches_size != postif_patches_size) {
            assert(postif_patches_size > preif_patches_size);
            ifTargetPatch if_targ(elseStartIndex + gen.startAddr());
            for (unsigned i=preif_patches_size; i < postif_patches_size; i++) {
               gen.allPatches()[i].setTarget(&if_targ);
            }
            for (unsigned i=preif_patches_size; i < postif_patches_size; i++) {
               gen.allPatches()[i].applyPatch();
            }
         }
         else {
            gen.setIndex(ifIndex);
            // call emit again now with correct offset.
            // This backtracks over current code.
            // If/when we vectorize, we can do this in a two-pass arrangement
            (void) emitA(op, src1_copy, 0, 
                         (Register) codeGen::getDisplacement(thenSkipStart, elseStartIndex),
                         gen, rc_no_control, noCost);
            // Now we can free the register
            // Register has already been freed; we're just re-using it.
            //gen.rs()->freeRegister(src1);
        
            gen.setIndex(elseStartIndex);
         }

         if (eoperand) {
            // If there's an else clause, we need to generate code for it.
            gen.tracker()->increaseConditionalLevel();
            if (!eoperand->generateCode_phase2(gen,
                                               noCost, 
                                               addr,
                                               src2)) ERROR_RETURN;
            if (eoperand->decRefCount())
               gen.rs()->freeRegister(src2);
            gen.tracker()->decreaseAndClean(gen);
            gen.rs()->unifyTopRegStates(gen); //Join the registerState for the else
            
            // We also need to fix up the branch at the end of the "true"
            // clause to jump around the "else" clause.
            codeBufIndex_t endIndex = gen.getIndex();
            if (preelse_patches_size != postelse_patches_size) {
               assert(postif_patches_size > preif_patches_size);
               ifTargetPatch else_targ(endIndex + gen.startAddr());
               for (unsigned i=preelse_patches_size; i < postelse_patches_size; i++) {
                  gen.allPatches()[i].setTarget(&else_targ);
               }
               for (unsigned i=preelse_patches_size; i < postelse_patches_size; i++) {
                  gen.allPatches()[i].applyPatch();
               }
            }
            else {        
               gen.setIndex(elseSkipIndex);
               emitA(branchOp, 0, 0, 
                     (Register) codeGen::getDisplacement(elseSkipStart, endIndex),
                     gen, rc_no_control, noCost);
               gen.setIndex(endIndex);
            }
         }
         retReg = REG_NULL; 
         break;
      }
      case ifMCOp: {
         assert(gen.point());
        
         // TODO: Right now we get the condition from the memory access info,
         // because scanning for memory accesses is the only way to detect these
         // conditional instructions. The right way(TM) would be to attach that
         // info directly to the point...
         // Okay. The info we need is stored in the BPatch_point. We have the instPoint. 
         // Yay.
        
         BPatch_addressSpace *bproc = (BPatch_addressSpace *) gen.addrSpace()->up_ptr();
         BPatch_point *bpoint = bproc->findOrCreateBPPoint(NULL, gen.point(), BPatch_point::convertInstPointType_t(gen.point()->type()));
        
         const BPatch_memoryAccess* ma = bpoint->getMemoryAccess();
         assert(ma);
         int cond = ma->conditionCode_NP();
         if(cond > -1) {
            codeBufIndex_t startIndex = gen.getIndex();
            emitJmpMC(cond, 0 /* target, changed later */, gen);
            codeBufIndex_t fromIndex = gen.getIndex();
            // Add the snippet to the tracker, as AM has indicated...
            gen.tracker()->increaseConditionalLevel();
            // generate code with the right path
            if (!loperand->generateCode_phase2(gen,
                                               noCost,
                                               addr,
                                               src1)) ERROR_RETURN;
            if (loperand->decRefCount())
               gen.rs()->freeRegister(src1);
            gen.tracker()->decreaseAndClean(gen);
            codeBufIndex_t endIndex = gen.getIndex();
            // call emit again now with correct offset.
            gen.setIndex(startIndex);
            emitJmpMC(cond, codeGen::getDisplacement(fromIndex, endIndex), gen);
            gen.setIndex(endIndex);
         }
         else {
            if (!loperand->generateCode_phase2(gen,
                                               noCost,
                                               addr, 
                                               src1)) ERROR_RETURN;
            if (loperand->decRefCount())
               gen.rs()->freeRegister(src1);
         }

         break;
      }
      case whileOp: {
         codeBufIndex_t top = gen.getIndex();

         if (!loperand->generateCode_phase2(gen, noCost, addr, src1)) ERROR_RETURN;
         REGISTER_CHECK(src1);

         codeBufIndex_t startIndex = gen.getIndex();

         size_t preif_patches_size = gen.allPatches().size();
         codeBufIndex_t fromIndex = emitA(ifOp, src1, 0, 0, gen, rc_before_jump, noCost);
         size_t postif_patches_size = gen.allPatches().size();

	 // See comment in ifOp
	 Register src1_copy = src1;

         if (loperand->decRefCount())
            gen.rs()->freeRegister(src1);

         if (roperand) {
	   // The flow of control forks. We need to add the forked node to 
	   // the path
	   gen.tracker()->increaseConditionalLevel();
	   if (!roperand->generateCode_phase2(gen, noCost, addr, src2)) ERROR_RETURN;
	   if (roperand->decRefCount())
	     gen.rs()->freeRegister(src2);
	 }
        
         gen.tracker()->decreaseAndClean(gen);
         gen.rs()->unifyTopRegStates(gen); //Join the registerState for the if

         //jump back
         (void) emitA(branchOp, 0, 0, codeGen::getDisplacement(gen.getIndex(), top),
                      gen, rc_no_control, noCost);

         if (preif_patches_size != postif_patches_size) {                                     
            assert(postif_patches_size > preif_patches_size);                                 
            ifTargetPatch if_targ(gen.getIndex() + gen.startAddr());                          
            for (unsigned i=preif_patches_size; i < postif_patches_size; i++) {               
               gen.allPatches()[i].setTarget(&if_targ);                                       
            }                                                                                 
            for (unsigned i=preif_patches_size; i < postif_patches_size; i++) {               
               gen.allPatches()[i].applyPatch();                                              
            }                                                                                 
         }                                                                                    
         else {                                                                               
            gen.setIndex(startIndex);                                  
            codeBufIndex_t endIndex = gen.getIndex();
            // call emit again now with correct offset.                                       
            // This backtracks over current code.                                             
            // If/when we vectorize, we can do this in a two-pass arrangement                 
            (void) emitA(op, src1_copy, 0,                                                    
                         (Register) codeGen::getDisplacement(fromIndex, endIndex),  
                         gen, rc_no_control, noCost);                                         
            // Now we can free the register                                                   
            // Register has already been freed; we're just re-using it.                       
            //gen.rs()->freeRegister(src1);                                                   
                                                                                              
            gen.setIndex(endIndex);
         }                                                                               break;
      }
      case doOp: {
         fprintf(stderr, "[%s:%d] WARNING: do AST node unimplemented!\n", __FILE__, __LINE__);
         return false;
      }
      case getAddrOp: {
         switch(loperand->getoType()) {
            case variableAddr:
               if (retReg == REG_NULL) {
                  retReg = allocateAndKeep(gen, noCost);
               }
               assert (loperand->getOVar());
               loperand->emitVariableLoad(loadConstOp, retReg, retReg, gen, noCost, gen.rs(), size,
                                          gen.point(), gen.addrSpace());
               break;
            case variableValue:
               if (retReg == REG_NULL) {
                  retReg = allocateAndKeep(gen, noCost);
               }
               assert (loperand->getOVar());
               loperand->emitVariableLoad(loadOp, retReg, retReg, gen, noCost, gen.rs(), size,
                                          gen.point(), gen.addrSpace());
               break;
            case DataAddr:
               {
                  addr = reinterpret_cast<Address>(loperand->getOValue());
                  if (retReg == REG_NULL) {
                     retReg = allocateAndKeep(gen, noCost);
                  }
                  assert(!loperand->getOVar());
                  emitVload(loadConstOp, addr, retReg, retReg, gen,
                            noCost, gen.rs(), size, gen.point(), gen.addrSpace());
               }
               break;
            case FrameAddr: {
               // load the address fp + addr into dest
               if (retReg == REG_NULL)
                  retReg = allocateAndKeep(gen, noCost);
               Register temp = gen.rs()->getScratchRegister(gen, noCost);
               addr = (Address) loperand->getOValue();
               emitVload(loadFrameAddr, addr, temp, retReg, gen,
                         noCost, gen.rs(), size, gen.point(), gen.addrSpace());
               break;
            }
            case RegOffset: {
               assert(loperand);
               assert(loperand->operand());
            
               // load the address reg + addr into dest
               if (retReg == REG_NULL) {
                  retReg = allocateAndKeep(gen, noCost);
               }
               addr = (Address) loperand->operand()->getOValue();
	    
               emitVload(loadRegRelativeAddr, addr, (long)loperand->getOValue(), retReg, gen,
                         noCost, gen.rs(), size, gen.point(), gen.addrSpace());
               break;
            }
            case DataIndir:
               // taking address of pointer de-ref returns the original
               //    expression, so we simple generate the left child's 
               //    code to get the address 
               if (!loperand->operand()->generateCode_phase2(gen,
                                                             noCost, 
                                                             addr,
                                                             retReg)) ERROR_RETURN;
               // Broken refCounts?
               break;
            case origRegister:
               // Added 2NOV11 Bernat - some variables live in original registers,
               // and so we need to be able to dereference their contents. 
               if (!loperand->generateCode_phase2(gen, noCost, addr, retReg)) ERROR_RETURN;
               break;
            default:
               cerr << "Uh oh, unknown loperand type in getAddrOp: " << loperand->getoType() << endl;
               cerr << "\t Generating ast " << hex << this << dec << endl;
               assert(0);
         }
         break;
      }
      case storeOp: {
         bool result = generateOptimizedAssignment(gen, noCost);
         if (result)
            break;
       
         // This ast cannot be shared because it doesn't return a register
         if (!roperand->generateCode_phase2(gen,
                                            noCost,
                                            addr,
                                            src1))  { 
            fprintf(stderr, "ERROR: failure generating roperand\n"); 
            ERROR_RETURN; 
         }
         REGISTER_CHECK(src1);
         // We will access loperand's children directly. They do not expect
         // it, so we need to bump up their useCounts
         loperand->fixChildrenCounts();

         src2 = gen.rs()->allocateRegister(gen, noCost);
         switch (loperand->getoType()) {
            case variableValue:
               loperand->emitVariableStore(storeOp, src1, src2, gen,
                                           noCost, gen.rs(), size, gen.point(), gen.addrSpace());
               loperand->decUseCount(gen);
               break;
            case DataAddr:
               addr = (Address) loperand->getOValue();
               assert(loperand->getOVar() == NULL);
               emitVstore(storeOp, src1, src2, addr, gen,
                          noCost, gen.rs(), size, gen.point(), gen.addrSpace());
               // We are not calling generateCode for the left branch,
               // so need to decrement the refcount by hand
               loperand->decUseCount(gen);
               break;
            case FrameAddr:
               addr = (Address) loperand->getOValue();
               emitVstore(storeFrameRelativeOp, src1, src2, addr, gen, 
                          noCost, gen.rs(), size, gen.point(), gen.addrSpace());
               loperand->decUseCount(gen);
               break;
            case RegOffset: {
               assert(loperand->operand());
               addr = (Address) loperand->operand()->getOValue();
            
               // This is cheating, but I need to pass 4 data values into emitVstore, and
               // it only allows for 3.  Prepare the dest address in scratch register src2.
            
               emitVload(loadRegRelativeAddr, addr, (long)loperand->getOValue(), src2,
                         gen, noCost, gen.rs(), size, gen.point(), gen.addrSpace());
            
               // Same as DataIndir at this point.
               emitV(storeIndirOp, src1, 0, src2, gen, noCost, gen.rs(), size, gen.point(), gen.addrSpace());
               loperand->decUseCount(gen);
               break;
            }
            case DataIndir: {
               // store to a an expression (e.g. an array or field use)
               // *(+ base offset) = src1
               if (!loperand->operand()->generateCode_phase2(gen,
                                                             noCost,
                                                             addr,
                                                             tmp)) ERROR_RETURN;
               REGISTER_CHECK(tmp);

               // tmp now contains address to store into
               emitV(storeIndirOp, src1, 0, tmp, gen, noCost, gen.rs(), size, gen.point(), gen.addrSpace());
               if (loperand->operand()->decRefCount())
                  gen.rs()->freeRegister(tmp);
               loperand->decUseCount(gen);
               break;
            }
            case origRegister:
               gen.rs()->writeProgramRegister(gen, (Register)(long)loperand->getOValue(),
                                              src1, getSize());
               //emitStorePreviousStackFrameRegister((Address) loperand->getOValue(),
               //src1, gen, getSize(), noCost);
               loperand->decUseCount(gen);
               break;
            case Param: 
            case ParamAtCall: 
            case ParamAtEntry: {
               boost::shared_ptr<AstOperandNode> lnode = 
                  boost::dynamic_pointer_cast<AstOperandNode>(loperand);
               emitR(getParamOp, (Address)lnode->oValue,
                     src1, src2, gen, noCost, gen.point(),
                     gen.addrSpace()->multithread_capable());
               loperand->decUseCount(gen);
               break;
            }
            case ReturnVal:
               emitR(getRetValOp, Null_Register,
                     src1, src2, gen, noCost, gen.point(),
                     gen.addrSpace()->multithread_capable());
               loperand->decUseCount(gen);
               break;
            case ReturnAddr:
                emitR(getRetAddrOp, Null_Register,
                      src1, src2, gen, noCost, gen.point(), 
                      gen.addrSpace()->multithread_capable());
            default: {
               // Could be an error, could be an attempt to load based on an arithmetic expression
               // Generate the left hand side, store the right to that address
               if (!loperand->generateCode_phase2(gen, noCost, addr, tmp)) ERROR_RETURN;
               REGISTER_CHECK(tmp);

               emitV(storeIndirOp, src1, 0, tmp, gen, noCost, gen.rs(), size, gen.point(), gen.addrSpace());
               if (loperand->decRefCount())
                  gen.rs()->freeRegister(tmp);
               break;
            }
         }
         if (roperand->decRefCount())
            gen.rs()->freeRegister(src1);
         gen.rs()->freeRegister(src2);
         retReg = REG_NULL;
         break;
      }
      case storeIndirOp: {
        
         if (!roperand->generateCode_phase2(gen, noCost, addr, src1)) ERROR_RETURN;
         if (!loperand->generateCode_phase2(gen, noCost, addr, src2)) ERROR_RETURN;
         REGISTER_CHECK(src1);
         REGISTER_CHECK(src2);
         emitV(op, src1, 0, src2, gen, noCost, gen.rs(), size, gen.point(), gen.addrSpace());
         if (roperand->decRefCount())
            gen.rs()->freeRegister(src1);
         if (loperand->decRefCount())
            gen.rs()->freeRegister(src2);
         retReg = REG_NULL;
         break;
      }
      case trampPreamble: {
         // This ast cannot be shared because it doesn't return a register
         retReg = REG_NULL;
         break;
      }
      case plusOp:
      case minusOp:
      case timesOp:
      case divOp:
      case orOp:
      case andOp:
      case eqOp:
      case neOp:
      case lessOp:
      case leOp:
      case greaterOp:
      case geOp:
      default: 
      {
         src1 = Null_Register;
         right_dest = Null_Register;
         if (loperand) {
            if (!loperand->generateCode_phase2(gen,
                                               noCost, addr, src1)) ERROR_RETURN;
            REGISTER_CHECK(src1);
         }
         
         if (roperand &&
             (roperand->getoType() == Constant) &&
             doNotOverflow((Register) (long) roperand->getOValue())) {
            if (retReg == REG_NULL) {
               retReg = allocateAndKeep(gen, noCost);
               ast_printf("Operator node, const RHS, allocated register %d\n", retReg);
            }
            else
               ast_printf("Operator node, const RHS, keeping register %d\n", retReg);
				
            emitImm(op, src1, (Register) (long) roperand->getOValue(), retReg, gen, noCost, gen.rs());

            if (src1 != Null_Register && loperand->decRefCount())
               gen.rs()->freeRegister(src1); 

            // We do not .generateCode for roperand, so need to update its
            // refcounts manually
            roperand->decUseCount(gen);
         }
         else {
            if (roperand) {
               if (!roperand->generateCode_phase2(gen, noCost, addr, right_dest)) ERROR_RETURN;
               REGISTER_CHECK(right_dest);
            }
            if (retReg == REG_NULL) {
               retReg = allocateAndKeep(gen, noCost);
            }
            emitV(op, src1, right_dest, retReg, gen, noCost, gen.rs(), size, gen.point(), gen.addrSpace());
            if (src1 != Null_Register && loperand->decRefCount()) {
               // Don't free inputs until afterwards; we have _no_ idea
               gen.rs()->freeRegister(src1); 
            }
            // what the underlying code might do with a temporary register.
            if (right_dest != Null_Register && roperand->decRefCount())
               gen.rs()->freeRegister(right_dest); 
         }
      }
   }
	decUseCount(gen);
   return true;
}

bool AstOperandNode::generateCode_phase2(codeGen &gen, bool noCost,
                                         Address &,
                                         Register &retReg) {
	RETURN_KEPT_REG(retReg);
    

    Address addr = ADDR_NULL;
    Register src = Null_Register;

#if defined(ASTDEBUG)
   sprintf(errorLine,"### location: %p ###\n", gen.point());
   logLine(errorLine);
#endif
   // Allocate a register to return
   if (oType != DataReg) {
       if (retReg == REG_NULL) {
           retReg = allocateAndKeep(gen, noCost);
       }
   }
   Register temp;
   int tSize;
   int len;
   BPatch_type *Type;
   switch (oType) {
   case Constant:
     assert(oVar == NULL);
     emitVload(loadConstOp, (Address)oValue, retReg, retReg, gen,
		 noCost, gen.rs(), size, gen.point(), gen.addrSpace());
     break;
   case DataIndir:
      if (!operand_->generateCode_phase2(gen, noCost, addr, src)) ERROR_RETURN;
      REGISTER_CHECK(src);
      Type = const_cast<BPatch_type *> (getType());
      // Internally generated calls will not have type information set
      if(Type)
         tSize = Type->getSize();
      else
         tSize = sizeof(long);
      emitV(loadIndirOp, src, 0, retReg, gen, noCost, gen.rs(), tSize, gen.point(), gen.addrSpace()); 
      if (operand_->decRefCount())
         gen.rs()->freeRegister(src);
      break;
   case DataReg:
       retReg = (Register) (long) oValue;
       break;
   case origRegister:
      gen.rs()->readProgramRegister(gen, (Register)(long)oValue, retReg, size);
       //emitLoadPreviousStackFrameRegister((Address) oValue, retReg, gen,
       //size, noCost);
       break;
   case variableAddr:
     assert(oVar);
     emitVariableLoad(loadConstOp, retReg, retReg, gen,
		 noCost, gen.rs(), size, gen.point(), gen.addrSpace());
     break;
   case variableValue:
     assert(oVar);
     emitVariableLoad(loadOp, retReg, retReg, gen,
        noCost, gen.rs(), size, gen.point(), gen.addrSpace());
     break;
   case ReturnVal:
       src = emitR(getRetValOp, 0, Null_Register, retReg, gen, noCost, gen.point(),
                   gen.addrSpace()->multithread_capable());
       REGISTER_CHECK(src);
       if (src != retReg) {
           // Move src to retReg. Can't simply return src, since it was not
           // allocated properly
           emitImm(orOp, src, 0, retReg, gen, noCost, gen.rs());
       }
       break;
   case ReturnAddr:
       src = emitR(getRetAddrOp, 0, Null_Register, retReg, gen, noCost, gen.point(),
                   gen.addrSpace()->multithread_capable());
       REGISTER_CHECK(src);
       if (src != retReg) {
           // Move src to retReg. Can't simply return src, since it was not
           // allocated properly
           emitImm(orOp, src, 0, retReg, gen, noCost, gen.rs());
       }
       break;
   case Param:
   case ParamAtCall: 
   case ParamAtEntry: {
       opCode paramOp = undefOp;
       switch(oType) {
           case Param: 
               paramOp = getParamOp;
               break;
           case ParamAtCall: 
               paramOp = getParamAtCallOp;
               break;
           case ParamAtEntry: 
               paramOp = getParamAtEntryOp;
               break;
           default:
               assert(0);
               break;
       }
       src = emitR(paramOp, (Address)oValue, Null_Register,
                   retReg, gen, noCost, gen.point(),
                   gen.addrSpace()->multithread_capable());
       REGISTER_CHECK(src);
       if (src != retReg) {
           // Move src to retReg. Can't simply return src, since it was not
           // allocated properly
           emitImm(orOp, src, 0, retReg, gen, noCost, gen.rs());
       }
       }
       break;
   case DataAddr:
     {
       assert(oVar == NULL);
       Address addr = reinterpret_cast<Address>(oValue);
       emitVload(loadOp, addr, retReg, retReg, gen, noCost, NULL, size, gen.point(), gen.addrSpace());
     }
     
       break;
   case FrameAddr:
       addr = (Address) oValue;
       temp = gen.rs()->allocateRegister(gen, noCost);
       emitVload(loadFrameRelativeOp, addr, temp, retReg, gen, noCost, gen.rs(), size, gen.point(), gen.addrSpace());
       gen.rs()->freeRegister(temp);
       break;
   case RegOffset:
       // Prepare offset from value in any general register (not just fp).
       // This AstNode holds the register number, and loperand holds offset.
       assert(operand_);
       addr = (Address) operand_->getOValue();
       emitVload(loadRegRelativeOp, addr, (long)oValue, retReg, gen, noCost, gen.rs(), size, gen.point(), gen.addrSpace());
       break;
   case ConstantString:
       // XXX This is for the std::string type.  If/when we fix the std::string type
       // to make it less of a hack, we'll need to change this.
       len = strlen((char *)oValue) + 1;
       
       addr = (Address) gen.addrSpace()->inferiorMalloc(len, dataHeap); //dataheap
       
       if (!gen.addrSpace()->writeDataSpace((char *)addr, len, (char *)oValue)) {
           ast_printf("Failed to write string constant into mutatee\n");
           return false;
       }

       if(!gen.addrSpace()->needsPIC())
       {
          emitVload(loadConstOp, addr, retReg, retReg, gen, noCost, gen.rs(), size, gen.point(), gen.addrSpace());
       }
       else
       {
          gen.codeEmitter()->emitLoadShared(loadConstOp, retReg, NULL, true, size, gen, addr);
       }
       break;
   default:
       fprintf(stderr, "[%s:%d] ERROR: Unknown operand type %d in AstOperandNode generation\n",
               __FILE__, __LINE__, oType);
       return false;
       break;
   }
	decUseCount(gen);
   return true;
}

bool AstMemoryNode::generateCode_phase2(codeGen &gen, bool noCost,
                                        Address &,
                                        Register &retReg) {
  
	RETURN_KEPT_REG(retReg);
	
    const BPatch_memoryAccess* ma;
    const BPatch_addrSpec_NP *start;
    const BPatch_countSpec_NP *count;
    if (retReg == REG_NULL)
        retReg = allocateAndKeep(gen, noCost);    
    switch(mem_) {
    case EffectiveAddr: {
      
        // VG(11/05/01): get effective address
        // VG(07/31/02): take care which one
        // 1. get the point being instrumented & memory access info
        assert(gen.point());
        
        BPatch_addressSpace *bproc = (BPatch_addressSpace *)gen.addrSpace()->up_ptr();
        BPatch_point *bpoint = bproc->findOrCreateBPPoint(NULL, gen.point(), BPatch_point::convertInstPointType_t(gen.point()->type()));
        if (bpoint == NULL) {
            fprintf(stderr, "ERROR: Unable to find BPatch point for internal point %p/0x%lx\n",
                    gen.point(), gen.point()->insnAddr());
        }
        assert(bpoint);
        ma = bpoint->getMemoryAccess();
        if(!ma) {
            bpfatal( "Memory access information not available at this point.\n");
            bpfatal( "Make sure you create the point in a way that generates it.\n");
            bpfatal( "E.g.: findPoint(const std::set<BPatch_opCode>& ops).\n");
            assert(0);
        }
        if(which_ >= ma->getNumberOfAccesses()) {
            bpfatal( "Attempt to instrument non-existent memory access number.\n");
            bpfatal( "Consider using filterPoints()...\n");
            assert(0);
        }
        start = ma->getStartAddr(which_);
        emitASload(start, retReg, 0, gen, noCost);
        break;
    }
    case BytesAccessed: {
        // 1. get the point being instrumented & memory access info
        assert(gen.point());
        
        BPatch_addressSpace *bproc = (BPatch_addressSpace *)gen.addrSpace()->up_ptr();
        BPatch_point *bpoint = bproc->findOrCreateBPPoint(NULL, gen.point(), BPatch_point::convertInstPointType_t(gen.point()->type()));
        ma = bpoint->getMemoryAccess();
        if(!ma) {
            bpfatal( "Memory access information not available at this point.\n");
            bpfatal("Make sure you create the point in a way that generates it.\n");
            bpfatal( "E.g.: findPoint(const std::set<BPatch_opCode>& ops).\n");
            assert(0);
        }
        if(which_ >= ma->getNumberOfAccesses()) {
            bpfatal( "Attempt to instrument non-existent memory access number.\n");
            bpfatal( "Consider using filterPoints()...\n");
            assert(0);
        }
        count = ma->getByteCount(which_);
        emitCSload(count, retReg, gen, noCost);
        break;
    }
    default:
        assert(0);
    }
	decUseCount(gen);
    return true;
}

bool AstCallNode::initRegisters(codeGen &gen) {
    // For now, we only care if we should save everything. "Everything", of course, 
    // is platform dependent. This is the new location of the clobberAllFuncCalls
    // that had previously been in emitCall.

    bool ret = true;

    // First, check kids
    pdvector<AstNodePtr > kids;
    getChildren(kids);
    for (unsigned i = 0; i < kids.size(); i++) {
        if (!kids[i]->initRegisters(gen))
            ret = false;
    }

    // Platform-specific...
#if defined(arch_x86) || defined(arch_x86_64)
    // Our "everything" is "floating point registers".
    // We also need a function object.
    func_instance *callee = func_;
    if (!callee) {
        // Painful lookup time
        callee = gen.addrSpace()->findOnlyOneFunction(func_name_.c_str());
    }
    assert(callee);

    // Marks registers as used based on the callee's behavior
    // This means we'll save them if necessary (also, lets us use
    // them in our generated code because we've saved, instead
    // of saving others).
    assert(gen.codeEmitter());
    gen.codeEmitter()->clobberAllFuncCall(gen.rs(), callee);


#endif
#if defined(arch_power)
    if (callReplace_) return true;

    // This code really doesn't work right now...
    func_instance *callee = func_;
    if (!callee) {
        // Painful lookup time
        callee = gen.addrSpace()->findOnlyOneFunction(func_name_.c_str());
        assert(callee);
    }
    gen.codeEmitter()->clobberAllFuncCall(gen.rs(), callee);
    // We clobber in clobberAllFuncCall...

    // Monotonically increasing...
#endif
    return ret;
    
}

bool AstCallNode::generateCode_phase2(codeGen &gen, bool noCost,
                                      Address &, 
                                      Register &retReg) {
	// We call this anyway... not that we'll ever be kept.
	// Well... if we can somehow know a function is entirely
	// dependent on arguments (a flag?) we can keep it around.
	RETURN_KEPT_REG(retReg);

    // VG(11/06/01): This platform independent fn calls a platfrom
    // dependent fn which calls it back for each operand... Have to
    // fix those as well to pass location...

    func_instance *use_func = func_;

    if (!use_func && !func_addr_) {
        // We purposefully don't cache the func_instance object; the AST nodes
        // are process independent, and functions kinda are.
        use_func = gen.addrSpace()->findOnlyOneFunction(func_name_.c_str());
        if (!use_func) {
            fprintf(stderr, "ERROR: failed to find function %s, unable to create call\n",
                    func_name_.c_str());
        }
        assert(use_func); // Otherwise we've got trouble...
    }

    Register tmp = 0;

    if (use_func && !callReplace_) {
        tmp = emitFuncCall(callOp, gen, args_,  
                           noCost, use_func);
    }
    else if (use_func && callReplace_) {
	tmp = emitFuncCall(funcJumpOp, gen, args_,
                           noCost, use_func);
    }
    else if (func_addr_) {
        tmp = emitFuncCall(callOp, gen, args_,  
                           noCost, func_addr_);
    }
    else {
        char msg[256];
        sprintf(msg, "%s[%d]:  internal error:  unable to find %s",
                __FILE__, __LINE__, func_name_.c_str());
        showErrorCallback(100, msg);
        assert(0);  // can probably be more graceful
    }
    
	// TODO: put register allocation here and have emitCall just
	// move the return result.
    if (tmp == REG_NULL) {
        // Happens in function replacement... didn't allocate
        // a return register.
    }
    else if (retReg == REG_NULL) {
        //emitFuncCall allocated tmp; we can use it, but let's see
        // if we should keep it around.
        retReg = tmp;
        // from allocateAndKeep:
        if (useCount > 1) {
            // If use count is 0 or 1, we don't want to keep
            // it around. If it's > 1, then we can keep the node
            // (by construction) and want to since there's another
            // use later.
            gen.tracker()->addKeptRegister(gen, this, retReg);
        }
    }		
    else if (retReg != tmp) {
        emitImm(orOp, tmp, 0, retReg, gen, noCost, gen.rs());
        gen.rs()->freeRegister(tmp);
    }
    decUseCount(gen);
    return true;
}

bool AstSequenceNode::generateCode_phase2(codeGen &gen, bool noCost,
                                          Address &,
                                          Register &retReg) {
    RETURN_KEPT_REG(retReg);
    Register tmp = REG_NULL;
    Address unused = ADDR_NULL;
    
    if (sequence_.size() == 0) {
      // Howzat???
      return true;
    }

    for (unsigned i = 0; i < sequence_.size() - 1; i++) {
      if (!sequence_[i]->generateCode_phase2(gen,
                                               noCost, 
                                               unused,
                                               tmp)) ERROR_RETURN;
        if (sequence_[i]->decRefCount())
           gen.rs()->freeRegister(tmp);
        tmp = REG_NULL;
    }

    // We keep the last one
    if (!sequence_.back()->generateCode_phase2(gen, noCost, unused, retReg)) ERROR_RETURN;

	decUseCount(gen);
    
    return true;
}

bool AstVariableNode::generateCode_phase2(codeGen &gen, bool noCost,
                                          Address &addr,
                                          Register &retReg) {
    return ast_wrappers_[index]->generateCode_phase2(gen, noCost, addr, retReg);
}

bool AstInsnNode::generateCode_phase2(codeGen &gen, bool,
                                      Address &, Register &) {
    assert(insn_);
   
    insnCodeGen::generate(gen,*insn_,gen.addrSpace(),origAddr_,gen.currAddr());
    decUseCount(gen);
    
    return true;
}

bool AstInsnBranchNode::generateCode_phase2(codeGen &gen, bool noCost,
                                            Address &, Register & ) {
    assert(insn_);
    
    // Generate side 2 and get the result...
    Address targetAddr = ADDR_NULL;
    Register targetReg = REG_NULL;
    if (target_) {
        // TODO: address vs. register...
        if (!target_->generateCode_phase2(gen, noCost, targetAddr, targetReg)) ERROR_RETURN;
    }
    // We'd now generate a fixed or register branch. But we don't. So there.
    assert(0 && "Unimplemented");
    insnCodeGen::generate(gen,*insn_,gen.addrSpace(), origAddr_, gen.currAddr(), 0, 0);
	decUseCount(gen);

    return true;
}

bool AstInsnMemoryNode::generateCode_phase2(codeGen &gen, bool noCost,
                                            Address &, Register &) {
    Register loadReg = REG_NULL;
    Register storeReg = REG_NULL;
    Address loadAddr = ADDR_NULL;
    Address storeAddr = ADDR_NULL;
    assert(insn_);

    // Step 1: save machine-specific state (AKA flags) and mark registers used in
    // the instruction itself as off-limits.

    gen.rs()->saveVolatileRegisters(gen);
    pdvector<int> usedRegisters;
    if (insn_->getUsedRegs(usedRegisters)) {
        for (unsigned i = 0; i < usedRegisters.size(); i++) {
            gen.rs()->markReadOnly(usedRegisters[i]);
        }
    }
    else {
        // We don't know who to avoid... return false?
        fprintf(stderr, "WARNING: unknown \"off limits\" register set, returning false from memory modification\n");
        return false;
    }

    // Step 2: generate code (this may spill registers)

    if (load_)
        if (!load_->generateCode_phase2(gen, noCost, loadAddr, loadReg)) ERROR_RETURN;
    
    if (store_)
        if (!store_->generateCode_phase2(gen, noCost, storeAddr, storeReg)) ERROR_RETURN;

    // Step 3: restore flags (before the original instruction)

    gen.rs()->restoreVolatileRegisters(gen);

    // Step 4: generate the memory instruction
    if (!insnCodeGen::generateMem(gen,*insn_,origAddr_, gen.currAddr(), loadReg, storeReg)) {
        fprintf(stderr, "ERROR: generateMem call failed\n");
        return false;
    }

    // Step 5: restore any registers that were st0mped. 


    gen.rs()->restoreAllRegisters(gen, true);

    decUseCount(gen);
    return true;
}

bool AstOriginalAddrNode::generateCode_phase2(codeGen &gen,
                                              bool noCost,
                                              Address &,
                                              Register &retReg) {
    RETURN_KEPT_REG(retReg);
    if (retReg == REG_NULL) {
        retReg = allocateAndKeep(gen, noCost);
    }
    if (retReg == REG_NULL) return false;

    emitVload(loadConstOp, 
              (Address) gen.point()->addr_compat(),
              retReg, retReg, gen, noCost);
    return true;
}

bool AstActualAddrNode::generateCode_phase2(codeGen &gen,
                                            bool noCost,
                                            Address &,
                                            Register &retReg) {
    if (retReg == REG_NULL) {
        retReg = allocateAndKeep(gen, noCost);
    }
    if (retReg == REG_NULL) return false;

    emitVload(loadConstOp, 
              (Address) gen.currAddr(),
              retReg, retReg, 
              gen, noCost);

    return true;
}

bool AstDynamicTargetNode::generateCode_phase2(codeGen &gen,
                                            bool noCost,
                                            Address & retAddr,
                                            Register &retReg) 
{
    if (gen.point()->type() != instPoint::PreCall &&
       gen.point()->type() != instPoint::FuncExit &&
       gen.point()->type() != instPoint::PreInsn) 
       return false;

   InstructionAPI::Instruction::Ptr insn = gen.point()->block()->getInsn(gen.point()->block()->last());
   if (insn->getCategory() == c_ReturnInsn) {
      // if this is a return instruction our AST reads the top stack value
      if (retReg == REG_NULL) {
         retReg = allocateAndKeep(gen, noCost);
      }
      if (retReg == REG_NULL) return false;

#if defined (arch_x86)
        emitVload(loadRegRelativeOp, 
                  (Address) sizeof(Address), 
                  REGNUM_ESP, 
                  retReg, 
                  gen, noCost);
#elif defined (arch_x86_64) // KEVINTODO: untested
        emitVload(loadRegRelativeOp, 
                  (Address) sizeof(Address), 
                  REGNUM_RSP, 
                  retReg, 
                  gen, noCost);
        bpwarn("WARNING: Untested functionality for x86/64 platform");
#elif defined (arch_power) // KEVINTODO: untested
        emitVload(loadRegRelativeOp, 
                  (Address) sizeof(Address), 
                  REG_SP,
                  retReg, 
                  gen, noCost);
#else
        assert(0);
#endif
      return true;
   }
   else {// this is a dynamic ctrl flow instruction, have
      // getDynamicCallSiteArgs generate the necessary AST
      pdvector<AstNodePtr> args;
      if (!gen.addrSpace()->getDynamicCallSiteArgs(insn, gen.point()->block()->last(), args)) {
         return false;
      }
      if (!args[0]->generateCode_phase2(gen, noCost, retAddr, retReg)) {
         return false;
      }
      return true;			
   }
}

bool AstScrambleRegistersNode::generateCode_phase2(codeGen &gen, 
 						  bool , 
						  Address&, 
						  Register& )
{
   (void)gen; // unused
#if defined(arch_x86_64)
   for (int i = 0; i < gen.rs()->numGPRs(); i++) {
      registerSlot *reg = gen.rs()->GPRs()[i];
      if (reg->encoding() != REGNUM_RBP && reg->encoding() != REGNUM_RSP)
          gen.codeEmitter()->emitLoadConst(reg->encoding() , -1, gen);
   }
#endif
   return true;
}

#if defined(AST_PRINT)
std::string getOpString(opCode op)
{
    switch (op) {
	case plusOp: return("+");
	case minusOp: return("-");
	case timesOp: return("*");
	case divOp: return("/");
	case lessOp: return("<");
	case leOp: return("<=");
	case greaterOp: return(">");
	case geOp: return(">=");
	case eqOp: return("==");
	case neOp: return("!=");
	case loadOp: return("lda");
	case loadConstOp: return("load");
	case storeOp: return("=");
	case ifOp: return("if");
	case ifMCOp: return("ifMC");
	case whileOp: return("while") ;
	case doOp: return("while") ;
	case trampPreamble: return("preTramp");
	case branchOp: return("goto");
	case noOp: return("nop");
	case andOp: return("and");
	case orOp: return("or");
	case loadIndirOp: return("load&");
	case storeIndirOp: return("=&");
	case loadFrameRelativeOp: return("load $fp");
	case loadRegRelativeOp: return("load $reg");
        case loadFrameAddr: return("$fp");
	case storeFrameRelativeOp: return("store $fp");
	case getAddrOp: return("&");
	default: return("ERROR");
    }
}
#endif

#undef MIN
#define MIN(x,y) ((x)>(y) ? (y) : (x))
#undef MAX
#define MAX(x,y) ((x)>(y) ? (x) : (y))
#undef AVG
#define AVG(x,y) (((x)+(y))/2)

int AstOperatorNode::costHelper(enum CostStyleType costStyle) const {
    int total = 0;
    int getInsnCost(opCode t);
    
    if (op == ifOp) {
        // loperand is the conditional expression
        if (loperand) total += loperand->costHelper(costStyle);
        total += getInsnCost(op);
        int rcost = 0, ecost = 0;
        if (roperand) {
            rcost = roperand->costHelper(costStyle);
            if (eoperand)
                rcost += getInsnCost(branchOp);
        }
        if (eoperand)
            ecost = eoperand->costHelper(costStyle);
        if(ecost == 0) { // ie. there's only the if body
            if(costStyle      == Min)  total += 0;
            //guess half time body not executed
            else if(costStyle == Avg)  total += rcost / 2;
            else if(costStyle == Max)  total += rcost;
        } else {  // ie. there's an else block also, for the statements
            if(costStyle      == Min)  total += MIN(rcost, ecost);
            else if(costStyle == Avg)  total += AVG(rcost, ecost);
            else if(costStyle == Max)  total += MAX(rcost, ecost);
        }
    } else if (op == storeOp) {
        if (roperand) total += roperand->costHelper(costStyle);
        total += getInsnCost(op);
    } else if (op == storeIndirOp) {
        if (loperand) total += loperand->costHelper(costStyle);
        if (roperand) total += roperand->costHelper(costStyle);
        total += getInsnCost(op);
    } else if (op == trampPreamble) {
        total = getInsnCost(op);
    } else {
        if (loperand) 
            total += loperand->costHelper(costStyle);
        if (roperand) 
            total += roperand->costHelper(costStyle);
        total += getInsnCost(op);
    }
    return total;
}

int AstOperandNode::costHelper(enum CostStyleType costStyle) const {
    int total = 0;
    if (oType == Constant) {
        total = getInsnCost(loadConstOp);
    } else if (oType == DataIndir) {
        total = getInsnCost(loadIndirOp);
        total += operand()->costHelper(costStyle);
    } else if (oType == DataAddr) {
        total = getInsnCost(loadOp);
    } else if (oType == DataReg) {
        total = getInsnCost(loadIndirOp);
    } else if (oType == Param || oType == ParamAtCall || oType == ParamAtEntry) {
        total = getInsnCost(getParamOp);
    }
    return total;
}

int AstCallNode::costHelper(enum CostStyleType costStyle) const {
    int total = 0;
    if (func_) total += getPrimitiveCost(func_->prettyName().c_str());
    else total += getPrimitiveCost(func_name_);

    for (unsigned u = 0; u < args_.size(); u++)
        if (args_[u]) total += args_[u]->costHelper(costStyle);
    return total;
}
    

int AstSequenceNode::costHelper(enum CostStyleType costStyle) const {
    int total = 0;
    for (unsigned i = 0; i < sequence_.size(); i++) {
        total += sequence_[i]->costHelper(costStyle);
    }

    return total;
}

int AstVariableNode::costHelper(enum CostStyleType /*costStyle*/) const{
    int total = 0;
    return total;
}

#if defined(AST_PRINT)
void AstNode::print() const {
  if (this) {
#if defined(ASTDEBUG)
    bpfatal("{%d}", referenceCount) ;
#endif
    if (type == operandNode) {
      if (oType == Constant) {
	fprintf(stderr,"%d", (int)(Address) oValue);
      } else if (oType == ConstantString) {
        fprintf(stderr," %s", (char *)oValue);
      } else if (oType == DataIndir) {
	fprintf(stderr," @[");
        loperand->print();
	fprintf(stderr,"]");
      } else if (oType == DataReg) {
	fprintf(stderr," reg%d ",(int)(Address)oValue);
        loperand->print();
      } else if (oType == Param || oType == ParamAtCall || oType == ParamAtEntry) {
	fprintf(stderr," param[%d]", (int)(Address) oValue);
      } else if (oType == ReturnVal) {
	fprintf(stderr,"retVal");
      } else if (oType == ReturnAddr) {
	fprintf(stderr, "retAddr");
      } else if (oType == DataAddr)  {
	if(!oVar)
	{
	  fprintf(stderr," [0x%lx]", (long) oValue);
	}
	else
	{
	  fprintf(stderr," [%s]", oVar->symTabName().c_str());
	}
	
      } else if (oType == FrameAddr)  {
	fprintf(stderr," [$fp + %d]", (int)(Address) oValue);
      } else if (oType == RegOffset)  {
	fprintf(stderr," [$%d + %d]", (int)(Address) loperand->getOValue(), (int)(Address) oValue);
      } else if (oType == EffectiveAddr)  {
	fprintf(stderr," <<effective address>>");
      } else if (oType == BytesAccessed)  {
	fprintf(stderr," <<bytes accessed>>");
      } else {
	fprintf(stderr," <Unknown Operand>");
      }
    } else if (type == opCodeNode_t) {
      cerr << "(" << getOpString(op);
      if (loperand) loperand->print();
      if (roperand) roperand->print();
      if (eoperand) eoperand->print();
      fprintf(stderr,")\n");
    } else if (type == callNode) {
      cerr << "(" << callee;
      for (unsigned u = 0; u < operands.size(); u++)
         operands[u]->print();
      fprintf(stderr,")\n");
    } else if (type == sequenceNode_t) {
       if (loperand) loperand->print();
       fprintf(stderr,",");
       if (roperand) roperand->print();
       fprintf(stderr,"\n");
    }
  }
}
#endif

BPatch_type *AstNode::checkType(BPatch_function* func) {
    return BPatch::bpatch->type_Untyped;
}

BPatch_type *AstOperatorNode::checkType(BPatch_function* func) {
    BPatch_type *ret = NULL;
    BPatch_type *lType = NULL, *rType = NULL, *eType = NULL;
    bool errorFlag = false;

    assert(BPatch::bpatch != NULL);	/* We'll use this later. */

    if ((loperand || roperand) && getType()) {
	// something has already set the type for us.
	// this is likely an expression for array access
       ret = const_cast<BPatch_type *>(getType());
       return ret;
    }

    if (loperand) lType = loperand->checkType(func);

    if (roperand) rType = roperand->checkType(func);

<<<<<<< HEAD
    if (eoperand) eType = eoperand->checkType();
    (void)eType; // unused...
=======
    if (eoperand) eType = eoperand->checkType(func);
>>>>>>> 850c3abf

    if (lType == BPatch::bpatch->type_Error ||
        rType == BPatch::bpatch->type_Error)
       errorFlag = true;
    
    switch (op) {
    case ifOp:
    case whileOp:
        // XXX No checking for now.  Should check that loperand
        // is boolean.
        ret = BPatch::bpatch->type_Untyped;
        break;
    case noOp:
        ret = BPatch::bpatch->type_Untyped;
        break;
    case funcJumpOp:
        ret = BPatch::bpatch->type_Untyped;
        break;
    case getAddrOp:
        // Should set type to the infered type not just void * 
        //  - jkh 7/99
        ret = BPatch::bpatch->stdTypes->findType("void *");
        assert(ret != NULL);
        break;
    default:
        // XXX The following line must change to decide based on the
        // types and operation involved what the return type of the
        // expression will be.
        ret = lType;
        if (lType != NULL && rType != NULL) {
            if (!lType->isCompatible(rType)) {
                fprintf(stderr, "WARNING: LHS type %s not compatible with RHS type %s\n",
                        lType->getName(), rType->getName());
                errorFlag = true;
            }
        }
        break;
    }
    assert (ret != NULL);

    if (errorFlag && doTypeCheck) {
       ret = BPatch::bpatch->type_Error;
    } else if (errorFlag) {
       ret = BPatch::bpatch->type_Untyped;
    }

#if defined(ASTDEBUG)
    // it would be useful to have some indication of what the type applied to
    // (currently it appears to be copious amounts of contextless junk)
    if (ret) {
       logLine(" type is ");
       if (ret->getName()){ 
          logLine(ret->getName());
       } else {
          logLine(" <NULL Name String>");
          logLine("\n");
       }
    }
#endif

    // remember what type we are
    setType(ret);

    return ret;
}

BPatch_type *AstOperandNode::checkType(BPatch_function* func)
{
    BPatch_type *ret = NULL;
    BPatch_type *type = NULL;
    bool errorFlag = false;
    
    assert(BPatch::bpatch != NULL);	/* We'll use this later. */

    if (operand_ && getType()) {
       // something has already set the type for us.
       // this is likely an expression for array access
       ret = const_cast<BPatch_type *>(getType());
       return ret;
    }
    
    if (operand_) type = operand_->checkType(func);

    if (type == BPatch::bpatch->type_Error)
       errorFlag = true;
    
    if (oType == DataIndir) {
        // XXX Should really be pointer to lType -- jkh 7/23/99
        ret = BPatch::bpatch->type_Untyped;
    } 
    else if ((oType == Param) || (oType == ParamAtCall) || 
             (oType == ParamAtEntry) || (oType == ReturnVal) 
             || (oType == ReturnAddr)) {
      if(func)
      {
	switch(oType)
	{
	case ReturnVal:
	  {
	    ret = func->getReturnType();
	    if(!ret || (ret == BPatch::bpatch->builtInTypes->findBuiltInType("void"))) {
	      errorFlag = true;
	      ret = BPatch::bpatch->type_Untyped;
	    } 
	    break;
	  }
	default:
	  ret = BPatch::bpatch->type_Untyped;
	}
	
      }
      else
      {
	// If we don't have a function context, then ignore types
        ret = BPatch::bpatch->type_Untyped; 
      }
    }
    else if ((oType == origRegister)) {
        ret = BPatch::bpatch->type_Untyped;
    }
    else {
        ret = const_cast<BPatch_type *>(getType());
    }
    assert(ret != NULL);

    if (errorFlag && doTypeCheck) {
       ret = BPatch::bpatch->type_Error;
    } else if (errorFlag) {
       ret = BPatch::bpatch->type_Untyped;
    }

#if defined(ASTDEBUG)
    // it would be useful to have some indication of what the type applied to
    // (currently it appears to be copious amounts of contextless junk)
    if (ret) {
	logLine(" type is ");
	if (ret->getName()) 
	     logLine(ret->getName());
	else
	     logLine(" <NULL Name String>");
	logLine("\n");
    }
#endif

    // remember what type we are
    setType(ret);

    return ret;

}


BPatch_type *AstCallNode::checkType(BPatch_function* func) {
    BPatch_type *ret = NULL;
    bool errorFlag = false;
    
    assert(BPatch::bpatch != NULL);	/* We'll use this later. */
    
    unsigned i;
    for (i = 0; i < args_.size(); i++) {
        BPatch_type *operandType = args_[i]->checkType(func);
        /* XXX Check operands for compatibility */
        if (operandType == BPatch::bpatch->type_Error) {
            errorFlag = true;
        }
    }
    /* XXX Should set to return type of function. */
    ret = BPatch::bpatch->type_Untyped;

    assert(ret != NULL);

    if (errorFlag && doTypeCheck) {
       ret = BPatch::bpatch->type_Error;
    } else if (errorFlag) {
       ret = BPatch::bpatch->type_Untyped;
    }

#if defined(ASTDEBUG)
    // it would be useful to have some indication of what the type applied to
    // (currently it appears to be copious amounts of contextless junk)
    if (ret) {
	logLine(" type is ");
	if (ret->getName()) 
	     logLine(ret->getName());
	else
	     logLine(" <NULL Name String>");
	logLine("\n");
    }
#endif

    // remember what type we are
    setType(ret);

    return ret;
}

BPatch_type *AstSequenceNode::checkType(BPatch_function* func) {
    BPatch_type *ret = NULL;
    BPatch_type *sType = NULL;
    bool errorFlag = false;
    
    assert(BPatch::bpatch != NULL);	/* We'll use this later. */

    if (getType()) {
	// something has already set the type for us.
	// this is likely an expression for array access
	ret = const_cast<BPatch_type *>(getType());
	return ret;
    }

    for (unsigned i = 0; i < sequence_.size(); i++) {
        sType = sequence_[i]->checkType(func);
        if (sType == BPatch::bpatch->type_Error)
            errorFlag = true;
    }

    ret = sType;

    assert(ret != NULL);
    
    if (errorFlag && doTypeCheck) {
	ret = BPatch::bpatch->type_Error;
    } else if (errorFlag) {
	ret = BPatch::bpatch->type_Untyped;
    }
    
#if defined(ASTDEBUG)
    // it would be useful to have some indication of what the type applied to
    // (currently it appears to be copious amounts of contextless junk)
    if (ret) {
	logLine(" type is ");
	if (ret->getName()) 
	     logLine(ret->getName());
	else
	     logLine(" <NULL Name String>");
	logLine("\n");
    }
#endif

    // remember what type we are
    setType(ret);

    return ret;
}

bool AstNode::accessesParam() {
#if 0
    fprintf(stderr, "Undefined call to getChildren for type: ");
    if (dynamic_cast<AstNullNode *>(this)) fprintf(stderr, "nullNode\n");
    else if (dynamic_cast<AstOperatorNode *>(this)) fprintf(stderr, "operatorNode\n");
    else if (dynamic_cast<AstOperandNode *>(this)) fprintf(stderr, "operandNode\n");
    else if (dynamic_cast<AstCallNode *>(this)) fprintf(stderr, "callNode\n");
    else if (dynamic_cast<AstSequenceNode *>(this)) fprintf(stderr, "seqNode\n");
    else if (dynamic_cast<AstVariableNode *>(this)) fprintf(stderr, "varNode\n");
    else if (dynamic_cast<AstInsnNode *>(this)) fprintf(stderr, "insnNode\n");
    else if (dynamic_cast<AstMiniTrampNode *>(this)) fprintf(stderr, "miniTrampNode\n");
    else if (dynamic_cast<AstMemoryNode *>(this)) fprintf(stderr, "memoryNode\n");
    else fprintf(stderr, "unknownNode\n");
#endif
    return false;
}


// This is not the most efficient way to traverse a DAG
bool AstOperatorNode::accessesParam()
{
    bool ret = false;
    if (loperand)
        ret |= loperand->accessesParam();
    if (roperand)
        ret |= roperand->accessesParam();
    if (eoperand)
        ret |= eoperand->accessesParam();
    return ret;
}


bool AstCallNode::accessesParam() {
    for (unsigned i = 0; i < args_.size(); i++) {
        if (args_[i]->accessesParam())
            return true;
    }
    return false;
}

bool AstSequenceNode::accessesParam() {
    for (unsigned i = 0; i < sequence_.size(); i++) {
        if (sequence_[i]->accessesParam())
            return true;
    }
    return false;
}

bool AstVariableNode::accessesParam() {
    return ast_wrappers_[index]->accessesParam();
}

// Our children may have incorrect useCounts (most likely they 
// assume that we will not bother them again, which is wrong)
void AstNode::fixChildrenCounts()
{
    pdvector<AstNodePtr> children;
    getChildren(children);
    for (unsigned i=0; i<children.size(); i++) {
		children[i]->setUseCount();
    }
}


// Check if the node can be kept at all. Some nodes (e.g., storeOp)
// can not be cached. In fact, there are fewer nodes that can be cached.
bool AstOperatorNode::canBeKept() const {
    switch (op) {
    case plusOp:
    case minusOp:
    case timesOp:
    case divOp:
    case neOp:
    case noOp:
    case orOp:
    case andOp:
		break;
    default:
        return false;
    }

    // The switch statement is a little odd, but hey. 
    if (loperand && !loperand->canBeKept()) return false;
    if (roperand && !roperand->canBeKept()) return false;
    if (eoperand && !eoperand->canBeKept()) return false;
    
    return true;
}

bool AstOperandNode::canBeKept() const {
    
    switch (oType) {
    case DataReg:
    case DataIndir:
    case RegOffset:
    case origRegister:
    case DataAddr:
    case variableValue:
        return false;
    default:
		break;
    }
    if (operand_ && !operand_->canBeKept()) return false;
    return true;
}

bool AstCallNode::canBeKept() const {
    if (constFunc_) {
        for (unsigned i = 0; i < args_.size(); i++) {
            if (!args_[i]->canBeKept()) {
                fprintf(stderr, "AST %p: labelled const func but argument %d cannot be kept!\n",
                        this, i);
                return false;
            }
        }
        return true;
    }
    return false;
    
}

bool AstSequenceNode::canBeKept() const {
	// Theoretically we could keep the entire thing, but... not sure
	// that's a terrific idea. For now, don't keep a sequence node around.
    return false;
}

bool AstVariableNode::canBeKept() const {
    return ast_wrappers_[index]->canBeKept();
}

bool AstMiniTrampNode::canBeKept() const {
	// Well... depends on the actual AST, doesn't it.
	assert(ast_);
	
	return ast_->canBeKept();
}

bool AstMemoryNode::canBeKept() const {
	// Despite our memory loads, we can be kept;
	// we're loading off process state, which is defined
	// to be invariant during the instrumentation phase.
	return true;
}

// Occasionally, we do not call .generateCode_phase2 for the referenced node, 
// but generate code by hand. This routine decrements its use count properly
void AstNode::decUseCount(codeGen &gen)
{
    if (useCount == 0) return;
    
    useCount--;
    
    if (useCount == 0) {
        gen.tracker()->removeKeptRegister(gen, this);
    }
}

// Return all children of this node ([lre]operand, ..., operands[])

void AstNode::getChildren(pdvector<AstNodePtr > &) {
#if 0
    fprintf(stderr, "Undefined call to getChildren for type: ");
    if (dynamic_cast<AstNullNode *>(this)) fprintf(stderr, "nullNode\n");
    else if (dynamic_cast<AstOperatorNode *>(this)) fprintf(stderr, "operatorNode\n");
    else if (dynamic_cast<AstOperandNode *>(this)) fprintf(stderr, "operandNode\n");
    else if (dynamic_cast<AstCallNode *>(this)) fprintf(stderr, "callNode\n");
    else if (dynamic_cast<AstSequenceNode *>(this)) fprintf(stderr, "seqNode\n");
    else if (dynamic_cast<AstInsnNode *>(this)) fprintf(stderr, "insnNode\n");
    else if (dynamic_cast<AstMiniTrampNode *>(this)) fprintf(stderr, "miniTrampNode\n");
    else if (dynamic_cast<AstMemoryNode *>(this)) fprintf(stderr, "memoryNode\n");
    else fprintf(stderr, "unknownNode\n");
#endif
}

void AstNode::setChildren(pdvector<AstNodePtr > &) {
#if 0
    fprintf(stderr, "Undefined call to setChildren for type: ");
    if (dynamic_cast<AstNullNode *>(this)) fprintf(stderr, "nullNode\n");
    else if (dynamic_cast<AstOperatorNode *>(this)) fprintf(stderr, "operatorNode\n");
    else if (dynamic_cast<AstOperandNode *>(this)) fprintf(stderr, "operandNode\n");
    else if (dynamic_cast<AstCallNode *>(this)) fprintf(stderr, "callNode\n");
    else if (dynamic_cast<AstSequenceNode *>(this)) fprintf(stderr, "seqNode\n");
    else if (dynamic_cast<AstInsnNode *>(this)) fprintf(stderr, "insnNode\n");
    else if (dynamic_cast<AstMiniTrampNode *>(this)) fprintf(stderr, "miniTrampNode\n");
    else if (dynamic_cast<AstMemoryNode *>(this)) fprintf(stderr, "memoryNode\n");
    else fprintf(stderr, "unknownNode\n");
#endif
}

void AstOperatorNode::getChildren(pdvector<AstNodePtr > &children) {
    if (loperand) children.push_back(loperand);
    if (roperand) children.push_back(roperand);
    if (eoperand) children.push_back(eoperand);
}

void AstOperatorNode::setChildren(pdvector<AstNodePtr > &children){
   int count = (loperand ? 1 : 0) + (roperand ? 1 : 0) + (eoperand ? 1 : 0); 
   if ((int)children.size() == count){
      //memory management?
      if (loperand) loperand = children[0];
      if (roperand) roperand = children[1];
      if (eoperand) eoperand = children[2];
   }else{
      fprintf(stderr, "OPERATOR setChildren given bad arguments. Wanted:%d , given:%d\n", count, (int)children.size());      
   }
}

AstNodePtr AstOperatorNode::deepCopy(){
   AstNodePtr copy = operatorNode(op, (loperand ? loperand->deepCopy() : loperand),
                                  (roperand ? roperand->deepCopy() : roperand),
                                  (eoperand ? eoperand->deepCopy() : eoperand));
   copy->setType(bptype);
   copy->setTypeChecking(doTypeCheck);

   copy->setLineNum(getLineNum());
   copy->setColumnNum(getColumnNum());
   copy->setSnippetName(snippetName);

/* TODO: Impliment this copy.
   copy->columnInfoSet = columnInfoSet
   copy->lineInfoSet = lineInfoSet;
*/
   return copy;
}

void AstOperandNode::getChildren(pdvector<AstNodePtr > &children) {
    if (operand_) children.push_back(operand_);
}

void AstOperandNode::setChildren(pdvector<AstNodePtr > &children){
   if (children.size() == 1){
      //memory management?
      operand_ = children[0];
   }else{
      fprintf(stderr, "OPERAND setChildren given bad arguments. Wanted:%d , given:%d\n", 1,  (int)children.size());      
   }
}

AstNodePtr AstOperandNode::deepCopy(){
   AstOperandNode * copy = new AstOperandNode();
   copy->oType = oType;
   copy->oValue = oValue; //this might need to be copied deeper
   copy->oVar = oVar;
   if(operand_) copy->operand_ = operand_->deepCopy();

   copy->setType(bptype);
   copy->setTypeChecking(doTypeCheck);

   copy->setLineNum(getLineNum());
   copy->lineInfoSet = lineInfoSet;
   copy->setColumnNum(getColumnNum());
   copy->columnInfoSet = columnInfoSet;
   copy->setSnippetName(getSnippetName());
   return AstNodePtr(copy);
}

void AstCallNode::getChildren(pdvector<AstNodePtr > &children) {
    for (unsigned i = 0; i < args_.size(); i++)
        children.push_back(args_[i]);
}

void AstCallNode::setChildren(pdvector<AstNodePtr > &children){
   if (children.size() == args_.size()){
      //memory management?
      for (unsigned i = 0; i < args_.size(); i++){
         AstNodePtr * newNode = new AstNodePtr(children[i]);
         args_.push_back(*newNode);
         args_.erase(args_.begin() + i + 1);
      }
   }else{
      fprintf(stderr, "CALL setChildren given bad arguments. Wanted:%d , given:%d\n",  (int)args_.size(),  (int)children.size());      
   }
}

AstNodePtr AstCallNode::deepCopy(){
   pdvector<AstNodePtr> empty_args;

   AstCallNode * copy;

   if(func_name_.empty()){
      copy = new AstCallNode();
   }else{
      copy = new AstCallNode(func_name_, empty_args);
   }
//   copy->func_name_ = func_name_;
   copy->func_addr_ = func_addr_; 
   copy->func_ = func_;

   for(unsigned int i = 0; i < args_.size(); ++i){
      copy->args_.push_back(args_[i]->deepCopy());
   }
  
   copy->callReplace_ = callReplace_;
   copy->constFunc_ = constFunc_;

   copy->setType(bptype);
   copy->setTypeChecking(doTypeCheck);

   copy->setLineNum(getLineNum());
   copy->lineInfoSet = lineInfoSet;
   copy->setColumnNum(getColumnNum());
   copy->columnInfoSet = columnInfoSet;
   copy->setSnippetName(getSnippetName());
   copy->snippetNameSet = snippetNameSet;

   return AstNodePtr(copy);
}

void AstSequenceNode::getChildren(pdvector<AstNodePtr > &children) {
    for (unsigned i = 0; i < sequence_.size(); i++)
        children.push_back(sequence_[i]);
}

void AstSequenceNode::setChildren(pdvector<AstNodePtr > &children){
   if (children.size() == sequence_.size()){
      //memory management?
      for (unsigned i = 0; i < sequence_.size(); i++){
         AstNodePtr * newNode = new AstNodePtr(children[i]);
         sequence_.push_back(*newNode);
         sequence_.erase(sequence_.begin() + i + 1);
      }
   }else{
      fprintf(stderr, "SEQ setChildren given bad arguments. Wanted:%d , given:%d\n", (int)sequence_.size(),  (int)children.size());      
   }
}

AstNodePtr AstSequenceNode::deepCopy(){
   AstSequenceNode * copy = new AstSequenceNode();
   for(unsigned int i = 0; i < sequence_.size(); ++i){
      copy->sequence_.push_back(sequence_[i]->deepCopy());
   }

   copy->setType(bptype);
   copy->setTypeChecking(doTypeCheck);

   copy->setLineNum(getLineNum());
   copy->lineInfoSet = lineInfoSet;
   copy->setColumnNum(getColumnNum());
   copy->columnInfoSet = columnInfoSet;
   copy->setSnippetName(getSnippetName());
   copy->snippetNameSet = snippetNameSet;

   return AstNodePtr(copy);
}

void AstVariableNode::getChildren(pdvector<AstNodePtr > &children) {
    ast_wrappers_[index]->getChildren(children);
}

void AstVariableNode::setChildren(pdvector<AstNodePtr > &children){
   ast_wrappers_[index]->setChildren(children);
}

AstNodePtr AstVariableNode::deepCopy(){
   AstVariableNode * copy = new AstVariableNode();
   copy->index = index;
   copy->ranges_ = ranges_; //i'm not sure about this one. (it's a vector)
   for(unsigned int i = 0; i < ast_wrappers_.size(); ++i){
      copy->ast_wrappers_.push_back(ast_wrappers_[i]->deepCopy());
   }

   copy->setType(bptype);
   copy->setTypeChecking(doTypeCheck);

   copy->setLineNum(getLineNum());
   copy->lineInfoSet = lineInfoSet;
   copy->setColumnNum(getColumnNum());
   copy->columnInfoSet = columnInfoSet;
   copy->setSnippetName(getSnippetName());
   copy->snippetNameSet = snippetNameSet;

   return AstNodePtr(copy);
}

void AstMiniTrampNode::getChildren(pdvector<AstNodePtr > &children) {
    children.push_back(ast_);
}

void AstMiniTrampNode::setChildren(pdvector<AstNodePtr > &children){
   if (children.size() == 1){
      //memory management?
      ast_ = children[0];
   }else{
 fprintf(stderr, "MINITRAMP setChildren given bad arguments. Wanted:%d , given:%d\n", 1,  (int)children.size());      
   }
}

AstNodePtr AstMiniTrampNode::deepCopy(){
   AstMiniTrampNode * copy = new AstMiniTrampNode();
   copy->inline_ = inline_;
   copy->ast_ = ast_->deepCopy();

   copy->setType(bptype);
   copy->setTypeChecking(doTypeCheck);

   copy->setLineNum(getLineNum());
   copy->lineInfoSet = lineInfoSet;
   copy->setColumnNum(getColumnNum());
   copy->columnInfoSet = columnInfoSet;
   copy->setSnippetName(getSnippetName());
   copy->snippetNameSet = snippetNameSet;

   return AstNodePtr(copy);
}


void AstOperatorNode::setVariableAST(codeGen &g) {
    if(loperand) loperand->setVariableAST(g);
    if(roperand) roperand->setVariableAST(g);
    if(eoperand) eoperand->setVariableAST(g);
}

void AstOperandNode::setVariableAST(codeGen &g){
    if(operand_) operand_->setVariableAST(g);
}

void AstCallNode::setVariableAST(codeGen &g){
    for (unsigned i = 0; i < args_.size(); i++)
        args_[i]->setVariableAST(g);
}

void AstSequenceNode::setVariableAST(codeGen &g) {
    for (unsigned i = 0; i < sequence_.size(); i++)
        sequence_[i]->setVariableAST(g);
}

void AstVariableNode::setVariableAST(codeGen &gen){
    //fprintf(stderr, "Generating code for variable in function %s with start address 0x%lx at address 0x%lx\n",gen.func()->prettyName().c_str(), gen.func()->getAddress(),gen.point()->addr());
    if(!ranges_)
        return;
    if(!gen.point())    //oneTimeCode. Set the AST at the beginning of the function??
    {
        index = 0;
        return;
    }
    Address addr = gen.point()->addr_compat();     //Offset of inst point from function base address
    bool found = false;
    for(unsigned i=0; i< ranges_->size();i++){
       if((*ranges_)[i].first<=addr && addr<=(*ranges_)[i].second) {
          index = i;
          found = true;
       }
    }
    if (!found) {
       cerr << "Error: unable to find AST representing variable at " << hex << addr << dec << endl;
       cerr << "Pointer " << hex << this << dec << endl;
       cerr << "Options are: " << endl;
       for(unsigned i=0; i< ranges_->size();i++){
          cerr << "\t" << hex << (*ranges_)[i].first << "-" << (*ranges_)[i].second << dec << endl;
       }
    }
    assert(found);
}

void AstInsnBranchNode::setVariableAST(codeGen &g){
    if(target_) target_->setVariableAST(g);
}

void AstInsnMemoryNode::setVariableAST(codeGen &g){
    if(load_) load_->setVariableAST(g);
    if(store_) store_->setVariableAST(g);
}

void AstMiniTrampNode::setVariableAST(codeGen &g){
    if(ast_) ast_->setVariableAST(g);
}

bool AstCallNode::containsFuncCall() const {
   return true;
}



bool AstOperatorNode::containsFuncCall() const {
	if (loperand && loperand->containsFuncCall()) return true;
	if (roperand && roperand->containsFuncCall()) return true;
	if (eoperand && eoperand->containsFuncCall()) return true;
	return false;
}

bool AstOperandNode::containsFuncCall() const {
	if (operand_ && operand_->containsFuncCall()) return true;
	return false;
}

bool AstMiniTrampNode::containsFuncCall() const {
	if (ast_ && ast_->containsFuncCall()) return true;
	return false;
}

bool AstSequenceNode::containsFuncCall() const {
	for (unsigned i = 0; i < sequence_.size(); i++) {
		if (sequence_[i]->containsFuncCall()) return true;
	}
	return false;
}

bool AstVariableNode::containsFuncCall() const 
{
    return ast_wrappers_[index]->containsFuncCall();
}

bool AstInsnMemoryNode::containsFuncCall() const {
    if (load_ && load_->containsFuncCall()) return true;
    if (store_ && store_->containsFuncCall()) return true;
    return false;
}

bool AstNullNode::containsFuncCall() const
{
   return false;
}

bool AstLabelNode::containsFuncCall() const
{
   return false;
}

bool AstMemoryNode::containsFuncCall() const
{
   return false;
}

bool AstInsnNode::containsFuncCall() const
{
   return false;
}

bool AstOriginalAddrNode::containsFuncCall() const
{
   return false;
}

bool AstActualAddrNode::containsFuncCall() const
{
   return false;
}

bool AstDynamicTargetNode::containsFuncCall() const
{
   return false;
}
bool AstScrambleRegistersNode::containsFuncCall() const
{
   return false;
}

bool AstCallNode::usesAppRegister() const {
   for (unsigned i=0; i<args_.size(); i++) {
      if (args_[i] && args_[i]->usesAppRegister()) return true;
   }
   return false;
}

bool AstOperatorNode::usesAppRegister() const {
	if (loperand && loperand->usesAppRegister()) return true;
	if (roperand && roperand->usesAppRegister()) return true;
	if (eoperand && eoperand->usesAppRegister()) return true;
	return false;
}

bool AstOperandNode::usesAppRegister() const {
   if (oType == AstNode::FrameAddr ||
       oType == AstNode::RegOffset ||
       oType == AstNode::origRegister ||
       oType == AstNode::Param ||
       oType == AstNode::ParamAtEntry ||
       oType == AstNode::ParamAtCall ||
       oType == AstNode::ReturnVal)
   {
      return true;
   }

   if (operand_ && operand_->usesAppRegister()) return true;
   return false;
}

bool AstMiniTrampNode::usesAppRegister() const {
	if (ast_ && ast_->usesAppRegister()) return true;
	return false;
}

bool AstSequenceNode::usesAppRegister() const {
	for (unsigned i = 0; i < sequence_.size(); i++) {
		if (sequence_[i]->usesAppRegister()) return true;
	}
	return false;
}

bool AstVariableNode::usesAppRegister() const 
{
    return ast_wrappers_[index]->usesAppRegister();
}

bool AstInsnMemoryNode::usesAppRegister() const {
    if (load_ && load_->usesAppRegister()) return true;
    if (store_ && store_->usesAppRegister()) return true;
    return false;
}

bool AstNullNode::usesAppRegister() const
{
   return false;
}

bool AstLabelNode::usesAppRegister() const
{
   return false;
}

bool AstDynamicTargetNode::usesAppRegister() const
{
   return false;
}

bool AstActualAddrNode::usesAppRegister() const
{
   return false;
}

bool AstOriginalAddrNode::usesAppRegister() const
{
   return false;
}

bool AstMemoryNode::usesAppRegister() const
{
   return true;
}

bool AstInsnNode::usesAppRegister() const
{
   return true;
}
bool AstScrambleRegistersNode::usesAppRegister() const
{
   return true;
}

void regTracker_t::addKeptRegister(codeGen &gen, AstNode *n, Register reg) {
	assert(n);
	if (tracker.find(n) != tracker.end()) {
		assert(tracker[n].keptRegister == reg);
		return;
	}
	commonExpressionTracker t;
	t.keptRegister = reg;
	t.keptLevel = condLevel;
	tracker[n] = t;
	gen.rs()->markKeptRegister(reg);
}

void regTracker_t::removeKeptRegister(codeGen &gen, AstNode *n) {
   auto iter = tracker.find(n);
   if (iter == tracker.end()) return;

   gen.rs()->unKeepRegister(iter->second.keptRegister);
   tracker.erase(iter);
}

Register regTracker_t::hasKeptRegister(AstNode *n) {
   auto iter = tracker.find(n);
   if (iter == tracker.end())
      return REG_NULL;
   else return iter->second.keptRegister;
}

// Find if the given register is "owned" by an AST node,
// and if so nuke it.

bool regTracker_t::stealKeptRegister(Register r) {
	ast_printf("STEALING kept register %d for someone else\n", r);
        for (auto iter = tracker.begin(); iter != tracker.end(); ++iter) {
           if (iter->second.keptRegister == r) {
              tracker.erase(iter);
              return true;
           }
        }
	fprintf(stderr, "Odd - couldn't find kept register %d\n", r);
	return true;
}

void regTracker_t::reset() {
	condLevel = 0;
	tracker.clear();
}

void regTracker_t::increaseConditionalLevel() {
	condLevel++;
	ast_printf("Entering conditional branch, level now %d\n", condLevel);
}

void regTracker_t::decreaseAndClean(codeGen &) {

    assert(condLevel > 0);
    
    ast_printf("Exiting from conditional branch, level currently %d\n", condLevel);
    
    std::vector<AstNode *> delete_list;

    for (auto iter = tracker.begin(); iter != tracker.end();) {
       if (iter->second.keptLevel == condLevel) {
          iter = tracker.erase(iter);
       }
       else {
          ++iter;
       }
    }
    
    condLevel--;
}

unsigned regTracker_t::astHash(AstNode* const &ast) {
	return addrHash4((Address) ast);
}

void regTracker_t::debugPrint() {
    if (!dyn_debug_ast) return;
    
    fprintf(stderr, "==== Begin debug dump of register tracker ====\n");
    
    fprintf(stderr, "Condition level: %d\n", condLevel);
    
    for (auto iter = tracker.begin(); iter != tracker.end(); ++iter) {
       fprintf(stderr, "AstNode %p: register %d, condition level %d\n",
               iter->first, iter->second.keptRegister, iter->second.keptLevel);
    }	
    fprintf(stderr, "==== End debug dump of register tracker ====\n");
}

unsigned AstNode::getTreeSize() {
	pdvector<AstNodePtr > children;
	getChildren(children);

	unsigned size = 1; // Us
	for (unsigned i = 0; i < children.size(); i++)
		size += children[i]->getTreeSize();
	return size;
	
}

int_variable* AstOperandNode::lookUpVar(AddressSpace* as)
{
  mapped_module *mod = as->findModule(oVar->pdmod()->fileName());
  if(mod && (oVar->pdmod() == mod->pmod()))
  {
    int_variable* tmp = mod->obj()->findVariable(const_cast<image_variable*>(oVar));
    return tmp;
  }
  return NULL;
}

void AstOperandNode::emitVariableLoad(opCode op, Register src2, Register dest, codeGen& gen, 
				      bool noCost, registerSpace* rs, 
				      int size, const instPoint* point, AddressSpace* as)
{
  int_variable* var = lookUpVar(as);
  if(var && !as->needsPIC(var))
  {
    emitVload(op, var->getAddress(), src2, dest, gen, noCost, rs, size, point, as);
  }
  else
  {
    gen.codeEmitter()->emitLoadShared(op, dest, oVar, (var!=NULL),size, gen, 0);
  }  
}

void AstOperandNode::emitVariableStore(opCode op, Register src1, Register src2, codeGen& gen, 
				      bool noCost, registerSpace* rs, 
				      int size, const instPoint* point, AddressSpace* as)
{
  int_variable* var = lookUpVar(as);
  if (var && !as->needsPIC(var))
  {
    emitVstore(op, src1, src2, var->getAddress(), gen, noCost, rs, size, point, as);
  }
  else
  {
    gen.codeEmitter()->emitStoreShared(src1, oVar, (var!=NULL), size, gen);
  }  
}

bool AstNode::decRefCount()
{
   referenceCount--;
   //return referenceCount <= 0;
   return true;
}

bool AstNode::generate(Point *point, Buffer &buffer) {
   // For now, be really inefficient. Yay!
   codeGen gen(1024);
   instPoint *ip = IPCONV(point);

   gen.setPoint(ip);
   gen.setRegisterSpace(registerSpace::actualRegSpace(ip));
   gen.setAddrSpace(ip->proc());
   if (!generateCode(gen, false)) return false;

   unsigned char *start_ptr = (unsigned char *)gen.start_ptr();
   unsigned char *cur_ptr = (unsigned char *)gen.cur_ptr();
   buffer.copy(start_ptr, cur_ptr);

   return true;
}

bool AstSnippetNode::generateCode_phase2(codeGen &gen,
                                         bool,
                                         Address &,
                                         Register &) {
   Buffer buf(gen.currAddr(), 1024);
   if (!snip_->generate(gen.point(), buf)) return false;
   gen.copy(buf.start_ptr(), buf.size());
   return true;
}
   
std::string AstNode::format(std::string indent) {
   std::stringstream ret;
   ret << indent << "Default/" << hex << this << dec << "()" << endl;
   return ret.str();
}

std::string AstNullNode::format(std::string indent) {
   std::stringstream ret;
   ret << indent << "Null/" << hex << this << dec << "()" << endl;
   return ret.str();
}

std::string AstOperatorNode::format(std::string indent) {
   std::stringstream ret;
   ret << indent << "Op/" << hex << this << dec << "(" << convert(op) << ")" << endl;
   if (loperand) ret << indent << loperand->format(indent + "  ");
   if (roperand) ret << indent << roperand->format(indent + "  ");
   if (eoperand) ret << indent << eoperand->format(indent + "  ");

   return ret.str();
}

std::string AstOperandNode::format(std::string indent) {
   std::stringstream ret;
   ret << indent << "Oper/" << hex << this << dec << "(" << convert(oType) << "/" << oValue << ")" << endl;
   if (operand_) ret << indent << operand_->format(indent + "  ");

   return ret.str();
}


std::string AstCallNode::format(std::string indent) {
   std::stringstream ret;
   ret << indent << "Call/" << hex << this << dec;
   if (func_) ret << "(" << func_->name() << ")";
   else ret << "(" << func_name_ << ")"; 
   ret << endl;
   indent += "  ";
   for (unsigned i = 0; i < args_.size(); ++i) {
      ret << indent << args_[i]->format(indent + "  ");
   }

   return ret.str();
}

std::string AstSequenceNode::format(std::string indent) {
   std::stringstream ret;
   ret << indent << "Seq/" << hex << this << dec << "()" << endl;
   for (unsigned i = 0; i < sequence_.size(); ++i) {
      ret << indent << sequence_[i]->format(indent + "  ");
   }
   return ret.str();
}


std::string AstVariableNode::format(std::string indent) {
   std::stringstream ret;
   ret << indent << "Var/" << hex << this << dec << "(" << ast_wrappers_.size() << ")" << endl;
   for (unsigned i = 0; i < ast_wrappers_.size(); ++i) {
      ret << indent << ast_wrappers_[i]->format(indent + "  ");
   }

   return ret.str();
}

std::string AstMemoryNode::format(std::string indent) {
   std::stringstream ret;
   ret << indent << "Mem/" << hex << this << dec << "(" 
       << ((mem_ == EffectiveAddr) ? "EffAddr" : "BytesAcc")
       << ")" << endl;

   return ret.str();
}

std::string AstNode::convert(operandType type) {
   switch(type) {
      case Constant: return "Constant";
      case ConstantString: return "ConstantString";
      case DataReg: return "DataReg";
      case DataIndir: return "DataIndir";
      case Param: return "Param";
      case ParamAtCall: return "ParamAtCall";
      case ParamAtEntry: return "ParamAtEntry";
      case ReturnVal: return "ReturnVal";
      case ReturnAddr: return "ReturnAddr";
      case DataAddr: return "DataAddr";
      case FrameAddr: return "FrameAddr";
      case RegOffset: return "RegOffset";
      case origRegister: return "OrigRegister";
      case variableAddr: return "variableAddr";
      case variableValue: return "variableValue";
      default: return "UnknownOperand";
   }
}

std::string AstNode::convert(opCode op) {
   switch(op) {
      case invalidOp: return "invalid";
      case plusOp: return "plus";
      case minusOp: return "minus";
      case timesOp: return "times";
      case divOp: return "div";
      case lessOp: return "less";
      case leOp: return "le";
      case greaterOp: return "greater";
      case geOp: return "ge";
      case eqOp: return "equal";
      case neOp: return "ne";
      case loadOp: return "loadOp";
      case loadConstOp: return "loadConstOp";
      case loadFrameRelativeOp: return "loadFrameRelativeOp";
      case loadFrameAddr: return "loadFrameAddr";
      case loadRegRelativeOp: return "loadRegRelativeOp";
      case loadRegRelativeAddr: return "loadRegRelativeAddr";
      case storeOp: return "storeOp";
      case storeFrameRelativeOp: return "storeFrameRelativeOp";
      case ifOp: return "if";
      case whileOp: return "while";
      case doOp: return "do";
      case callOp: return "call";
      case noOp: return "no";
      case orOp: return "or";
      case andOp: return "and";
      case getRetValOp: return "getRetValOp";
      case getRetAddrOp: return "getRetAddrOp";
      case getSysRetValOp: return "getSysRetValOp";
      case getParamOp: return "getParamOp";
      case getParamAtCallOp: return "getParamAtCallOp";
      case getParamAtEntryOp: return "getParamAtEntryOp";
      case getSysParamOp: return "getSysParamOp";
      case getAddrOp: return "getAddrOp";
      case loadIndirOp: return "loadIndirOp";
      case storeIndirOp: return "storeIndirOp";
      case saveRegOp: return "saveRegOp";
      case loadRegOp: return "loadRegOp";
      case saveStateOp: return "saveStateOp";
      case loadStateOp: return "loadStateOp";
      case funcJumpOp: return "funcJump";
      case funcCallOp: return "funcCall";
      case branchOp: return "branch";
      case ifMCOp: return "ifMC";
      case breakOp: return "break";
      default: return "UnknownOp";
   }
}

bool AstOperandNode::initRegisters(codeGen &g) {
    bool ret = true;
    pdvector<AstNodePtr> kids;
    getChildren(kids);
    for (unsigned i = 0; i < kids.size(); i++) {
        if (!kids[i]->initRegisters(g))
            ret = false;
    }

    // If we're an origRegister, override its state as live. 
    if (oType == origRegister) {
       Address origReg = (Address) oValue;
       // Mark that register as live so we are sure to save it.
       registerSlot *r = (*(g.rs()))[origReg];
       r->liveState = registerSlot::live;
    }       

    return ret;
}<|MERGE_RESOLUTION|>--- conflicted
+++ resolved
@@ -2280,12 +2280,8 @@
 
     if (roperand) rType = roperand->checkType(func);
 
-<<<<<<< HEAD
-    if (eoperand) eType = eoperand->checkType();
+    if (eoperand) eType = eoperand->checkType(func);
     (void)eType; // unused...
-=======
-    if (eoperand) eType = eoperand->checkType(func);
->>>>>>> 850c3abf
 
     if (lType == BPatch::bpatch->type_Error ||
         rType == BPatch::bpatch->type_Error)
