--- conflicted
+++ resolved
@@ -1303,18 +1303,10 @@
                      gen.addrSpace()->multithread_capable());
                loperand->decUseCount(gen);
                break;
-<<<<<<< HEAD
             case ReturnAddr:
                 emitR(getRetAddrOp, Null_Register,
                       src1, src2, gen, noCost, gen.point(), 
                       gen.addrSpace()->multithread_capable());
-=======
-	 case ReturnAddr:
-	   emitR(getRetAddrOp, Null_Register,
-		 src1, src2, gen, noCost, gen.point(),
-		 gen.addrSpace()->multithread_capable());
-	   break;
->>>>>>> 7e6f5746
             default: {
                // Could be an error, could be an attempt to load based on an arithmetic expression
                // Generate the left hand side, store the right to that address
@@ -1496,7 +1488,6 @@
        }
        break;
    case ReturnAddr:
-<<<<<<< HEAD
        src = emitR(getRetAddrOp, 0, Null_Register, retReg, gen, noCost, gen.point(),
                    gen.addrSpace()->multithread_capable());
        REGISTER_CHECK(src);
@@ -1506,15 +1497,6 @@
            emitImm(orOp, src, 0, retReg, gen, noCost, gen.rs());
        }
        break;
-=======
-     src = emitR(getRetAddrOp, 0, Null_Register, retReg, gen, noCost, gen.point(),
-		 gen.addrSpace()->multithread_capable());
-     REGISTER_CHECK(src);
-     if (src != retReg) {
-       emitImm(orOp, src, 0, retReg, gen, noCost, gen.rs());
-     }
-     break;
->>>>>>> 7e6f5746
    case Param:
        src = emitR(getParamOp, (Address)oValue, Null_Register,
                    retReg, gen, noCost, gen.point(),
@@ -2290,11 +2272,7 @@
         // XXX Should really be pointer to lType -- jkh 7/23/99
         ret = BPatch::bpatch->type_Untyped;
     } 
-<<<<<<< HEAD
     else if ((oType == Param) || (oType == ReturnVal) || (oType == ReturnAddr)) {
-=======
-    else if ((oType == Param) || (oType == ReturnVal) || oType == ReturnAddr) {
->>>>>>> 7e6f5746
             // XXX Params and ReturnVals untyped for now
       // ReturnAddr should be void *, probably
         ret = BPatch::bpatch->type_Untyped; 
