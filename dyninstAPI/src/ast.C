/*
 * Copyright (c) 1996-2011 Barton P. Miller
 * 
 * We provide the Paradyn Parallel Performance Tools (below
 * described as "Paradyn") on an AS IS basis, and do not warrant its
 * validity or performance.  We reserve the right to update, modify,
 * or discontinue this software at any time.  We shall have no
 * obligation to supply such updates or modifications or any other
 * form of support to you.
 * 
 * By your use of Paradyn, you understand and agree that we (or any
 * other person or entity with proprietary rights in Paradyn) are
 * under no obligation to provide either maintenance services,
 * update services, notices of latent defects, or correction of
 * defects for Paradyn.
 * 
 * This library is free software; you can redistribute it and/or
 * modify it under the terms of the GNU Lesser General Public
 * License as published by the Free Software Foundation; either
 * version 2.1 of the License, or (at your option) any later version.
 * 
 * This library is distributed in the hope that it will be useful,
 * but WITHOUT ANY WARRANTY; without even the implied warranty of
 * MERCHANTABILITY or FITNESS FOR A PARTICULAR PURPOSE.  See the GNU
 * Lesser General Public License for more details.
 * 
 * You should have received a copy of the GNU Lesser General Public
 * License along with this library; if not, write to the Free Software
 * Foundation, Inc., 51 Franklin Street, Fifth Floor, Boston, MA 02110-1301 USA
 */

// $Id: ast.C,v 1.209 2008/09/15 18:37:49 jaw Exp $

#include "dyninstAPI/src/symtab.h"
#include "dyninstAPI/src/function.h"
#include "dyninstAPI/src/process.h"
#include "dyninstAPI/src/inst.h"
#include "dyninstAPI/src/instP.h"
#include "dyninstAPI/src/instPoint.h"
#include "dyninstAPI/src/ast.h"
#include "dyninstAPI/src/util.h"
#include "dyninstAPI/src/debug.h"

extern int dyn_debug_ast;



#include "Instruction.h"
using namespace Dyninst::InstructionAPI;

#include "dyninstAPI/h/BPatch.h"
#include "dyninstAPI/src/BPatch_collections.h"
#include "dyninstAPI/h/BPatch_type.h"
#include "dyninstAPI/src/BPatch_libInfo.h" // For instPoint->BPatch_point mapping

#include "dyninstAPI/h/BPatch_point.h"
#include "dyninstAPI/h/BPatch_memoryAccess_NP.h"
#include "dyninstAPI/h/BPatch_type.h"

#include "dyninstAPI/src/addressSpace.h"
#include "dyninstAPI/src/binaryEdit.h"

#if defined(arch_power)
#include "dyninstAPI/src/inst-power.h"
#elif defined(arch_x86) || defined (arch_x86_64)
#include "dyninstAPI/src/inst-x86.h"
extern int tramp_pre_frame_size_32;
extern int tramp_pre_frame_size_64;
#else
#error "Unknown architecture in ast.h"
#endif

#include "emitter.h"

#include "registerSpace.h"
#include "mapped_module.h"

#include "legacy-instruction.h"
#include "mapped_object.h"

using namespace Dyninst;
using PatchAPI::Point;
using PatchAPI::Buffer;

extern bool doNotOverflow(int value);

AstNodePtr AstNode::originalAddrNode_ = AstNodePtr();
AstNodePtr AstNode::actualAddrNode_ = AstNodePtr();
AstNodePtr AstNode::dynamicTargetNode_ = AstNodePtr();

AstNode::AstNode() {
#if defined(ASTDEBUG)
   ASTcounter();
#endif

//   dyn_debug_ast = 0;
   referenceCount = 0;
   useCount = 0;
   // "operands" is left as an empty vector
   size = 4;
   bptype = NULL;
   doTypeCheck = true;
   lineNum = 0;
   columnNum = 0;
   lineInfoSet = false;
   columnInfoSet = false;
}

//The following methods are for error reporting in dynC_API

// Returns the line number at which the ast was declared
int AstNode::getLineNum(){
   return lineNum;
}

// Sets the line number at which the ast was declared
void AstNode::setLineNum(int ln){
   lineInfoSet = true;
   lineNum = ln;
}

// Returns the column number at which the ast was declared
int AstNode::getColumnNum(){
   return columnNum;
}

// Sets the column number at which the ast was declared
void AstNode::setColumnNum(int cn){
   columnInfoSet = true;
   columnNum = cn;
}

char * AstNode::getSnippetName(){
   return snippetName;
}

void AstNode::setSnippetName(char *n){
   if(n != NULL){
//      printf(":::%s\n", n);
      snippetName = n;
      snippetNameSet = true;
   }
}

bool AstNode::hasLineInfo(){
   return lineInfoSet;
}


bool AstNode::hasColumnInfo(){
   return columnInfoSet;
}

bool AstNode::hasNameInfo(){
   return snippetNameSet;
}

//////////////////////////////////////////////////////

AstNodePtr AstNode::nullNode() {
    return AstNodePtr(new AstNullNode());
}

AstNodePtr AstNode::labelNode(std::string &label) {
    return AstNodePtr (new AstLabelNode(label));
}

AstNodePtr AstNode::operandNode(operandType ot, void *arg) {
    return AstNodePtr(new AstOperandNode(ot, arg));
}

// TODO: this is an indirect load; should be an operator.
AstNodePtr AstNode::operandNode(operandType ot, AstNodePtr ast) {
    return AstNodePtr(new AstOperandNode(ot, ast));
}

AstNodePtr AstNode::operandNode(operandType ot, const image_variable* iv) {
    return AstNodePtr(new AstOperandNode(ot, iv));
}

AstNodePtr AstNode::sequenceNode(pdvector<AstNodePtr > &sequence) {
//    assert(sequence.size());
    return AstNodePtr(new AstSequenceNode(sequence));
}

AstNodePtr AstNode::variableNode(vector<AstNodePtr> &ast_wrappers, 
                                 vector<pair<Offset, Offset> >*ranges) {
    return AstNodePtr(new AstVariableNode(ast_wrappers, ranges));
}

AstNodePtr AstNode::operatorNode(opCode ot, AstNodePtr l, AstNodePtr r, AstNodePtr e) {
    return AstNodePtr(new AstOperatorNode(ot, l, r, e));
}

AstNodePtr AstNode::funcCallNode(const std::string &func, pdvector<AstNodePtr > &args,
      AddressSpace *addrSpace) 
{
   if (addrSpace) 
   {
      func_instance *ifunc = addrSpace->findOnlyOneFunction(func.c_str());

      if (ifunc == NULL) 
      {
         fprintf(stderr, "Bitch whine moan\n"); 
         fprintf(stderr, "%s[%d]: Can't find function %s\n", FILE__, __LINE__, func.c_str());
         return AstNodePtr();
      }

      return AstNodePtr(new AstCallNode(ifunc, args));
   }
   else
      return AstNodePtr(new AstCallNode(func, args));
}

AstNodePtr AstNode::funcCallNode(func_instance *func, pdvector<AstNodePtr > &args) {
    if (func == NULL) return AstNodePtr();
    return AstNodePtr(new AstCallNode(func, args));
}

AstNodePtr AstNode::funcCallNode(func_instance *func) {
    if (func == NULL) return AstNodePtr();
    return AstNodePtr(new AstCallNode(func));
}

AstNodePtr AstNode::funcCallNode(Address addr, pdvector<AstNodePtr > &args) {
    return AstNodePtr(new AstCallNode(addr, args));
}

AstNodePtr AstNode::memoryNode(memoryType ma, int which) {
    return AstNodePtr(new AstMemoryNode(ma, which));
}

AstNodePtr AstNode::miniTrampNode(AstNodePtr tramp) {
    if (tramp == NULL) return AstNodePtr();
    return AstNodePtr(new AstMiniTrampNode(tramp));
}

AstNodePtr AstNode::insnNode(BPatch_instruction *insn) {
    // Figure out what kind of instruction we've got...
    if (dynamic_cast<BPatch_memoryAccess *>(insn)) {
        return AstNodePtr(new AstInsnMemoryNode(insn->insn()->insn(), (Address) insn->getAddress()));
    } 
    
    return AstNodePtr(new AstInsnNode(insn->insn()->insn(), (Address) insn->getAddress()));
}

AstNodePtr AstNode::originalAddrNode() {
    if (originalAddrNode_ == NULL) {
        originalAddrNode_ = AstNodePtr(new AstOriginalAddrNode());
    }
    return originalAddrNode_;
}

AstNodePtr AstNode::actualAddrNode() {
    if (actualAddrNode_ == NULL) {
        actualAddrNode_ = AstNodePtr(new AstActualAddrNode());
    }
    return actualAddrNode_;
}

AstNodePtr AstNode::dynamicTargetNode() {
    if (dynamicTargetNode_ == NULL) {
        dynamicTargetNode_ = AstNodePtr(new AstDynamicTargetNode());
    }
    return dynamicTargetNode_;
}

<<<<<<< HEAD
AstNodePtr AstNode::snippetNode(Dyninst::PatchAPI::SnippetPtr snip) {
   return AstNodePtr(new AstSnippetNode(snip));
=======
AstNodePtr AstNode::scrambleRegistersNode(){
    return AstNodePtr(new AstScrambleRegistersNode());
>>>>>>> 6693af20
}

bool isPowerOf2(int value, int &result)
{
  if (value<=0) return(false);
  if (value==1) {
    result=0;
    return(true);
  }
  if ((value%2)!=0) return(false);
  if (isPowerOf2(value/2,result)) {
    result++;
    return(true);
  }
  else return(false);
}

BPatch_type *AstNode::getType() { return bptype; }

void AstNode::setType(BPatch_type *t) { 
    bptype = t;
    if (t != NULL) { 
        size = t->getSize(); 
    }
}

AstOperatorNode::AstOperatorNode(opCode opC, AstNodePtr l, AstNodePtr r, AstNodePtr e) :
    AstNode(),
    op(opC),
    loperand(l),
    roperand(r),
    eoperand(e)
{
    // Optimization pass...
    
    if (op == plusOp) {
        if (loperand->getoType() == Constant) {
            // Swap left and right...
            AstNodePtr temp = loperand;
            loperand = roperand;
            roperand = temp;
        }
    }
    if (op == timesOp) {
        if (roperand->getoType() == undefOperandType) {
            // ...
       }
        else if (roperand->getoType() != Constant) {
            AstNodePtr temp = roperand;
            roperand = loperand;
            loperand = temp;
        }
        else {
            int result;
            if (!isPowerOf2((Address)roperand->getOValue(),result) &&
                isPowerOf2((Address)loperand->getOValue(),result)) {
                AstNodePtr temp = roperand;
                roperand = loperand;
                loperand = temp;
            }
        }
    }
    if (l != AstNodePtr())
    {
       //Unfortunate hack.  storeOp with a loperand of DataIndir
       // don't actually reference their loperand--they reference
       // the child of the loperand.  Handle that here to keep
       // reference counts sane.
       if (op == storeOp && loperand->getoType() == DataIndir)
          l->operand()->referenceCount++;
       else
          l->referenceCount++;
    }
    if (r != AstNodePtr())
       r->referenceCount++;
    if (e != AstNodePtr())
       e->referenceCount++;
};

    // Direct operand
AstOperandNode::AstOperandNode(operandType ot, void *arg) :
    AstNode(),
    oType(ot),
    oVar(NULL),
    operand_()
{
    
    if (ot == ConstantString)
        oValue = (void *)P_strdup((char *)arg);
    else
        oValue = (void *) arg;
}

// And an indirect (say, a load)
AstOperandNode::AstOperandNode(operandType ot, AstNodePtr l) :
    AstNode(),
    oType(ot),
    oValue(NULL),
    oVar(NULL),
    operand_(l)
{
   l->referenceCount++;
}

AstOperandNode::AstOperandNode(operandType ot, const image_variable* iv) :
  AstNode(),
  oType(ot),
  oValue(NULL),
  oVar(iv),
  operand_()
{
  assert(oVar);
}


AstCallNode::AstCallNode(func_instance *func,
                         pdvector<AstNodePtr > &args) :
    AstNode(),
    func_addr_(0),
    func_(func),
    callReplace_(false),
    constFunc_(false)
{
    for (unsigned i = 0; i < args.size(); i++) {
        args[i]->referenceCount++; 
        args_.push_back(args[i]);
    }
}

AstCallNode::AstCallNode(func_instance *func) :
    AstNode(),
    func_addr_(0),
    func_(func),
    callReplace_(true),
    constFunc_(false)
{
}

AstCallNode::AstCallNode(const std::string &func,
                         pdvector<AstNodePtr > &args) :
    AstNode(),
    func_name_(func),
    func_addr_(0),
    func_(NULL),
    callReplace_(false),
    constFunc_(false)
{
    for (unsigned i = 0; i < args.size(); i++) {
        args[i]->referenceCount++; 
        args_.push_back(args[i]);
    }
}

AstCallNode::AstCallNode(Address addr,
                         pdvector<AstNodePtr > &args) :
    AstNode(),
    func_addr_(addr),
    func_(NULL),
    callReplace_(false),
    constFunc_(false)
{
    for (unsigned i = 0; i < args.size(); i++) {
        args[i]->referenceCount++; 
        args_.push_back(args[i]);
    }
}
 
AstSequenceNode::AstSequenceNode(pdvector<AstNodePtr > &sequence) :
    AstNode()
{
    for (unsigned i = 0; i < sequence.size(); i++) {
        sequence[i]->referenceCount++;
        sequence_.push_back(sequence[i]);
    }
}

AstVariableNode::AstVariableNode(vector<AstNodePtr>&ast_wrappers, vector<pair<Offset, Offset> > *ranges) :
    ast_wrappers_(ast_wrappers), ranges_(ranges), index(0)
{
   vector<AstNodePtr>::iterator i;
   for (i = ast_wrappers.begin(); i != ast_wrappers.end(); i++) {
      (*i)->referenceCount++;
   }
}

AstInsnNode::AstInsnNode(instruction *insn, Address addr) :
    AstNode(),
    insn_(insn),
    origAddr_(addr) {
}

AstMemoryNode::AstMemoryNode(memoryType mem,
                             unsigned which) :
    AstNode(),
    mem_(mem),
    which_(which) {
    
    assert(BPatch::bpatch != NULL);
    assert(BPatch::bpatch->stdTypes != NULL);

    
    switch(mem_) {
    case EffectiveAddr:
        bptype = BPatch::bpatch->stdTypes->findType("void *");
        break;
    case BytesAccessed:
        bptype = BPatch::bpatch->stdTypes->findType("int");
        break;
    default:
        assert(!"Naah...");
    }
    size = bptype->getSize();
    doTypeCheck = BPatch::bpatch->isTypeChecked();
};


AstNodePtr AstNode::threadIndexNode() {
    // We use one of these across all platforms, since it
    // devolves into a process-specific function node. 
    // However, this lets us delay that until code generation
    // when we have the process pointer.
    static AstNodePtr indexNode_;

    // Since we only ever have one, keep a static copy around. If
    // we get multiples, we'll screw up our pointer-based common subexpression
    // elimination.

    if (indexNode_ != AstNodePtr()) return indexNode_;
    pdvector<AstNodePtr > args;
    // By not including a process we'll specialize at code generation.
    indexNode_ = AstNode::funcCallNode("DYNINSTthreadIndex", args);
    assert(indexNode_);
    indexNode_->setConstFunc(true);

    return indexNode_;
}


#if defined(ASTDEBUG)
#define AST_PRINT
#endif

#if defined(AST_PRINT)
void AstNode::printRC()
{
    sprintf(errorLine,"RC referenceCount=%d\n",referenceCount);
    logLine(errorLine);
    if (loperand) {
      logLine("RC loperand\n");
      loperand->printRC();
    }
    if (roperand) {
      logLine("RC roperand\n");
      roperand->printRC();
    }
    if (eoperand) {
      logLine("RC eoperand\n");
      eoperand->printRC();
    }
}
#endif

AstNode::~AstNode() {
    //printf("at ~AstNode()  count=%d\n", referenceCount);
}

Address AstMiniTrampNode::generateTramp(codeGen &gen,
                                        int &trampCost, 
                                        bool noCost) {
    static AstNodePtr costAst;
    static AstNodePtr preamble;

    if (costAst == AstNodePtr())
        costAst = AstNode::operandNode(AstNode::Constant, (void *)0);

    if (preamble == AstNodePtr())
        preamble = AstNode::operatorNode(trampPreamble, costAst);

    // private constructor; assumes NULL for right child
    
    // we only want to use the cost of the minimum statements that will
    // be executed.  Statements, such as the body of an if statement,
    // will have their costs added to the observed cost global variable
    // only if they are indeed called.  The code to do this in the minitramp
    // right after the body of the if.
    trampCost = preamble->maxCost() + minCost();

    costAst->setOValue((void *) (long) trampCost);
   
    if (!preamble->generateCode(gen, noCost)) {
        fprintf(stderr, "[%s:%d] WARNING: failure to generate miniTramp preamble\n", __FILE__, __LINE__);
    }
    
    if (!ast_->generateCode(gen, noCost)) {
        fprintf(stderr, "[%s:%d] WARNING: failure to generate miniTramp body\n", __FILE__, __LINE__);
    }

    return 0;
}

// This name is a bit of a misnomer. It's not the strict use count; it's the
// use count modified by whether a node can be kept or not. We can treat
// un-keepable nodes (AKA those that don't strictly depend on their AST inputs)
// as multiple different nodes that happen to have the same children; keepable
// nodes are the "same". If that makes any sense. 
//
// In any case, we use the following algorithm to set use counts:
//
//DFS through the AST graph. 
//If an AST can be kept:
//  Increase its use count;
//  Return.
//If an AST cannot be kept:
//  Recurse to each child;
//  Return
//
// The result is all nodes having counts of 0, 1, or >1. These mean:
// 0: node cannot be kept, or is only reached via a keepable node.
// 1: Node can be kept, but doesn't matter as it's only used once.
// >1: keep result in a register.

void AstNode::setUseCount() 
{
	if (useCount) {
		// If the useCount is 1, then it means this node can
		// be shared, and there is a copy. In that case, we assume
		// that when this particular incarnation is generated, the
		// result will already be calculated and sitting in a register.
		// Since that's the case, just up the useCount so we know when
		// we can free said register.
		useCount++;
		return;	
	}
	if (canBeKept()) {
		useCount++;
		// We purposefully fall through... if our use count
		// is 1, we'll have to calculate this node instead of
		// keeping it around. In that case, see if any of the 
		// children are shared (because we can reuse them when
		// calculating this guy)
	}
	// We can't be kept, but maybe our children can.
	pdvector<AstNodePtr> children;
	getChildren(children);
	for (unsigned i=0; i<children.size(); i++) {
	    children[i]->setUseCount();
    }
}

void AstNode::cleanUseCount(void)
{
    useCount = 0;

    pdvector<AstNodePtr> children;
    getChildren(children);
    for (unsigned i=0; i<children.size(); i++) {
		children[i]->cleanUseCount();
    }
}

// Allocate a register and make it available for sharing if our
// node is shared
Register AstNode::allocateAndKeep(codeGen &gen, bool noCost)
{
    ast_printf("Allocating register for node %p, useCount %d\n", this, useCount);
    // Allocate a register
    Register dest = gen.rs()->allocateRegister(gen, noCost);

    ast_printf("Allocator returned %d\n", dest);
    assert(dest != REG_NULL);

    if (useCount > 1) {
        ast_printf("Adding kept register %d for node %p: useCount %d\n", dest, this, useCount);
        // If use count is 0 or 1, we don't want to keep
        // it around. If it's > 1, then we can keep the node
        // (by construction) and want to since there's another
        // use later.
        gen.tracker()->addKeptRegister(gen, this, dest);
    }
    return dest;
}

//
// This procedure generates code for an AST DAG. If there is a sub-graph
// being shared between more than 1 node, then the code is generated only
// once for this sub-graph and the register where the return value of the
// sub-graph is stored, is kept allocated until the last node sharing the
// sub-graph has used it (freeing it afterwards). A count called "useCount"
// is used to determine whether a particular node or sub-graph is being
// shared. At the end of the call to generate code, this count must be 0
// for every node. Another important issue to notice is that we have to make
// sure that if a node is not calling generate code recursively for either
// its left or right operands, we then need to make sure that we update the
// "useCount" for these nodes (otherwise we might be keeping registers
// allocated without reason). 
//
// This code was modified in order to set the proper "useCount" for every
// node in the DAG before calling the original generateCode procedure (now
// generateCode_phase2). This means that we are traversing the DAG twice,
// but with the advantage of potencially generating more efficient code.
//
// Note: a complex Ast DAG might require more registers than the ones 
// currently available. In order to fix this problem, we will need to 
// implement a "virtual" register allocator - naim 11/06/96
//
bool AstNode::generateCode(codeGen &gen, 
                           bool noCost, 
                           Address &retAddr,
                           Register &retReg) {
    static bool entered = false;


    bool ret = true;

    bool top_level;
    if (entered) {
        top_level = false;
    }
    else {
        entered = true;
        top_level = true;
        stats_codegen.startTimer(CODEGEN_AST_TIMER);
        stats_codegen.incrementCounter(CODEGEN_AST_COUNTER);
    }

    entered = true;

    cleanUseCount();
    setUseCount();
    setVariableAST(gen);
    ast_printf("====== Code Generation Start ===== \n");
    debugPrint();
    ast_printf("\n\n\n\n");

    // We can enter this guy recursively... inst-ia64 goes through
    // emitV and calls generateCode on the frame pointer AST. Now, it
    // really shouldn't, but them's the breaks. So we only want
    // to build a regTracker if there isn't one already...
    if (top_level) {
        gen.setRegTracker(new regTracker_t);
    }
    
    // note: this could return the value "(Address)(-1)" -- csserra
    if (!generateCode_phase2(gen, noCost, retAddr, retReg)) {
        fprintf(stderr, "WARNING: failed in generateCode internals!\n");
        ret = false;
    }
    
    if (top_level) {
      delete gen.tracker();
      gen.setRegTracker(NULL);
    }
    
    ast_printf("====== Code Generation End ===== \n");
    debugPrint();
    ast_printf("\n\n\n\n");

    if (top_level) {
        entered = false;
        stats_codegen.stopTimer(CODEGEN_AST_TIMER);
    }
    return ret;
}

bool AstNode::generateCode(codeGen &gen, 
                           bool noCost) {
    Address unused = ADDR_NULL;
    Register unusedReg = REG_NULL;
    bool ret = generateCode(gen, noCost, unused, unusedReg);
    gen.rs()->freeRegister(unusedReg);

    return ret;
}

bool AstNode::previousComputationValid(Register &reg,
                                       codeGen &gen) {
	Register keptReg = gen.tracker()->hasKeptRegister(this);
	if (keptReg != REG_NULL) {
		reg = keptReg;
		ast_printf("Returning previously used register %d for node %p\n", reg, this);
		return true;
	}
   return false;
}

// We're going to use this fragment over and over and over...
#define RETURN_KEPT_REG(r) { if (previousComputationValid(r, gen)) { decUseCount(gen); gen.rs()->incRefCount(r); return true;} }
#define ERROR_RETURN { fprintf(stderr, "[%s:%d] ERROR: failure to generate operand\n", __FILE__, __LINE__); return false; }
#define REGISTER_CHECK(r) if (r == REG_NULL) { fprintf(stderr, "[%s: %d] ERROR: returned register invalid\n", __FILE__, __LINE__); return false; }


bool AstNode::initRegisters(codeGen &g) {
    bool ret = true;
    pdvector<AstNodePtr> kids;
    getChildren(kids);
    for (unsigned i = 0; i < kids.size(); i++) {
        if (!kids[i]->initRegisters(g))
            ret = false;
    }
    return ret;
}


bool AstNode::generateCode_phase2(codeGen &, bool,
                                  Address &,
                                  Register &) {
    fprintf(stderr, "ERROR: call to AstNode generateCode_phase2; should be handled by subclass\n");
    fprintf(stderr, "Undefined phase2 for:\n");
    if (dynamic_cast<AstNullNode *>(this)) fprintf(stderr, "nullNode\n");
    if (dynamic_cast<AstOperatorNode *>(this)) fprintf(stderr, "operatorNode\n");
    if (dynamic_cast<AstOperandNode *>(this)) fprintf(stderr, "operandNode\n");
    if (dynamic_cast<AstCallNode *>(this)) fprintf(stderr, "callNode\n");
    if (dynamic_cast<AstSequenceNode *>(this)) fprintf(stderr, "seqNode\n");
    if (dynamic_cast<AstVariableNode *>(this)) fprintf(stderr, "varNode\n");
    if (dynamic_cast<AstInsnNode *>(this)) fprintf(stderr, "insnNode\n");
    if (dynamic_cast<AstMiniTrampNode *>(this)) fprintf(stderr, "miniTrampNode\n");
    if (dynamic_cast<AstMemoryNode *>(this)) fprintf(stderr, "memoryNode\n");
    assert(0);
	return 0;
}


bool AstNullNode::generateCode_phase2(codeGen &gen, bool,
                                      Address &retAddr,
                                      Register &retReg) {
    retAddr = ADDR_NULL;
    retReg = REG_NULL;

    decUseCount(gen);
   
    return true;
}


bool AstLabelNode::generateCode_phase2(codeGen &gen, bool,
                                       Address &retAddr,
                                       Register &retReg) {
	assert(generatedAddr_ == 0);
    // Pick up the address we were added at
    generatedAddr_ = gen.currAddr();

    retAddr = ADDR_NULL;
    retReg = REG_NULL;

	decUseCount(gen);

    return true;
}

bool AstOperatorNode::initRegisters(codeGen &g) {
    bool ret = true;
    pdvector<AstNodePtr> kids;
    getChildren(kids);
    for (unsigned i = 0; i < kids.size(); i++) {
        if (!kids[i]->initRegisters(g))
            ret = false;
    }

#if !defined(arch_x86)
    // Override: if we're trying to save to an original
    // register, make sure it's saved on the stack.
    if (op == storeOp) {
        if (loperand->getoType() == origRegister) {
            Address origReg = (Address) loperand->getOValue();
            // Mark that register as live so we are sure to save it.
            registerSlot *r = (*(g.rs()))[origReg];
            r->liveState = registerSlot::live;
        }
    }
#endif
    return ret;
}


#if defined(arch_x86) || defined(arch_x86_64)
bool AstOperatorNode::generateOptimizedAssignment(codeGen &gen, bool noCost) 
{
   //Recognize the common case of 'a = a op constant' and try to 
   // generate optimized code for this case.
   Address laddr;
  
   if (loperand->getoType() == DataAddr)
   {
      laddr = (Address) loperand->getOValue();
   }
   else
   {
      if(loperand->getoType() == variableValue)
      {
         dyn_detail::boost::shared_ptr<AstOperandNode> lnode = 
            dyn_detail::boost::dynamic_pointer_cast<AstOperandNode>(loperand);
       
         int_variable* var = lnode->lookUpVar(gen.addrSpace());
         if (!var || gen.addrSpace()->needsPIC(var))
            return false;
         laddr = var->getAddress();
      }
      else
      {
         //Deal with global writes for now.
         return false;
      }
     
   }

   if (roperand->getoType() == Constant) {
      //Looks like 'global = constant'
#if defined(arch_x86_64)
      if (laddr >> 32 || ((Address) roperand->getOValue()) >> 32) {
         // Make sure value and address are 32-bit values.
         return false;
      }
#endif
      int imm = (int) (long) roperand->getOValue();
      emitStoreConst(laddr, (int) imm, gen, noCost);
      loperand->decUseCount(gen);
      roperand->decUseCount(gen);
      return true;
   }

   AstOperatorNode *roper = dynamic_cast<AstOperatorNode *>(roperand.get());
   if (!roper)
      return false;
   
   if (roper->op != plusOp && roper->op != minusOp)
      return false;
   
   AstOperandNode *arithl = dynamic_cast<AstOperandNode *>(roper->loperand.get());
   AstOperandNode *arithr = dynamic_cast<AstOperandNode *>(roper->roperand.get());
   if (!arithl || !arithr)
      return false;
   
   AstNode *data_oper = NULL, *const_oper = NULL;
   if (arithl->getoType() == DataAddr && arithr->getoType() == Constant &&
       laddr == (Address) arithl->getOValue())
   {
      data_oper = arithl;
      const_oper = arithr;
   }
   else if (arithl->getoType() == variableValue && arithr->getoType() == Constant)
   {
      Address addr = 0;
      int_variable* var = arithl->lookUpVar(gen.addrSpace());
      if (!var || gen.addrSpace()->needsPIC(var))
         return false;
      addr = var->getAddress();
      if (addr == laddr) {
         data_oper = arithl;
         const_oper = arithr;
      }
   }
   else if (arithr->getoType() == DataAddr && arithl->getoType() == Constant &&
            laddr == (Address) arithr->getOValue() && roper->op == plusOp)
   {
      data_oper = arithr;
      const_oper = arithl;
   }
   else if (arithl->getoType() == variableValue && arithr->getoType() == Constant)
   {
      Address addr = 0;
      int_variable* var = arithl->lookUpVar(gen.addrSpace());
      if(!var || gen.addrSpace()->needsPIC(var))
         return false;
      addr = var->getAddress();
      if (addr == laddr) {
         data_oper = arithr;
         const_oper = arithl;
      }
   }
   else
   {
      return false;
   }

   long int imm = (long int) const_oper->getOValue();
   if (roper->op == plusOp) {
      emitAddSignedImm(laddr, imm, gen, noCost);
   }
   else {
      emitSubSignedImm(laddr, imm, gen, noCost);
   }
   
   loperand->decUseCount(gen);
   roper->roperand->decUseCount(gen);
   roper->loperand->decUseCount(gen);
   roper->decUseCount(gen);

   return true;
}
#else
bool AstOperatorNode::generateOptimizedAssignment(codeGen &, bool) 
{
   return false;   
}
#endif

bool AstOperatorNode::generateCode_phase2(codeGen &gen, bool noCost,
                                          Address &retAddr,
                                          Register &retReg) {

   retAddr = ADDR_NULL; // We won't be setting this...
   // retReg may have a value or be the (register) equivalent of NULL.
   // In either case, we don't touch it...

	RETURN_KEPT_REG(retReg);

    
   Address addr = ADDR_NULL;
 
   Register src1 = Null_Register;
   Register src2 = Null_Register;

   Register right_dest = Null_Register;
   Register tmp = Null_Register;
    
   switch(op) {
      case branchOp: {
         assert(loperand->getoType() == Constant);
         unsigned offset = (Register) (long) loperand->getOValue();
         // We are not calling loperand->generateCode_phase2,
         // so we decrement its useCount by hand.
         // Would be nice to allow register branches...
         loperand->decUseCount(gen);
         (void)emitA(branchOp, 0, 0, (Register)offset, gen, rc_no_control, noCost);
         retReg = REG_NULL; // No return register
         break;
      }
      case ifOp: {
         // This ast cannot be shared because it doesn't return a register
         if (!loperand->generateCode_phase2(gen, noCost, addr, src1)) ERROR_RETURN;
        
         REGISTER_CHECK(src1);
         codeBufIndex_t ifIndex= gen.getIndex();

         size_t preif_patches_size = gen.allPatches().size();
         codeBufIndex_t thenSkipStart = emitA(op, src1, 0, 0, gen, rc_before_jump, noCost);
         size_t postif_patches_size = gen.allPatches().size();
         // DO NOT FREE THE REGISTER HERE!!! we use it later to regenerate the
         // jump once code has been generated. This is annoying, since we
         // don't really need the register... we just want it allocated.
        
         // I'm ignoring the above; we'll keep the _value_ of src1, but free it
         // for internal code.
         Register src1_copy = src1;
         if (loperand->decRefCount())
            gen.rs()->freeRegister(src1);
        
         // The flow of control forks. We need to add the forked node to 
         // the path
         gen.tracker()->increaseConditionalLevel();
         if (!roperand->generateCode_phase2(gen, noCost, addr, src2)) ERROR_RETURN;
         if (roperand->decRefCount())
            gen.rs()->freeRegister(src2);
         gen.tracker()->decreaseAndClean(gen);
         gen.rs()->unifyTopRegStates(gen); //Join the registerState for the if
        
         // Is there an else clause?  If yes, generate branch over it
         codeBufIndex_t elseSkipStart = 0;
         codeBufIndex_t elseSkipIndex = gen.getIndex();
         size_t preelse_patches_size = 0, postelse_patches_size = 0;
         if (eoperand) {
            gen.rs()->pushNewRegState(); //Create registerState for else
            preelse_patches_size = gen.allPatches().size();
            elseSkipStart = emitA(branchOp, 0, 0, 0,
                                  gen, rc_no_control, noCost);
            postelse_patches_size = gen.allPatches().size();
         }

         // Now that we've generated the "then" section, rewrite the if
         // conditional branch.
         codeBufIndex_t elseStartIndex = gen.getIndex();

         if (preif_patches_size != postif_patches_size) {
            assert(postif_patches_size > preif_patches_size);
            ifTargetPatch if_targ(elseStartIndex + gen.startAddr());
            for (unsigned i=preif_patches_size; i < postif_patches_size; i++) {
               gen.allPatches()[i].setTarget(&if_targ);
            }
            for (unsigned i=preif_patches_size; i < postif_patches_size; i++) {
               gen.allPatches()[i].applyPatch();
            }
         }
         else {
            gen.setIndex(ifIndex);
            // call emit again now with correct offset.
            // This backtracks over current code.
            // If/when we vectorize, we can do this in a two-pass arrangement
            (void) emitA(op, src1_copy, 0, 
                         (Register) codeGen::getDisplacement(thenSkipStart, elseStartIndex),
                         gen, rc_no_control, noCost);
            // Now we can free the register
            // Register has already been freed; we're just re-using it.
            //gen.rs()->freeRegister(src1);
        
            gen.setIndex(elseStartIndex);
         }

         if (eoperand) {
            // If there's an else clause, we need to generate code for it.
            gen.tracker()->increaseConditionalLevel();
            if (!eoperand->generateCode_phase2(gen,
                                               noCost, 
                                               addr,
                                               src2)) ERROR_RETURN;
            if (eoperand->decRefCount())
               gen.rs()->freeRegister(src2);
            gen.tracker()->decreaseAndClean(gen);
            gen.rs()->unifyTopRegStates(gen); //Join the registerState for the else
            
            // We also need to fix up the branch at the end of the "true"
            // clause to jump around the "else" clause.
            codeBufIndex_t endIndex = gen.getIndex();
            if (preelse_patches_size != postelse_patches_size) {
               assert(postif_patches_size > preif_patches_size);
               ifTargetPatch else_targ(endIndex + gen.startAddr());
               for (unsigned i=preelse_patches_size; i < postelse_patches_size; i++) {
                  gen.allPatches()[i].setTarget(&else_targ);
               }
               for (unsigned i=preelse_patches_size; i < postelse_patches_size; i++) {
                  gen.allPatches()[i].applyPatch();
               }
            }
            else {        
               gen.setIndex(elseSkipIndex);
               emitA(branchOp, 0, 0, 
                     (Register) codeGen::getDisplacement(elseSkipStart, endIndex),
                     gen, rc_no_control, noCost);
               gen.setIndex(endIndex);
            }
         }
         retReg = REG_NULL; 
         break;
      }
      case ifMCOp: {
         assert(gen.point());
        
         // TODO: Right now we get the condition from the memory access info,
         // because scanning for memory accesses is the only way to detect these
         // conditional instructions. The right way(TM) would be to attach that
         // info directly to the point...
         // Okay. The info we need is stored in the BPatch_point. We have the instPoint. 
         // Yay.
        
         BPatch_addressSpace *bproc = (BPatch_addressSpace *) gen.addrSpace()->up_ptr();
         BPatch_point *bpoint = bproc->findOrCreateBPPoint(NULL, gen.point(), BPatch_point::convertInstPointType_t(gen.point()->type()));
        
         const BPatch_memoryAccess* ma = bpoint->getMemoryAccess();
         assert(ma);
         int cond = ma->conditionCode_NP();
         if(cond > -1) {
            codeBufIndex_t startIndex = gen.getIndex();
            emitJmpMC(cond, 0 /* target, changed later */, gen);
            codeBufIndex_t fromIndex = gen.getIndex();
            // Add the snippet to the tracker, as AM has indicated...
            gen.tracker()->increaseConditionalLevel();
            // generate code with the right path
            if (!loperand->generateCode_phase2(gen,
                                               noCost,
                                               addr,
                                               src1)) ERROR_RETURN;
            if (loperand->decRefCount())
               gen.rs()->freeRegister(src1);
            gen.tracker()->decreaseAndClean(gen);
            codeBufIndex_t endIndex = gen.getIndex();
            // call emit again now with correct offset.
            gen.setIndex(startIndex);
            emitJmpMC(cond, codeGen::getDisplacement(fromIndex, endIndex), gen);
            gen.setIndex(endIndex);
         }
         else {
            if (!loperand->generateCode_phase2(gen,
                                               noCost,
                                               addr, 
                                               src1)) ERROR_RETURN;
            if (loperand->decRefCount())
               gen.rs()->freeRegister(src1);
         }

         break;
      }
      case whileOp: {
         codeBufIndex_t top = gen.getIndex();
         if (!loperand->generateCode_phase2(gen, noCost, addr, src1)) ERROR_RETURN;
         REGISTER_CHECK(src1);
         codeBufIndex_t startIndex = gen.getIndex();
         codeBufIndex_t fromIndex = emitA(ifOp, src1, 0, 0, gen, rc_no_control, noCost);
         if (loperand->decRefCount())
            gen.rs()->freeRegister(src1);
         if (roperand) {
            gen.tracker()->increaseConditionalLevel();
            if (!roperand->generateCode_phase2(gen, noCost,
                                               addr,
                                               src1)) ERROR_RETURN;
            if (roperand->decRefCount())
               gen.rs()->freeRegister(src1);
            gen.tracker()->decreaseAndClean(gen);
         }
         //jump back
         (void) emitA(branchOp, 0, 0, codeGen::getDisplacement(top, gen.getIndex()),
                      gen, rc_no_control, noCost);
        
         // Rewind and replace the skip jump
         codeBufIndex_t endIndex = gen.getIndex();
         gen.setIndex(startIndex);
         (void) emitA(ifOp, src1, 0, (Register) codeGen::getDisplacement(fromIndex, endIndex), 
                      gen, rc_no_control, noCost);
         gen.setIndex(endIndex);
         // sprintf(errorLine,"branch forward %d\n", base - fromAddr);
         break;
      }
      case doOp: {
         fprintf(stderr, "[%s:%d] WARNING: do AST node unimplemented!\n", __FILE__, __LINE__);
         return false;
      }
      case getAddrOp: {
         switch(loperand->getoType()) {
            case variableAddr:
               if (retReg == REG_NULL) {
                  retReg = allocateAndKeep(gen, noCost);
               }
               assert (loperand->getOVar());
               loperand->emitVariableLoad(loadConstOp, retReg, retReg, gen, noCost, gen.rs(), size,
                                          gen.point(), gen.addrSpace());
               break;
            case variableValue:
               if (retReg == REG_NULL) {
                  retReg = allocateAndKeep(gen, noCost);
               }
               assert (loperand->getOVar());
               loperand->emitVariableLoad(loadOp, retReg, retReg, gen, noCost, gen.rs(), size,
                                          gen.point(), gen.addrSpace());
               break;
            case DataAddr:
               {
                  addr = reinterpret_cast<Address>(loperand->getOValue());
                  if (retReg == REG_NULL) {
                     retReg = allocateAndKeep(gen, noCost);
                  }
                  assert(!loperand->getOVar());
                  emitVload(loadConstOp, addr, retReg, retReg, gen,
                            noCost, gen.rs(), size, gen.point(), gen.addrSpace());
               }
               break;
            case FrameAddr: {
               // load the address fp + addr into dest
               if (retReg == REG_NULL)
                  retReg = allocateAndKeep(gen, noCost);
               Register temp = gen.rs()->getScratchRegister(gen, noCost);
               addr = (Address) loperand->getOValue();
               emitVload(loadFrameAddr, addr, temp, retReg, gen,
                         noCost, gen.rs(), size, gen.point(), gen.addrSpace());
               break;
            }
            case RegOffset: {
               cerr << "Emitting a regOffset for reg " << loperand->getOValue() << endl;
               assert(loperand);
               assert(loperand->operand());
            
               // load the address reg + addr into dest
               if (retReg == REG_NULL) {
                  retReg = allocateAndKeep(gen, noCost);
               }
               addr = (Address) loperand->operand()->getOValue();
	    
               emitVload(loadRegRelativeAddr, addr, (long)loperand->getOValue(), retReg, gen,
                         noCost, gen.rs(), size, gen.point(), gen.addrSpace());
               break;
            }
            case DataIndir:
               // taking address of pointer de-ref returns the original
               //    expression, so we simple generate the left child's 
               //    code to get the address 
               if (!loperand->operand()->generateCode_phase2(gen,
                                                             noCost, 
                                                             addr,
                                                             retReg)) ERROR_RETURN;
               // Broken refCounts?
               break;
            case origRegister:
               // Added 2NOV11 Bernat - some variables live in original registers,
               // and so we need to be able to dereference their contents. 
               if (!loperand->generateCode_phase2(gen, noCost, addr, retReg)) ERROR_RETURN;
               break;
            default:
               cerr << "Uh oh, unknown loperand type in getAddrOp: " << loperand->getoType() << endl;
               cerr << "\t Generating ast " << hex << this << dec << endl;
               assert(0);
         }
         break;
      }
      case storeOp: {
         bool result = generateOptimizedAssignment(gen, noCost);
         if (result)
            break;
       
         // This ast cannot be shared because it doesn't return a register
         if (!roperand->generateCode_phase2(gen,
                                            noCost,
                                            addr,
                                            src1))  { 
            fprintf(stderr, "ERROR: failure generating roperand\n"); 
            ERROR_RETURN; 
         }
         REGISTER_CHECK(src1);
         // We will access loperand's children directly. They do not expect
         // it, so we need to bump up their useCounts
         loperand->fixChildrenCounts();

         src2 = gen.rs()->allocateRegister(gen, noCost);
         switch (loperand->getoType()) {
            case variableValue:
               loperand->emitVariableStore(storeOp, src1, src2, gen,
                                           noCost, gen.rs(), size, gen.point(), gen.addrSpace());
               loperand->decUseCount(gen);
               break;
            case DataAddr:
               addr = (Address) loperand->getOValue();
               assert(loperand->getOVar() == NULL);
               emitVstore(storeOp, src1, src2, addr, gen,
                          noCost, gen.rs(), size, gen.point(), gen.addrSpace());
               // We are not calling generateCode for the left branch,
               // so need to decrement the refcount by hand
               loperand->decUseCount(gen);
               break;
            case FrameAddr:
               addr = (Address) loperand->getOValue();
               emitVstore(storeFrameRelativeOp, src1, src2, addr, gen, 
                          noCost, gen.rs(), size, gen.point(), gen.addrSpace());
               loperand->decUseCount(gen);
               break;
            case RegOffset: {
               assert(loperand->operand());
               addr = (Address) loperand->operand()->getOValue();
            
               // This is cheating, but I need to pass 4 data values into emitVstore, and
               // it only allows for 3.  Prepare the dest address in scratch register src2.
            
               emitVload(loadRegRelativeAddr, addr, (long)loperand->getOValue(), src2,
                         gen, noCost, gen.rs(), size, gen.point(), gen.addrSpace());
            
               // Same as DataIndir at this point.
               emitV(storeIndirOp, src1, 0, src2, gen, noCost, gen.rs(), size, gen.point(), gen.addrSpace());
               loperand->decUseCount(gen);
               break;
            }
            case DataIndir: {
               // store to a an expression (e.g. an array or field use)
               // *(+ base offset) = src1
               if (!loperand->operand()->generateCode_phase2(gen,
                                                             noCost,
                                                             addr,
                                                             tmp)) ERROR_RETURN;
               REGISTER_CHECK(tmp);

               // tmp now contains address to store into
               emitV(storeIndirOp, src1, 0, tmp, gen, noCost, gen.rs(), size, gen.point(), gen.addrSpace());
               if (loperand->operand()->decRefCount())
                  gen.rs()->freeRegister(tmp);
               loperand->decUseCount(gen);
               break;
            }
            case origRegister:
               gen.rs()->writeProgramRegister(gen, (Register)(long)loperand->getOValue(),
                                              src1, getSize());
               //emitStorePreviousStackFrameRegister((Address) loperand->getOValue(),
               //src1, gen, getSize(), noCost);
               loperand->decUseCount(gen);
               break;
            case Param: 
            case ParamAtCall: 
            case ParamAtEntry: {
               dyn_detail::boost::shared_ptr<AstOperandNode> lnode = 
                  dyn_detail::boost::dynamic_pointer_cast<AstOperandNode>(loperand);
               emitR(getParamOp, (Address)lnode->oValue,
                     src1, src2, gen, noCost, gen.point(),
                     gen.addrSpace()->multithread_capable());
               loperand->decUseCount(gen);
               break;
            }
            case ReturnVal:
               emitR(getRetValOp, Null_Register,
                     src1, src2, gen, noCost, gen.point(),
                     gen.addrSpace()->multithread_capable());
               loperand->decUseCount(gen);
               break;
            case ReturnAddr:
                emitR(getRetAddrOp, Null_Register,
                      src1, src2, gen, noCost, gen.point(), 
                      gen.addrSpace()->multithread_capable());
            default: {
               // Could be an error, could be an attempt to load based on an arithmetic expression
               // Generate the left hand side, store the right to that address
               if (!loperand->generateCode_phase2(gen, noCost, addr, tmp)) ERROR_RETURN;
               REGISTER_CHECK(tmp);

               emitV(storeIndirOp, src1, 0, tmp, gen, noCost, gen.rs(), size, gen.point(), gen.addrSpace());
               if (loperand->decRefCount())
                  gen.rs()->freeRegister(tmp);
               break;
            }
         }
         if (roperand->decRefCount())
            gen.rs()->freeRegister(src1);
         gen.rs()->freeRegister(src2);
         retReg = REG_NULL;
         break;
      }
      case storeIndirOp: {
        
         if (!roperand->generateCode_phase2(gen, noCost, addr, src1)) ERROR_RETURN;
         if (!loperand->generateCode_phase2(gen, noCost, addr, src2)) ERROR_RETURN;
         REGISTER_CHECK(src1);
         REGISTER_CHECK(src2);
         emitV(op, src1, 0, src2, gen, noCost, gen.rs(), size, gen.point(), gen.addrSpace());
         if (roperand->decRefCount())
            gen.rs()->freeRegister(src1);
         if (loperand->decRefCount())
            gen.rs()->freeRegister(src2);
         retReg = REG_NULL;
         break;
      }
      case trampPreamble: {
         // This ast cannot be shared because it doesn't return a register
         retReg = REG_NULL;
         break;
      }
      case plusOp:
      case minusOp:
      case timesOp:
      case divOp:
      case orOp:
      case andOp:
      case eqOp:
      case neOp:
      case lessOp:
      case leOp:
      case greaterOp:
      case geOp:
      default: 
      {
         src1 = Null_Register;
         right_dest = Null_Register;
         if (loperand) {
            if (!loperand->generateCode_phase2(gen,
                                               noCost, addr, src1)) ERROR_RETURN;
            REGISTER_CHECK(src1);
         }
         
         if (roperand &&
             (roperand->getoType() == Constant) &&
             doNotOverflow((Register) (long) roperand->getOValue())) {
            if (retReg == REG_NULL) {
               retReg = allocateAndKeep(gen, noCost);
               ast_printf("Operator node, const RHS, allocated register %d\n", retReg);
            }
            else
               ast_printf("Operator node, const RHS, keeping register %d\n", retReg);
				
            emitImm(op, src1, (Register) (long) roperand->getOValue(), retReg, gen, noCost, gen.rs());

            if (src1 != Null_Register && loperand->decRefCount())
               gen.rs()->freeRegister(src1); 

            // We do not .generateCode for roperand, so need to update its
            // refcounts manually
            roperand->decUseCount(gen);
         }
         else {
            if (roperand) {
               if (!roperand->generateCode_phase2(gen, noCost, addr, right_dest)) ERROR_RETURN;
               REGISTER_CHECK(right_dest);
            }
            if (retReg == REG_NULL) {
               retReg = allocateAndKeep(gen, noCost);
            }
            emitV(op, src1, right_dest, retReg, gen, noCost, gen.rs(), size, gen.point(), gen.addrSpace());
            if (src1 != Null_Register && loperand->decRefCount()) {
               // Don't free inputs until afterwards; we have _no_ idea
               gen.rs()->freeRegister(src1); 
            }
            // what the underlying code might do with a temporary register.
            if (right_dest != Null_Register && roperand->decRefCount())
               gen.rs()->freeRegister(right_dest); 
         }
      }
   }
	decUseCount(gen);
   return true;
}

bool AstOperandNode::generateCode_phase2(codeGen &gen, bool noCost,
                                         Address &,
                                         Register &retReg) {
	RETURN_KEPT_REG(retReg);
    

    Address addr = ADDR_NULL;
    Register src = Null_Register;

#if defined(ASTDEBUG)
   sprintf(errorLine,"### location: %p ###\n", gen.point());
   logLine(errorLine);
#endif
   // Allocate a register to return
   if (oType != DataReg) {
       if (retReg == REG_NULL) {
           retReg = allocateAndKeep(gen, noCost);
       }
   }
   Register temp;
   int tSize;
   int len;
   BPatch_type *Type;
   switch (oType) {
   case Constant:
     assert(oVar == NULL);
     emitVload(loadConstOp, (Address)oValue, retReg, retReg, gen,
		 noCost, gen.rs(), size, gen.point(), gen.addrSpace());
     break;
   case DataIndir:
      if (!operand_->generateCode_phase2(gen, noCost, addr, src)) ERROR_RETURN;
      REGISTER_CHECK(src);
      Type = const_cast<BPatch_type *> (getType());
      // Internally generated calls will not have type information set
      if(Type)
         tSize = Type->getSize();
      else
         tSize = sizeof(long);
      emitV(loadIndirOp, src, 0, retReg, gen, noCost, gen.rs(), tSize, gen.point(), gen.addrSpace()); 
      if (operand_->decRefCount())
         gen.rs()->freeRegister(src);
      break;
   case DataReg:
       retReg = (Register) (long) oValue;
       break;
   case origRegister:
      gen.rs()->readProgramRegister(gen, (Register)(long)oValue, retReg, size);
       //emitLoadPreviousStackFrameRegister((Address) oValue, retReg, gen,
       //size, noCost);
       break;
   case variableAddr:
     assert(oVar);
     emitVariableLoad(loadConstOp, retReg, retReg, gen,
		 noCost, gen.rs(), size, gen.point(), gen.addrSpace());
     break;
   case variableValue:
     assert(oVar);
     emitVariableLoad(loadOp, retReg, retReg, gen,
        noCost, gen.rs(), size, gen.point(), gen.addrSpace());
     break;
   case ReturnVal:
       src = emitR(getRetValOp, 0, Null_Register, retReg, gen, noCost, gen.point(),
                   gen.addrSpace()->multithread_capable());
       REGISTER_CHECK(src);
       if (src != retReg) {
           // Move src to retReg. Can't simply return src, since it was not
           // allocated properly
           emitImm(orOp, src, 0, retReg, gen, noCost, gen.rs());
       }
       break;
   case ReturnAddr:
       src = emitR(getRetAddrOp, 0, Null_Register, retReg, gen, noCost, gen.point(),
                   gen.addrSpace()->multithread_capable());
       REGISTER_CHECK(src);
       if (src != retReg) {
           // Move src to retReg. Can't simply return src, since it was not
           // allocated properly
           emitImm(orOp, src, 0, retReg, gen, noCost, gen.rs());
       }
       break;
   case Param:
   case ParamAtCall: 
   case ParamAtEntry: {
       opCode paramOp = undefOp;
       switch(oType) {
           case Param: 
               paramOp = getParamOp;
               break;
           case ParamAtCall: 
               paramOp = getParamAtCallOp;
               break;
           case ParamAtEntry: 
               paramOp = getParamAtEntryOp;
               break;
           default:
               assert(0);
               break;
       }
       src = emitR(paramOp, (Address)oValue, Null_Register,
                   retReg, gen, noCost, gen.point(),
                   gen.addrSpace()->multithread_capable());
       REGISTER_CHECK(src);
       if (src != retReg) {
           // Move src to retReg. Can't simply return src, since it was not
           // allocated properly
           emitImm(orOp, src, 0, retReg, gen, noCost, gen.rs());
       }
       }
       break;
   case DataAddr:
     {
       assert(oVar == NULL);
       Address addr = reinterpret_cast<Address>(oValue);
       emitVload(loadOp, addr, retReg, retReg, gen, noCost, NULL, size, gen.point(), gen.addrSpace());
     }
     
       break;
   case FrameAddr:
       addr = (Address) oValue;
       temp = gen.rs()->allocateRegister(gen, noCost);
       emitVload(loadFrameRelativeOp, addr, temp, retReg, gen, noCost, gen.rs(), size, gen.point(), gen.addrSpace());
       gen.rs()->freeRegister(temp);
       break;
   case RegOffset:
       // Prepare offset from value in any general register (not just fp).
       // This AstNode holds the register number, and loperand holds offset.
       assert(operand_);
       addr = (Address) operand_->getOValue();
       emitVload(loadRegRelativeOp, addr, (long)oValue, retReg, gen, noCost, gen.rs(), size, gen.point(), gen.addrSpace());
       break;
   case ConstantString:
       // XXX This is for the std::string type.  If/when we fix the std::string type
       // to make it less of a hack, we'll need to change this.
       len = strlen((char *)oValue) + 1;
       
       addr = (Address) gen.addrSpace()->inferiorMalloc(len, dataHeap); //dataheap
       
       if (!gen.addrSpace()->writeDataSpace((char *)addr, len, (char *)oValue))
           perror("ast.C(1351): writing string value");
       if(!gen.addrSpace()->needsPIC())
       {
          emitVload(loadConstOp, addr, retReg, retReg, gen, noCost, gen.rs(), size, gen.point(), gen.addrSpace());
       }
       else
       {
          gen.codeEmitter()->emitLoadShared(loadConstOp, retReg, NULL, true, size, gen, addr);
       }
       break;
   default:
       fprintf(stderr, "[%s:%d] ERROR: Unknown operand type %d in AstOperandNode generation\n",
               __FILE__, __LINE__, oType);
       return false;
       break;
   }
	decUseCount(gen);
   return true;
}

bool AstMemoryNode::generateCode_phase2(codeGen &gen, bool noCost,
                                        Address &,
                                        Register &retReg) {
	RETURN_KEPT_REG(retReg);
	
    const BPatch_memoryAccess* ma;
    const BPatch_addrSpec_NP *start;
    const BPatch_countSpec_NP *count;
    if (retReg == REG_NULL)
        retReg = allocateAndKeep(gen, noCost);    
    switch(mem_) {
    case EffectiveAddr: {
        
        // VG(11/05/01): get effective address
        // VG(07/31/02): take care which one
        // 1. get the point being instrumented & memory access info
        assert(gen.point());
        
        BPatch_addressSpace *bproc = (BPatch_addressSpace *)gen.addrSpace()->up_ptr();
        BPatch_point *bpoint = bproc->findOrCreateBPPoint(NULL, gen.point(), BPatch_point::convertInstPointType_t(gen.point()->type()));
        if (bpoint == NULL) {
            fprintf(stderr, "ERROR: Unable to find BPatch point for internal point %p/0x%lx\n",
                    gen.point(), gen.point()->insnAddr());
        }
        assert(bpoint);
        ma = bpoint->getMemoryAccess();
        if(!ma) {
            bpfatal( "Memory access information not available at this point.\n");
            bpfatal( "Make sure you create the point in a way that generates it.\n");
            bpfatal( "E.g.: find*Point(const BPatch_Set<BPatch_opCode>& ops).\n");
            assert(0);
        }
        if(which_ >= ma->getNumberOfAccesses()) {
            bpfatal( "Attempt to instrument non-existent memory access number.\n");
            bpfatal( "Consider using filterPoints()...\n");
            assert(0);
        }
        start = ma->getStartAddr(which_);
        emitASload(start, retReg, 0, gen, noCost);
        break;
    }
    case BytesAccessed: {
        // 1. get the point being instrumented & memory access info
        assert(gen.point());
        
        BPatch_addressSpace *bproc = (BPatch_addressSpace *)gen.addrSpace()->up_ptr();
        BPatch_point *bpoint = bproc->findOrCreateBPPoint(NULL, gen.point(), BPatch_point::convertInstPointType_t(gen.point()->type()));
        ma = bpoint->getMemoryAccess();
        if(!ma) {
            bpfatal( "Memory access information not available at this point.\n");
            bpfatal("Make sure you create the point in a way that generates it.\n");
            bpfatal( "E.g.: find*Point(const BPatch_Set<BPatch_opCode>& ops).\n");
            assert(0);
        }
        if(which_ >= ma->getNumberOfAccesses()) {
            bpfatal( "Attempt to instrument non-existent memory access number.\n");
            bpfatal( "Consider using filterPoints()...\n");
            assert(0);
        }
        count = ma->getByteCount(which_);
        emitCSload(count, retReg, gen, noCost);
        break;
    }
    default:
        assert(0);
    }
	decUseCount(gen);
    return true;
}

bool AstCallNode::initRegisters(codeGen &gen) {
    // For now, we only care if we should save everything. "Everything", of course, 
    // is platform dependent. This is the new location of the clobberAllFuncCalls
    // that had previously been in emitCall.

    bool ret = true;

    // First, check kids
    pdvector<AstNodePtr > kids;
    getChildren(kids);
    for (unsigned i = 0; i < kids.size(); i++) {
        if (!kids[i]->initRegisters(gen))
            ret = false;
    }

    // Platform-specific...
#if defined(arch_x86) || defined(arch_x86_64)
    // Our "everything" is "floating point registers".
    // We also need a function object.
    func_instance *callee = func_;
    if (!callee) {
        // Painful lookup time
        callee = gen.addrSpace()->findOnlyOneFunction(func_name_.c_str());
    }
    assert(callee);

    // Marks registers as used based on the callee's behavior
    // This means we'll save them if necessary (also, lets us use
    // them in our generated code because we've saved, instead
    // of saving others).
    assert(gen.codeEmitter());
    gen.codeEmitter()->clobberAllFuncCall(gen.rs(), callee);


#endif
#if defined(arch_power)
    if (callReplace_) return true;

    // This code really doesn't work right now...
    func_instance *callee = func_;
    if (!callee) {
        // Painful lookup time
        callee = gen.addrSpace()->findOnlyOneFunction(func_name_.c_str());
        assert(callee);
    }
    gen.codeEmitter()->clobberAllFuncCall(gen.rs(), callee);
    // We clobber in clobberAllFuncCall...

    // Monotonically increasing...
#endif
    return ret;
    
}

bool AstCallNode::generateCode_phase2(codeGen &gen, bool noCost,
                                      Address &, 
                                      Register &retReg) {
	// We call this anyway... not that we'll ever be kept.
	// Well... if we can somehow know a function is entirely
	// dependent on arguments (a flag?) we can keep it around.
	RETURN_KEPT_REG(retReg);

    // VG(11/06/01): This platform independent fn calls a platfrom
    // dependent fn which calls it back for each operand... Have to
    // fix those as well to pass location...

    func_instance *use_func = func_;

    if (!use_func && !func_addr_) {
        // We purposefully don't cache the func_instance object; the AST nodes
        // are process independent, and functions kinda are.
        use_func = gen.addrSpace()->findOnlyOneFunction(func_name_.c_str());
        if (!use_func) {
            fprintf(stderr, "ERROR: failed to find function %s, unable to create call\n",
                    func_name_.c_str());
        }
        assert(use_func); // Otherwise we've got trouble...
    }

    Register tmp = 0;

    if (use_func && !callReplace_) {
        tmp = emitFuncCall(callOp, gen, args_,  
                           noCost, use_func);
    }
    else if (use_func && callReplace_) {
	tmp = emitFuncCall(funcJumpOp, gen, args_,
                           noCost, use_func);
    }
    else if (func_addr_) {
        tmp = emitFuncCall(callOp, gen, args_,  
                           noCost, func_addr_);
    }
    else {
        char msg[256];
        sprintf(msg, "%s[%d]:  internal error:  unable to find %s",
                __FILE__, __LINE__, func_name_.c_str());
        showErrorCallback(100, msg);
        assert(0);  // can probably be more graceful
    }
    
	// TODO: put register allocation here and have emitCall just
	// move the return result.
    if (tmp == REG_NULL) {
        // Happens in function replacement... didn't allocate
        // a return register.
    }
    else if (retReg == REG_NULL) {
        //emitFuncCall allocated tmp; we can use it, but let's see
        // if we should keep it around.
        retReg = tmp;
        // from allocateAndKeep:
        if (useCount > 1) {
            // If use count is 0 or 1, we don't want to keep
            // it around. If it's > 1, then we can keep the node
            // (by construction) and want to since there's another
            // use later.
            gen.tracker()->addKeptRegister(gen, this, retReg);
        }
    }		
    else if (retReg != tmp) {
        emitImm(orOp, tmp, 0, retReg, gen, noCost, gen.rs());
        gen.rs()->freeRegister(tmp);
    }
    decUseCount(gen);
    return true;
}

bool AstSequenceNode::generateCode_phase2(codeGen &gen, bool noCost,
                                          Address &,
                                          Register &retReg) {
    RETURN_KEPT_REG(retReg);
    Register tmp = REG_NULL;
    Address unused = ADDR_NULL;
    
    if (sequence_.size() == 0) {
      // Howzat???
      return true;
    }

    for (unsigned i = 0; i < sequence_.size() - 1; i++) {
      if (!sequence_[i]->generateCode_phase2(gen,
                                               noCost, 
                                               unused,
                                               tmp)) ERROR_RETURN;
        if (sequence_[i]->decRefCount())
           gen.rs()->freeRegister(tmp);
        tmp = REG_NULL;
    }

    // We keep the last one
    if (!sequence_.back()->generateCode_phase2(gen, noCost, unused, retReg)) ERROR_RETURN;

	decUseCount(gen);
    
    return true;
}

bool AstVariableNode::generateCode_phase2(codeGen &gen, bool noCost,
                                          Address &addr,
                                          Register &retReg) {

    return ast_wrappers_[index]->generateCode_phase2(gen, noCost, addr, retReg);
}

bool AstInsnNode::generateCode_phase2(codeGen &gen, bool,
                                      Address &, Register &) {
    assert(insn_);
   
    insnCodeGen::generate(gen,*insn_,gen.addrSpace(),origAddr_,gen.currAddr());
    decUseCount(gen);
    
    return true;
}

bool AstInsnBranchNode::generateCode_phase2(codeGen &gen, bool noCost,
                                            Address &, Register & ) {
    assert(insn_);
    
    // Generate side 2 and get the result...
    Address targetAddr = ADDR_NULL;
    Register targetReg = REG_NULL;
    if (target_) {
        // TODO: address vs. register...
        if (!target_->generateCode_phase2(gen, noCost, targetAddr, targetReg)) ERROR_RETURN;
    }
    // We'd now generate a fixed or register branch. But we don't. So there.
    assert(0 && "Unimplemented");
    insnCodeGen::generate(gen,*insn_,gen.addrSpace(), origAddr_, gen.currAddr(), 0, 0);
	decUseCount(gen);

    return true;
}

bool AstInsnMemoryNode::generateCode_phase2(codeGen &gen, bool noCost,
                                            Address &, Register &) {
    Register loadReg = REG_NULL;
    Register storeReg = REG_NULL;
    Address loadAddr = ADDR_NULL;
    Address storeAddr = ADDR_NULL;
    assert(insn_);

    // Step 1: save machine-specific state (AKA flags) and mark registers used in
    // the instruction itself as off-limits.

    gen.rs()->saveVolatileRegisters(gen);
    pdvector<int> usedRegisters;
    if (insn_->getUsedRegs(usedRegisters)) {
        for (unsigned i = 0; i < usedRegisters.size(); i++) {
            gen.rs()->markReadOnly(usedRegisters[i]);
        }
    }
    else {
        // We don't know who to avoid... return false?
        fprintf(stderr, "WARNING: unknown \"off limits\" register set, returning false from memory modification\n");
        return false;
    }

    // Step 2: generate code (this may spill registers)

    if (load_)
        if (!load_->generateCode_phase2(gen, noCost, loadAddr, loadReg)) ERROR_RETURN;
    
    if (store_)
        if (!store_->generateCode_phase2(gen, noCost, storeAddr, storeReg)) ERROR_RETURN;

    // Step 3: restore flags (before the original instruction)

    gen.rs()->restoreVolatileRegisters(gen);

    // Step 4: generate the memory instruction
    if (!insnCodeGen::generateMem(gen,*insn_,origAddr_, gen.currAddr(), loadReg, storeReg)) {
        fprintf(stderr, "ERROR: generateMem call failed\n");
        return false;
    }

    // Step 5: restore any registers that were st0mped. 


    gen.rs()->restoreAllRegisters(gen, true);

    decUseCount(gen);
    return true;
}

bool AstOriginalAddrNode::generateCode_phase2(codeGen &gen,
                                              bool noCost,
                                              Address &,
                                              Register &retReg) {
    RETURN_KEPT_REG(retReg);
    if (retReg == REG_NULL) {
        retReg = allocateAndKeep(gen, noCost);
    }
    if (retReg == REG_NULL) return false;

    emitVload(loadConstOp, 
              (Address) gen.point()->addr_compat(),
              retReg, retReg, gen, noCost);
    return true;
}

bool AstActualAddrNode::generateCode_phase2(codeGen &gen,
                                            bool noCost,
                                            Address &,
                                            Register &retReg) {
    if (retReg == REG_NULL) {
        retReg = allocateAndKeep(gen, noCost);
    }
    if (retReg == REG_NULL) return false;

    emitVload(loadConstOp, 
              (Address) gen.currAddr(),
              retReg, retReg, 
              gen, noCost);

    return true;
}

bool AstDynamicTargetNode::generateCode_phase2(codeGen &gen,
                                            bool noCost,
                                            Address & retAddr,
                                            Register &retReg) 
{
    if (gen.point()->type() != instPoint::PreCall &&
       gen.point()->type() != instPoint::FuncExit &&
       gen.point()->type() != instPoint::PreInsn) 
       return false;

   InstructionAPI::Instruction::Ptr insn = gen.point()->block()->getInsn(gen.point()->block()->last());
   if (insn->getCategory() == c_ReturnInsn) {
      // if this is a return instruction our AST reads the top stack value
      if (retReg == REG_NULL) {
         retReg = allocateAndKeep(gen, noCost);
      }
      if (retReg == REG_NULL) return false;

#if defined (arch_x86)
        emitVload(loadRegRelativeOp, 
                  (Address) sizeof(Address), 
                  REGNUM_ESP, 
                  retReg, 
                  gen, noCost);
#elif defined (arch_x86_64) // KEVINTODO: untested
        emitVload(loadRegRelativeOp, 
                  (Address) sizeof(Address), 
                  REGNUM_RSP, 
                  retReg, 
                  gen, noCost);
        bpwarn("WARNING: Untested functionality for x86/64 platform");
#elif defined (arch_power) // KEVINTODO: untested
        emitVload(loadRegRelativeOp, 
                  (Address) sizeof(Address), 
                  REG_SP,
                  retReg, 
                  gen, noCost);
#else
        assert(0);
#endif
      return true;
   }
   else {// this is a dynamic ctrl flow instruction, have
      // getDynamicCallSiteArgs generate the necessary AST
      pdvector<AstNodePtr> args;
      if (!gen.addrSpace()->getDynamicCallSiteArgs(insn, gen.point()->block()->last(), args)) {
         return false;
      }
      if (!args[0]->generateCode_phase2(gen, noCost, retAddr, retReg)) {
         return false;
      }
      return true;			
   }
}

bool AstScrambleRegistersNode::generateCode_phase2(codeGen &gen, 
 						  bool , 
						  Address&, 
						  Register& )
{
#if defined(arch_x86_64)
   for (int i = 0; i < gen.rs()->numGPRs(); i++) {
      registerSlot *reg = gen.rs()->GPRs()[i];
      if (reg->encoding() != REGNUM_RBP && reg->encoding() != REGNUM_RSP)
          gen.codeEmitter()->emitLoadConst(reg->encoding() , -1, gen);
   }
#endif
   return true;
}

#if defined(AST_PRINT)
std::string getOpString(opCode op)
{
    switch (op) {
	case plusOp: return("+");
	case minusOp: return("-");
	case timesOp: return("*");
	case divOp: return("/");
	case lessOp: return("<");
	case leOp: return("<=");
	case greaterOp: return(">");
	case geOp: return(">=");
	case eqOp: return("==");
	case neOp: return("!=");
	case loadOp: return("lda");
	case loadConstOp: return("load");
	case storeOp: return("=");
	case ifOp: return("if");
	case ifMCOp: return("ifMC");
	case whileOp: return("while") ;
	case doOp: return("while") ;
	case trampPreamble: return("preTramp");
	case branchOp: return("goto");
	case noOp: return("nop");
	case andOp: return("and");
	case orOp: return("or");
	case loadIndirOp: return("load&");
	case storeIndirOp: return("=&");
	case loadFrameRelativeOp: return("load $fp");
	case loadRegRelativeOp: return("load $reg");
        case loadFrameAddr: return("$fp");
	case storeFrameRelativeOp: return("store $fp");
	case getAddrOp: return("&");
	default: return("ERROR");
    }
}
#endif

#undef MIN
#define MIN(x,y) ((x)>(y) ? (y) : (x))
#undef MAX
#define MAX(x,y) ((x)>(y) ? (x) : (y))
#undef AVG
#define AVG(x,y) (((x)+(y))/2)

int AstOperatorNode::costHelper(enum CostStyleType costStyle) const {
    int total = 0;
    int getInsnCost(opCode t);
    
    if (op == ifOp) {
        // loperand is the conditional expression
        if (loperand) total += loperand->costHelper(costStyle);
        total += getInsnCost(op);
        int rcost = 0, ecost = 0;
        if (roperand) {
            rcost = roperand->costHelper(costStyle);
            if (eoperand)
                rcost += getInsnCost(branchOp);
        }
        if (eoperand)
            ecost = eoperand->costHelper(costStyle);
        if(ecost == 0) { // ie. there's only the if body
            if(costStyle      == Min)  total += 0;
            //guess half time body not executed
            else if(costStyle == Avg)  total += rcost / 2;
            else if(costStyle == Max)  total += rcost;
        } else {  // ie. there's an else block also, for the statements
            if(costStyle      == Min)  total += MIN(rcost, ecost);
            else if(costStyle == Avg)  total += AVG(rcost, ecost);
            else if(costStyle == Max)  total += MAX(rcost, ecost);
        }
    } else if (op == storeOp) {
        if (roperand) total += roperand->costHelper(costStyle);
        total += getInsnCost(op);
    } else if (op == storeIndirOp) {
        if (loperand) total += loperand->costHelper(costStyle);
        if (roperand) total += roperand->costHelper(costStyle);
        total += getInsnCost(op);
    } else if (op == trampPreamble) {
        total = getInsnCost(op);
    } else {
        if (loperand) 
            total += loperand->costHelper(costStyle);
        if (roperand) 
            total += roperand->costHelper(costStyle);
        total += getInsnCost(op);
    }
    return total;
}

int AstOperandNode::costHelper(enum CostStyleType costStyle) const {
    int total = 0;
    if (oType == Constant) {
        total = getInsnCost(loadConstOp);
    } else if (oType == DataIndir) {
        total = getInsnCost(loadIndirOp);
        total += operand()->costHelper(costStyle);
    } else if (oType == DataAddr) {
        total = getInsnCost(loadOp);
    } else if (oType == DataReg) {
        total = getInsnCost(loadIndirOp);
    } else if (oType == Param || oType == ParamAtCall || oType == ParamAtEntry) {
        total = getInsnCost(getParamOp);
    }
    return total;
}

int AstCallNode::costHelper(enum CostStyleType costStyle) const {
    int total = 0;
    if (func_) total += getPrimitiveCost(func_->prettyName().c_str());
    else total += getPrimitiveCost(func_name_);

    for (unsigned u = 0; u < args_.size(); u++)
        if (args_[u]) total += args_[u]->costHelper(costStyle);
    return total;
}
    

int AstSequenceNode::costHelper(enum CostStyleType costStyle) const {
    int total = 0;
    for (unsigned i = 0; i < sequence_.size(); i++) {
        total += sequence_[i]->costHelper(costStyle);
    }

    return total;
}

int AstVariableNode::costHelper(enum CostStyleType /*costStyle*/) const{
    int total = 0;
    return total;
}

#if defined(AST_PRINT)
void AstNode::print() const {
  if (this) {
#if defined(ASTDEBUG)
    bpfatal("{%d}", referenceCount) ;
#endif
    if (type == operandNode) {
      if (oType == Constant) {
	fprintf(stderr,"%d", (int)(Address) oValue);
      } else if (oType == ConstantString) {
        fprintf(stderr," %s", (char *)oValue);
      } else if (oType == DataIndir) {
	fprintf(stderr," @[");
        loperand->print();
	fprintf(stderr,"]");
      } else if (oType == DataReg) {
	fprintf(stderr," reg%d ",(int)(Address)oValue);
        loperand->print();
      } else if (oType == Param || oType == ParamAtCall || oType == ParamAtEntry) {
	fprintf(stderr," param[%d]", (int)(Address) oValue);
      } else if (oType == ReturnVal) {
	fprintf(stderr,"retVal");
      } else if (oType == ReturnAddr) {
	fprintf(stderr, "retAddr");
      } else if (oType == DataAddr)  {
	if(!oVar)
	{
	  fprintf(stderr," [0x%lx]", (long) oValue);
	}
	else
	{
	  fprintf(stderr," [%s]", oVar->symTabName().c_str());
	}
	
      } else if (oType == FrameAddr)  {
	fprintf(stderr," [$fp + %d]", (int)(Address) oValue);
      } else if (oType == RegOffset)  {
	fprintf(stderr," [$%d + %d]", (int)(Address) loperand->getOValue(), (int)(Address) oValue);
      } else if (oType == EffectiveAddr)  {
	fprintf(stderr," <<effective address>>");
      } else if (oType == BytesAccessed)  {
	fprintf(stderr," <<bytes accessed>>");
      } else {
	fprintf(stderr," <Unknown Operand>");
      }
    } else if (type == opCodeNode_t) {
      cerr << "(" << getOpString(op);
      if (loperand) loperand->print();
      if (roperand) roperand->print();
      if (eoperand) eoperand->print();
      fprintf(stderr,")\n");
    } else if (type == callNode) {
      cerr << "(" << callee;
      for (unsigned u = 0; u < operands.size(); u++)
         operands[u]->print();
      fprintf(stderr,")\n");
    } else if (type == sequenceNode_t) {
       if (loperand) loperand->print();
       fprintf(stderr,",");
       if (roperand) roperand->print();
       fprintf(stderr,"\n");
    }
  }
}
#endif

BPatch_type *AstNode::checkType() {
    return BPatch::bpatch->type_Untyped;
}

BPatch_type *AstOperatorNode::checkType() {
    BPatch_type *ret = NULL;
    BPatch_type *lType = NULL, *rType = NULL, *eType = NULL;
    bool errorFlag = false;

    assert(BPatch::bpatch != NULL);	/* We'll use this later. */

    if ((loperand || roperand) && getType()) {
	// something has already set the type for us.
	// this is likely an expression for array access
       ret = const_cast<BPatch_type *>(getType());
       return ret;
    }

    if (loperand) lType = loperand->checkType();

    if (roperand) rType = roperand->checkType();

    if (eoperand) eType = eoperand->checkType();

    if (lType == BPatch::bpatch->type_Error ||
        rType == BPatch::bpatch->type_Error)
       errorFlag = true;
    
    switch (op) {
    case ifOp:
        // XXX No checking for now.  Should check that loperand
        // is boolean.
        ret = BPatch::bpatch->type_Untyped;
        break;
    case noOp:
        ret = BPatch::bpatch->type_Untyped;
        break;
    case funcJumpOp:
        ret = BPatch::bpatch->type_Untyped;
        break;
    case getAddrOp:
        // Should set type to the infered type not just void * 
        //  - jkh 7/99
        ret = BPatch::bpatch->stdTypes->findType("void *");
        assert(ret != NULL);
        break;
    default:
        // XXX The following line must change to decide based on the
        // types and operation involved what the return type of the
        // expression will be.
        ret = lType;
        if (lType != NULL && rType != NULL) {
            if (!lType->isCompatible(rType)) {
                fprintf(stderr, "WARNING: LHS type %s not compatible with RHS type %s\n",
                        lType->getName(), rType->getName());
                errorFlag = true;
            }
        }
        break;
    }
    assert (ret != NULL);

    if (errorFlag && doTypeCheck) {
       ret = BPatch::bpatch->type_Error;
    } else if (errorFlag) {
       ret = BPatch::bpatch->type_Untyped;
    }

#if defined(ASTDEBUG)
    // it would be useful to have some indication of what the type applied to
    // (currently it appears to be copious amounts of contextless junk)
    if (ret) {
       logLine(" type is ");
       if (ret->getName()){ 
          logLine(ret->getName());
       } else {
          logLine(" <NULL Name String>");
          logLine("\n");
       }
    }
#endif

    // remember what type we are
    setType(ret);

    return ret;
}

BPatch_type *AstOperandNode::checkType()
{
    BPatch_type *ret = NULL;
    BPatch_type *type = NULL;
    bool errorFlag = false;
    
    assert(BPatch::bpatch != NULL);	/* We'll use this later. */

    if (operand_ && getType()) {
       // something has already set the type for us.
       // this is likely an expression for array access
       ret = const_cast<BPatch_type *>(getType());
       return ret;
    }
    
    if (operand_) type = operand_->checkType();

    if (type == BPatch::bpatch->type_Error)
       errorFlag = true;
    
    if (oType == DataIndir) {
        // XXX Should really be pointer to lType -- jkh 7/23/99
        ret = BPatch::bpatch->type_Untyped;
    } 
    else if ((oType == Param) || (oType == ParamAtCall) || 
             (oType == ParamAtEntry) || (oType == ReturnVal) 
             || (oType == ReturnAddr)) {
            // XXX Params and ReturnVals untyped for now
      // ReturnAddr should be void *, probably
        ret = BPatch::bpatch->type_Untyped; 
    }
    else if ((oType == origRegister)) {
        ret = BPatch::bpatch->stdTypes->findType("int");
    }
    else {
        ret = const_cast<BPatch_type *>(getType());
    }
    assert(ret != NULL);

    if (errorFlag && doTypeCheck) {
       ret = BPatch::bpatch->type_Error;
    } else if (errorFlag) {
       ret = BPatch::bpatch->type_Untyped;
    }

#if defined(ASTDEBUG)
    // it would be useful to have some indication of what the type applied to
    // (currently it appears to be copious amounts of contextless junk)
    if (ret) {
	logLine(" type is ");
	if (ret->getName()) 
	     logLine(ret->getName());
	else
	     logLine(" <NULL Name String>");
	logLine("\n");
    }
#endif

    // remember what type we are
    setType(ret);

    return ret;

}


BPatch_type *AstCallNode::checkType() {
    BPatch_type *ret = NULL;
    bool errorFlag = false;
    
    assert(BPatch::bpatch != NULL);	/* We'll use this later. */
    
    unsigned i;
    for (i = 0; i < args_.size(); i++) {
        BPatch_type *operandType = args_[i]->checkType();
        /* XXX Check operands for compatibility */
        if (operandType == BPatch::bpatch->type_Error) {
            errorFlag = true;
        }
    }
    /* XXX Should set to return type of function. */
    ret = BPatch::bpatch->type_Untyped;

    assert(ret != NULL);

    if (errorFlag && doTypeCheck) {
       ret = BPatch::bpatch->type_Error;
    } else if (errorFlag) {
       ret = BPatch::bpatch->type_Untyped;
    }

#if defined(ASTDEBUG)
    // it would be useful to have some indication of what the type applied to
    // (currently it appears to be copious amounts of contextless junk)
    if (ret) {
	logLine(" type is ");
	if (ret->getName()) 
	     logLine(ret->getName());
	else
	     logLine(" <NULL Name String>");
	logLine("\n");
    }
#endif

    // remember what type we are
    setType(ret);

    return ret;
}

BPatch_type *AstSequenceNode::checkType() {
    BPatch_type *ret = NULL;
    BPatch_type *sType = NULL;
    bool errorFlag = false;
    
    assert(BPatch::bpatch != NULL);	/* We'll use this later. */

    if (getType()) {
	// something has already set the type for us.
	// this is likely an expression for array access
	ret = const_cast<BPatch_type *>(getType());
	return ret;
    }

    for (unsigned i = 0; i < sequence_.size(); i++) {
        sType = sequence_[i]->checkType();
        if (sType == BPatch::bpatch->type_Error)
            errorFlag = true;
    }

    ret = sType;

    assert(ret != NULL);
    
    if (errorFlag && doTypeCheck) {
	ret = BPatch::bpatch->type_Error;
    } else if (errorFlag) {
	ret = BPatch::bpatch->type_Untyped;
    }
    
#if defined(ASTDEBUG)
    // it would be useful to have some indication of what the type applied to
    // (currently it appears to be copious amounts of contextless junk)
    if (ret) {
	logLine(" type is ");
	if (ret->getName()) 
	     logLine(ret->getName());
	else
	     logLine(" <NULL Name String>");
	logLine("\n");
    }
#endif

    // remember what type we are
    setType(ret);

    return ret;
}

bool AstNode::accessesParam() {
#if 0
    fprintf(stderr, "Undefined call to getChildren for type: ");
    if (dynamic_cast<AstNullNode *>(this)) fprintf(stderr, "nullNode\n");
    else if (dynamic_cast<AstOperatorNode *>(this)) fprintf(stderr, "operatorNode\n");
    else if (dynamic_cast<AstOperandNode *>(this)) fprintf(stderr, "operandNode\n");
    else if (dynamic_cast<AstCallNode *>(this)) fprintf(stderr, "callNode\n");
    else if (dynamic_cast<AstSequenceNode *>(this)) fprintf(stderr, "seqNode\n");
    else if (dynamic_cast<AstVariableNode *>(this)) fprintf(stderr, "varNode\n");
    else if (dynamic_cast<AstInsnNode *>(this)) fprintf(stderr, "insnNode\n");
    else if (dynamic_cast<AstMiniTrampNode *>(this)) fprintf(stderr, "miniTrampNode\n");
    else if (dynamic_cast<AstMemoryNode *>(this)) fprintf(stderr, "memoryNode\n");
    else fprintf(stderr, "unknownNode\n");
#endif
    return false;
}


// This is not the most efficient way to traverse a DAG
bool AstOperatorNode::accessesParam()
{
    bool ret = false;
    if (loperand)
        ret |= loperand->accessesParam();
    if (roperand)
        ret |= roperand->accessesParam();
    if (eoperand)
        ret |= eoperand->accessesParam();
    return ret;
}


bool AstCallNode::accessesParam() {
    for (unsigned i = 0; i < args_.size(); i++) {
        if (args_[i]->accessesParam())
            return true;
    }
    return false;
}

bool AstSequenceNode::accessesParam() {
    for (unsigned i = 0; i < sequence_.size(); i++) {
        if (sequence_[i]->accessesParam())
            return true;
    }
    return false;
}

bool AstVariableNode::accessesParam() {
    return ast_wrappers_[index]->accessesParam();
}

// Our children may have incorrect useCounts (most likely they 
// assume that we will not bother them again, which is wrong)
void AstNode::fixChildrenCounts()
{
    pdvector<AstNodePtr> children;
    getChildren(children);
    for (unsigned i=0; i<children.size(); i++) {
		children[i]->setUseCount();
    }
}


// Check if the node can be kept at all. Some nodes (e.g., storeOp)
// can not be cached. In fact, there are fewer nodes that can be cached.
bool AstOperatorNode::canBeKept() const {
    switch (op) {
    case plusOp:
    case minusOp:
    case timesOp:
    case divOp:
    case neOp:
    case noOp:
    case orOp:
    case andOp:
		break;
    default:
        return false;
    }

    // The switch statement is a little odd, but hey. 
    if (loperand && !loperand->canBeKept()) return false;
    if (roperand && !roperand->canBeKept()) return false;
    if (eoperand && !eoperand->canBeKept()) return false;
    
    return true;
}

bool AstOperandNode::canBeKept() const {
    
    switch (oType) {
    case DataReg:
    case DataIndir:
    case RegOffset:
    case origRegister:
    case DataAddr:
    case variableValue:
        return false;
    default:
		break;
    }
    if (operand_ && !operand_->canBeKept()) return false;
    return true;
}

bool AstCallNode::canBeKept() const {
    if (constFunc_) {
        for (unsigned i = 0; i < args_.size(); i++) {
            if (!args_[i]->canBeKept()) {
                fprintf(stderr, "AST %p: labelled const func but argument %d cannot be kept!\n",
                        this, i);
                return false;
            }
        }
        return true;
    }
    return false;
    
}

bool AstSequenceNode::canBeKept() const {
	// Theoretically we could keep the entire thing, but... not sure
	// that's a terrific idea. For now, don't keep a sequence node around.
    return false;
}

bool AstVariableNode::canBeKept() const {
    return ast_wrappers_[index]->canBeKept();
}

bool AstMiniTrampNode::canBeKept() const {
	// Well... depends on the actual AST, doesn't it.
	assert(ast_);
	
	return ast_->canBeKept();
}

bool AstMemoryNode::canBeKept() const {
	// Despite our memory loads, we can be kept;
	// we're loading off process state, which is defined
	// to be invariant during the instrumentation phase.
	return true;
}

// Occasionally, we do not call .generateCode_phase2 for the referenced node, 
// but generate code by hand. This routine decrements its use count properly
void AstNode::decUseCount(codeGen &gen)
{
    if (useCount == 0) return;
    
    useCount--;
    
    if (useCount == 0) {
        gen.tracker()->removeKeptRegister(gen, this);
    }
}

// Return all children of this node ([lre]operand, ..., operands[])

void AstNode::getChildren(pdvector<AstNodePtr > &) {
#if 0
    fprintf(stderr, "Undefined call to getChildren for type: ");
    if (dynamic_cast<AstNullNode *>(this)) fprintf(stderr, "nullNode\n");
    else if (dynamic_cast<AstOperatorNode *>(this)) fprintf(stderr, "operatorNode\n");
    else if (dynamic_cast<AstOperandNode *>(this)) fprintf(stderr, "operandNode\n");
    else if (dynamic_cast<AstCallNode *>(this)) fprintf(stderr, "callNode\n");
    else if (dynamic_cast<AstSequenceNode *>(this)) fprintf(stderr, "seqNode\n");
    else if (dynamic_cast<AstInsnNode *>(this)) fprintf(stderr, "insnNode\n");
    else if (dynamic_cast<AstMiniTrampNode *>(this)) fprintf(stderr, "miniTrampNode\n");
    else if (dynamic_cast<AstMemoryNode *>(this)) fprintf(stderr, "memoryNode\n");
    else fprintf(stderr, "unknownNode\n");
#endif
}

void AstNode::setChildren(pdvector<AstNodePtr > &) {
#if 0
    fprintf(stderr, "Undefined call to setChildren for type: ");
    if (dynamic_cast<AstNullNode *>(this)) fprintf(stderr, "nullNode\n");
    else if (dynamic_cast<AstOperatorNode *>(this)) fprintf(stderr, "operatorNode\n");
    else if (dynamic_cast<AstOperandNode *>(this)) fprintf(stderr, "operandNode\n");
    else if (dynamic_cast<AstCallNode *>(this)) fprintf(stderr, "callNode\n");
    else if (dynamic_cast<AstSequenceNode *>(this)) fprintf(stderr, "seqNode\n");
    else if (dynamic_cast<AstInsnNode *>(this)) fprintf(stderr, "insnNode\n");
    else if (dynamic_cast<AstMiniTrampNode *>(this)) fprintf(stderr, "miniTrampNode\n");
    else if (dynamic_cast<AstMemoryNode *>(this)) fprintf(stderr, "memoryNode\n");
    else fprintf(stderr, "unknownNode\n");
#endif
}

void AstOperatorNode::getChildren(pdvector<AstNodePtr > &children) {
    if (loperand) children.push_back(loperand);
    if (roperand) children.push_back(roperand);
    if (eoperand) children.push_back(eoperand);
}

void AstOperatorNode::setChildren(pdvector<AstNodePtr > &children){
   int count = (loperand ? 1 : 0) + (roperand ? 1 : 0) + (eoperand ? 1 : 0); 
   if ((int)children.size() == count){
      //memory management?
      if (loperand) loperand = children[0];
      if (roperand) roperand = children[1];
      if (eoperand) eoperand = children[2];
   }else{
      fprintf(stderr, "OPERATOR setChildren given bad arguments. Wanted:%d , given:%d\n", count, (int)children.size());      
   }
}

AstNodePtr AstOperatorNode::deepCopy(){
   AstNodePtr copy = operatorNode(op, (loperand ? loperand->deepCopy() : loperand),
                                  (roperand ? roperand->deepCopy() : roperand),
                                  (eoperand ? eoperand->deepCopy() : eoperand));
   copy->setType(bptype);
   copy->setTypeChecking(doTypeCheck);

   copy->setLineNum(getLineNum());
   copy->setColumnNum(getColumnNum());
   copy->setSnippetName(snippetName);

/* TODO: Impliment this copy.
   copy->columnInfoSet = columnInfoSet
   copy->lineInfoSet = lineInfoSet;
*/
   return copy;
}

void AstOperandNode::getChildren(pdvector<AstNodePtr > &children) {
    if (operand_) children.push_back(operand_);
}

void AstOperandNode::setChildren(pdvector<AstNodePtr > &children){
   if (children.size() == 1){
      //memory management?
      operand_ = children[0];
   }else{
      fprintf(stderr, "OPERAND setChildren given bad arguments. Wanted:%d , given:%d\n", 1,  (int)children.size());      
   }
}

AstNodePtr AstOperandNode::deepCopy(){
   AstOperandNode * copy = new AstOperandNode();
   copy->oType = oType;
   copy->oValue = oValue; //this might need to be copied deeper
   copy->oVar = oVar;
   if(operand_) copy->operand_ = operand_->deepCopy();

   copy->setType(bptype);
   copy->setTypeChecking(doTypeCheck);

   copy->setLineNum(getLineNum());
   copy->lineInfoSet = lineInfoSet;
   copy->setColumnNum(getColumnNum());
   copy->columnInfoSet = columnInfoSet;
   copy->setSnippetName(getSnippetName());
   return AstNodePtr(copy);
}

void AstCallNode::getChildren(pdvector<AstNodePtr > &children) {
    for (unsigned i = 0; i < args_.size(); i++)
        children.push_back(args_[i]);
}

void AstCallNode::setChildren(pdvector<AstNodePtr > &children){
   if (children.size() == args_.size()){
      //memory management?
      for (unsigned i = 0; i < args_.size(); i++){
         AstNodePtr * newNode = new AstNodePtr(children[i]);
         args_.push_back(*newNode);
         args_.erase(args_.begin() + i + 1);
      }
   }else{
      fprintf(stderr, "CALL setChildren given bad arguments. Wanted:%d , given:%d\n",  (int)args_.size(),  (int)children.size());      
   }
}

AstNodePtr AstCallNode::deepCopy(){
   pdvector<AstNodePtr> empty_args;

   AstCallNode * copy;

   if(func_name_.empty()){
      copy = new AstCallNode();
   }else{
      copy = new AstCallNode(func_name_, empty_args);
   }
//   copy->func_name_ = func_name_;
   copy->func_addr_ = func_addr_; 
   copy->func_ = func_;

   for(unsigned int i = 0; i < args_.size(); ++i){
      copy->args_.push_back(args_[i]->deepCopy());
   }
  
   copy->callReplace_ = callReplace_;
   copy->constFunc_ = constFunc_;

   copy->setType(bptype);
   copy->setTypeChecking(doTypeCheck);

   copy->setLineNum(getLineNum());
   copy->lineInfoSet = lineInfoSet;
   copy->setColumnNum(getColumnNum());
   copy->columnInfoSet = columnInfoSet;
   copy->setSnippetName(getSnippetName());
   copy->snippetNameSet = snippetNameSet;

   return AstNodePtr(copy);
}

void AstSequenceNode::getChildren(pdvector<AstNodePtr > &children) {
    for (unsigned i = 0; i < sequence_.size(); i++)
        children.push_back(sequence_[i]);
}

void AstSequenceNode::setChildren(pdvector<AstNodePtr > &children){
   if (children.size() == sequence_.size()){
      //memory management?
      for (unsigned i = 0; i < sequence_.size(); i++){
         AstNodePtr * newNode = new AstNodePtr(children[i]);
         sequence_.push_back(*newNode);
         sequence_.erase(sequence_.begin() + i + 1);
      }
   }else{
      fprintf(stderr, "SEQ setChildren given bad arguments. Wanted:%d , given:%d\n", (int)sequence_.size(),  (int)children.size());      
   }
}

AstNodePtr AstSequenceNode::deepCopy(){
   AstSequenceNode * copy = new AstSequenceNode();
   for(unsigned int i = 0; i < sequence_.size(); ++i){
      copy->sequence_.push_back(sequence_[i]->deepCopy());
   }

   copy->setType(bptype);
   copy->setTypeChecking(doTypeCheck);

   copy->setLineNum(getLineNum());
   copy->lineInfoSet = lineInfoSet;
   copy->setColumnNum(getColumnNum());
   copy->columnInfoSet = columnInfoSet;
   copy->setSnippetName(getSnippetName());
   copy->snippetNameSet = snippetNameSet;

   return AstNodePtr(copy);
}

void AstVariableNode::getChildren(pdvector<AstNodePtr > &children) {
    ast_wrappers_[index]->getChildren(children);
}

void AstVariableNode::setChildren(pdvector<AstNodePtr > &children){
   ast_wrappers_[index]->setChildren(children);
}

AstNodePtr AstVariableNode::deepCopy(){
   AstVariableNode * copy = new AstVariableNode();
   copy->index = index;
   copy->ranges_ = ranges_; //i'm not sure about this one. (it's a vector)
   for(unsigned int i = 0; i < ast_wrappers_.size(); ++i){
      copy->ast_wrappers_.push_back(ast_wrappers_[i]->deepCopy());
   }

   copy->setType(bptype);
   copy->setTypeChecking(doTypeCheck);

   copy->setLineNum(getLineNum());
   copy->lineInfoSet = lineInfoSet;
   copy->setColumnNum(getColumnNum());
   copy->columnInfoSet = columnInfoSet;
   copy->setSnippetName(getSnippetName());
   copy->snippetNameSet = snippetNameSet;

   return AstNodePtr(copy);
}

void AstMiniTrampNode::getChildren(pdvector<AstNodePtr > &children) {
    children.push_back(ast_);
}

void AstMiniTrampNode::setChildren(pdvector<AstNodePtr > &children){
   if (children.size() == 1){
      //memory management?
      ast_ = children[0];
   }else{
 fprintf(stderr, "MINITRAMP setChildren given bad arguments. Wanted:%d , given:%d\n", 1,  (int)children.size());      
   }
}

AstNodePtr AstMiniTrampNode::deepCopy(){
   AstMiniTrampNode * copy = new AstMiniTrampNode();
   copy->inline_ = inline_;
   copy->ast_ = ast_->deepCopy();

   copy->setType(bptype);
   copy->setTypeChecking(doTypeCheck);

   copy->setLineNum(getLineNum());
   copy->lineInfoSet = lineInfoSet;
   copy->setColumnNum(getColumnNum());
   copy->columnInfoSet = columnInfoSet;
   copy->setSnippetName(getSnippetName());
   copy->snippetNameSet = snippetNameSet;

   return AstNodePtr(copy);
}


void AstOperatorNode::setVariableAST(codeGen &g) {
    if(loperand) loperand->setVariableAST(g);
    if(roperand) roperand->setVariableAST(g);
    if(eoperand) eoperand->setVariableAST(g);
}

void AstOperandNode::setVariableAST(codeGen &g){
    if(operand_) operand_->setVariableAST(g);
}

void AstCallNode::setVariableAST(codeGen &g){
    for (unsigned i = 0; i < args_.size(); i++)
        args_[i]->setVariableAST(g);
}

void AstSequenceNode::setVariableAST(codeGen &g) {
    for (unsigned i = 0; i < sequence_.size(); i++)
        sequence_[i]->setVariableAST(g);
}

void AstVariableNode::setVariableAST(codeGen &gen){
    //fprintf(stderr, "Generating code for variable in function %s with start address 0x%lx at address 0x%lx\n",gen.func()->prettyName().c_str(), gen.func()->getAddress(),gen.point()->addr());
    if(!ranges_)
        return;
    if(!gen.point())    //oneTimeCode. Set the AST at the beginning of the function??
    {
        index = 0;
        return;
    }
    Address addr = gen.point()->addr_compat();     //Offset of inst point from function base address
    for(unsigned i=0; i< ranges_->size();i++){
        if((*ranges_)[i].first<=addr && addr<(*ranges_)[i].second)
            index = i;
    }
}

void AstInsnBranchNode::setVariableAST(codeGen &g){
    if(target_) target_->setVariableAST(g);
}

void AstInsnMemoryNode::setVariableAST(codeGen &g){
    if(load_) load_->setVariableAST(g);
    if(store_) store_->setVariableAST(g);
}

void AstMiniTrampNode::setVariableAST(codeGen &g){
    if(ast_) ast_->setVariableAST(g);
}

bool AstCallNode::containsFuncCall() const {
   return true;
}



bool AstOperatorNode::containsFuncCall() const {
	if (loperand && loperand->containsFuncCall()) return true;
	if (roperand && roperand->containsFuncCall()) return true;
	if (eoperand && eoperand->containsFuncCall()) return true;
	return false;
}

bool AstOperandNode::containsFuncCall() const {
	if (operand_ && operand_->containsFuncCall()) return true;
	return false;
}

bool AstMiniTrampNode::containsFuncCall() const {
	if (ast_ && ast_->containsFuncCall()) return true;
	return false;
}

bool AstSequenceNode::containsFuncCall() const {
	for (unsigned i = 0; i < sequence_.size(); i++) {
		if (sequence_[i]->containsFuncCall()) return true;
	}
	return false;
}

bool AstVariableNode::containsFuncCall() const 
{
    return ast_wrappers_[index]->containsFuncCall();
}

bool AstInsnMemoryNode::containsFuncCall() const {
    if (load_ && load_->containsFuncCall()) return true;
    if (store_ && store_->containsFuncCall()) return true;
    return false;
}

bool AstNullNode::containsFuncCall() const
{
   return false;
}

bool AstLabelNode::containsFuncCall() const
{
   return false;
}

bool AstMemoryNode::containsFuncCall() const
{
   return false;
}

bool AstInsnNode::containsFuncCall() const
{
   return false;
}

bool AstOriginalAddrNode::containsFuncCall() const
{
   return false;
}

bool AstActualAddrNode::containsFuncCall() const
{
   return false;
}

bool AstDynamicTargetNode::containsFuncCall() const
{
   return false;
}
bool AstScrambleRegistersNode::containsFuncCall() const
{
   return false;
}

<<<<<<< HEAD
=======
static void setCFJRet(cfjRet_t &a, cfjRet_t b) {
   //cfj_call takes priority over cfj_jump
   int a_i = (int) a;
   int b_i = (int) b;
   if (b_i > a_i)
      a = b;
}

cfjRet_t AstCallNode::containsFuncJump() const {
   return cfj_none;
}

cfjRet_t AstOperatorNode::containsFuncJump() const {
   cfjRet_t ret = cfj_none;
	if (loperand) setCFJRet(ret, loperand->containsFuncJump());
	if (roperand) setCFJRet(ret, roperand->containsFuncJump());
	if (eoperand) setCFJRet(ret, eoperand->containsFuncJump());
	return ret;
}

cfjRet_t AstOperandNode::containsFuncJump() const {
   cfjRet_t ret = cfj_none;
	if (operand_) setCFJRet(ret, operand_->containsFuncJump());
	return ret;
}

cfjRet_t AstMiniTrampNode::containsFuncJump() const {
   cfjRet_t ret = cfj_none;
   if (ast_) setCFJRet(ret, ast_->containsFuncJump());
	return ret;
}

cfjRet_t AstSequenceNode::containsFuncJump() const {
   cfjRet_t ret = cfj_none;
	for (unsigned i = 0; i < sequence_.size(); i++) {
		setCFJRet(ret, sequence_[i]->containsFuncJump());
	}
	return ret;
}

cfjRet_t AstVariableNode::containsFuncJump() const 
{
    return ast_wrappers_[index]->containsFuncJump();
}

cfjRet_t AstInsnMemoryNode::containsFuncJump() const {
   cfjRet_t ret = cfj_none;
   if (load_) setCFJRet(ret, load_->containsFuncJump());
   if (store_) setCFJRet(ret, store_->containsFuncJump());
   return ret;
}

cfjRet_t AstNullNode::containsFuncJump() const
{
   return cfj_none;
}

cfjRet_t AstLabelNode::containsFuncJump() const
{
   return cfj_none;
}

cfjRet_t AstMemoryNode::containsFuncJump() const
{
   return cfj_none;
}

cfjRet_t AstInsnNode::containsFuncJump() const
{
   return cfj_none;
}

cfjRet_t AstOriginalAddrNode::containsFuncJump() const
{
   return cfj_none;
}

cfjRet_t AstActualAddrNode::containsFuncJump() const
{
   return cfj_none;
}

cfjRet_t AstDynamicTargetNode::containsFuncJump() const
{
   return cfj_none;
}
cfjRet_t AstScrambleRegistersNode::containsFuncJump() const
{
   return cfj_none;
}

>>>>>>> 6693af20
bool AstCallNode::usesAppRegister() const {
   for (unsigned i=0; i<args_.size(); i++) {
      if (args_[i] && args_[i]->usesAppRegister()) return true;
   }
   return false;
}

bool AstOperatorNode::usesAppRegister() const {
	if (loperand && loperand->usesAppRegister()) return true;
	if (roperand && roperand->usesAppRegister()) return true;
	if (eoperand && eoperand->usesAppRegister()) return true;
	return false;
}

bool AstOperandNode::usesAppRegister() const {
   if (oType == AstNode::FrameAddr ||
       oType == AstNode::RegOffset ||
       oType == AstNode::origRegister ||
       oType == AstNode::Param ||
       oType == AstNode::ParamAtEntry ||
       oType == AstNode::ParamAtCall ||
       oType == AstNode::ReturnVal)
   {
      return true;
   }

   if (operand_ && operand_->usesAppRegister()) return true;
   return false;
}

bool AstMiniTrampNode::usesAppRegister() const {
	if (ast_ && ast_->usesAppRegister()) return true;
	return false;
}

bool AstSequenceNode::usesAppRegister() const {
	for (unsigned i = 0; i < sequence_.size(); i++) {
		if (sequence_[i]->usesAppRegister()) return true;
	}
	return false;
}

bool AstVariableNode::usesAppRegister() const 
{
    return ast_wrappers_[index]->usesAppRegister();
}

bool AstInsnMemoryNode::usesAppRegister() const {
    if (load_ && load_->usesAppRegister()) return true;
    if (store_ && store_->usesAppRegister()) return true;
    return false;
}

bool AstNullNode::usesAppRegister() const
{
   return false;
}

bool AstLabelNode::usesAppRegister() const
{
   return false;
}

bool AstDynamicTargetNode::usesAppRegister() const
{
   return false;
}

bool AstActualAddrNode::usesAppRegister() const
{
   return false;
}

bool AstOriginalAddrNode::usesAppRegister() const
{
   return false;
}

bool AstMemoryNode::usesAppRegister() const
{
   return true;
}

bool AstInsnNode::usesAppRegister() const
{
   return true;
}
bool AstScrambleRegistersNode::usesAppRegister() const
{
   return true;
}

void regTracker_t::addKeptRegister(codeGen &gen, AstNode *n, Register reg) {
	assert(n);
	if (tracker.find(n)) {
		assert(tracker[n].keptRegister == reg);
		return;
	}
	commonExpressionTracker t;
	t.keptRegister = reg;
	t.keptLevel = condLevel;
	tracker[n] = t;
	gen.rs()->markKeptRegister(reg);
}

void regTracker_t::removeKeptRegister(codeGen &gen, AstNode *n) {
	if (!tracker.find(n)) {
		return;
	}
	gen.rs()->unKeepRegister(tracker[n].keptRegister);
	tracker.undef(n);
}

Register regTracker_t::hasKeptRegister(AstNode *n) {
	if (tracker.find(n))
		return tracker[n].keptRegister;
	return REG_NULL;	
}

// Find if the given register is "owned" by an AST node,
// and if so nuke it.

bool regTracker_t::stealKeptRegister(Register r) {
	AstNode *a;
	commonExpressionTracker c;
	ast_printf("STEALING kept register %d for someone else\n", r);
	dictionary_hash_iter<AstNode *, commonExpressionTracker> reg_iter(tracker);
        while (reg_iter.next(a, c)) {
            if (c.keptRegister == r) {
                tracker.undef(a);
                return true;
            }
	}
	fprintf(stderr, "Odd - couldn't find kept register %d\n", r);
	return true;
}

void regTracker_t::reset() {
	condLevel = 0;
	tracker.clear();
}

void regTracker_t::increaseConditionalLevel() {
	condLevel++;
	ast_printf("Entering conditional branch, level now %d\n", condLevel);
}

void regTracker_t::decreaseAndClean(codeGen &gen) {
    AstNode *a;
    commonExpressionTracker c;
    assert(condLevel > 0);
    
    ast_printf("Exiting from conditional branch, level currently %d\n", condLevel);
    
    dictionary_hash_iter<AstNode *, commonExpressionTracker> reg_iter(tracker);
    while (reg_iter.next(a, c)) {
        if (c.keptLevel == condLevel) {
            tracker.undef(a);
            gen.rs()->unKeepRegister(c.keptRegister);
            ast_printf("Removing kept register %d, level %d, for AST %p\n", 
                       c.keptRegister, c.keptLevel, a);
        }
    }
    
    condLevel--;
}

unsigned regTracker_t::astHash(AstNode* const &ast) {
	return addrHash4((Address) ast);
}

void AstNode::debugPrint(unsigned /*level*/) {
   ast_cerr << format("") << endl;
}

void regTracker_t::debugPrint() {
    if (!dyn_debug_ast) return;
    
    fprintf(stderr, "==== Begin debug dump of register tracker ====\n");
    
    fprintf(stderr, "Condition level: %d\n", condLevel);
    
    AstNode *a;
    commonExpressionTracker c;
    
    dictionary_hash_iter<AstNode *, commonExpressionTracker> reg_iter(tracker);
    while (reg_iter.next(a, c)) {
        fprintf(stderr, "AstNode %p: register %d, condition level %d\n",
                a, c.keptRegister, c.keptLevel);
    }	
    fprintf(stderr, "==== End debug dump of register tracker ====\n");
}

unsigned AstNode::getTreeSize() {
	pdvector<AstNodePtr > children;
	getChildren(children);

	unsigned size = 1; // Us
	for (unsigned i = 0; i < children.size(); i++)
		size += children[i]->getTreeSize();
	return size;
	
}

int_variable* AstOperandNode::lookUpVar(AddressSpace* as)
{
  mapped_module *mod = as->findModule(oVar->pdmod()->fileName());
  if(mod && (oVar->pdmod() == mod->pmod()))
  {
    int_variable* tmp = mod->obj()->findVariable(const_cast<image_variable*>(oVar));
    return tmp;
  }
  return NULL;
}

void AstOperandNode::emitVariableLoad(opCode op, Register src2, Register dest, codeGen& gen, 
				      bool noCost, registerSpace* rs, 
				      int size, const instPoint* point, AddressSpace* as)
{
  int_variable* var = lookUpVar(as);
  if(var && !as->needsPIC(var))
  {
    emitVload(op, var->getAddress(), src2, dest, gen, noCost, rs, size, point, as);
  }
  else
  {
    gen.codeEmitter()->emitLoadShared(op, dest, oVar, (var!=NULL),size, gen, 0);
  }  
}

void AstOperandNode::emitVariableStore(opCode op, Register src1, Register src2, codeGen& gen, 
				      bool noCost, registerSpace* rs, 
				      int size, const instPoint* point, AddressSpace* as)
{
  int_variable* var = lookUpVar(as);
  if (var && !as->needsPIC(var))
  {
    emitVstore(op, src1, src2, var->getAddress(), gen, noCost, rs, size, point, as);
  }
  else
  {
    gen.codeEmitter()->emitStoreShared(src1, oVar, (var!=NULL), size, gen);
  }  
}

bool AstNode::decRefCount()
{
   referenceCount--;
   //return referenceCount <= 0;
   return true;
}

bool AstNode::generate(Point *point, Buffer &buffer) {
   // For now, be really inefficient. Yay!
   codeGen gen(1024);
   instPoint *ip = IPCONV(point);

   gen.setPoint(ip);
   gen.setRegisterSpace(registerSpace::actualRegSpace(ip));
   gen.setAddrSpace(ip->proc());
   if (!generateCode(gen, false)) return false;

   unsigned char *start_ptr = (unsigned char *)gen.start_ptr();
   unsigned char *cur_ptr = (unsigned char *)gen.cur_ptr();
   buffer.copy(start_ptr, cur_ptr);

   return true;
}

bool AstSnippetNode::generateCode_phase2(codeGen &gen,
                                         bool,
                                         Address &,
                                         Register &) {
   Buffer buf(gen.currAddr(), 1024);
   if (!snip_->generate(gen.point(), buf)) return false;
   gen.copy(buf.start_ptr(), buf.size());
   return true;
}
   
std::string AstNode::format(std::string indent) {
   std::stringstream ret;
   ret << indent << "Default/" << hex << this << dec << "()" << endl;
   return ret.str();
}

std::string AstNullNode::format(std::string indent) {
   std::stringstream ret;
   ret << indent << "Null/" << hex << this << dec << "()" << endl;
   return ret.str();
}

std::string AstOperatorNode::format(std::string indent) {
   std::stringstream ret;
   ret << indent << "Op/" << hex << this << dec << "(" << convert(op) << ")" << endl;
   if (loperand) ret << indent << loperand->format(indent + "  ");
   if (roperand) ret << indent << roperand->format(indent + "  ");
   if (eoperand) ret << indent << eoperand->format(indent + "  ");

   return ret.str();
}

std::string AstOperandNode::format(std::string indent) {
   std::stringstream ret;
   ret << indent << "Oper/" << hex << this << dec << "(" << convert(oType) << "/" << oValue << ")" << endl;
   if (operand_) ret << indent << operand_->format(indent + "  ");

   return ret.str();
}


std::string AstCallNode::format(std::string indent) {
   std::stringstream ret;
   ret << indent << "Call/" << hex << this << dec;
   if (func_) ret << "(" << func_->name() << ")";
   else ret << "(" << func_name_ << ")"; 
   ret << endl;
   indent += "  ";
   for (unsigned i = 0; i < args_.size(); ++i) {
      ret << indent << args_[i]->format(indent + "  ");
   }

   return ret.str();
}

std::string AstSequenceNode::format(std::string indent) {
   std::stringstream ret;
   ret << indent << "Seq/" << hex << this << dec << "()" << endl;
   for (unsigned i = 0; i < sequence_.size(); ++i) {
      ret << indent << sequence_[i]->format(indent + "  ");
   }
   return ret.str();
}


std::string AstVariableNode::format(std::string indent) {
   std::stringstream ret;
   ret << indent << "Var/" << hex << this << dec << "(" << ast_wrappers_.size() << ")" << endl;
   for (unsigned i = 0; i < ast_wrappers_.size(); ++i) {
      ret << indent << ast_wrappers_[i]->format(indent + "  ");
   }

   return ret.str();
}


std::string AstNode::convert(operandType type) {
   switch(type) {
      case Constant: return "Constant";
      case ConstantString: return "ConstantString";
      case DataReg: return "DataReg";
      case DataIndir: return "DataIndir";
      case Param: return "Param";
      case ParamAtCall: return "ParamAtCall";
      case ParamAtEntry: return "ParamAtEntry";
      case ReturnVal: return "ReturnVal";
      case ReturnAddr: return "ReturnAddr";
      case DataAddr: return "DataAddr";
      case FrameAddr: return "FrameAddr";
      case RegOffset: return "RegOffset";
      case origRegister: return "OrigRegister";
      case variableAddr: return "variableAddr";
      case variableValue: return "variableValue";
      default: return "UnknownOperand";
   }
}

std::string AstNode::convert(opCode op) {
   switch(op) {
      case invalidOp: return "invalid";
      case plusOp: return "plus";
      case minusOp: return "minus";
      case timesOp: return "times";
      case divOp: return "div";
      case lessOp: return "less";
      case leOp: return "le";
      case greaterOp: return "greater";
      case geOp: return "ge";
      case eqOp: return "equal";
      case neOp: return "ne";
      case loadOp: return "loadOp";
      case loadConstOp: return "loadConstOp";
      case loadFrameRelativeOp: return "loadFrameRelativeOp";
      case loadFrameAddr: return "loadFrameAddr";
      case loadRegRelativeOp: return "loadRegRelativeOp";
      case loadRegRelativeAddr: return "loadRegRelativeAddr";
      case storeOp: return "storeOp";
      case storeFrameRelativeOp: return "storeFrameRelativeOp";
      case ifOp: return "if";
      case whileOp: return "while";
      case doOp: return "do";
      case callOp: return "call";
      case noOp: return "no";
      case orOp: return "or";
      case andOp: return "and";
      case getRetValOp: return "getRetValOp";
      case getRetAddrOp: return "getRetAddrOp";
      case getSysRetValOp: return "getSysRetValOp";
      case getParamOp: return "getParamOp";
      case getParamAtCallOp: return "getParamAtCallOp";
      case getParamAtEntryOp: return "getParamAtEntryOp";
      case getSysParamOp: return "getSysParamOp";
      case getAddrOp: return "getAddrOp";
      case loadIndirOp: return "loadIndirOp";
      case storeIndirOp: return "storeIndirOp";
      case saveRegOp: return "saveRegOp";
      case loadRegOp: return "loadRegOp";
      case saveStateOp: return "saveStateOp";
      case loadStateOp: return "loadStateOp";
      case funcJumpOp: return "funcJump";
      case funcCallOp: return "funcCall";
      case branchOp: return "branch";
      case ifMCOp: return "ifMC";
      case breakOp: return "break";
      default: return "UnknownOp";
   }
}

bool AstOperandNode::initRegisters(codeGen &g) {
    bool ret = true;
    pdvector<AstNodePtr> kids;
    getChildren(kids);
    for (unsigned i = 0; i < kids.size(); i++) {
        if (!kids[i]->initRegisters(g))
            ret = false;
    }

    // If we're an origRegister, override its state as live. 
    if (oType == origRegister) {
       Address origReg = (Address) oValue;
       // Mark that register as live so we are sure to save it.
       registerSlot *r = (*(g.rs()))[origReg];
       r->liveState = registerSlot::live;
    }       

    return ret;
}<|MERGE_RESOLUTION|>--- conflicted
+++ resolved
@@ -265,13 +265,12 @@
     return dynamicTargetNode_;
 }
 
-<<<<<<< HEAD
 AstNodePtr AstNode::snippetNode(Dyninst::PatchAPI::SnippetPtr snip) {
    return AstNodePtr(new AstSnippetNode(snip));
-=======
+}
+
 AstNodePtr AstNode::scrambleRegistersNode(){
     return AstNodePtr(new AstScrambleRegistersNode());
->>>>>>> 6693af20
 }
 
 bool isPowerOf2(int value, int &result)
@@ -3019,100 +3018,6 @@
    return false;
 }
 
-<<<<<<< HEAD
-=======
-static void setCFJRet(cfjRet_t &a, cfjRet_t b) {
-   //cfj_call takes priority over cfj_jump
-   int a_i = (int) a;
-   int b_i = (int) b;
-   if (b_i > a_i)
-      a = b;
-}
-
-cfjRet_t AstCallNode::containsFuncJump() const {
-   return cfj_none;
-}
-
-cfjRet_t AstOperatorNode::containsFuncJump() const {
-   cfjRet_t ret = cfj_none;
-	if (loperand) setCFJRet(ret, loperand->containsFuncJump());
-	if (roperand) setCFJRet(ret, roperand->containsFuncJump());
-	if (eoperand) setCFJRet(ret, eoperand->containsFuncJump());
-	return ret;
-}
-
-cfjRet_t AstOperandNode::containsFuncJump() const {
-   cfjRet_t ret = cfj_none;
-	if (operand_) setCFJRet(ret, operand_->containsFuncJump());
-	return ret;
-}
-
-cfjRet_t AstMiniTrampNode::containsFuncJump() const {
-   cfjRet_t ret = cfj_none;
-   if (ast_) setCFJRet(ret, ast_->containsFuncJump());
-	return ret;
-}
-
-cfjRet_t AstSequenceNode::containsFuncJump() const {
-   cfjRet_t ret = cfj_none;
-	for (unsigned i = 0; i < sequence_.size(); i++) {
-		setCFJRet(ret, sequence_[i]->containsFuncJump());
-	}
-	return ret;
-}
-
-cfjRet_t AstVariableNode::containsFuncJump() const 
-{
-    return ast_wrappers_[index]->containsFuncJump();
-}
-
-cfjRet_t AstInsnMemoryNode::containsFuncJump() const {
-   cfjRet_t ret = cfj_none;
-   if (load_) setCFJRet(ret, load_->containsFuncJump());
-   if (store_) setCFJRet(ret, store_->containsFuncJump());
-   return ret;
-}
-
-cfjRet_t AstNullNode::containsFuncJump() const
-{
-   return cfj_none;
-}
-
-cfjRet_t AstLabelNode::containsFuncJump() const
-{
-   return cfj_none;
-}
-
-cfjRet_t AstMemoryNode::containsFuncJump() const
-{
-   return cfj_none;
-}
-
-cfjRet_t AstInsnNode::containsFuncJump() const
-{
-   return cfj_none;
-}
-
-cfjRet_t AstOriginalAddrNode::containsFuncJump() const
-{
-   return cfj_none;
-}
-
-cfjRet_t AstActualAddrNode::containsFuncJump() const
-{
-   return cfj_none;
-}
-
-cfjRet_t AstDynamicTargetNode::containsFuncJump() const
-{
-   return cfj_none;
-}
-cfjRet_t AstScrambleRegistersNode::containsFuncJump() const
-{
-   return cfj_none;
-}
-
->>>>>>> 6693af20
 bool AstCallNode::usesAppRegister() const {
    for (unsigned i=0; i<args_.size(); i++) {
       if (args_[i] && args_[i]->usesAppRegister()) return true;
