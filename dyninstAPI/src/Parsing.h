--- conflicted
+++ resolved
@@ -120,13 +120,8 @@
   bool loadAddr(Address absoluteAddr, Address & loadAddr);
   void block_delete(ParseAPI::Block *b);
 
-<<<<<<< HEAD
-#if defined(arch_power) || defined(arch_sparc)
-  void instruction_cb(ParseAPI::Function*, ParseAPI::Block *,Address,insn_details*);
-=======
 #if defined(arch_power)
-  void instruction_cb(ParseAPI::Function*,Address,insn_details*);
->>>>>>> cc1a487f
+  void instruction_cb(ParseAPI::Function*,ParseAPI::Block *,Address,insn_details*);
 #endif
  private:
     image * _img;
