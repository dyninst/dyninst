/*
 * Copyright (c) 1996-2009 Barton P. Miller
 * 
 * We provide the Paradyn Parallel Performance Tools (below
 * described as "Paradyn") on an AS IS basis, and do not warrant its
 * validity or performance.  We reserve the right to update, modify,
 * or discontinue this software at any time.  We shall have no
 * obligation to supply such updates or modifications or any other
 * form of support to you.
 * 
 * By your use of Paradyn, you understand and agree that we (or any
 * other person or entity with proprietary rights in Paradyn) are
 * under no obligation to provide either maintenance services,
 * update services, notices of latent defects, or correction of
 * defects for Paradyn.
 * 
 * This library is free software; you can redistribute it and/or
 * modify it under the terms of the GNU Lesser General Public
 * License as published by the Free Software Foundation; either
 * version 2.1 of the License, or (at your option) any later version.
 * 
 * This library is distributed in the hope that it will be useful,
 * but WITHOUT ANY WARRANTY; without even the implied warranty of
 * MERCHANTABILITY or FITNESS FOR A PARTICULAR PURPOSE.  See the GNU
 * Lesser General Public License for more details.
 * 
 * You should have received a copy of the GNU Lesser General Public
 * License along with this library; if not, write to the Free Software
 * Foundation, Inc., 51 Franklin Street, Fifth Floor, Boston, MA 02110-1301 USA
 */

#include "hybridAnalysis.h"
#include "BPatch_process.h"
#include "BPatch_function.h"
#include "BPatch_edge.h"
#include "BPatch_module.h"
#include "process.h"
#include "function.h"
#include "debug.h"
#include "dynutil/h/AST.h"
#include "Absloc.h"
#include "AbslocInterface.h"
#include "InstructionDecoder.h"
#include "instPoint.h"

using namespace Dyninst;

static void overwriteAnalysis_wrapper(BPatch_point *point, void *calc)
{
    dynamic_cast<BPatch_process*>(point->getFunction()->getProc())->
        getHybridAnalysis()->hybridOW()->overwriteAnalysis(point,calc); 
}


static void overwriteSignalCB_wrapper(BPatch_point *viol_instruc, Address viol_target) 
{ 
    dynamic_cast<BPatch_process*>(viol_instruc->getFunction()->getProc())->
        getHybridAnalysis()->hybridOW()->overwriteSignalCB
            ((Address)viol_instruc->getAddress(),viol_target); 
}
InternalCodeOverwriteCallback HybridAnalysisOW::getCodeOverwriteCB()
{ 
    return overwriteSignalCB_wrapper; 
}


int HybridAnalysisOW::owLoop::IDcounter_ = 0;

HybridAnalysisOW::owLoop::owLoop(HybridAnalysisOW *hybridow, 
                                 Address writeTarg)
{
    hybridow_ = hybridow;
    writeTarget_ = writeTarg;
    activeStatus_ = true;
    writesOwnPage_ = false;
    loopID_ = owLoop::getNextLoopId();
    hybridow_->idToLoop[loopID_] = this;
}

HybridAnalysisOW::owLoop::~owLoop()
{
    std::map<Dyninst::Address,unsigned char *>::iterator sIter = shadowMap.begin();
    for(; sIter != shadowMap.end(); sIter++) {
        if ((*sIter).second) {
            ::free((*sIter).second);
        }
    }
}

// returns true if any of the modfuncs contains loop code
bool HybridAnalysisOW::codeChangeCB
     (std::vector<BPatch_function*> &modfuncs)
{
    for (std::map<int, owLoop*>::iterator lIter= idToLoop.begin();
         lIter != idToLoop.end();
         lIter++) 
    {
        for (std::set<BPatch_basicBlock*,HybridAnalysis::blockcmp>::iterator 
                biter = ((*lIter).second)->blocks.begin(); 
             biter != ((*lIter).second)->blocks.end(); 
             biter++) 
        {
            vector<ParseAPI::Function *> funcs;
            (*biter)->lowlevel_block()->llb()->getFuncs(funcs);
            vector<ParseAPI::Function*>::iterator fiter = funcs.begin();
            for ( ; fiter != funcs.end(); fiter++) {
                Address fAddr = proc()->lowlevel_process()->
                    findFuncByInternalFunc(dynamic_cast<image_func*>(*fiter))->
                    getAddress();
                std::vector<BPatch_function*>::iterator bfiter=modfuncs.begin();
                for (; bfiter != modfuncs.end(); bfiter++) {
                    if (fAddr == (Address)(*bfiter)->getBaseAddr()) {
                        return true;
                    }
                }
            }
        }
    }
    return false;
}

HybridAnalysisOW::HybridAnalysisOW(HybridAnalysis *hybrid)
{
    hybrid_ = hybrid;
}

HybridAnalysisOW::~HybridAnalysisOW()
{
    std::set<owLoop*>::iterator lIter = loops.begin();
    for (; lIter != loops.end(); lIter++) {
        delete *lIter;
    }
}

void HybridAnalysisOW::owLoop::setWriteTarget(Address targ)
{
    writeTarget_ = targ;
}

void HybridAnalysisOW::owLoop::setWritesOwnPage(bool wop)
{
    writesOwnPage_ = wop;
}
void HybridAnalysisOW::owLoop::setActive(bool act)
{
    activeStatus_ = act;
}


// return value of 0 means not in loop
HybridAnalysisOW::owLoop *HybridAnalysisOW::findLoop(Address blockStart)
{
    if (blockToLoop.find(blockStart) != blockToLoop.end()) {
        owLoop *loop = idToLoop[blockToLoop[blockStart]];
        // because of blocks being overwritten, sometimes we can't tear blocks
        // out because the internal blocks have been purged and we can't figure
        // out the block address.  Eventually, if the block is reconstituted 
        // we may be able to find it here with a reference to a defunct loop,
        // make sure that this is not the case, if it is, tear the block out
        if (NULL == loop) {
            blockToLoop.erase(blockStart);
            loop = NULL;
        }
        return loop;
    }
    return NULL;
}

bool HybridAnalysisOW::isInLoop(Address blockAddr, bool activeOnly)
{
    owLoop *loop = findLoop(blockAddr);
    if ( !loop ) {
        return false;
    }
    if (activeOnly && loop->isActive()) {
        return false;
    }
    return true;
}

/* 1. Check for changes to the underlying code to see if this is safe to do
 * 2. If the loop is active, check for changes to the underlying data, and 
 *    if no changes have occurred, we can just remove the loop instrumentation
 *    and everything will be hunky dory once we re-instate the write 
 *    protections for the loop's pages
 * return true if the loop was active
 */ 
bool HybridAnalysisOW::deleteLoop(owLoop *loop, bool useInsertionSet, BPatch_point *writePoint)
{
    bool isLoopActive = loop->isActive();
    mal_printf("deleteLoop: loopID =%d active=%d %s[%d]\n",
              loop->getID(),isLoopActive,FILE__,__LINE__);

    if (isLoopActive) {
        // make sure the underlying code hasn't changed
        bool changedPages = false;
        bool changedCode = false;
        std::vector<Address> deadBlockAddrs;
        std::vector<BPatch_function*> modFuncs;
        if (writePoint) {
            overwriteAnalysis(writePoint,(void*)loop->getID());
        } else {
    	    proc()->overwriteAnalysisUpdate(loop->shadowMap,
                                            deadBlockAddrs,
                                            modFuncs,
                                            changedPages,
                                            changedCode);
            assert(!changedCode && "bug, overwrite loops should not contain "
                   "instructions that could trigger analysis update callbacks");
        }
        proc()->protectAnalyzedCode();
    }

    // remove loop instrumentation
    if (useInsertionSet) {
        proc()->beginInsertionSet();
    }
    std::set<BPatchSnippetHandle*>::iterator sIter = loop->snippets.begin();
    for (; sIter != loop->snippets.end(); sIter++) {
        proc()->deleteSnippet(*sIter);
    }

    // clear loop from blockToLoop and idToLoop datastructures
    std::set<BPatch_basicBlock*,HybridAnalysis::blockcmp>::iterator bIter 
	    = loop->blocks.begin();
    for (; bIter != loop->blocks.end(); bIter++) {
        if ( !(*bIter)->lowlevel_block() ) {
            mal_printf("WARNING: Can't remove overwritten loop block, the "
                       "internal block was deleted so we can't ascertain its "
                       "address: loopID %d block %lx %s[%d]\n", 
                       loop->getID(), *bIter,FILE__,__LINE__);
        } else {
            blockToLoop.erase((*bIter)->getStartAddress());
        }
    }

    // delete loop (destructor deletes shadow pages)
    assert(idToLoop.end() != idToLoop.find(loop->getID()));
    idToLoop.erase(idToLoop.find(loop->getID()));
    delete loop;

    if (useInsertionSet) {
        proc()->finalizeInsertionSet(false);
    }
    return isLoopActive;
}


bool HybridAnalysisOW::hasLoopInstrumentation
    (bool activeOnly, BPatch_function &func, std::set<owLoop*> *loops)
{
    //_ASSERTE(_CrtCheckMemory());
    // NEED TO BE CAREFUL BECAUSE WHEN WE OVERWRITE A BLOCK WE DON'T INVALIDATE
    // THE FLOWGRAPH, BUT FROM THE INT-LAYER ON DOWN THINGS ARE INVALIDATED.
    // ANOTHER PROBLEM IS THAT WE MAY BE KEEPING THE BLOCK AROUND AS A PART 
    // OF A BLOCK LOOP
    bool foundLoop = false;

    // get function's blocks
    BPatch_Set<BPatch_basicBlock*> blocks;
    BPatch_flowGraph *cfg = func.getCFG();
    if (!cfg) {
        assert(0);
        return false;
    }
    cfg->getAllBasicBlocks(blocks);

    // find loops matching the function's blocks
    BPatch_Set<BPatch_basicBlock*>::iterator bIter = blocks.begin();
    for (; bIter != blocks.end(); bIter++) 
    {
        owLoop *loop = findLoop((*bIter)->getStartAddress());
        if (loop && (loop->isActive() || !activeOnly) ) {
            foundLoop = true;
            if (loops) {
                loops->insert(loop);
            }
        }
    }
    return foundLoop;
}


/* 1. Gather up all instrumentation sites that need to be monitored:
   1a. The edges of all instrumented blocks that leave the block set
   1b. Unresolved points in instrumented blocks
   2. Instrument exit edges and unresolved points with callbacks to 
      the analysis update routine
   2a.Instrument at loop exit edges
   2b.Instrument at unresolved edges in the loop 
 */
void HybridAnalysisOW::owLoop::instrumentOverwriteLoop
    (Address writeInsn, std::set<BPatch_point*> &unresExits)
{
    assert(blocks.size());
    writeInsns.insert(writeInsn);

    // call user callback before instrumenting, 
    // convert loop's block set into a vector
    std::vector<BPatch_basicBlock*> loopBlocks;
    std::set<BPatch_basicBlock*,HybridAnalysis::blockcmp>::iterator bIter;
    for (bIter = blocks.begin(); bIter != blocks.end(); bIter++) {
        loopBlocks.push_back(*bIter);
    }
    hybridow_->bpatchBeginCB(loopBlocks);

    // 1. Gather up all instrumentation sites that need to be monitored:
    std::set<BPatch_edge*> instEdges;
    vector<BPatch_edge*> outEdges;
    bIter = blocks.begin();
    while (bIter != blocks.end()) {
        mal_printf("loop block [%lx %lx]\n", (*bIter)->getStartAddress(),
               (*bIter)->getEndAddress());
        // 1a. The edges of all instrumented blocks that leave the block set
        (*bIter)->getOutgoingEdges(outEdges);
        for (unsigned eIdx=0; eIdx < outEdges.size(); eIdx++) {
            if ( blocks.end() == 
                 blocks.find(outEdges[eIdx]->getTarget()) ) 
            {
                mal_printf("instrumenting loop out edge %lx -> %lx\n", 
                       (*bIter)->getLastInsnAddress(),
                       outEdges[eIdx]->getTarget()->getStartAddress());
                instEdges.insert(outEdges[eIdx]);
            }
        }
        outEdges.clear();
        bIter++;
    }

    // 2. Instrument exit edges and unresolved points with callbacks to 
    //    the analysis update routine
    hybridow_->proc()->beginInsertionSet();
    BPatch_stopThreadExpr stopForAnalysis(overwriteAnalysis_wrapper, 
                                          BPatch_constExpr(getID()),
                                          false,
                                          BPatch_noInterp);
    // 2a.Instrument at loop exit edges
    std::set<BPatch_edge*>::iterator eIter = instEdges.begin();
    BPatchSnippetHandle *snippetHandle = NULL;
    while (eIter != instEdges.end()) {
        BPatch_point *edgePoint = (*eIter)->getPoint();
        mal_printf(" instr edge: 0x%x -> 0x%x\n", 
            (*eIter)->getSource()->getLastInsnAddress(),
            (*eIter)->getTarget()->getStartAddress());
        snippetHandle = hybridow_->proc()->insertSnippet
            (stopForAnalysis, *edgePoint, BPatch_firstSnippet);
		assert(snippetHandle);
        snippets.insert(snippetHandle);
        eIter++;
    }
    // 2b.Instrument at unresolved edges in the loop
    BPatch_dynamicTargetExpr dynTarg;
    std::set<BPatch_point*>::iterator uIter = unresExits.begin();
    while (uIter != unresExits.end()) {
        Address uAddr = (Address)(*uIter)->getAddress();
        mal_printf(" instr unresolved: 0x%x in func at 0x%lx\n", 
                  uAddr, (*uIter)->getFunction()->getBaseAddr());
        if ((*uIter)->isDynamic()) {
            long st = (*uIter)->getSavedTarget();
            BPatch_constExpr stSnip(st);
            BPatch_ifExpr stopIfNewTarg
                ( BPatch_boolExpr(BPatch_ne, dynTarg, stSnip),
                  stopForAnalysis );
            snippetHandle = hybridow_->proc()->insertSnippet
                (stopIfNewTarg, *(*uIter), BPatch_firstSnippet);
        } else {
            snippetHandle = hybridow_->proc()->insertSnippet
                (stopForAnalysis, *(*uIter), BPatch_firstSnippet);
        }
		assert(snippetHandle);
        snippets.insert(snippetHandle);
        uIter++;
    }

    hybridow_->proc()->finalizeInsertionSet(false);
}


void HybridAnalysisOW::owLoop::instrumentOneWrite(Address writeInsnAddr, 
                                                  BPatch_function *writeFunc)
{
    assert(1 == blocks.size());

    writeInsns.insert(writeInsnAddr);

    // create instrumentation points
    BPatch_point * writePoint = hybridow_->proc()->getImage()->
        createInstPointAtAddr((void*)writeInsnAddr, NULL, writeFunc);

    // create the stopthread expression
    BPatch_stopThreadExpr stopForAnalysis
            (overwriteAnalysis_wrapper, 
             BPatch_constExpr(loopID_), 
             false,BPatch_noInterp);
    // instrument and store the snippet handle
    BPatchSnippetHandle *snippetHandle = hybridow_->proc()->insertSnippet
        (stopForAnalysis, *writePoint, BPatch_callAfter);
	assert(snippetHandle);
    snippets.insert(snippetHandle);
}



/*1. initialize necessary variables
 * get loop blocks
 * build the set that describes the type of accesses we're looking for
2. create bounds array for all blocks in the loop
 * for each block
     * create instrumentation points
     * store block bounds
 * create and initialize the snippet for the array of bounds
3. create the bounds check function call snippet
   checkBounds(boundsArray, arrayLen, target)
 * arg0: bounds array
 * arg1: array size
 * arg2: effective address of write instruction
 * arg3: call
 * find DYNINST_checkBounds function
 * create the conditional expression based on bounds check's return value
4. instrument each write point
     * create the stopthread expression
     * create the if expression
     * insert the snippet 
*/
void HybridAnalysisOW::owLoop::instrumentLoopWritesWithBoundsCheck()
{
    assert(blocks.size());

    // build the set that describes the type of accesses we're looking for
    BPatch_Set<BPatch_opCode> insnTypes;
    insnTypes.insert(BPatch_opStore);

    // 2. create bounds array for all blocks in the loop
    int array_length = 2 * blocks.size(); // entries (not bytes) in array
    Address *boundsArray = new Address[array_length]; 

    // for each block
    std::vector<BPatch_point*> loopWrites;
    std::set<BPatch_basicBlock*,HybridAnalysis::blockcmp>::iterator bIter = blocks.begin();
    unsigned boundsIdx=0; 
    while (bIter != blocks.end()) {
        // create instrumentation points
        Address blockAddr = (*bIter)->getStartAddress();
        ParseAPI::Block *blk = (*bIter)->lowlevel_block()->llb();
        Address base = blockAddr - blk->start();
        assert(blockAddr == base+blk->start() && 
               (*bIter)->getEndAddress() == base+blk->end());
        std::vector<BPatch_point*>* blockWrites = (*bIter)->findPoint(insnTypes);
        for (unsigned widx = 0; widx < (*blockWrites).size(); widx++) {
            if (BPatch_locSubroutine == (*blockWrites)[widx]->getPointType() ||
                !hybridow_->isRealStore(
                    (Address)(*blockWrites)[widx]->getAddress(),
                    (*blockWrites)[widx]->getFunction())) 
            {
                (*blockWrites)[widx] = (*blockWrites)[blockWrites->size()-1];
                blockWrites->pop_back();
                widx--; // there's an unexamined point at this vector location
            }
        }
        loopWrites.insert(loopWrites.end(), 
                          blockWrites->begin(), 
                          blockWrites->end());
        // store block bounds or alter previous entry if blocks are contiguous
        if (boundsArray[boundsIdx-1] == (*bIter)->getStartAddress()) {
            boundsArray[boundsIdx-1] = (*bIter)->getEndAddress();
        } else {
            if (boundsIdx > 0) {
                mal_printf("BA[%d] = [%lx %lx]\n", boundsIdx-2, 
                           boundsArray[boundsIdx-2],boundsArray[boundsIdx-1]);
            }
            boundsArray[boundsIdx]   = (*bIter)->getStartAddress();
            boundsArray[boundsIdx+1] = (*bIter)->getEndAddress();
            boundsIdx+=2;
        }
        bIter++; 
    }
    if (boundsIdx > 0) {
        mal_printf("BA[%d] = [%lx %lx]\n", 
                   boundsIdx-2, boundsArray[boundsIdx-2], boundsArray[boundsIdx-1]);
    }
    mal_printf("instrumenting %d store instructions in loop %d %s[%d]\n",
               loopWrites.size(),loopID_,FILE__,__LINE__);
    // array length is now probably smaller than earlier worst case value
    array_length = boundsIdx;
    // create and initialize the snippet for the array of bounds
    BPatch_variableExpr *varBA = hybridow_->proc()->malloc
        (array_length *sizeof(Address));
    varBA->writeValue(boundsArray, array_length * sizeof(Address), false);

    //3. create the bounds check function call snippet
    //   checkBounds(boundsArray, arrayLen, target)
    BPatch_Vector<BPatch_snippet*> args;
    // arg0: bounds array
    BPatch_constExpr varArrayBase(varBA->getBaseAddr());
    args.push_back(&varArrayBase);
    // arg1: array length
    BPatch_constExpr varAS(array_length);
    args.push_back(&varAS);
    // arg2: effective address of write instruction
    BPatch_effectiveAddressExpr eae;
    args.push_back(&eae);

    // create function call snippet to DYNINST_checkBounds 
    vector<BPatch_function *> funcs;
    hybridow_->hybrid()->getRuntimeLib()->findFunction
        ("DYNINST_boundsCheck", funcs);
    BPatch_function *boundsCheckFunc = funcs[0];
    BPatch_funcCallExpr bcCall(*boundsCheckFunc, args);

    // create the conditional expression based on bounds check's return value
    BPatch_boolExpr condition(BPatch_ne, bcCall, BPatch_constExpr(0));

    // create the conditional expression based on bounds check's return value
    BPatch_constExpr ce_lowAddr(boundsArray[0]);
    BPatch_constExpr ce_highAddr(boundsArray[array_length-1]);
    BPatch_boolExpr cond_lb(BPatch_le, ce_lowAddr, eae);
    BPatch_boolExpr cond_hb(BPatch_lt, eae, ce_highAddr);
    BPatch_boolExpr cond_bounds(BPatch_and, cond_lb, cond_hb);

    //4. instrument each write point
    hybridow_->proc()->beginInsertionSet();
    for (unsigned wIdx=0; wIdx < loopWrites.size(); wIdx++) {
        // create the stopthread expression
        BPatch_stopThreadExpr stopForAnalysis
            (overwriteAnalysis_wrapper, 
             BPatch_constExpr(-1*loopID_), 
             false,BPatch_noInterp);
        mal_printf("BoundsCheck Call at %lx\n",loopWrites[wIdx]->getAddress());
        // create the if expression
        BPatch_ifExpr ifBoundsThenStop(condition, stopForAnalysis);
        // insert the snippet 
        BPatchSnippetHandle *handle = hybridow_->proc()->insertSnippet
            (ifBoundsThenStop, *loopWrites[wIdx], BPatch_callAfter);
        snippets.insert(handle);
    }
    hybridow_->proc()->finalizeInsertionSet(false);
}


// gets biggest loop without unresolved/multiply resolved indirect ctrl flow that it can find
BPatch_basicBlockLoop* HybridAnalysisOW::getWriteLoop(BPatch_function &func, Address writeAddr)
{
    BPatch_flowGraph *graph = func.getCFG();
    vector<BPatch_basicBlockLoop*> loops;
    vector<BPatch_point*> blockPoints;
    vector<BPatch_basicBlock *>loopBlocks;
    graph->getLoops(loops);
    vector<BPatch_basicBlockLoop*>::iterator lIter = loops.begin();
    BPatch_basicBlockLoop *writeLoop = NULL;
    while (lIter != loops.end()) {

        mal_printf("found nat'l loop w/ block[0] at 0x%x, back edge at 0%x\n",
                   (*lIter)->getLoopHead()->getStartAddress(),
                   (*lIter)->getBackEdge()->getSource()->getLastInsnAddress());

        if ((*lIter)->containsAddressInclusive(writeAddr) && 
            (!writeLoop || writeLoop->hasAncestor(*lIter))) 
        {
            // set writeLoop if the curloop has no indirect control transfers
            bool hasIndirect = false;
            (*lIter)->getLoopBasicBlocks(loopBlocks);
            for (vector<BPatch_basicBlock*>::iterator bIter= loopBlocks.begin(); 
                bIter != loopBlocks.end() && !hasIndirect; 
                bIter++) 
            {
                Address blockStart = (*bIter)->getStartAddress();
                if (blockToLoop.find(blockStart) != blockToLoop.end()) {
                    // this block corresponds to another instrumented loop!
                    fprintf(stderr,"WARNING: block [%lx %lx] in loop overlaps with "
                            "existing loop %d %s[%d]\n", blockStart, 
                            (*bIter)->getEndAddress(), 
                            blockToLoop[blockStart], FILE__,__LINE__);
                }
                (*bIter)->getAllPoints(blockPoints);
                for (vector<BPatch_point*>::iterator pIter= blockPoints.begin(); 
                    pIter != blockPoints.end(); 
                    pIter++) 
                {
                    if ((*pIter)->isDynamic()) {
                        if (0 == (*pIter)->getSavedTarget()) {
                            // for now, warn, but allow to proceed
                            mal_printf("loop has an unresolved indirect transfer at %lx\n", 
                                    (*pIter)->getAddress());
                            hasIndirect = true;
                        } else if (-1 == (long)(*pIter)->getSavedTarget()) {
                            mal_printf("loop has an ambiguously resolved indirect transfer at %lx\n", 
                                    (*pIter)->getAddress());
                            hasIndirect = true;
                        }
                    }
                }
                blockPoints.clear();
            }
            loopBlocks.clear();
            
            if (!hasIndirect) {
                writeLoop = *lIter;
            }
        }
        lIter++;
    }
    if (writeLoop) {
        mal_printf("CHOSE nat'l loop with: block[0] at 0x%x, back edge at 0%x\n",
		    writeLoop->getLoopHead()->getStartAddress(),
		    writeLoop->getBackEdge()->getSource()->getLastInsnAddress());
    }
    return writeLoop;
}

// recursively add all functions that contain calls, 
// return true if the function contains no unresolved control flow
// and the function returns normally
bool HybridAnalysisOW::addFuncBlocks(owLoop *loop, 
                   std::set<BPatch_function*> &addFuncs, 
                   std::set<BPatch_function*> &seenFuncs,
                   std::set<BPatch_point*> &exitPoints,
                   std::set<int> &overlappingLoops)
{
    bool hasUnresolved = false;
    std::set<BPatch_function*> nextAddFuncs;
    std::vector<BPatch_point*> unresolvedCF;

    // for each function in addFuncs
    for (set<BPatch_function*>::iterator fIter= addFuncs.begin(); 
         fIter != addFuncs.end(); 
         fIter++) 
    {
        // for each of its blocks
        BPatch_Set<BPatch_basicBlock*> fBlocks;
        (*fIter)->getCFG()->getAllBasicBlocks(fBlocks);
        for (BPatch_Set<BPatch_basicBlock*>::iterator bIter= fBlocks.begin(); 
            bIter != fBlocks.end(); 
            bIter++) 
        {
            // add the block to the new loop's datastructures
            Address blockStart = (*bIter)->getStartAddress();
            if (blockToLoop.find(blockStart) != blockToLoop.end() && 
                loop->getID() != blockToLoop[blockStart]) 
            {
                mal_printf("block [%lx %lx] in loop %d overlaps with existing loop %d %s[%d]\n",
                        blockStart, (*bIter)->getEndAddress(),
                        loop->getID(), blockToLoop[blockStart],FILE__,__LINE__);
                overlappingLoops.insert(blockToLoop[blockStart]);
            } else {
                blockToLoop[blockStart] = loop->getID();
            }
            loop->blocks.insert(*bIter);

            // if call is to unseen function then add it for next iteration
            BPatch_function *targFunc = (*bIter)->getCallTarget();
            if ( targFunc && seenFuncs.find(targFunc) == seenFuncs.end() ) {
                seenFuncs.insert(targFunc);
                if (/*buggy*/ targFunc->getModule()->isExploratoryModeOn() ) {
                    nextAddFuncs.insert(targFunc);
                    //KEVINTODO: this 0x50000000 test is disgusting
                } else if ((Address)targFunc->getBaseAddr() < 0x50000000) {
                    mal_printf("revbug targfunc at=%lx %d\n",
                               (Address)targFunc->getBaseAddr(),__LINE__);
                    const int nameLen = 32;
                    char modName[nameLen];
                    targFunc->getModule()->getName(modName,nameLen);
                    fprintf(stderr,"ERROR: overwrite loop calls into func at "
                            "0x%lx in module %s that is not marked with "
                            "malware mode %s[%d]\n",
                            (Address)targFunc->getBaseAddr(),
                            modName,FILE__,__LINE__);
                 } else {
                    mal_printf("revbug targfunc at=%lx %d\n",targFunc->getBaseAddr(),__LINE__);
                }
            }
        }
        // if func contains ambiguously resolved control flow, or truly 
        // unresolved ctrl flow, then set flag and clear vector
        (*fIter)->getUnresolvedControlTransfers(unresolvedCF);
        for (vector<BPatch_point*>::iterator pIter = unresolvedCF.begin(); 
            pIter != unresolvedCF.end(); 
            pIter++) 
        {
            Address curTarg = (*pIter)->getSavedTarget();
            if (-1 == (long)curTarg) {
                hasUnresolved = true;
                mal_printf("loop %d calls func %lx which has an ambiguously "
                          "resolved indirect transfer at %lx savedtarg %lx "
                          "%s[%d]\n", loop->getID(), (*fIter)->getBaseAddr(), 
                          (*pIter)->getAddress(), curTarg, FILE__,__LINE__);
            } else {
                exitPoints.insert(*pIter);
            }
        }
        if (unresolvedCF.size()) {
            unresolvedCF.clear();
        }
        // also want to make sure this function is returning
        if ( ParseAPI::RETURN != 
             (*fIter)->lowlevel_func()->ifunc()->retstatus() ) 
        {
            mal_printf("loop %d calls func %lx which appears to be "
                      "non-returning %s[%d]\n", loop->getID(), 
                      (*fIter)->getBaseAddr(), FILE__,__LINE__);
            hasUnresolved = true;
        }
    }
    // if these functions called additional functions
    if (nextAddFuncs.size()) {
        if (false == addFuncBlocks(loop, 
                                   nextAddFuncs, 
                                   seenFuncs, 
                                   exitPoints,
                                   overlappingLoops)) 
        {
            hasUnresolved = true;
        }
    }
    return ! hasUnresolved;
}

// if writeLoop is null, return the whole function in the loop. 
// returns true if we were able to identify all code in the loop
// 
// the checks on the basicBlockLoop's immediate blocks are not strictly 
// necessary as they should have been checked by getWriteLoop
// 
// considering the loop save to instrument if its indirect control transfers
// have so far always been resolved to a single control flow target
//
// Does not set the block->loop map for overlapping blocks
bool HybridAnalysisOW::setLoopBlocks(owLoop *loop, 
                                     BPatch_basicBlockLoop *writeLoop,
                                     std::set<BPatch_point*> &exitPoints,
                                     std::set<int> &overlappingLoops)
{
    bool hasUnresolvedCF = false;
    std::set<BPatch_function*> loopFuncs;
    vector<BPatch_point*> blockPoints;
	vector<BPatch_basicBlock *>loopBlocks;
    writeLoop->getLoopBasicBlocks(loopBlocks);
    // for each block in the loop
    for (vector<BPatch_basicBlock*>::iterator bIter= loopBlocks.begin(); 
         bIter != loopBlocks.end(); 
         bIter++) 
    {
        // add the block to the loop's block-list datastructure
        Address blockStart = (*bIter)->getStartAddress();
        if (blockToLoop.find(blockStart) != blockToLoop.end()) {
            // deal w/ overlapping blocks in the caller
            // this block corresponds to another instrumented loop!
            fprintf(stderr,"WARNING: block [%lx %lx] in loop %d overlaps with "
                    "existing loop %d %s[%d]\n", blockStart, 
                    (*bIter)->getEndAddress(), loop->getID(), 
                    blockToLoop[blockStart], FILE__,__LINE__);
            overlappingLoops.insert(blockToLoop[blockStart]);
        } else {
            blockToLoop[(*bIter)->getStartAddress()] = loop->getID();
        }
        loop->blocks.insert(*bIter);

        // if the block has an indirect control transfer
        (*bIter)->getAllPoints(blockPoints);
        for (vector<BPatch_point*>::iterator pIter= blockPoints.begin(); 
            pIter != blockPoints.end(); 
            pIter++) 
        {
            if ((*pIter)->isDynamic()) {
                Address target = (*pIter)->getSavedTarget();
                if (-1 == (long)target) {
                    // if the transfer's target is not uniquely resolved, 
                    // we won't use this loop
                    mal_printf("loop %d has an indirect transfer with "
                              "ambiguously unresolved target at %lx\n", loop->getID(), 
                              (*pIter)->getAddress());
                    hasUnresolvedCF = true;
                } else if (0 == target) {
                    // haven't seen its target yet, mark it as a loop exit
                    exitPoints.insert(*pIter);
                } else {
                    // if the transfer IS uniquely resolved, add the target
                    mal_printf("loop %d has an indirect transfer at %lx with "
                              "target %lx\n", loop->getID(), (*pIter)->getAddress(), 
                              target);
                    vector<BPatch_function *> targFuncs;
                    proc()->findFunctionsByAddr(target,targFuncs);
                    if (targFuncs.size() && 
                        targFuncs[0]->getModule()->isExploratoryModeOn()) 
                    {
                        loopFuncs.insert(targFuncs.begin(),targFuncs.end());
                    } else if (targFuncs.size()) {
                        mal_printf("loop contains call to non-mal-func:%lx %d\n",
                                   targFuncs[0]->getBaseAddr(), __LINE__);
                    }
                }
            }
        }
        blockPoints.clear();

        // if the block has a call, add it to the list of called funcs
        BPatch_function *targFunc = (*bIter)->getCallTarget();
        if ( targFunc && targFunc->getModule()->isExploratoryModeOn()) { 
            mal_printf("loop has a function call %lx->%lx\n", 
                      (*bIter)->getLastInsnAddress(), targFunc->getBaseAddr());
            loopFuncs.insert(targFunc);
        } else if (targFunc) {
            mal_printf("loop calls non-mal-func:%lx [%d]\n",targFunc->getBaseAddr(), __LINE__);
        }
    }
    //recursively add blocks in called functions to the loop
    if (loopFuncs.size()) {
        std::set<BPatch_function*> loopFuncCopy(loopFuncs);
        if (false == addFuncBlocks(loop, 
                                   loopFuncs, 
                                   loopFuncCopy, 
                                   exitPoints, 
                                   overlappingLoops)) 
        {
            hasUnresolvedCF = true;
        }
    }

    // if the loop has bad ctrl flow, clear up the loop-block datastructures
    if (hasUnresolvedCF == true) {
        std::set<BPatch_basicBlock*,HybridAnalysis::blockcmp>::iterator bIter 
            = loop->blocks.begin();
        while (bIter != loop->blocks.end()) {
            blockToLoop.erase((*bIter)->getStartAddress());
            bIter++;
        }
        loop->blocks.clear();
    }

    return ! hasUnresolvedCF;
}

#if !defined(os_windows)

void HybridAnalysisOW::makeShadow_setRights(Address , owLoop *) {}
void HybridAnalysisOW::overwriteAnalysis(BPatch_point *, void *) {}
bool HybridAnalysisOW::removeOverlappingLoops
(owLoop *, std::set<int> &) { return false; }

#else 


// return true if the loop's blocks are a superset of the loop(s) it
// overlaps with
bool HybridAnalysisOW::removeOverlappingLoops(owLoop *loop,
                                              std::set<int> &overlappingLoops)
{
    bool isSuperset = true;

    // iterate to ensure that overlappingLoops are contained in this loop
    std::set<int>::iterator lIter = overlappingLoops.begin();
    std::set<int> removeLoops;
    for (; lIter != overlappingLoops.end(); lIter++) 
    {
        // get blocks for other loops
        owLoop *otherLoop = idToLoop[*lIter];
        if (0 == otherLoop->blocks.size()) { // if cleanup is only partially done
            deleteLoop(otherLoop,false);
            removeLoops.insert(*lIter);
        } else {// iterate through otherLoop's blocks to ensure they're a subset
            std::set<BPatch_basicBlock*,HybridAnalysis::blockcmp>::iterator 
                obIter = otherLoop->blocks.begin();
            for (; obIter != otherLoop->blocks.end(); obIter++) {
                if (loop->blocks.end() == loop->blocks.find(*obIter))
                {
                    fprintf(stderr,"WARNING: write loop %d is not a subset of "
                            "current loop, block [%lx %lx] not in curloop "
                            "%s[%d]\n", *lIter, (*obIter)->getStartAddress(), 
                            (*obIter)->getEndAddress(), FILE__,__LINE__);
                    isSuperset = false;
                }
            }
        }
    }

    // remove from overlappingLoops the loops that are overlapping
    for (lIter = removeLoops.begin(); lIter != removeLoops.end(); lIter++) {
        overlappingLoops.erase( overlappingLoops.find(*lIter) );
    }

    // if the overlapping loops are contained in this loop
    if (isSuperset) {
        // remove instrumentation for other loops
        for (lIter = overlappingLoops.begin(); 
             lIter != overlappingLoops.end(); 
             lIter++) 
        {
            deleteLoop(idToLoop[*lIter],false); //CAREFUL! removes write perm's from loop pages
        }
        // restore write permissions to pages that are currently shadowed
        if (loop->shadowMap.size()) {
            std::map<Address,unsigned char*>::iterator siter = loop->shadowMap.begin();
            for (; siter != loop->shadowMap.end(); siter++) {
    	        proc()->setMemoryAccessRights
                    ((*siter).first, 1, PAGE_EXECUTE_READWRITE);
                mal_printf("revbug restoring write to %lx %s[%d]\n",(*siter).first, 
                        FILE__,__LINE__);
            }
        }
        // add all blocks to block -> loop map (overlap blocks won't be)
        std::set<BPatch_basicBlock*,HybridAnalysis::blockcmp>::iterator bIter;
        for(bIter = loop->blocks.begin(); bIter != loop->blocks.end(); bIter++) {
            Address blockStart = (*bIter)->getStartAddress();
            if (blockToLoop.end() == blockToLoop.find(blockStart)) {
                blockToLoop[blockStart] = loop->getID();
            } else {
                assert(loop->getID() == blockToLoop[blockStart]);
            }
        }
    }

    return isSuperset;
}

// remove any coverage instrumentation
// make a shadow page, 
// restore write privileges to the page, 
void HybridAnalysisOW::makeShadow_setRights
    (Address pageAddr, // addr on the page, not necessarily the start of the page
     owLoop *loop)
{

    const unsigned int pageSize = proc()->lowlevel_process()->getMemoryPageSize();
    pageAddr = (pageAddr / pageSize ) * pageSize;

    // . Make a shadow copy of the block that is about to be overwritten
    loop->shadowMap[pageAddr] = proc()->makeShadowPage(pageAddr);

	// Restore write permissions to the written page
    proc()->setMemoryAccessRights(pageAddr, 1, PAGE_EXECUTE_READWRITE);
}


/* 
 * 1. Identify overwritten blocks and update the analysis
 * 2. Update instrumentation
 * 3. Remove loop instrumentation
 * 4. Free shadow pages 
 */

void HybridAnalysisOW::overwriteAnalysis(BPatch_point *point, void *loopID_)
{
    Address pointAddr = (Address) point->getAddress();
    mal_printf("\noverwriteAnalysis(trigger=%lx, loopID=%d)\n", 
		      pointAddr,(long)loopID_);

    // setup
    bool changedPages = false;
    bool changedCode = false;
    std::vector<BPatch_function*> owFuncs;
    std::vector<Address> deadBlockAddrs;
    std::vector<BPatch_function*> newFuncs;
    std::vector<BPatch_function*> modFuncs;
    const unsigned int pageSize = proc()->lowlevel_process()->getMemoryPageSize();
	Address pageAddress = (((Address)pointAddr) / pageSize) * pageSize;
    long loopID = (long)loopID_;
    bool overwroteLoop = false;

    //if this is the exit of a bounds check exit:
    if (loopID < 0) {
        loopID *= -1;
<<<<<<< HEAD
//        assert(0 && "KEVINTODO: test this, overwrite loop modified itself, triggering bounds check instrumentation");
=======
>>>>>>> 66983846
    }

    owLoop *loop = idToLoop[loopID];

    // find the loop corresponding to the loopID, and if there is none, it
    // means we tried to delete the instrumentation earlier, but failed
    if (NULL == loop) {
        fprintf(stderr,"executed instrumentation for old loop %d at point %lx "
                  "%s[%d]\n", loopID, pointAddr, FILE__,__LINE__);
        // this should not happen now that instrumentation removal unlinks 
        // multiTramps and can only fail to remove multis with calls in them
        assert(0);
        return; 
    }

    loop->setActive(false);

    if (overwroteLoop) {
        proc()->beginInsertionSet();
        std::set<BPatchSnippetHandle*>::iterator sIter = loop->snippets.begin();
        for (; sIter != loop->snippets.end(); sIter++) {
            proc()->deleteSnippet(*sIter);
        }
        loop->snippets.clear();
        proc()->finalizeInsertionSet(false);
    }

/* 1. Identify overwritten blocks and update the analysis */
    // if writeTarget is non-zero, only one byte was overwritten
    proc()->overwriteAnalysisUpdate(loop->shadowMap, 
                                    deadBlockAddrs,
                                    owFuncs, 
                                    changedPages,
                                    changedCode);

    proc()->beginInsertionSet();

/* 2. if the code changed, remove loop & overwritten instrumentation, 
      then re-instrument */
    if (changedCode) {

        // build up list of mods to instrument by traversing the functions, or
        // if there aren't any, by traversing the block list
        std::set<BPatch_module*> mods;
        if (owFuncs.size()) {
            for(vector<BPatch_function*>::iterator fIter = owFuncs.begin();
                fIter != owFuncs.end(); 
                fIter++) 
            {
                mal_printf("modified function at %lx %s[%d]\n", 
                          (*fIter)->getBaseAddr(),FILE__,__LINE__);
    		    mods.insert( (*fIter)->getModule() );
            }
        } else {
            // this case only arises if an overwrite eliminated a function 
            // altogether and we chose not to add it to the modified
            // functions list for that reason (e.g., MEW func 0x40e000)
	        for (std::map<Address, unsigned char *>::iterator pIter 
		            = loop->shadowMap.begin();
                 pIter != loop->shadowMap.end();
                 pIter++) 
            {
                mods.insert( proc()->findModuleByAddr( (*pIter).first ) );
            }
        }

        // remove loop and function instrumentation
        deleteLoop(loop,false);
        vector<BPatch_function*>::iterator fIter = owFuncs.begin();
        for(;fIter != owFuncs.end(); fIter++) {   
            // this will already have happened internally, here we clear out 
            // our instrumentation datastructures
            hybrid_->removeInstrumentation( *fIter,false );
        }

        // re-instate code discovery instrumentation
        for(set<BPatch_module*>::iterator mIter = mods.begin();
            mIter != mods.end(); 
            mIter++) 
        {
            hybrid_->instrumentModule(*mIter,false);
        }

        // call user-level callback, but first set up its arguments
        hybrid_->proc()->getImage()->getNewCodeRegions(newFuncs,modFuncs);
        for(fIter = owFuncs.begin(); fIter != owFuncs.end(); fIter++) {   
            std::vector<BPatch_function*>::iterator fIter2 =newFuncs.begin();
            for (;fIter2 != newFuncs.end(); fIter2++) {
                if ((*fIter2) == (*fIter)) {
                    newFuncs.erase(fIter2);
                    break;
                }
            }
            fIter2 =modFuncs.begin();
            for (;fIter2 != modFuncs.end(); fIter2++) {
                if ((*fIter2) == (*fIter)) {
                    modFuncs.erase(fIter2);
                    break;
                }
            }
        }
        bpatchEndCB(deadBlockAddrs, owFuncs, modFuncs, newFuncs); 
        hybrid_->proc()->getImage()->clearNewCodeRegions();

    } 
    else { // no changes to the code

        // if this is a dynamic point whose target we will have resolved, 
        // remove the loop instrumentation and return, as next time we 
        // may be able to build a more complete loop
        // 
        // Also remove single block loops since we instrument right after
        // the fault instruction and not at the end of the block, meaning
        // that two faults in the block will cause us to treat the 2nd
        // as occurring in the existing inactive loop
        if (point->isDynamic() || 1 == loop->blocks.size()) {
            deleteLoop(loop,false);
        }

        else {
        /* 4. Free shadow pages */
	        std::map<Address, unsigned char *>::iterator spIter = 
                loop->shadowMap.begin();
	        while (spIter != loop->shadowMap.end()) {

                // overwriteSignalCB will renew the shadow pages.
                // free the page now, but leave an entry for it
                unsigned char *oldShadow = (*spIter).second;
                ::free(oldShadow);
                (*spIter).second = NULL;

		        // . Re-instate write protections for the written pages,
                //   if they still contain code
    	        proc()->setMemoryAccessRights(
                    (*spIter).first, 1, PAGE_EXECUTE_READ);
    	        spIter++;
	        }
            loop->shadowMap.clear();

            // reset some fields for this inactive loop in case we want to re-use it
            // hasn't written to its own page... yet.
            loop->setWritesOwnPage(false);
            // clear loopWriteTarget so it can be reset
            loop->setWriteTarget(0);
        }
    }
    proc()->finalizeInsertionSet(false);
    proc()->protectAnalyzedCode();
}
#endif


bool HybridAnalysisOW::isRealStore(Address insnAddr, 
                                   BPatch_function *func) 
{
    using namespace InstructionAPI;
    const unsigned char* buf = reinterpret_cast<const unsigned char*>
        (proc()->lowlevel_process()->getPtrToInstruction(insnAddr));
    InstructionDecoder decoder(buf,
			                   InstructionDecoder::maxInstructionLength,
            			       proc()->lowlevel_process()->getArch());
    Instruction::Ptr insn = decoder.decode();
    assert(insn != NULL);
    image_func *imgfunc = func->lowlevel_func()->ifunc(); 
    Address image_addr = func->lowlevel_func()->addrToOffset(insnAddr);

    std::vector<Assignment::Ptr> assignments;
    AssignmentConverter aConverter(false);
    aConverter.convert(insn, image_addr, imgfunc, assignments);

    for (std::vector<Assignment::Ptr>::const_iterator a_iter = assignments.begin();
         a_iter != assignments.end(); ++a_iter) 
    {
        if ((*a_iter)->out().contains(Absloc::Heap)) {
            return true;
        }
    }
    return false;
}


/* Informs the mutator that an instruction will write to a page
` * that contains analyzed code.  
 * This function decides where to put the instrumentation that will mark
 * the end of the overwriting phase
 * 
 * 1. If this is an already instrumented instruction that has now moved onto 
 *     an adjacent page or is in a subsequent iteration of the instrumented loop:
 * 1a.Make a shadow copy of the overwritten page and restore write permissions 
 * . Instrument the loop
 * . Make a shadow copy of the block that is about to be overwritten
 * . Restore write permissions to the written page
 */
void HybridAnalysisOW::overwriteSignalCB
(Address faultInsnAddr, Address writeTarget) 
{
    using namespace std;
    // debugging output
    mal_printf("\noverwriteSignalCB(%lx , %lx)\n", faultInsnAddr, writeTarget);
    // setup
    BPatch_function *faultFunc = proc()->getImage()->findFunction(faultInsnAddr);
    assert(faultFunc);
    BPatch_basicBlock *faultBlock = faultFunc->getCFG()->findBlockByAddr(faultInsnAddr);
    assert(faultBlock);
    const unsigned int pageSize = proc()->lowlevel_process()->getMemoryPageSize();
    Address pageAddress = (writeTarget / pageSize) * pageSize;

/* 1. If this is an already instrumented instruction that has now moved onto 
      an adjacent page or is in a subsequent iteration of the instrumented loop: */
    owLoop *loop = findLoop(faultBlock->getStartAddress());
    if ( loop ) {
        //make sure we haven't added this page to the loop's shadows already
        assert(loop->shadowMap.end() == loop->shadowMap.find(pageAddress));

        // if this loop has written to more than one location since it
        // last exited (or will), indicate it by zeroing out loopWriteTarget
        if (loop->getWriteTarget() != writeTarget || loop->blocks.size() > 1) {
            loop->setWriteTarget(0);
        } 

        // if this is not a real loop, this may be a new write instruction 
        // in the existing loop and we will need to instrument after that 
        // write instruction.  
        // While we're at it, we check to see if the function has been
        // updated, in which case we can swith to loop-based instrumentation
        if ( loop->blocks.size() == 1) {
            // see if the function's analysis has been updated, and if there
            // is now a loop surrounding the write instruction, scrap our
            // current instrumentation and instrument the loop
            if ( loop->codeChanged ) {

                BPatch_basicBlockLoop * bpLoop = 
                    getWriteLoop(*faultFunc, faultInsnAddr);
                if (bpLoop) {
                    // scrap the current loop instrumentation and instrument 
                    // the new loop instead
                    writeTarget = loop->getWriteTarget();
                    deleteLoop(loop,false);
                    loop = new owLoop(this,writeTarget);
                    set<int> overlappingLoops;
                    set<BPatch_point*> unresExits;
                    // use current counter for now as we may choose not to 
                    // use the new loop 
                    if (setLoopBlocks(loop, 
                                      bpLoop, 
                                      unresExits, 
                                      overlappingLoops) 
                        &&
                        ( 0 == overlappingLoops.size() || 
                          removeOverlappingLoops(loop, overlappingLoops)))
                    {   // use the new loop
                        loop->instrumentOverwriteLoop(faultInsnAddr,unresExits);
                        mal_printf("new overwrite loop %d %d[%d]\n", 
                                   loop->getID(), FILE__,__LINE__);
                    } else {
                        // this loop is unsafe to instrument, go back to 
                        // single block instrumentation
                        loop->instrumentOneWrite(faultInsnAddr,faultFunc);
                        fprintf(stderr,"failed to expand to loop-based "
                                "instrumentation %s[%d]\n",
                                FILE__,__LINE__);
                    }
                }
            }
            // if there is a new write instruction in the block that hasn't 
            // been instrumented, instrument after the new write instruction
            else if (loop->writeInsns.end() == 
                     loop->writeInsns.find(faultInsnAddr))
            {
                loop->writeInsns.insert(faultInsnAddr);
                loop->instrumentOneWrite(faultInsnAddr,faultFunc);
            } 
        }

        // if the write is to same page as the write instruction and we didn't
        // already know that it does this, instrument the loop with bounds 
        // checks
        else if( pageAddress <= faultInsnAddr &&
                 faultInsnAddr < (pageAddress + pageSize) &&
                 ! loop->writesOwnPage() )
        {
            loop->setWritesOwnPage(true);
            if (loop->blocks.size() > 1) {
                int_function *llfunc = faultFunc->lowlevel_func();
                instPoint *pt = llfunc->findInstPByAddr(faultInsnAddr);
                if (!pt) {
                    llfunc->funcCalls();
                    llfunc->funcEntries();
                    llfunc->funcExits();
                    llfunc->funcUnresolvedControlFlow();
                    pt = llfunc->findInstPByAddr(faultInsnAddr);
                    if (!pt) {
                        pt = instPoint::createArbitraryInstPoint(
                            faultInsnAddr, proc()->lowlevel_process(), llfunc);
                    }
                }
                assert(pt);
                BPatch_point *writePoint = proc()->findOrCreateBPPoint(
                    faultFunc, 
                    pt, 
                    BPatch_point::convertInstPointType_t(pt->getPointType()));
                deleteLoop(loop, true, writePoint);
                overwriteSignalCB(faultInsnAddr, writeTarget);
                return;
            }
        }

        makeShadow_setRights(writeTarget, loop);
        loop->setActive(true);
        return;
    }

    // grab the next available loopID 
    loop = new owLoop(this, writeTarget);
    mal_printf("new overwrite loop %d %d[%d]\n", loop->getID(), FILE__,__LINE__);

    // find loops surrounding the write insn
    BPatch_basicBlockLoop *bblLoop = getWriteLoop(*faultFunc,faultInsnAddr);
    set<BPatch_point*> unresExits;

    if ( bblLoop ) 
    { 
        // set loop blocks, returns false if there's indirect control flow in the loop, 
        // in which case we default to immediate instrumentation
        set<int> overlappingLoops;
        if (setLoopBlocks(loop, bblLoop, unresExits, overlappingLoops) &&
            ( 0 == overlappingLoops.size() || 
            removeOverlappingLoops(loop,overlappingLoops))) 
        {
            // add bounds checks to the loop if it writes to its own page
            if (pageAddress <= faultInsnAddr && 
                               faultInsnAddr < (pageAddress + pageSize)) 
            {   
                loop->instrumentLoopWritesWithBoundsCheck();
                loop->setWritesOwnPage(true);
                // If the fault block contains the write target,
                // we will have to single-step the write operation
                if (writeTarget >= faultBlock->getStartAddress() && 
                    writeTarget < faultBlock->getEndAddress()) 
                {
                    assert(0 && "KEVINTODO: test what happens when program writes to its own basic block");
                    // change PC and context to next instruction to be
                    // executed, then single step the write instruction 
                    // how does Olly do this?
                }
            }
        } 
        else { 
            // clear out loop block datastructures
            // KEVINTODO: shift to instrumenting a smaller loop if there are 
            // any and they don't contain indirect ctrl flow, instead of
            // reverting to single block instrumentation, as we currently are
            mal_printf("Found loop, but it contains indirect control flow, "
                    "will instrument after write %s[%d]\n",FILE__,__LINE__);
            bblLoop = NULL; 
        }
    }

    // found no loop! instrument after write operation
    if ( !bblLoop ) { 
        mal_printf("Instrumenting after overwrite instruction at %lx in block "
                   "[%lx %lx], loopID=%d %s[%d]\n",faultInsnAddr,
                   faultBlock->getStartAddress(), faultBlock->getEndAddress(),
                   loop->getID(), FILE__, __LINE__);
        assert(blockToLoop.find(faultBlock->getStartAddress()) == blockToLoop.end());
        loop->blocks.insert(faultBlock);
        blockToLoop[faultBlock->getStartAddress()] = loop->getID();
        loop->instrumentOneWrite(faultInsnAddr,faultFunc);
        // we're only going to write to one spot, set write target and writeInsns
    }

    else {
        // . Instrument the loop
        loop->instrumentOverwriteLoop(faultInsnAddr,unresExits);
        mal_printf("Instrumenting loop for write at %lx, loop has %d blocks, "
                   "loopID=%d %s[%d]\n", faultInsnAddr, 
                   loop->blocks.size(), loop->getID(), FILE__, __LINE__);
    }

    // make a shadow page and restore write privileges to the page
    makeShadow_setRights(writeTarget, loop);
    loop->setActive(true);
}

bool HybridAnalysisOW::registerCodeOverwriteCallbacks
        (BPatchCodeOverwriteBeginCallback cbBegin,
         BPatchCodeOverwriteEndCallback cbEnd)
{
    bpatchBeginCB = cbBegin;
    bpatchEndCB = cbEnd;
    return true;//KEVINTODO: these functions should all fail if the hybrid mode is wrong
}

bool HybridAnalysisOW::removeCodeOverwriteCallbacks()
{
    bool ret = false;
    if (bpatchBeginCB && bpatchEndCB) {
        ret = true;
    }
    bpatchBeginCB = NULL;
    bpatchEndCB = NULL;
    return ret;
}
//KEVINTODO: figure out why I'm tracking writeInsnAddrs, I'm not tracking it properly<|MERGE_RESOLUTION|>--- conflicted
+++ resolved
@@ -958,13 +958,11 @@
     //if this is the exit of a bounds check exit:
     if (loopID < 0) {
         loopID *= -1;
-<<<<<<< HEAD
+		overwroteLoop = true;
 //        assert(0 && "KEVINTODO: test this, overwrite loop modified itself, triggering bounds check instrumentation");
-=======
->>>>>>> 66983846
-    }
-
-    owLoop *loop = idToLoop[loopID];
+    }
+
+    owLoop *loop = idToLoop[loopID]; 
 
     // find the loop corresponding to the loopID, and if there is none, it
     // means we tried to delete the instrumentation earlier, but failed
