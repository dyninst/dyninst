--- conflicted
+++ resolved
@@ -25,8 +25,6 @@
    return src()->proc();
 }
 
-<<<<<<< HEAD
-=======
 block_instance *edge_instance::src() const {
   return SCAST_BI(src_);
 }
@@ -35,7 +33,6 @@
   return SCAST_BI(trg_);
 }
 
->>>>>>> bb7328b2
 void edge_instance::destroy(edge_instance *e) {
    delete e;
 }