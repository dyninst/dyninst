--- conflicted
+++ resolved
@@ -35,11 +35,17 @@
 #include "dyninstAPI/src/symtab.h"
 #include "common/h/headers.h"
 #include "dyninstAPI/src/os.h"
+#include "dyninstAPI/src/dyn_lwp.h"
+#include "dyninstAPI/src/process.h"
 #include "dyninstAPI/src/addressSpace.h"
+#include "dyninstAPI/src/dyn_thread.h"
 #include "common/h/stats.h"
 #include "common/h/Types.h"
 #include "dyninstAPI/src/debug.h"
 #include "dyninstAPI/src/instPoint.h"
+#include "dyninstAPI/src/signalgenerator.h"
+#include "dyninstAPI/src/signalhandler.h"
+#include "dyninstAPI/src/debuggerinterface.h"
 #include <psapi.h>
 #include <windows.h>
 #include "dyninstAPI/src/mapped_object.h"
@@ -48,12 +54,8 @@
 #include "dyninstAPI/src/inst-x86.h"
 #include "dyninstAPI/src/registerSpace.h"
 #include "symtab.h"
-<<<<<<< HEAD
-#include "pcProcess.h"
-=======
 #include "MemoryEmulator/memEmulator.h"
 #include <boost/tuple/tuple.hpp>
->>>>>>> 8cd0966a
 
 #include "dyninstAPI/src/ast.h"
 
@@ -63,6 +65,8 @@
 #include "BPatch_thread.h"
 #include "BPatch_process.h"
 #include "nt_signal_emul.h"
+
+#include "dyninstAPI/src/rpcMgr.h"
 
 // prototypes of functions used in this file
 
@@ -120,11 +124,24 @@
     return false;
 }
 
+/* 
+   Loading libDyninstRT.dll
+
+   We load libDyninstRT.dll dynamically, by inserting code into the
+   application to call LoadLibraryA. We don't use the inferior RPC
+   mechanism from class process because it already assumes that
+   libdyninst is loaded (it uses the inferior heap).
+   Instead, we use a simple inferior call mechanism defined below
+   to insert the code to call LoadLibraryA("libdyninstRT.dll").
+ */
+
+Address loadDyninstDll(process *p, char Buffer[LOAD_DYNINST_BUF_SIZE]) {
+    return 0;
+}
+
 // osTraceMe is not needed in Windows NT
 void OS::osTraceMe(void) {}
 
-<<<<<<< HEAD
-=======
 bool process::dumpImage(std::string outFile)
 {
   fprintf(stderr, "%s[%d]:  Sorry, dumpImage() not implemented for windows yet\n", FILE__, __LINE__);
@@ -248,7 +265,6 @@
    continueHint = true;
    return true;
 }
->>>>>>> 8cd0966a
 
 
 bool CALLBACK printMods(PCSTR name, DWORD64 addr, PVOID unused) {
@@ -256,8 +272,6 @@
     return true;
 }
 
-<<<<<<< HEAD
-=======
 //Returns true if we need to 
 bool SignalGenerator::SuspendThreadFromEvent(LPDEBUG_EVENT ev, dyn_lwp *lwp) {
     HANDLE hlwp;
@@ -841,15 +855,12 @@
 {
     return false;
 }
->>>>>>> 8cd0966a
 
 // already setup on this FD.
 // disconnect from controlling terminal 
 void OS::osDisconnect(void) {
 }
 
-<<<<<<< HEAD
-=======
 bool process::setProcessFlags() {
     return true;
 }
@@ -1265,7 +1276,6 @@
     }
     return cont->Eax;
 }
->>>>>>> 8cd0966a
 
 
 void InitSymbolHandler( HANDLE hProcess )
@@ -1283,6 +1293,100 @@
     }
 
     CloseHandle(hProcess);
+}
+
+bool SignalGenerator::waitForStopInline()
+{
+   return true;
+}
+/*****************************************************************************
+ * forkNewProcess: starts a new process, setting up trace and io links between
+ *                the new process and the daemon
+ * Returns true if succesfull.
+ * 
+ * Arguments:
+ *   file: file to execute
+ *   dir: working directory for the new process
+ *   argv: arguments to new process
+ *   inputFile: where to redirect standard input
+ *   outputFile: where to redirect standard output
+ *   traceLink: handle or file descriptor of trace link (read only)
+ *   ioLink: handle or file descriptor of io link (read only)
+ *   pid: process id of new process
+ *   tid: thread id for main thread (needed by WindowsNT)
+ *   procHandle: handle for new process (needed by WindowsNT)
+ *   thrHandle: handle for main thread (needed by WindowsNT)
+ ****************************************************************************/
+bool SignalGenerator::forkNewProcess()
+{
+    // create the child process    
+    std::string args;
+    for (unsigned ai=0; ai<argv_->size(); ai++) {
+       args += (*argv_)[ai];
+       args += " ";
+    }
+
+    STARTUPINFO stinfo;
+    memset(&stinfo, 0, sizeof(STARTUPINFO));
+    stinfo.cb = sizeof(STARTUPINFO);
+
+    /*to do: output redirection
+    //stinfo.hStdOutput = (HANDLE)ioLink;
+    stinfo.hStdOutput = (HANDLE)stdout_fd;
+    stinfo.hStdInput = GetStdHandle(STD_INPUT_HANDLE);
+    stinfo.hStdError = GetStdHandle(STD_ERROR_HANDLE);
+    stinfo.dwFlags |= STARTF_USESTDHANDLES;
+    */
+    PROCESS_INFORMATION procInfo;
+    if (CreateProcess(file_.c_str(), (char *)args.c_str(), 
+		      NULL, NULL, TRUE,
+		      DEBUG_PROCESS /* | CREATE_NEW_CONSOLE */ | CREATE_SUSPENDED | DEBUG_ONLY_THIS_PROCESS ,
+		      NULL, dir_ == "" ? NULL : dir_.c_str(), 
+		      &stinfo, &procInfo)) 
+    {
+                  procHandle = (Word)procInfo.hProcess;
+                  thrHandle = (Word)procInfo.hThread;
+                  pid_ = (Word)procInfo.dwProcessId;
+                  tid = (Word)procInfo.dwThreadId;
+                  traceLink_ = -1;
+                  return true;    
+    }
+   
+   // Output failure message
+   LPVOID lpMsgBuf;
+
+   if (FormatMessage( 
+                     FORMAT_MESSAGE_ALLOCATE_BUFFER | FORMAT_MESSAGE_FROM_SYSTEM,
+                     NULL,
+                     GetLastError(),
+                     MAKELANGID(LANG_NEUTRAL, SUBLANG_DEFAULT), // Default language
+                     (LPTSTR) &lpMsgBuf,
+                     0,
+                     NULL 
+                     ) > 0) 
+    {
+      char *errorLine = (char *)malloc(strlen((char *)lpMsgBuf) +
+                                       file_.length() + 64);
+      if (errorLine != NULL) {
+         sprintf(errorLine, "Unable to start %s: %s\n", file_.c_str(),
+                 (char *)lpMsgBuf);
+         logLine(errorLine);
+         showErrorCallback(68, (const char *) errorLine);
+
+         free(errorLine);
+      }
+
+      // Free the buffer returned by FormatMsg
+      LocalFree(lpMsgBuf);    
+    } else {
+      char errorLine[512];
+      sprintf(errorLine, "Unable to start %s: unknown error\n",
+              file_.c_str());
+      logLine(errorLine);
+      showErrorCallback(68, (const char *) errorLine);
+    }
+
+   return false;
 }
 
 /*
@@ -1352,6 +1456,107 @@
     return res;
 }
 
+bool SignalGeneratorCommon::getExecFileDescriptor(std::string filename,
+                                    int pid,
+                                    bool,
+                                    int &status,
+                                    fileDescriptor &desc)
+{
+    assert(proc);
+    dyn_lwp *rep_lwp = proc->getRepresentativeLWP();
+    assert(rep_lwp);  // the process based lwp should already be set
+
+    if (proc->processHandle_ == INVALID_HANDLE_VALUE) {
+
+        if (!proc->wasCreatedViaAttach()) {
+           int res = ResumeThread(proc->sh->getThreadHandle());
+           if (res == -1) {
+             fprintf(stderr, "%s[%d]:  could not resume thread here\n", FILE__, __LINE__);
+             printSysError(GetLastError());
+           }
+        }
+
+       //  need to snarf up the next debug event, at which point we can get 
+       //  a handle to the debugged process.
+
+       DEBUG_EVENT snarf_event;
+       timed_out_retry:
+
+       if (!WaitForDebugEvent(&snarf_event, INFINITE))
+       {
+         fprintf(stderr, "%s[%d][%s]:  WaitForDebugEvent returned\n", 
+               FILE__, __LINE__, getThreadStr(getExecThreadID()));
+         DWORD err = GetLastError();
+         if ((WAIT_TIMEOUT == err) || (ERROR_SEM_TIMEOUT == err)) {
+           //  apparently INFINITE milliseconds returns with SEM_TIMEOUT
+           //  This may be a problem, but it doesn't seem to break anything.
+           goto timed_out_retry;
+         }else {
+           printSysError(err);
+           fprintf(stderr, "%s[%d]:  Unexpected error from WaitForDebugEvent: %d\n",
+                   __FILE__, __LINE__, err);
+         }
+         return false;
+       }
+
+       //  Now snarf_event should have the right handles set...
+
+       proc->processHandle_ = snarf_event.u.CreateProcessInfo.hProcess;
+       proc->mainFileHandle_ = snarf_event.u.CreateProcessInfo.hFile;
+       proc->mainFileBase_ = (Address)snarf_event.u.CreateProcessInfo.lpBaseOfImage;
+       proc->sh->thrHandle = (int) snarf_event.u.CreateProcessInfo.hThread;
+       proc->sh->procHandle = (int) snarf_event.u.CreateProcessInfo.hProcess;
+       char *imageName = (char *) snarf_event.u.CreateProcessInfo.lpImageName;
+
+       rep_lwp->setFileHandle(snarf_event.u.CreateProcessInfo.hThread);
+       if (NULL == snarf_event.u.CreateProcessInfo.hThread)
+         assert(0);
+       rep_lwp->setProcessHandle(snarf_event.u.CreateProcessInfo.hProcess);
+
+       if (proc->threads.size() == 0) {
+           dyn_thread *t = new dyn_thread(proc, 
+                                          0, // POS (main thread is always 0)
+                                          rep_lwp);
+           t->update_tid(snarf_event.dwThreadId);
+       }
+    
+       //This must be called on each process in order to use the 
+       // symbol/line-info reading API
+       bool result = SymInitialize(proc->processHandle_, NULL, FALSE);
+       if (!result) {
+           fprintf(stderr, "Couldn't SymInitialize\n");
+           printSysError(GetLastError());
+       } 
+       DWORD64 iresult = SymLoadModule64(proc->processHandle_, proc->mainFileHandle_,
+                                    imageName, NULL,
+                                    (DWORD64) proc->mainFileBase_, 0);
+       /*
+       int res = ResumeThread((HANDLE) proc->sh->thrHandle);
+       if (res == -1) {
+          fprintf(stderr, "%s[%d]:  could not resume thread here\n", FILE__, __LINE__);
+          printSysError(GetLastError());
+       }
+*/
+       if (!ContinueDebugEvent(snarf_event.dwProcessId, 
+                               snarf_event.dwThreadId, DBG_CONTINUE))
+       {
+         DebugBreak();
+         printf("ContinueDebugEvent failed\n");
+         printSysError(GetLastError());
+         return false;
+       }
+
+       proc->set_status(running);
+    }
+
+    desc = fileDescriptor(filename.c_str(), 
+                        (Address) 0,
+                        (HANDLE) proc->processHandle_,
+                        (HANDLE) proc->mainFileHandle_, 
+                        false,
+                        (Address) proc->mainFileBase_);
+    return true;
+}
 
 
 bool getLWPIDs(pdvector <unsigned> &LWPids)
@@ -1359,8 +1564,6 @@
   assert (0 && "Not implemented");
   return false;
 }
-<<<<<<< HEAD
-=======
 //
 // This function retrieves the name of a DLL that has been
 // loaded in an inferior process.  On the desktop flavors
@@ -1756,8 +1959,19 @@
     setBootstrapState(initialized_bs);
     return true;
 }
->>>>>>> 8cd0966a
-
+
+bool process::handleTrapAtLibcStartMain(dyn_lwp *)  { assert(0); return false; }
+bool process::instrumentLibcStartMain() { assert(0); return false; }
+bool process::decodeStartupSysCalls(EventRecord &) { assert(0); return false; }
+void process::setTraceSysCalls(bool) { assert(0); }
+void process::setTraceState(traceState_t) { assert(0); }
+bool process::getSysCallParameters(dyn_saved_regs *, long *, int) { assert(0); return false; }
+int process::getSysCallNumber(dyn_saved_regs *) { assert(0); return -1; }
+long process::getSysCallReturnValue(dyn_saved_regs *) { assert(0); return -1; }
+Address process::getSysCallProgramCounter(dyn_saved_regs *) { assert(0); return 0; }
+bool process::isMmapSysCall(int) { assert(0); return false; }
+Offset process::getMmapLength(int, dyn_saved_regs *) { assert(0); return 0; }
+Address process::getLibcStartMainParam(dyn_lwp *) { assert(0); return 0; }
 
 bool AddressSpace::getDyninstRTLibName() {
     // Set the name of the dyninst RT lib
@@ -1792,6 +2006,112 @@
 }
 
 
+// Load the dyninst library
+bool process::loadDYNINSTlib()
+{
+    loadDyninstLibAddr = getAOut()->parse_img()->getObject()->getEntryOffset() + getAOut()->getBaseAddress();
+    Address LoadLibAddr;
+    int_symbol sym;
+    
+    dyn_lwp *lwp;
+    lwp = getInitialLwp();
+ /*   if (lwp->status() == running) {
+       lwp->pauseLWP();
+    }*/
+
+    if (!getSymbolInfo("_LoadLibraryA@4", sym) &&
+        !getSymbolInfo("_LoadLibraryA", sym) &&
+        !getSymbolInfo("LoadLibraryA", sym))
+        {
+            printf("unable to find function LoadLibrary\n");
+            assert(0);
+        }
+    LoadLibAddr = sym.getAddr();
+    assert(LoadLibAddr);
+
+    char ibuf[BYTES_TO_SAVE];
+    memset(ibuf, '\0', BYTES_TO_SAVE);//ccw 25 aug 2000
+    char *iptr = ibuf;
+    strcpy(iptr, dyninstRT_name.c_str());
+    
+    // Code overview:
+    // Dynininst library name
+    //    Executable code begins here:
+    // Push (address of dyninst lib name)
+    // Call LoadLibrary
+    // Pop (cancel push)
+    // Trap
+    
+    // 4: give us plenty of room after the string to start instructions
+    int instructionOffset = strlen(iptr) + 4;
+    // Regenerate the pointer
+    iptr = &(ibuf[instructionOffset]);
+    
+    // At this point, the buffer contains the name of the dyninst
+    // RT lib. We now generate code to load this string into memory
+    // via a call to LoadLibrary
+    
+    // push nameAddr ; 5 bytes
+    *iptr++ = (char)0x68; 
+    // Argument for push
+    *(int *)iptr = loadDyninstLibAddr; // string at codeBase
+    iptr += sizeof(int);
+    
+    int offsetFromBufferStart = (int)iptr - (int)ibuf;
+    offsetFromBufferStart += 5; // Skip next instruction as well.
+    // call LoadLibrary ; 5 bytes
+    *iptr++ = (char)0xe8;
+    
+    // Jump offset is relative
+    *(int *)iptr = LoadLibAddr - (loadDyninstLibAddr + 
+                                  offsetFromBufferStart); // End of next instruction
+    iptr += sizeof(int);
+    
+    
+    // add sp, 4 (Pop)
+    *iptr++ = (char)0x83; *iptr++ = (char)0xc4; *iptr++ = (char)0x04;
+    
+    // int3
+    *iptr = (char)0xcc;
+    
+    int offsetToTrap = (int) iptr - (int) ibuf;
+
+    readDataSpace((void *)loadDyninstLibAddr, BYTES_TO_SAVE, savedCodeBuffer, false);
+    writeDataSpace((void *)loadDyninstLibAddr, BYTES_TO_SAVE, ibuf);
+    
+    flushInstructionCache_((void *)loadDyninstLibAddr, BYTES_TO_SAVE);
+    
+    dyninstlib_brk_addr = loadDyninstLibAddr + offsetToTrap;
+    
+    savedRegs = new dyn_saved_regs;
+
+    bool status = lwp->getRegisters(savedRegs);
+    assert(status == true);    
+    lwp->changePC(loadDyninstLibAddr + instructionOffset, NULL);
+    
+    setBootstrapState(loadingRT_bs);
+    return true;
+}
+
+// Cleanup after dyninst lib loaded
+bool process::loadDYNINSTlibCleanup(dyn_lwp *)
+{
+    // First things first: 
+    assert(savedRegs != NULL);
+    getInitialLwp()->restoreRegisters(*savedRegs);
+    delete savedRegs;
+    savedRegs = NULL;
+
+    writeDataSpace((void *) loadDyninstLibAddr,
+                   BYTES_TO_SAVE,
+                   (void *)savedCodeBuffer);
+
+    flushInstructionCache_((void *)getAOut()->codeAbs(), BYTES_TO_SAVE);
+
+    dyninstlib_brk_addr = 0;
+
+    return true;
+}
 
 void loadNativeDemangler() 
 {
@@ -1804,6 +2124,24 @@
     SymSetOptions(dwOpts);
 }
 
+bool process::determineLWPs(pdvector<unsigned> &lwp_ids)
+{
+  dyn_lwp *lwp;
+  unsigned index;
+
+  dictionary_hash_iter<unsigned, dyn_lwp *> lwp_iter(real_lwps);
+  while (lwp_iter.next(index, lwp)) {
+	  if (!lwp->isDebuggerLWP()) {
+      lwp_ids.push_back(lwp->get_lwp_id());
+  }
+  }
+  return true;
+}
+
+bool process::initMT()
+{
+   return true;
+}
 
 void dyninst_yield()
 {
@@ -1843,6 +2181,45 @@
 #define TF_BIT 0x100
 #endif
 
+Address dyn_lwp::step_next_insn() {
+   CONTEXT context;
+   BOOL result;
+
+   singleStepping = true;
+   context.ContextFlags = CONTEXT_FULL;
+   result = GetThreadContext((HANDLE)get_fd(), &context);
+   if(!result) {
+      fprintf(stderr, "[%s:%u - step_next_insn] - Couldn't get thread context ", 
+              __FILE__, __LINE__);
+      return (Address) -1;
+   }
+
+   context.ContextFlags = CONTEXT_FULL;
+   context.EFlags |= TF_BIT ;
+   if(!SetThreadContext((HANDLE)get_fd(), &context))
+   if(!result) {
+      fprintf(stderr, "[%s:%u - step_next_insn] - Couldn't set thread context ", 
+              __FILE__, __LINE__);
+      return (Address) -1;
+   }
+   
+   continueLWP();
+
+   do {
+      if(proc()->hasExited()) 
+         return (Address) -1;
+      proc()->sh->waitForEvent(evtDebugStep);
+   } while (singleStepping);
+
+   return getActiveFrame().getPC();
+}
+
+#if defined (cap_dynamic_heap)
+void process::inferiorMallocConstraints(Address near, Address &lo, Address &hi,
+                                        inferiorHeapType /* type */ ) 
+{
+}
+#endif
 
 /**
  stdcall:
@@ -2125,47 +2502,75 @@
     saves.clear();
 }
 
-
-
-bool OS::executableExists(const std::string &file) {
-   struct stat file_stat;
-   int stat_result;
-
-   stat_result = stat(file.c_str(), &file_stat);
-   if (stat_result == -1)
-       stat_result = stat((file + std::string(".exe")).c_str(), &file_stat);
-   return (stat_result != -1);
-}
-
-
-// Temporary remote debugger interface.
-// I assume these will be removed when procControlAPI is complete.
-bool OS_isConnected(void)
-{
-    return true;  // We're always connected to the child on this platform.
-}
-
-bool OS_connect(BPatch_remoteHost &remote)
-{
-    return true;  // We're always connected to the child on this platform.
-}
-
-bool OS_getPidList(BPatch_remoteHost &remote,
-                   BPatch_Vector<unsigned int> &tlist)
-{
-    return false;  // Not implemented.
-}
-
-<<<<<<< HEAD
-bool OS_getPidInfo(BPatch_remoteHost &remote,
-                   unsigned int pid, std::string &pidStr)
-{
-    return false;  // Not implemented.
-}
-
-bool OS_disconnect(BPatch_remoteHost &remote)
-{
-=======
+bool SignalHandler::handleProcessExitPlat(EventRecord &ev, bool &continueHint) 
+{
+    ReleaseSymbolHandler(ev.proc->processHandle_);
+    continueHint = false;
+    ev.proc->continueHandles.push_back(ev.info.dwThreadId);
+    ev.proc->continueTypes.push_back(DBG_CONTINUE);
+    return true;
+}
+
+bool process::continueProc_(int sig) {
+    unsigned index;
+    dyn_lwp *lwp;
+    if (representativeLWP) {
+        representativeLWP->continueLWP(true);
+    }
+    dictionary_hash_iter<unsigned, dyn_lwp *> lwp_iter(real_lwps);
+    while (lwp_iter.next(index, lwp)) {
+        lwp->continueLWP(true);
+    }
+    return true;
+}
+
+bool process::stop_(bool waitUntilStop) {
+   unsigned index;
+   dyn_lwp *lwp;
+   if (representativeLWP) {
+       representativeLWP->pauseLWP(true);
+   }
+   dictionary_hash_iter<unsigned, dyn_lwp *> lwp_iter(real_lwps);
+   while (lwp_iter.next(index, lwp)) {
+       lwp->pauseLWP(true);
+   }
+   return true;
+}
+
+void process::deleteThread_(dyn_thread *thr) {
+    int hand = thr->get_tid();
+    int contType = DBG_CONTINUE;
+
+    continueHandles.push_back(hand);
+    continueTypes.push_back(contType);
+}
+
+bool SignalGeneratorCommon::postSignalHandler() {
+    for (unsigned i=0; i<proc->continueHandles.size(); i++) {
+        ContinueDebugEvent(proc->getPid(), proc->continueHandles[i], proc->continueTypes[i]);
+    }
+    proc->continueHandles.clear();
+    proc->continueTypes.clear();
+    return true;
+}
+
+bool SignalHandler::forwardSigToProcess(EventRecord &ev, bool &continueHint) 
+{
+   process *proc = ev.proc;
+   int hand = (int) ev.info.dwThreadId;
+
+   proc->continueHandles.push_back(hand);
+   proc->continueTypes.push_back(DBG_EXCEPTION_NOT_HANDLED);
+   
+   if (getExecThreadID() != sg->getThreadID()) {
+      signal_printf("%s[%d][%s]:  signalling active process\n", 
+                    FILE__, __LINE__, getThreadStr(getExecThreadID()));
+      sg->requested_wait_until_active = false;
+      sg->signalActiveProcess();
+   }
+   return true;
+}
+
 /* 1. Gather the list of Structured Exception Handlers by walking the linked
  * list whose head is in the TIB.  
  * 2. If the fault occurred at an emulated memory instruction, we saved a
@@ -2414,30 +2819,68 @@
         triggerCodeOverwriteCB(writePoint, writtenAddr));
     assert(success);
 
->>>>>>> 8cd0966a
     return true;
 }
 
-mapped_object *PCProcess::createObjectNoFile(Address addr)
-{
-	assert(!"not implemented");
-    return NULL;
-}
-
-
-bool PCProcess::dumpCore(std::string coreFile)
-{
-	assert(!"not implemented");
-	return false;
-}
-
-<<<<<<< HEAD
-bool PCProcess::hideDebugger()
-{
-	assert(!"not implemented");
-	return false;
-}
-=======
+bool process::hideDebugger() 
+{
+    dyn_lwp *lwp = getInitialLwp();
+    if (!lwp) {
+        return false;
+    }
+    Address tibPtr = lwp->getThreadInfoBlockAddr();
+    if (!tibPtr) {
+        return false;
+    }
+
+    // read in address of PEB
+    unsigned int pebPtr;
+    if (!readDataSpace((void*)(tibPtr+48), getAddressWidth(),(void*)&pebPtr, false)) {
+        fprintf(stderr, "%s[%d] Failed to read address of Process Environment "
+            "Block at 0x%x, which is TIB + 0x30\n", FILE__,__LINE__,tibPtr+48);
+        return false;
+    }
+
+    // patch up the processBeingDebugged flag in the PEB
+    unsigned char flag;
+    if (!readDataSpace((void*)(pebPtr+2), 1, (void*)&flag, true)) 
+        return false;
+    if (flag) {
+        flag = 0;
+        if (!writeDataSpace((void*)(pebPtr+2), 1, (void*)&flag)) 
+            return false;
+    }
+
+    //while we're at it, clear the NtGlobalFlag
+    if (!readDataSpace((void*)(pebPtr+0x68), 1, (void*)&flag, true)) 
+        return false;
+    if (flag) {
+        flag = flag & 0x8f;
+        if (!writeDataSpace((void*)(pebPtr+0x68), 1, (void*)&flag)) 
+            return false;
+    }
+
+    // clear the heap flags in the PEB
+    unsigned int heapBase;
+    unsigned int flagWord;
+    if (!readDataSpace((void*)(pebPtr+0x18), 4, (void*)&heapBase, true)) 
+        return false;
+
+    // clear the flags in the heap itself
+    if (!readDataSpace((void*)(heapBase+0x0c), 4, (void*)&flagWord, true)) 
+        return false;
+    flagWord = flagWord & (~0x50000062);
+    if (!writeDataSpace((void*)(heapBase+0x0c), 4, (void*)&flagWord)) 
+        return false;
+    if (!readDataSpace((void*)(heapBase+0x10), 4, (void*)&flagWord, true)) 
+        return false;
+    flagWord = flagWord & (~0x40000060);
+    if (!writeDataSpace((void*)(heapBase+0x10), 4, (void*)&flagWord)) 
+        return false;
+
+    return true;
+}
+
 
 mapped_object *process::createObjectNoFile(Address addr)
 {
@@ -2463,20 +2906,9 @@
                             mapped_objects[i]->imageSize();
         }
     }
->>>>>>> 8cd0966a
-
-int PCProcess::setMemoryAccessRights(Dyninst::Address start, Dyninst::Address size, int rights)
-{
-	assert(!"not implemented");
-	return 0;
-}
-
-<<<<<<< HEAD
-bool Frame::setPC(Dyninst::Address newpc)
-{
-	assert(!"not implemented");
-	return false;
-=======
+
+    Address testRead = 0;
+
     // VirtualQueryEx rounds down to pages size, so we need to round up first.
     if (proc()->proc() && closestObjEnd % proc()->proc()->getMemoryPageSize())
     {
@@ -2559,69 +2991,47 @@
         }
     }
     return NULL;
->>>>>>> 8cd0966a
-}
-
-unsigned long PCProcess::setAOutLoadAddress(fileDescriptor &desc)
-{
-	assert(!"not implemented");
-	return 0;
-}
-
-PCEventHandler::CallbackBreakpointCase PCEventHandler::getCallbackBreakpointCase(Dyninst::ProcControlAPI::EventType et)
-{
-	assert(!"not implemented");
-	return PCEventHandler::NoCallbackOrBreakpoint;
-}
-
-bool PCEventHandler::isKillSignal(int signal)
-{
-	assert(!"not implemented");
-	return false;
-}
-
-bool PCEventHandler::isCrashSignal(int signal)
-{
-	assert(!"not implemented");
-	return false;
-}
-
-bool PCEventHandler::shouldStopForSignal(int signal)
-{
-	assert(!"not implemented");
-	return false;
-}
-
-<<<<<<< HEAD
-bool PCEventHandler::isValidRTSignal(int signal, PCEventHandler::RTBreakpointVal breakpointVal,
-									 Dyninst::Address arg1, int status)
-{
-	assert(!"not implemented");
-	return false;
-}
-
-bool PCProcess::usesDataLoadAddress() const
-{
-	assert(!"not implemented");
-	return false;
-}
-
-bool PCProcess::setEnvPreload(std::vector<std::string> &envp, std::string fileName)
-{
-	assert(!"not implemented");
-	return false;
-}
-
-void PCProcess::redirectFds(int stdin_fd, int stdout_fd, int stderr_fd, std::map<int,int> &result)
-{
-	assert(!"not implemented");
-}
-
-std::string PCProcess::createExecPath(const std::string &file, const std::string &dir)
-{
-	assert(!"not implemented");
-	return "";
-=======
+}
+
+
+SignalGenerator::SignalGenerator(char *idstr, std::string file, int pid)
+    : SignalGeneratorCommon(idstr)
+{
+    setupAttached(file, pid);
+} 
+
+void EventRecord::clear() {
+    proc = NULL;
+    lwp = NULL;
+    type = evtUndefined;
+    what = 0;
+    status = statusUnknown;
+    info.dwDebugEventCode = 0;
+    info.dwProcessId = 0;
+    info.dwThreadId = 0;
+    address = 0;
+    fd = 0;
+}
+
+// Unix functions that aren't needed on Windows
+void DBICallbackBase::dbi_signalCompletion(CallbackBase *cbb) {}
+bool DBICallbackBase::execute() { return false; }
+bool DBICallbackBase::waitForCompletion() { return false; }
+bool PtraceCallback::execute_real() {return false;}
+bool ReadDataSpaceCallback::execute_real() {return false;}
+bool WaitPidNoBlockCallback::execute_real() {return false;}
+bool WriteDataSpaceCallback::execute_real() {return false;}
+
+bool OS::executableExists(const std::string &file) {
+   struct stat file_stat;
+   int stat_result;
+
+   stat_result = stat(file.c_str(), &file_stat);
+   if (stat_result == -1)
+       stat_result = stat((file + std::string(".exe")).c_str(), &file_stat);
+   return (stat_result != -1);
+}
+
 func_instance *dyn_thread::map_initial_func(func_instance *ifunc) {
     if (!ifunc || strcmp(ifunc->prettyName().c_str(), "mainCRTStartup"))
         return ifunc;
@@ -2659,76 +3069,173 @@
 	}
     initial_thread_functions.push_back(f);
     return true;
->>>>>>> 8cd0966a
-}
-
-bool PCProcess::multithread_capable(bool ignoreIfMtNotSet)
-{
-	assert(!"not implemented");
-	return false;
-}
-
-bool PCProcess::copyDanglingMemory(PCProcess *parent)
-{
-	assert(!"not implemented");
-	return false;
-}
-
-bool PCProcess::instrumentMTFuncs()
-{
-	assert(!"not implemented");
-	return false;
-}
-
-bool PCProcess::hasPassedMain()
-{
-	assert(!"not implemented");
-	return false;
-}
-
-bool PCProcess::getExecFileDescriptor(std::string filename, bool waitForTrap, fileDescriptor &desc)
-{
-	assert(!"not implemented");
-	return false;
-}
-
-bool PCProcess::skipHeap(const heapDescriptor &heap)
-{
-	assert(!"not implemented");
-	return false;
-}
-
-bool PCProcess::postRTLoadCleanup()
-{
-	assert(!"not implemented");
-	return false;
-}
-
-unsigned long PCProcess::findFunctionToHijack()
-{
-	assert(!"not implemented");
-	return 0;
-}
-
-AstNodePtr PCProcess::createLoadRTAST()
-{
-	assert(!"not implemented");
-	return AstNodePtr();
-}
-
-void PCProcess::inferiorMallocConstraints(Dyninst::Address, Dyninst::Address &lo, Dyninst::Address &hi, inferiorHeapType)
-{
-	assert(!"not implemented");
-}
-
-inferiorHeapType PCProcess::getDynamicHeapType() const
-{
-	assert(!"not implemented");
-	return anyHeap;
-}
-
-bool PCProcess::startDebugger()
-{
-	assert(!"not implemented");
-	return false;
+}
+
+bool SignalHandler::handleProcessAttach(EventRecord &ev, bool &continueHint) {
+    process *proc = ev.proc;
+    proc->setBootstrapState(initialized_bs);
+    
+    dyn_lwp *rep_lwp = proc->getRepresentativeLWP();
+    assert(rep_lwp);
+
+    //We're starting up, convert the representative lwp to a real one.
+    rep_lwp->set_lwp_id((int) rep_lwp->get_fd());
+    proc->real_lwps[rep_lwp->get_lwp_id()] = rep_lwp;
+    proc->representativeLWP = NULL;
+    if (proc->theRpcMgr)
+       proc->theRpcMgr->addLWP(rep_lwp);
+    continueHint = true;
+
+	ev.lwp->setDebuggerLWP(true);
+    return true;
+}
+
+bool process::hasPassedMain() 
+{
+   return true;
+}
+
+Address dyn_lwp::getThreadInfoBlockAddr()
+{
+    if (threadInfoBlockAddr_) {
+        return threadInfoBlockAddr_;
+    }
+    // use getRegisters to get value of the FS segment register
+    dyn_saved_regs regs;
+    if (!getRegisters(&regs)) {
+        return 0;
+    }
+    // use the FS segment selector to look up the segment descriptor in the local descriptor table
+    LDT_ENTRY segDesc;
+	if (!GetThreadSelectorEntry(fd_, (DWORD)regs.cont.SegFs, &segDesc)) {
+		fprintf(stderr, "%s[%d] Failed to read segment register FS for thread 0x%x with FS index of 0x%x\n", 
+			FILE__,__LINE__,fd_,regs.cont.SegFs);
+		return 0;
+	}
+    // calculate the address of the TIB
+    threadInfoBlockAddr_ = (Address) segDesc.BaseLow;
+    Address tmp = (Address) segDesc.HighWord.Bytes.BaseMid;
+    threadInfoBlockAddr_ = threadInfoBlockAddr_ | (tmp << (sizeof(WORD)*8));
+    tmp = segDesc.HighWord.Bytes.BaseHi;
+    threadInfoBlockAddr_ = threadInfoBlockAddr_ | (tmp << (sizeof(WORD)*8+8));
+    return threadInfoBlockAddr_;
+}
+
+bool process::startDebugger()
+{
+   return false;
+}
+
+// Temporary remote debugger interface.
+// I assume these will be removed when procControlAPI is complete.
+bool OS_isConnected(void)
+{
+    return true;  // We're always connected to the child on this platform.
+}
+
+bool OS_connect(BPatch_remoteHost &remote)
+{
+    return true;  // We're always connected to the child on this platform.
+}
+
+bool OS_getPidList(BPatch_remoteHost &remote,
+                   BPatch_Vector<unsigned int> &tlist)
+{
+    return false;  // Not implemented.
+}
+
+bool OS_getPidInfo(BPatch_remoteHost &remote,
+                   unsigned int pid, std::string &pidStr)
+{
+    return false;  // Not implemented.
+}
+
+bool OS_disconnect(BPatch_remoteHost &remote)
+{
+    return true;
+}
+
+mapped_object *PCProcess::createObjectNoFile(Address addr)
+{
+    Address closestObjEnd = 0;
+    for (unsigned i=0; i<mapped_objects.size(); i++)
+    {
+        if (addr >= mapped_objects[i]->codeAbs() &&
+            addr <   mapped_objects[i]->codeAbs()
+                   + mapped_objects[i]->imageSize())
+        {
+            fprintf(stderr,"createObjectNoFile called for addr %lx, "
+                    "matching existing mapped_object %s %s[%d]\n",
+                    mapped_objects[i]->fullName().c_str(), FILE__,__LINE__);
+            return mapped_objects[i];
+        }
+        if (  addr >= ( mapped_objects[i]->codeAbs() +
+                        mapped_objects[i]->imageSize() ) &&
+            closestObjEnd < ( mapped_objects[i]->codeAbs() +
+                               mapped_objects[i]->imageSize() ) )
+        {
+            closestObjEnd = mapped_objects[i]->codeAbs() +
+                            mapped_objects[i]->imageSize();
+        }
+    }
+
+    Address testRead = 0;
+
+    // VirtualQueryEx rounds down to pages size, so we need to round up first.
+    if (proc()->proc() && closestObjEnd % proc()->proc()->getMemoryPageSize())
+    {
+        closestObjEnd = closestObjEnd
+            - (closestObjEnd % proc()->proc()->getMemoryPageSize())
+            + proc()->proc()->getMemoryPageSize();
+    }
+    if (proc()->proc() && readDataSpace((void*)addr, proc()->getAddressWidth(),
+                                        &testRead, false))
+    {
+        // create a module for the region enclosing this address
+        MEMORY_BASIC_INFORMATION meminfo;
+        memset(&meminfo,0, sizeof(MEMORY_BASIC_INFORMATION) );
+        SIZE_T size = VirtualQueryEx(proc()->processHandle_,
+                                     (LPCVOID)addr, &meminfo,
+                                     sizeof(MEMORY_BASIC_INFORMATION));
+        assert(meminfo.State == MEM_COMMIT);
+        // The size of the region returned by VirtualQueryEx is from BaseAddress
+        // to the end, NOT from meminfo.AllocationBase, which is what we want.
+        // BaseAddress is the start address of the page of the address parameter
+        // that is sent to VirtualQueryEx as a parameter
+        Address regionSize = (Address)meminfo.BaseAddress
+            - (Address)meminfo.AllocationBase
+            + (Address)meminfo.RegionSize;
+        mal_printf("[%lx %lx] is valid region containing %lx and corresponding "
+               "to no object, closest is object ending at %lx %s[%d]\n",
+               meminfo.AllocationBase,
+               ((Address)meminfo.AllocationBase) + regionSize,
+               addr, closestObjEnd, FILE__,__LINE__);
+        // read region into this process
+        unsigned char* rawRegion = (unsigned char*)
+            ::LocalAlloc(LMEM_FIXED, meminfo.RegionSize);
+        assert( proc()->readDataSpace(meminfo.AllocationBase,
+                                    regionSize, rawRegion, true) );
+        // set up file descriptor
+        char regname[64];
+        snprintf(regname,63,"mmap_buffer_%lx_%lx",
+                 ((Address)meminfo.AllocationBase),
+                 ((Address)meminfo.AllocationBase) + regionSize);
+
+        fileDescriptor desc(string(regname),
+                            0,
+                            (HANDLE)0,
+                            (HANDLE)0,
+                            true,
+                            (Address)meminfo.AllocationBase,
+                            (Address)meminfo.RegionSize,
+                            rawRegion);
+        mapped_object *obj = mapped_object::createMappedObject
+            (desc,this,proc()->getHybridMode(),false);
+        if (obj != NULL) {
+            mapped_objects.push_back(obj);
+            addOrigRange(obj);
+            return obj;
+        }
+    }
+    return NULL;
 }