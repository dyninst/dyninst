/*
 * Copyright (c) 1996-2011 Barton P. Miller
 * 
 * We provide the Paradyn Parallel Performance Tools (below
 * described as "Paradyn") on an AS IS basis, and do not warrant its
 * validity or performance.  We reserve the right to update, modify,
 * or discontinue this software at any time.  We shall have no
 * obligation to supply such updates or modifications or any other
 * form of support to you.
 * 
 * By your use of Paradyn, you understand and agree that we (or any
 * other person or entity with proprietary rights in Paradyn) are
 * under no obligation to provide either maintenance services,
 * update services, notices of latent defects, or correction of
 * defects for Paradyn.
 * 
 * This library is free software; you can redistribute it and/or
 * modify it under the terms of the GNU Lesser General Public
 * License as published by the Free Software Foundation; either
 * version 2.1 of the License, or (at your option) any later version.
 * 
 * This library is distributed in the hope that it will be useful,
 * but WITHOUT ANY WARRANTY; without even the implied warranty of
 * MERCHANTABILITY or FITNESS FOR A PARTICULAR PURPOSE.  See the GNU
 * Lesser General Public License for more details.
 * 
 * You should have received a copy of the GNU Lesser General Public
 * License along with this library; if not, write to the Free Software
 * Foundation, Inc., 51 Franklin Street, Fifth Floor, Boston, MA 02110-1301 USA
 */

#include "common/h/std_namesp.h"
#include <iomanip>
#include <string>
#include "dyninstAPI/src/symtab.h"
#include "common/h/headers.h"
#include "dyninstAPI/src/os.h"
#include "dyninstAPI/src/dyn_lwp.h"
#include "dyninstAPI/src/process.h"
#include "dyninstAPI/src/addressSpace.h"
#include "dyninstAPI/src/dyn_thread.h"
#include "common/h/stats.h"
#include "common/h/Types.h"
#include "dyninstAPI/src/debug.h"
#include "dyninstAPI/src/instPoint.h"
#include "dyninstAPI/src/signalgenerator.h"
#include "dyninstAPI/src/signalhandler.h"
#include "dyninstAPI/src/debuggerinterface.h"
#include <psapi.h>
#include <windows.h>
#include "dyninstAPI/src/mapped_object.h"
#include "dyninstAPI/src/emit-x86.h"
#include "common/h/arch.h"
#include "dyninstAPI/src/inst-x86.h"
#include "dyninstAPI/src/registerSpace.h"
#include "symtab.h"
#include "MemoryEmulator/memEmulator.h"
#include <boost/tuple/tuple.hpp>

#include "dyninstAPI/src/ast.h"

#include "dyninstAPI/src/function.h"

/* XXX This is only needed for emulating signals. */
#include "BPatch_thread.h"
#include "BPatch_process.h"
#include "nt_signal_emul.h"

#include "dyninstAPI/src/rpcMgr.h"

// prototypes of functions used in this file

void InitSymbolHandler( HANDLE hProcess );
void ReleaseSymbolHandler( HANDLE hProcess );
extern bool isValidAddress(AddressSpace *proc, Address where);

void printSysError(unsigned errNo) {
    char buf[1000];
    bool result = FormatMessage(FORMAT_MESSAGE_FROM_SYSTEM, NULL, errNo, 
		  MAKELANGID(LANG_NEUTRAL, SUBLANG_DEFAULT),
		  buf, 1000, NULL);
    if (!result) {
        fprintf(stderr, "Couldn't print error message\n");
        printSysError(GetLastError());
    }
    fprintf(stderr, "*** System error [%d]: %s\n", errNo, buf);
    fflush(stderr);
}


// check if a file handle is for kernel32.dll
static bool kludge_isKernel32Dll(HANDLE fileHandle, std::string &kernel32Name) {
    static DWORD IndxHigh, IndxLow;
    static bool firstTime = true;
    BY_HANDLE_FILE_INFORMATION info;
    static std::string kernel32Name_;

    if (firstTime) {
       HANDLE kernel32H;
       firstTime = false;
       char sysRootDir[MAX_PATH+1];
       if (GetSystemDirectory(sysRootDir, MAX_PATH) == 0)
          assert(0);
       kernel32Name_ = std::string(sysRootDir) + "\\kernel32.dll";
       kernel32H = CreateFile(kernel32Name_.c_str(), GENERIC_READ, 
                              FILE_SHARE_READ, NULL, OPEN_EXISTING, NULL, NULL);
       assert(kernel32H);
       if (!GetFileInformationByHandle(kernel32H, &info)) {
          printSysError(GetLastError());
          assert(0);
       }
       IndxHigh = info.nFileIndexHigh;
       IndxLow = info.nFileIndexLow;
       CloseHandle(kernel32H);
    }

    if (!GetFileInformationByHandle(fileHandle, &info))
       return false;

    if (info.nFileIndexHigh==IndxHigh && info.nFileIndexLow==IndxLow) {
      kernel32Name = kernel32Name_;
      return true;
    }
    return false;
}

/* 
   Loading libDyninstRT.dll

   We load libDyninstRT.dll dynamically, by inserting code into the
   application to call LoadLibraryA. We don't use the inferior RPC
   mechanism from class process because it already assumes that
   libdyninst is loaded (it uses the inferior heap).
   Instead, we use a simple inferior call mechanism defined below
   to insert the code to call LoadLibraryA("libdyninstRT.dll").
 */

Address loadDyninstDll(process *p, char Buffer[LOAD_DYNINST_BUF_SIZE]) {
    return 0;
}

// osTraceMe is not needed in Windows NT
void OS::osTraceMe(void) {}

bool process::dumpImage(std::string outFile)
{
  fprintf(stderr, "%s[%d]:  Sorry, dumpImage() not implemented for windows yet\n", FILE__, __LINE__);
  fprintf(stderr, "\t cannot create '%s' as requested\n", outFile.c_str());
  return false;
}

dyn_lwp *process::createRepresentativeLWP() {
   representativeLWP = createFictionalLWP(0);
   return representativeLWP;
}

static void hasIndex(process *, unsigned, void *data, void *result) 
{
    *((int *) data) = (int) result;
}

// Thread creation
bool SignalHandler::handleThreadCreate(EventRecord &ev, bool &continueHint)
{
   process *proc = ev.proc;
   CONTEXT cont;
   Address initial_func = 0, stack_top = 0;
   BPatch_process *bproc = (BPatch_process *) ev.proc->up_ptr();
   HANDLE lwpid = ev.info.u.CreateThread.hThread;
   func_instance *func = NULL;
   int tid = ev.info.dwThreadId;
   
   //Create the lwp early on Windows
   dyn_lwp *lwp = proc->createRealLWP((int) lwpid, (int) lwpid);
   lwp->setFileHandle(lwpid);
   lwp->setProcessHandle(proc->processHandle_);
   lwp->attach();
   ev.lwp = lwp;
   proc->set_lwp_status(lwp, stopped);

   continueHint = true;
   if (proc->reachedBootstrapState(bootstrapped_bs)) 
   {
        //The process is already running when this thread was created.  It's at
        //its initial entry point where we can read the initial function out of EAX
        cont.ContextFlags = CONTEXT_FULL;
        if (GetThreadContext(lwpid, &cont))
        {
            initial_func = cont.Eax;
            stack_top = cont.Esp;           
        }
   }

   if (initial_func) {
     func = proc->findJumpTargetFuncByAddr(initial_func);
     if (!func)
        return false;
     if (!func) {
        mapped_object *obj = proc->findObject(initial_func);
        if (obj) {
           vector<Address> faddrs;
           faddrs.push_back(initial_func);
           obj->parseNewFunctions(faddrs);
           func = proc->findOneFuncByAddr(initial_func);
        }
     }
   }

   //Create the dyn_thread early as well.
   dyn_thread *thr = new dyn_thread(proc, -1, lwp);
   thr->update_tid(tid);
   thr->update_start_pc(initial_func);
   thr->update_start_func(func);
   thr->update_stack_addr(stack_top);

   if (func) {
       proc->instrumentThreadInitialFunc(func);
   }

   return true;
}

bool SignalHandler::handleExecEntry(EventRecord &, bool &)
{
  assert(0);
  return false;
}

// Process creation
bool SignalHandler::handleProcessCreate(EventRecord &ev, bool &continueHint) 
{
    process *proc = ev.proc;
    
    if(! proc)
        return true;
  
    dyn_lwp *rep_lwp = proc->getRepresentativeLWP();
    assert(rep_lwp);  // the process based lwp should already be set

    //We're starting up, convert the representative lwp to a real one.
    rep_lwp->set_lwp_id((int) rep_lwp->get_fd());
    proc->real_lwps[rep_lwp->get_lwp_id()] = rep_lwp;
    proc->representativeLWP = NULL;
    if (proc->theRpcMgr)
       proc->theRpcMgr->addLWP(rep_lwp);
    
    if (proc->threads.size() == 0) {
        dyn_thread *t = new dyn_thread(proc, 
                                       0, // POS (main thread is always 0)
                                       rep_lwp);
    }
    else {
        proc->threads[0]->update_tid(ev.info.dwThreadId);
        proc->threads[0]->update_lwp(rep_lwp);
    }

    proc->set_status(stopped);
   proc->setBootstrapState(begun_bs);
   if (proc->insertTrapAtEntryPointOfMain()) {
     startup_printf("%s[%d]:  attached to process, stepping to main\n", FILE__, __LINE__);
   }
   else {
     proc->handleProcessExit();
   }
   continueHint = true;
   return true;
}


bool CALLBACK printMods(PCSTR name, DWORD64 addr, PVOID unused) {
    fprintf(stderr, " %s @ %llx\n", name, addr);
    return true;
}

//Returns true if we need to 
bool SignalGenerator::SuspendThreadFromEvent(LPDEBUG_EVENT ev, dyn_lwp *lwp) {
    HANDLE hlwp;
    if (ev->dwDebugEventCode == CREATE_THREAD_DEBUG_EVENT) {
        hlwp = ev->u.CreateThread.hThread;
    }
    else if (lwp) {
        hlwp = lwp->get_fd();
    }
    else if (proc->getRepresentativeLWP()) {
        hlwp = proc->getRepresentativeLWP()->get_fd();
    }
    else {
		return false;
    }

    int result = SuspendThread(hlwp);
    if (result == -1) {
        //Happens for thread exit events.
        return false;        
    }
    return true;
}
// ccw 2 may 2001 win2k fixes
// when you launch a process to be debugged with win2k (as in createProcess)
// the system sends you back at least two debug events before starting the
// process.  a debug event is also sent back for every dll that is loaded
// prior to starting main(), these include ntdll.dll and kernel32.dll and any
// other dlls the process needs that are not loaded with an explicit call
// to LoadLibrary().
//
// dyninst catches the first debug event (CREATE_PROCESS) and initializes
// various process specific data structures.  dyninst catches the second
// debug event (an EXCEPTION_DEBUG_EVENT) and used this event as a trigger to
// put in the bit of code that forced the mutatee to load
// libdyninstAPI_RT.dll.  In win2k, this does not work.  The bit of code is
// run and the trailing DebugBreak is caught and handled but the Dll will not
// be loaded.  The EXCEPTION_DEBUG_EVENT must be handled and continued from
// before LoadLibrary will perform correctly.
//
// the fix for this is to handle this EXCEPTION_DEBUG_EVENT, and put a
// DebugBreak (0xcc) at the beginning of main() in the mutatee.  catching
// that DebugBreak allows dyninst to write in the bit of code used to load
// the libdyninstAPI_RT.dll.
//
// after this, dyninst previously instrumented the mutatee to force the
// execution of DYNINSTinit() in the dll.  in order to take out this bit of
// complexity, the DllMain() function in the dll, which is run upon loading
// the dll, is used to automatically call DYNINSTinit().
//
// DYNINSTinit() takes two parameters, a flag denoting how dyninst attached
// to this process and the pid of the mutator.  These are passed from the
// mutator to the mutatee by finding a variable in the dll and writing the
// correct values into the mutatee's address space.  When a Dll is loaded, a
// LOAD_DLL debug event is thrown before the execution of DllMain(), so
// dyninst catches this event, writes the necessary values into the mutatee
// memory, then lets DllMain() call DYNINSTinit().  the DebugBreak() at the
// end of DYNINSTinit() is now removed for NT/win2K
//
// the bit of code inserted to load the dll fires a DebugBreak() to signal
// that it is done. dyninst catches this, patches up the code that was used
// to load the dll, replaces what was overwritten in main() and resets the
// instruction pointer (EIP) to the beginning of main().
bool SignalGenerator::waitForEventsInternal(pdvector<EventRecord> &events) 
{
  static bool first_signal = true;
  DWORD milliseconds = INFINITE;
  EventRecord ev;

  waitingForOS_ = true;
  __UNLOCK;
  bool result = WaitForDebugEvent(&ev.info, milliseconds);
  __LOCK;
  waitingForOS_ = false;
  if (!result)
  {
    DWORD err = GetLastError();
    if ((WAIT_TIMEOUT == err) || (ERROR_SEM_TIMEOUT == err)) {
      //  apparently INFINITE milliseconds returns with SEM_TIMEOUT
      //  This may be a problem, but it doesn't seem to break anything.
      ev.type = evtTimeout;
      events.push_back(ev);
      return true;
    }else {
      printSysError(err);
      fprintf(stderr, "%s[%d]:  Unexpected error from WaitForDebugEvent: %d\n",
              __FILE__, __LINE__, err);
    }
    stopThreadNextIter();
    return false;
  }

  process *proc = process::findProcess(ev.info.dwProcessId);
  if (proc == NULL) {
     /* this case can happen when we create a process, but then are unable
        to parse the symbol table, and so don't complete the creation of the
        process. We just ignore the event here.  */
     ContinueDebugEvent(ev.info.dwProcessId, ev.info.dwThreadId, DBG_CONTINUE);
     ev.type = evtNullEvent;
     events.push_back(ev);
     return true;
   }

   ev.proc = proc;
   dyn_thread *thr = proc->getThread(ev.info.dwThreadId);
   ev.lwp = NULL;
   if (thr) {
       ev.lwp = thr->get_lwp();
       proc->set_lwp_status(ev.lwp, stopped);
   }
   if (!ev.lwp && ev.proc->getRepresentativeLWP() &&
       ev.info.dwDebugEventCode != CREATE_THREAD_DEBUG_EVENT) 
   {
       //Happens during process startup
       ev.lwp = ev.proc->getRepresentativeLWP();
       proc->set_lwp_status(ev.lwp, stopped);
   }
   if (!ev.lwp) {
       //Happens during thread creation events
       // the status will be set to stopped when we create
       // the new lwp later.
       ev.lwp = ev.proc->getInitialLwp();
   }

   signal_printf("[%s:%u] - Got event %d on %d (%d)\n", __FILE__, __LINE__, 
           ev.info.dwDebugEventCode, ev.lwp->get_fd(), ev.info.dwThreadId);

   Frame af = ev.lwp->getActiveFrame();
   ev.address = (Address) af.getPC();

   events.push_back(ev);
   return true;
}

bool SignalGenerator::decodeEvents(pdvector<EventRecord> &events) {
    bool result = true;
    for (unsigned i=0; i<events.size(); i++) {
        if (!decodeEvent(events[i]))
            result = false;
    }
    return result;
}

bool SignalGenerator::decodeEvent(EventRecord &ev)
{
   bool ret = false;
   switch (ev.info.dwDebugEventCode) {
     case EXCEPTION_DEBUG_EVENT:
        //ev.type = evtException;
        ev.what = ev.info.u.Exception.ExceptionRecord.ExceptionCode;
        ret = decodeException(ev);
		assert(ev.type != evtUndefined);
        break;
     case CREATE_THREAD_DEBUG_EVENT:
        ev.type = evtThreadCreate;
        ret = true;
        break;
     case CREATE_PROCESS_DEBUG_EVENT:
        ev.type = evtProcessCreate;
        ret = true;
        break;
     case EXIT_THREAD_DEBUG_EVENT:
        ev.type = evtThreadExit;
        requested_wait_until_active = true;
        ret = true;
        break;
     case EXIT_PROCESS_DEBUG_EVENT:
        ev.type = evtProcessExit;
        ev.what = ev.info.u.ExitProcess.dwExitCode;
        ev.status = statusNormal;
        requested_wait_until_active = true;
        ret = true;
        break;
     case LOAD_DLL_DEBUG_EVENT:
        ev.type = evtLoadLibrary;
        ev.what = SHAREDOBJECT_ADDED;
        ret = true;
        break;
     case UNLOAD_DLL_DEBUG_EVENT:
         signal_printf("WaitForDebugEvent returned UNLOAD_DLL_DEBUG_EVENT\n");
         ev.type = evtUnloadLibrary;
         ev.what = SHAREDOBJECT_REMOVED;
         ret = true;
         break;
   case OUTPUT_DEBUG_STRING_EVENT:
       ev.type = evtNullEvent;
       if (ev.info.u.DebugString.fUnicode == false && ev.info.u.DebugString.nDebugStringLength > 0) {
           int buflen = (ev.info.u.DebugString.nDebugStringLength < 512) ? 
               ev.info.u.DebugString.nDebugStringLength : 512;
           char *buf = (char*) malloc(buflen);
           if (proc->readDataSpace(ev.info.u.DebugString.lpDebugStringData, 
                                   buflen, buf, true)) {
               signal_printf("Captured OUTPUT_DEBUG_STRING_EVENT, debug string = %s\n", buf);
           }
           free (buf);
       }
       break;
     default: // RIP_EVENT or unknown event
        fprintf(stderr, "%s[%d]:  WARN:  unknown debug event=0x%x\n", FILE__, __LINE__, ev.info.dwDebugEventCode);
        ev.type = evtNullEvent;
        ret = true;
        break;
   };

   // Due to NT's odd method, we have to call pause_
   // directly (a call to pause returns without doing anything
   // pre-initialization)
   if (!requested_wait_until_active) {
      bool success = SuspendThreadFromEvent(&(ev.info), ev.lwp);
      if (success) {
         if (!ContinueDebugEvent(ev.info.dwProcessId, ev.info.dwThreadId, DBG_CONTINUE)) {
           printf("ContinueDebugEvent failed\n");
           printSysError(GetLastError());
         }
      }
   }
   assert(ev.type != evtUndefined);
  return ret;
}

static void decodeHandlerCallback(EventRecord &ev)
{
    ev.address = (eventAddress_t) 
       ev.info.u.Exception.ExceptionRecord.ExceptionAddress;

    // see if a signalhandler callback is registered
    pdvector<CallbackBase *> callbacks;
    SignalHandlerCallback *sigHandlerCB = NULL;
    if (getCBManager()->dispenseCallbacksMatching(evtSignalHandlerCB, callbacks)
       && ev.address != ((SignalHandlerCallback*)callbacks[0])->getLastSigAddr()
       && ((SignalHandlerCallback*)callbacks[0])->handlesSignal(ev.what)) 
    {
       ev.type = evtSignalHandlerCB;
    }
    else {// no handler is registered, return to signal to program 

       if ( EXCEPTION_ILLEGAL_INSTRUCTION == ev.what || 
            EXCEPTION_ACCESS_VIOLATION    == ev.what    ) 
       {
           Frame af = ev.lwp->getActiveFrame();
           signal_printf
               ("DECODE CRITICAL -- ILLEGAL INSN OR ACCESS VIOLATION\n");
           ev.type = evtCritical;
       }
       else {
           ev.type = evtSignalled;
       }
    }
}

extern std::set<Address> suicideAddrs;

bool SignalGenerator::decodeBreakpoint(EventRecord &ev) 
{
  char buf[128];
  bool ret = false;
  process *proc = ev.proc;
  if (decodeIfDueToProcessStartup(ev)) {
	  ret = true;
  }
  else if (proc->getRpcMgr()->decodeEventIfDueToIRPC(ev)) {
     signal_printf("%s[%d]:  BREAKPOINT due to RPC\n", FILE__, __LINE__);
	 ret = true;
  }
  else if (proc->trapMapping.definesTrapMapping(ev.address)) {
     ev.type = evtInstPointTrap;
     Frame activeFrame = ev.lwp->getActiveFrame();
#if 0
	 cerr << "SPRINGBOARD FRAME: " << hex << activeFrame.getPC() << " / " <<activeFrame.getSP() 
                 << " (DEBUG:" 
                 << "EAX: " << activeFrame.eax
                 << ", ECX: " << activeFrame.ecx
                 << ", EDX: " << activeFrame.edx
                 << ", EBX: " << activeFrame.ebx
                 << ", ESP: " << activeFrame.esp
                 << ", EBP: " << activeFrame.ebp
                 << ", ESI: " << activeFrame.esi 
                 << ", EDI " << activeFrame.edi
				 << ", EFLAGS: " << activeFrame.eflags << ")" << dec << endl;
	 for (unsigned i = 0; i < 10; ++i) {
			Address stackTOPVAL =0;
		    ev.proc->readDataSpace((void *) (activeFrame.esp + 4*i), sizeof(ev.proc->getAddressWidth()), &stackTOPVAL, false);
			cerr << "\tSTACK TOP VALUE=" << hex << stackTOPVAL << dec << endl;
	 }
#endif
	 ret = true;
  }
  else if (decodeRTSignal(ev)) {
	  ret = true;
  }
  else if (BPatch_defensiveMode == ev.proc->getHybridMode()) {
     Frame activeFrame = ev.lwp->getActiveFrame();
     if (ev.proc->inEmulatedCode(activeFrame.getPC() - 1)) {
        requested_wait_until_active = false;
        ret = true;
        if (ev.proc->getMemEm() && 
            ev.proc->getMemEm()->isEmulPOPAD(activeFrame.getPC()-1)) 
        {
            ev.type = evtEmulatePOPAD;
        } 
        else 
        {
            ev.type = evtIgnore;
        }
#if 0
        cerr << "BREAKPOINT FRAME: " << hex <<  activeFrame.getUninstAddr() << " / " << activeFrame.getPC() << " / " <<activeFrame.getSP() 
				<< " (DEBUG:" 
				<< "EAX: " << activeFrame.eax
				<< ", ECX: " << activeFrame.ecx
				<< ", EDX: " << activeFrame.edx
				<< ", EBX: " << activeFrame.ebx
				<< ", ESP: " << activeFrame.esp
				<< ", EBP: " << activeFrame.ebp
				<< ", ESI: " << activeFrame.esi 
				<< ", EDI: " << activeFrame.edi
				<< ", EFLAGS: " << activeFrame.eflags << ")" << dec << endl;
			Address stackTOPVAL[200];
            ev.proc->readDataSpace((void *) activeFrame.esp, sizeof(ev.proc->getAddressWidth())*200, stackTOPVAL, false);
            for (int i = 0; i < 200; ++i) 
            {
                Address remapped = 0;
                vector<func_instance *> funcs;
                baseTrampInstance *bti;
				ev.proc->getAddrInfo(stackTOPVAL[i], remapped, funcs, bti);
				cerr  << hex << activeFrame.esp + 4*i << ": "  << stackTOPVAL[i] << ", orig @ " << remapped << " in " << funcs.size() << "functions" << dec << endl;
			}
		}
#endif
	 }
     else { // return exception to mutatee
        requested_wait_until_active = true;//i.e., return exception to mutatee
        decodeHandlerCallback(ev);
     }
  }
  else {
	  ev.type = evtCritical;
     ret = true;
  }

  signal_printf("%s[%d]:  decodeSigTrap for %s, state: %s\n",
                FILE__, __LINE__, ev.sprint_event(buf),
                proc->getBootstrapStateAsString().c_str());

  return ret;
}

static bool decodeAccessViolation_defensive(EventRecord &ev, bool &wait_until_active)
{
    bool ret = false;
    wait_until_active = true;
    ev.address = (eventAddress_t) ev.info.u.Exception.ExceptionRecord.ExceptionAddress;
    Address violationAddr = 
        ev.info.u.Exception.ExceptionRecord.ExceptionInformation[1];
    mapped_object *obj = NULL;

    switch(ev.info.u.Exception.ExceptionRecord.ExceptionInformation[0]) {
    case 0: // bad read
        if (dyn_debug_malware) {
            Address origAddr = ev.address;
            vector<func_instance *> funcs;
            baseTrampInstance *bti = NULL;
            ev.proc->getAddrInfo(ev.address, origAddr, funcs, bti);
            mal_printf("bad read in pdwinnt.C %lx[%lx]=>%lx [%d]\n",
                       ev.address, origAddr, violationAddr,__LINE__);
            // detach so we can see what's going on 
            //ev.proc->detachProcess(true);
            pdvector<pdvector<Frame> >  stacks;
            if (!ev.proc->walkStacks(stacks)) {
                mal_printf("%s[%d]:  walkStacks failed\n", FILE__, __LINE__);
                return false;
            }
            for (unsigned i = 0; i < stacks.size(); ++i) {
                pdvector<Frame> &stack = stacks[i];
                for (unsigned int j = 0; j < stack.size(); ++j) {
                    Address origPC = 0;
                    vector<func_instance*> dontcare1;
                    baseTrampInstance *dontcare2 = NULL;
                    ev.proc->getAddrInfo(stack[j].getPC(), origPC, dontcare1, dontcare2);
                    mal_printf("frame %d: %lx[%lx]\n", j, stack[j].getPC(), origPC);
                }
            }
            dyn_saved_regs regs;
            ev.lwp->getRegisters(&regs,false);
            printf("REGISTER STATE:\neax=%lx \necx=%lx \nedx=%lx \nebx=%lx \nesp=%lx \nebp=%lx \nesi=%lx "
                   "\nedi=%lx\n",regs.cont.Eax, regs.cont.Ecx, regs.cont.Edx, 
                   regs.cont.Ebx, regs.cont.Esp, regs.cont.Ebp, 
                   regs.cont.Esi, regs.cont.Edi);
        }
        break;

    case 1: {// bad write 
        Address origAddr = ev.address;
        vector<func_instance *> writefuncs;
        baseTrampInstance *bti = NULL;
        bool success = ev.proc->getAddrInfo(ev.address, origAddr, writefuncs, bti);
        if (dyn_debug_malware) {
            Address origAddr = ev.address;
			Address shadowAddr = 0;
			bool valid = false;
			boost::tie(valid, shadowAddr) = ev.proc->getMemEm()->translateBackwards(violationAddr);

			cerr << "Overwrite insn @ " << hex << origAddr << endl;
            vector<func_instance *> writefuncs;
            baseTrampInstance *bti = NULL;
            bool success = ev.proc->getAddrInfo(ev.address, origAddr, writefuncs, bti);
            if (success) {
                fprintf(stderr,"---%s[%d] overwrite insn at %lx[%lx] in "
                        "function\"%s\" [%lx], writing to %lx (%lx) \n",
                        FILE__,__LINE__, ev.address, origAddr,
						writefuncs.empty() ? "<NO FUNC>" : writefuncs[0]->get_name().c_str(), 
						writefuncs.empty() ? 0 : writefuncs[0]->get_address(), 
                        violationAddr, shadowAddr);
            } else { 
                fprintf(stderr,"---%s[%d] overwrite insn at %lx, not "
                        "contained in any range, writing to %lx \n",
                        __FILE__,__LINE__, ev.address, violationAddr);
            }
            dyn_saved_regs regs;
            ev.lwp->getRegisters(&regs,false);
            printf("REGISTER STATE:\neax=%lx \necx=%lx \nedx=%lx \nebx=%lx \nesp=%lx \nebp=%lx \nesi=%lx "
                   "\nedi=%lx\n",regs.cont.Eax, regs.cont.Ecx, regs.cont.Edx, 
                   regs.cont.Ebx, regs.cont.Esp, regs.cont.Ebp, 
                   regs.cont.Esi, regs.cont.Edi);
        }

        // ignore memory access violations originating in kernel32.dll 
        // (if not originating from an instrumented instruction)
        mapped_object *obj = ev.proc->findObject(origAddr);
        assert(obj);
        if ( BPatch_defensiveMode != obj->hybridMode() ) 
        {
            wait_until_active = false;
            ret = true;
            ev.type = evtIgnore;
            ev.lwp->changeMemoryProtections(
                violationAddr - (violationAddr % ev.proc->getMemoryPageSize()), 
                ev.proc->getMemoryPageSize(), 
                PAGE_EXECUTE_READWRITE, 
                false);
            break;
        }
        // it's a write to a page containing write-protected code if region
        // permissions don't match the current permissions of the written page
        obj = ev.proc->findObject(violationAddr);
        if (!obj && ev.proc->isMemoryEmulated()) {
            bool valid=false;
            Address orig=0;
            boost::tie(valid,orig) = ev.proc->getMemEm()->translateBackwards(violationAddr);
            if (valid) {
                violationAddr = orig;
                obj = ev.proc->findObject(violationAddr);
            }
        }
        if (obj) {
            using namespace SymtabAPI;
            Region *reg = obj->parse_img()->getObject()->
                findEnclosingRegion(violationAddr - obj->codeBase());
            pdvector<CallbackBase *> callbacks;
            if (reg && (reg->getRegionPermissions() == Region::RP_RW ||
                        reg->getRegionPermissions() == Region::RP_RWX  ) &&
                getCBManager()->dispenseCallbacksMatching
                    (evtCodeOverwrite, callbacks)) //checks for CBs, doesn't call them
                {
                    ev.info2 = reg;
                    ev.type = evtCodeOverwrite;
                    ret = true;
                    wait_until_active = false;
                }
            callbacks.clear();
        }
        else {
            fprintf(stderr,"%s[%d] WARNING, possible bug, write insn at "
                    "%lx wrote to %lx\n",
                    __FILE__,__LINE__,ev.address, violationAddr);
            // detach so we can see what's going on 
            //ev.proc->detachProcess(true);
        }
        break;
    }
    case 8: // no execute permissions
        fprintf(stderr, "ERROR: executing code that lacks executable "
                "permissions in pdwinnt.C at %lx, evt.addr=%lx [%d]\n",
                ev.address, violationAddr,__LINE__);
        ev.proc->detachProcess(true);
        assert(0);
        break;
    default:
        if (dyn_debug_malware) {
            Address origAddr = ev.address;
            vector<func_instance *> funcs;
            baseTrampInstance *bti = NULL;
            ev.proc->getAddrInfo(ev.address, origAddr, funcs, bti);
            mal_printf("weird exception in pdwinnt.C illegal instruction or "
                       "access violation w/ code (%lx) %lx[%lx]=>%lx [%d]\n",
                       ev.info.u.Exception.ExceptionRecord.ExceptionInformation[0],
                       ev.address, origAddr, violationAddr,__LINE__);
        }
        ev.proc->detachProcess(true);
        assert(0);
    }
    if (evtCodeOverwrite != ev.type && ev.proc->isMemoryEmulated()) {
        // see if we were executing in defensive code whose memory access 
        // would have been emulated
        Address origAddr = ev.address;
        vector<func_instance *> writefuncs;
        baseTrampInstance *bti = NULL;
        bool success = ev.proc->getAddrInfo(ev.address, origAddr, writefuncs, bti);
        mapped_object *faultObj = NULL;
        if (success) {
            faultObj = ev.proc->findObject(origAddr);
        }
        if (!faultObj || BPatch_defensiveMode == faultObj->hybridMode()) {
            // KEVINTODO: we're emulating the instruction, pop saved regs off 
            // of the stack and into the appropriate registers,
            // signalHandlerEntry will have to fix up the saved 
            // context information on the stack 
            assert(1 || "stack imbalance and bad reg values resulting from incomplete memory emulation of instruction that caused a fault");
        }
    }
    return ret;
}

bool SignalGenerator::decodeException(EventRecord &ev) 
{
   bool ret = false;
   switch (ev.what) {
     case EXCEPTION_BREAKPOINT: 
        signal_printf("DECODE BREAKPOINT\n");
        ret = decodeBreakpoint(ev);
        break;
     case EXCEPTION_ILLEGAL_INSTRUCTION:
        signal_printf("ILLEGAL INSTRUCTION\n");
        mal_printf("ILLEGAL INSTRUCTION\n");
     case EXCEPTION_ACCESS_VIOLATION:
     {
         requested_wait_until_active = true;
         if ( BPatch_defensiveMode == ev.proc->getHybridMode() ) {
             ret = decodeAccessViolation_defensive
                        (ev,
                         requested_wait_until_active);
         } 
         break;
     }
     case EXCEPTION_SINGLE_STEP:
         signal_printf("SINGLE STEP\n");
         ev.type = evtDebugStep;
         ev.address = (eventAddress_t) ev.info.u.Exception.ExceptionRecord.ExceptionAddress;
         ret = true;
         break;
     default:
         break;
   }

   // trigger callback if we haven't resolved the signal and a 
   // signalHandlerCallback is registered
   if (!ret) {
       requested_wait_until_active = true; //i.e., return signal to mutatee
       decodeHandlerCallback(ev);
       ret = true;
   }

   return ret;
}

bool SignalGeneratorCommon::decodeRTSignal_NP(EventRecord &ev, 
                                              Address rt_arg, int status)
{
    // windows uses ev.info for the DEBUG_EVENT struct, so we
    // shanghai the fd field instead
    ev.fd = (eventFileDesc_t) rt_arg;

    switch(status) {
    case DSE_snippetBreakpoint:
        ev.type = evtProcessStop;
        return true;
    case DSE_stopThread: 
        ev.type = evtStopThread;
        return true; 
    default:
        assert(0);
        return false;
    }
}

bool SignalGenerator::decodeSyscall(EventRecord &) 
{
    return false;
}

// already setup on this FD.
// disconnect from controlling terminal 
void OS::osDisconnect(void) {
}

bool process::setProcessFlags() {
    return true;
}

bool process::unsetProcessFlags() {
    return true;
}


/* continue a process that is stopped */
bool dyn_lwp::continueLWP_(int /*signalToContinueWith*/) {
   unsigned count;
   signal_printf("[%s:%u] - continuing %d\n", __FILE__, __LINE__, get_fd());
   count = ResumeThread((HANDLE)get_fd());
   if (count == (unsigned) -1) {
      fprintf(stderr, "[%s:%u] - Couldn't resume thread\n", __FILE__, __LINE__);
      printSysError(GetLastError());
      return false;
   } else
      return true;
}


/*
   terminate execution of a process
 */
terminateProcStatus_t process::terminateProc_()
{
    OS::osKill(getPid());
    return terminateSucceeded;
}

/*
   pause a process that is running
*/
bool dyn_lwp::stop_() {
   unsigned count = 0;
   count = SuspendThread((HANDLE)get_fd());
   if (count == (unsigned) -1)
      return false;
   else
      return true;
}

bool process::dumpCore_(const std::string) {
    return false;
}

bool dyn_lwp::writeTextWord(caddr_t inTraced, int data) {
   return writeDataSpace(inTraced, sizeof(int), (caddr_t) &data);
}

bool dyn_lwp::writeTextSpace(void *inTraced, u_int amount, const void *inSelf)
{
   return writeDataSpace(inTraced, amount, inSelf);
}

bool process::flushInstructionCache_(void *baseAddr, size_t size){ //ccw 25 june 2001
   dyn_lwp *replwp = getInitialLwp();
   return FlushInstructionCache((HANDLE)replwp->getProcessHandle(), baseAddr, size);
}

bool dyn_lwp::readTextSpace(const void *inTraced, u_int amount, void *inSelf) {
   return readDataSpace(inTraced, amount, inSelf);
}

bool dyn_lwp::writeDataSpace(void *inTraced, u_int amount, const void *inSelf)
{
    DWORD nbytes;
    handleT procHandle = getProcessHandle();
    bool res = WriteProcessMemory((HANDLE)procHandle, (LPVOID)inTraced, 
				  (LPVOID)inSelf, (DWORD)amount, &nbytes);
    if (BPatch_defensiveMode == proc()->getHybridMode() && 
        !res || nbytes != amount) 
    {
        // the write may have failed because we've removed write permissions
        // from the page, remove them and try again

        int oldRights = changeMemoryProtections((Address)inTraced, amount, 
                                                PAGE_EXECUTE_READWRITE,true);
        if (oldRights == PAGE_EXECUTE_READ || oldRights == PAGE_READONLY) {
            res = WriteProcessMemory((HANDLE)procHandle, (LPVOID)inTraced, 
                                     (LPVOID)inSelf, (DWORD)amount, &nbytes);
        }
        if (oldRights != -1) { // set the rights back to what they were
            changeMemoryProtections((Address)inTraced, amount, oldRights,true);
        }
    }

    return res && (nbytes == amount);
}


bool dyn_lwp::readDataSpace(const void *inTraced, u_int amount, void *inSelf) {
    if ((Address)inTraced <= 0xc30000 && ((Address)inTraced + amount) >= 0xc30000) {
        cerr << "readDataSpace [" << hex << (Address) inTraced << "," << (Address) inTraced + amount << "]" << dec << endl;
    }
    DWORD nbytes;
    handleT procHandle = getProcessHandle();
    bool res = ReadProcessMemory((HANDLE)procHandle, (LPVOID)inTraced, 
				 (LPVOID)inSelf, (DWORD)amount, &nbytes);
	if (!res && (GetLastError() == 299)) // Partial read success...
	{
		// Loop and copy piecewise
		Address start = (Address) inTraced;
		Address cur = start;
		Address end = start + amount;
		Address bufStart = (Address) inSelf;
		Address bufCur = bufStart;
		Address bufEnd = bufStart + amount;

		cerr << "Starting piecewise copy [" << hex << start << "," << end << dec << "]" << endl;

		MEMORY_BASIC_INFORMATION meminfo;
		memset(&meminfo, 0, sizeof(MEMORY_BASIC_INFORMATION));
		do {
			VirtualQueryEx(procHandle,
				(LPCVOID) cur, 
				&meminfo,
				sizeof(MEMORY_BASIC_INFORMATION));
			cerr << "\t VirtualQuery returns base " << hex
				<< (Address) meminfo.AllocationBase << " and pages range [" 
				<< (Address) meminfo.BaseAddress << "," << ((Address)meminfo.BaseAddress) + meminfo.RegionSize 
				<< dec << "]" << endl;
			unsigned remaining = end - cur;
			assert(remaining == (bufEnd - bufCur));
			unsigned toCopy = (remaining < meminfo.RegionSize) ? remaining : meminfo.RegionSize;
			if (meminfo.State == MEM_COMMIT) {
				cerr << "\t Copying range [" << hex << cur << "," << cur + toCopy << "]" << dec << endl;
				bool res = ReadProcessMemory(procHandle, (LPVOID) cur, (LPVOID) bufCur, (DWORD) toCopy, &nbytes);
				assert(res);
			}
			else {
				cerr << "\t Zeroing range [" << hex << cur << "," << cur + toCopy << dec << "]" << endl;
				memset((void *)bufCur, 0, toCopy);
			}
			cur += toCopy;
			bufCur += toCopy;
		} while (bufCur < bufEnd);
		return true;
	}
    return res && (nbytes == amount);
}

bool process::setMemoryAccessRights
(Address start, Address size, int rights)
{
    mal_printf("setMemoryAccessRights to %x [%lx %lx]\n", rights, start, start+size);
    // get lwp from which we can call changeMemoryProtections
    dyn_lwp *stoppedlwp = query_for_stopped_lwp();
    assert( stoppedlwp );
    if (PAGE_EXECUTE_READWRITE == rights || PAGE_READWRITE == rights) {
        mapped_object *obj = findObject(start);
        int page_size = getMemoryPageSize();
        for (Address cur = start; cur < (start + size); cur += page_size) {
            obj->removeProtectedPage(start -(start % page_size));
        }
    }
    stoppedlwp->changeMemoryProtections(start, size, rights, true);
    return true;
}

int process::getMemoryAccessRights(Address start, Address size)
{
   assert(0 && "Unimplemented!");
   return 0;
}

int dyn_lwp::changeMemoryProtections
(Address addr, Offset size, unsigned rights, bool setShadow)
{
    unsigned oldRights=0;
    unsigned pageSize = proc()->getMemoryPageSize();

	Address pageBase = addr - (addr % pageSize);
	size += (addr % pageSize);

	// Temporary: set on a page-by-page basis to work around problems
	// with memory deallocation
	for (Address idx = pageBase; idx < pageBase + size; idx += pageSize) {
        //mal_printf("setting rights to %lx for [%lx %lx)\n", 
          //         rights, idx , idx + pageSize);
		if (!VirtualProtectEx((HANDLE)getProcessHandle(), (LPVOID)(idx), 
			(SIZE_T)pageSize, (DWORD)rights, (PDWORD)&oldRights)) 
		{
			fprintf(stderr, "ERROR: failed to set access rights for page %lx, error code %d "
				"%s[%d]\n", addr, GetLastError(), FILE__, __LINE__);
			MEMORY_BASIC_INFORMATION meminfo;
			SIZE_T size = VirtualQueryEx(getProcessHandle(), (LPCVOID) (addr), &meminfo, sizeof(MEMORY_BASIC_INFORMATION));
			fprintf(stderr, "ERROR DUMP: baseAddr 0x%lx, AllocationBase 0x%lx, AllocationProtect 0x%lx, RegionSize 0x%lx, State 0x%lx, Protect 0x%lx, Type 0x%lx\n",
				meminfo.BaseAddress, meminfo.AllocationBase, meminfo.AllocationProtect, meminfo.RegionSize, meminfo.State, meminfo.Protect, meminfo.Type);
		}
		else if (proc()->isMemoryEmulated() && setShadow) {
			Address shadowAddr = 0;
			unsigned shadowRights=0;
			bool valid = false;
			boost::tie(valid, shadowAddr) = proc()->getMemEm()->translate(idx);
			if (!valid) {
				fprintf(stderr, "WARNING: set access rights on page %lx that has "
					"no shadow %s[%d]\n",addr,FILE__,__LINE__);
			}
			else 
			{
				if (!VirtualProtectEx((HANDLE)getProcessHandle(), (LPVOID)(shadowAddr), 
					(SIZE_T)pageSize, (DWORD)rights, (PDWORD)&shadowRights)) 
				{
					fprintf(stderr, "ERROR: set access rights found shadow page %lx "
						"for page %lx but failed to set its rights %s[%d]\n",
						shadowAddr, addr, FILE__, __LINE__);
				}

				if (shadowRights != oldRights) {
					//mal_printf("WARNING: shadow page[%lx] rights %x did not match orig-page"
					//           "[%lx] rights %x\n",shadowAddr,shadowRights, addr, oldRights);
				}
			}
		}
	}
	return oldRights;
}


bool dyn_lwp::waitUntilStopped() {
   return true;
}

bool process::waitUntilStopped() {
   return true;
}

Frame dyn_lwp::getActiveFrame()
{
	w32CONTEXT cont; //ccw 27 july 2000 : 29 mar 2001

	Address pc = 0, fp = 0, sp = 0;

	// we must set ContextFlags to indicate the registers we want returned,
	// in this case, the control registers.
	// The values for ContextFlags are defined in winnt.h
	cont.ContextFlags = CONTEXT_FULL;
	if (GetThreadContext((HANDLE)get_fd(), &cont))
	{
		fp = cont.Ebp;
		pc = cont.Eip;
		sp = cont.Esp;
		Frame frame(pc, fp, sp, proc_->getPid(), proc_, NULL, this, true);
                frame.eax = cont.Eax;
                frame.ebx = cont.Ebx;
                frame.ecx = cont.Ecx;
                frame.edx = cont.Edx;
                frame.esp = cont.Esp;
                frame.ebp = cont.Ebp;
		frame.esi = cont.Esi;
		frame.edi = cont.Edi;
		frame.eflags = cont.EFlags;

		return frame;
	}
	printSysError(GetLastError());
	return Frame();
}

// sets PC for stack frames other than the active stack frame
bool Frame::setPC(Address newpc) {

	if (!pcAddr_) {
		// if pcAddr isn't set it's because the stackwalk isn't getting the 
		// frames right
		fprintf(stderr,"WARNING: unable to change stack frame PC from %lx to %lx "
			"because we don't know where the PC is on the stack %s[%d]\n",
			pc_,newpc,FILE__,__LINE__);
		return false;
	}

	if (getProc()->writeDataSpace( (void*)pcAddr_, 
		getProc()->getAddressWidth(), 
		&newpc) ) 
	{
		this->pc_ = newpc;
		return true;
	}

	return false;
}

bool dyn_lwp::getRegisters_(struct dyn_saved_regs *regs, bool includeFP) {
   // we must set ContextFlags to indicate the registers we want returned,
   // in this case, the control registers.
   // The values for ContextFlags are defined in winnt.h
   regs->cont.ContextFlags = w32CONTEXT_FULL;//ccw 27 july 2000 : 29 mar 2001
   handleT handle = get_fd();
   if (!GetThreadContext((HANDLE)handle, &(regs->cont)))
   {
      return false;
   }
   return true;
}

void dyn_lwp::dumpRegisters()
{
   dyn_saved_regs regs;
   if (!getRegisters(&regs)) {
     fprintf(stderr, "%s[%d]:  registers unavailable\n", FILE__, __LINE__);
     return;
   }
}

bool dyn_lwp::changePC(Address addr, struct dyn_saved_regs *regs)
{    
  if (dyn_debug_malware) {
      std::set<func_instance *> funcs;
      proc()->findFuncsByAddr(addr, funcs, true);
      cerr << "CHANGEPC to addr " << hex << addr;
      cerr << " to func " << (funcs.empty() ? "<UNKNOWN>" :
                              ((funcs.size() == 1) ? (*(funcs.begin()))->symTabName() : "<MULTIPLE>"));
      cerr << dec << endl;
      cerr << "Currently at: " << getActiveFrame();
  }
  w32CONTEXT cont;//ccw 27 july 2000
  if (!regs) {
      cont.ContextFlags = w32CONTEXT_FULL;//ccw 27 july 2000 : 29 mar 2001
      if (!GetThreadContext((HANDLE)get_fd(), &cont))
      {
          printf("GetThreadContext failed\n");
          return false;
      }
  }
  else {
      memcpy(&cont, &(regs->cont), sizeof(w32CONTEXT));
  }
  cont.Eip = addr;
  if (!SetThreadContext((HANDLE)get_fd(), &cont))
  {
    printf("SethreadContext failed\n");
    return false;
  }
  return true;
}

bool dyn_lwp::restoreRegisters_(const struct dyn_saved_regs &regs, bool includeFP) {
  if (!SetThreadContext((HANDLE)get_fd(), &(regs.cont)))
  {
    //printf("SetThreadContext failed\n");
    return false;
  }
  return true;
}

bool process::isRunning_() const {
    // TODO
    return true;
}


std::string 
process::tryToFindExecutable(const std::string& iprogpath, int pid)
{
    if( iprogpath.length() == 0 )
    {
        HANDLE hProc = OpenProcess( PROCESS_QUERY_INFORMATION | PROCESS_VM_READ,
                                    FALSE,
                                    pid );
        if( hProc != NULL )
        {
            // look at the process' modules to see if we can get at an EXE
            DWORD nMods = 32;
            DWORD cb = nMods * sizeof(HMODULE);
            DWORD cbNeeded = 0;
            HMODULE* hMods = new HMODULE[cb];
            BOOL epmRet = EnumProcessModules( hProc,
                                                hMods,
                                                cb,
                                                &cbNeeded );
            if( !epmRet && (cbNeeded > cb) )
            {
                // we didn't pass a large enough array in
                delete[] hMods;
                nMods = (cbNeeded / sizeof(HMODULE));
                cb = cbNeeded;
                hMods = new HMODULE[cb];

                epmRet = EnumProcessModules( hProc,
                                                hMods,
                                                cb,
                                                &cbNeeded );
            }

            if( epmRet )
            {
                // we got modules
                // look for the EXE (always first item?)
                nMods = cbNeeded / sizeof(HMODULE);
                for( unsigned int i = 0; i < nMods; i++ )
                {
                    char modName[MAX_PATH];

                    BOOL gmfnRet = GetModuleFileNameEx( hProc,
                                                        hMods[i],
                                                        modName,
                                                        MAX_PATH );
                    if( gmfnRet )
                    {
                        // check if this is the EXE
                        // TODO is this sufficient?
                        // should we instead be recognizing the
                        // "program" by some other criteria?
                        unsigned int slen = strlen( modName );
                        if( (modName[slen-4] == '.') &&
                            ((modName[slen-3]=='E')||(modName[slen-3]=='e')) &&
                            ((modName[slen-2]=='X')||(modName[slen-2]=='x')) &&
                            ((modName[slen-1]=='E')||(modName[slen-1]=='e')) )
                        {
                            return modName;
                            break;
                        }
                    }
                }
            }

            CloseHandle( hProc );
        }
    }
    return iprogpath;
}

Address dyn_lwp::readRegister(Register reg)
{
   w32CONTEXT *cont = new w32CONTEXT;//ccw 27 july 2000 : 29 mar 2001
    if (!cont)
	return NULL;
    // we must set ContextFlags to indicate the registers we want returned,
    // in this case, the control registers.
    // The values for ContextFlags are defined in winnt.h
    cont->ContextFlags = w32CONTEXT_FULL;//ccw 27 july 2000
    if (!GetThreadContext((HANDLE)get_fd(), cont)) {
      delete cont;
	  return NULL;
    }
    return cont->Eax;
}


void InitSymbolHandler( HANDLE hProcess )
{
}

void
ReleaseSymbolHandler( HANDLE hProcess )
{
    if( !SymCleanup( hProcess ) )
    {
        // TODO how to report error?
        fprintf( stderr, "failed to release symbol handler: %x\n",
            GetLastError() );
    }

    CloseHandle(hProcess);
}

bool SignalGenerator::waitForStopInline()
{
   return true;
}
/*****************************************************************************
 * forkNewProcess: starts a new process, setting up trace and io links between
 *                the new process and the daemon
 * Returns true if succesfull.
 * 
 * Arguments:
 *   file: file to execute
 *   dir: working directory for the new process
 *   argv: arguments to new process
 *   inputFile: where to redirect standard input
 *   outputFile: where to redirect standard output
 *   traceLink: handle or file descriptor of trace link (read only)
 *   ioLink: handle or file descriptor of io link (read only)
 *   pid: process id of new process
 *   tid: thread id for main thread (needed by WindowsNT)
 *   procHandle: handle for new process (needed by WindowsNT)
 *   thrHandle: handle for main thread (needed by WindowsNT)
 ****************************************************************************/
bool SignalGenerator::forkNewProcess()
{
    // create the child process    
    std::string args;
    for (unsigned ai=0; ai<argv_->size(); ai++) {
       args += (*argv_)[ai];
       args += " ";
    }

    STARTUPINFO stinfo;
    memset(&stinfo, 0, sizeof(STARTUPINFO));
    stinfo.cb = sizeof(STARTUPINFO);

    /*to do: output redirection
    //stinfo.hStdOutput = (HANDLE)ioLink;
    stinfo.hStdOutput = (HANDLE)stdout_fd;
    stinfo.hStdInput = GetStdHandle(STD_INPUT_HANDLE);
    stinfo.hStdError = GetStdHandle(STD_ERROR_HANDLE);
    stinfo.dwFlags |= STARTF_USESTDHANDLES;
    */
    PROCESS_INFORMATION procInfo;
    if (CreateProcess(file_.c_str(), (char *)args.c_str(), 
		      NULL, NULL, TRUE,
		      DEBUG_PROCESS /* | CREATE_NEW_CONSOLE */ | CREATE_SUSPENDED | DEBUG_ONLY_THIS_PROCESS ,
		      NULL, dir_ == "" ? NULL : dir_.c_str(), 
		      &stinfo, &procInfo)) 
    {
                  procHandle = (Word)procInfo.hProcess;
                  thrHandle = (Word)procInfo.hThread;
                  pid_ = (Word)procInfo.dwProcessId;
                  tid = (Word)procInfo.dwThreadId;
                  traceLink_ = -1;
                  return true;    
    }
   
   // Output failure message
   LPVOID lpMsgBuf;

   if (FormatMessage( 
                     FORMAT_MESSAGE_ALLOCATE_BUFFER | FORMAT_MESSAGE_FROM_SYSTEM,
                     NULL,
                     GetLastError(),
                     MAKELANGID(LANG_NEUTRAL, SUBLANG_DEFAULT), // Default language
                     (LPTSTR) &lpMsgBuf,
                     0,
                     NULL 
                     ) > 0) 
    {
      char *errorLine = (char *)malloc(strlen((char *)lpMsgBuf) +
                                       file_.length() + 64);
      if (errorLine != NULL) {
         sprintf(errorLine, "Unable to start %s: %s\n", file_.c_str(),
                 (char *)lpMsgBuf);
         logLine(errorLine);
         showErrorCallback(68, (const char *) errorLine);

         free(errorLine);
      }

      // Free the buffer returned by FormatMsg
      LocalFree(lpMsgBuf);    
    } else {
      char errorLine[512];
      sprintf(errorLine, "Unable to start %s: unknown error\n",
              file_.c_str());
      logLine(errorLine);
      showErrorCallback(68, (const char *) errorLine);
    }

   return false;
}

/*
 * stripAtSuffix
 *
 * Strips off of a string any suffix that consists of an @ sign followed by
 * decimal digits.
 *
 * str	The string to strip the suffix from.  The string is altered in place.
 */
static void stripAtSuffix(char *str)
{
    // many symbols have a name like foo@4, we must remove the @4
    // just searching for an @ is not enough,
    // as it may occur on other positions. We search for the last one
    // and check that it is followed only by digits.
    char *p = strrchr(str, '@');
    if (p) {
      char *q = p+1;
      strtoul(p+1, &q, 10);
      if (q > p+1 && *q == '\0') {
	*p = '\0';
      }
    }
}

char *cplus_demangle(char *c, int, bool includeTypes) { 
    char buf[1000];
    if (c[0]=='_') {
       // VC++ 5.0 seems to decorate C symbols differently to C++ symbols
       // and the UnDecorateSymbolName() function provided by imagehlp.lib
       // doesn't manage (or want) to undecorate them, so it has to be done
       // manually, removing a leading underscore from functions & variables
       // and the trailing "$stuff" from variables (actually "$Sstuff")
       unsigned i;
       for (i=1; i<sizeof(buf) && c[i]!='$' && c[i]!='\0'; i++)
           buf[i-1]=c[i];
       buf[i-1]='\0';
       stripAtSuffix(buf);
       if (buf[0] == '\0') return 0; // avoid null names which seem to annoy Paradyn
       return P_strdup(buf);
    } else {
       if (includeTypes) {
          if (UnDecorateSymbolName(c, buf, 1000, UNDNAME_COMPLETE| UNDNAME_NO_ACCESS_SPECIFIERS|UNDNAME_NO_MEMBER_TYPE|UNDNAME_NO_MS_KEYWORDS)) {
            //   printf("Undecorate with types: %s = %s\n", c, buf);
            stripAtSuffix(buf);
            return P_strdup(buf);
          }
       }  else if (UnDecorateSymbolName(c, buf, 1000, UNDNAME_NAME_ONLY)) {
         //     else if (UnDecorateSymbolName(c, buf, 1000, UNDNAME_COMPLETE|UNDNAME_32_BIT_DECODE)) {
         //	printf("Undecorate: %s = %s\n", c, buf);
         stripAtSuffix(buf);          
         return P_strdup(buf);
       }
    }
    return 0;
}

bool OS::osKill(int pid) {
    bool res;
    HANDLE h = OpenProcess(PROCESS_ALL_ACCESS, false, pid);
    if (h == NULL) {
    	return false;
    }
    res = TerminateProcess(h,0);
    CloseHandle(h);
    return res;
}

bool SignalGeneratorCommon::getExecFileDescriptor(std::string filename,
                                    int pid,
                                    bool,
                                    int &status,
                                    fileDescriptor &desc)
{
    assert(proc);
    dyn_lwp *rep_lwp = proc->getRepresentativeLWP();
    assert(rep_lwp);  // the process based lwp should already be set

    if (proc->processHandle_ == INVALID_HANDLE_VALUE) {

        if (!proc->wasCreatedViaAttach()) {
           int res = ResumeThread(proc->sh->getThreadHandle());
           if (res == -1) {
             fprintf(stderr, "%s[%d]:  could not resume thread here\n", FILE__, __LINE__);
             printSysError(GetLastError());
           }
        }

       //  need to snarf up the next debug event, at which point we can get 
       //  a handle to the debugged process.

       DEBUG_EVENT snarf_event;
       timed_out_retry:

       if (!WaitForDebugEvent(&snarf_event, INFINITE))
       {
         fprintf(stderr, "%s[%d][%s]:  WaitForDebugEvent returned\n", 
               FILE__, __LINE__, getThreadStr(getExecThreadID()));
         DWORD err = GetLastError();
         if ((WAIT_TIMEOUT == err) || (ERROR_SEM_TIMEOUT == err)) {
           //  apparently INFINITE milliseconds returns with SEM_TIMEOUT
           //  This may be a problem, but it doesn't seem to break anything.
           goto timed_out_retry;
         }else {
           printSysError(err);
           fprintf(stderr, "%s[%d]:  Unexpected error from WaitForDebugEvent: %d\n",
                   __FILE__, __LINE__, err);
         }
         return false;
       }

       //  Now snarf_event should have the right handles set...

       proc->processHandle_ = snarf_event.u.CreateProcessInfo.hProcess;
       proc->mainFileHandle_ = snarf_event.u.CreateProcessInfo.hFile;
       proc->mainFileBase_ = (Address)snarf_event.u.CreateProcessInfo.lpBaseOfImage;
       proc->sh->thrHandle = (int) snarf_event.u.CreateProcessInfo.hThread;
       proc->sh->procHandle = (int) snarf_event.u.CreateProcessInfo.hProcess;
       char *imageName = (char *) snarf_event.u.CreateProcessInfo.lpImageName;

       rep_lwp->setFileHandle(snarf_event.u.CreateProcessInfo.hThread);
       if (NULL == snarf_event.u.CreateProcessInfo.hThread)
         assert(0);
       rep_lwp->setProcessHandle(snarf_event.u.CreateProcessInfo.hProcess);

       if (proc->threads.size() == 0) {
           dyn_thread *t = new dyn_thread(proc, 
                                          0, // POS (main thread is always 0)
                                          rep_lwp);
           t->update_tid(snarf_event.dwThreadId);
       }
    
       //This must be called on each process in order to use the 
       // symbol/line-info reading API
       bool result = SymInitialize(proc->processHandle_, NULL, FALSE);
       if (!result) {
           fprintf(stderr, "Couldn't SymInitialize\n");
           printSysError(GetLastError());
       } 
       DWORD64 iresult = SymLoadModule64(proc->processHandle_, proc->mainFileHandle_,
                                    imageName, NULL,
                                    (DWORD64) proc->mainFileBase_, 0);
       /*
       int res = ResumeThread((HANDLE) proc->sh->thrHandle);
       if (res == -1) {
          fprintf(stderr, "%s[%d]:  could not resume thread here\n", FILE__, __LINE__);
          printSysError(GetLastError());
       }
*/
       if (!ContinueDebugEvent(snarf_event.dwProcessId, 
                               snarf_event.dwThreadId, DBG_CONTINUE))
       {
         DebugBreak();
         printf("ContinueDebugEvent failed\n");
         printSysError(GetLastError());
         return false;
       }

       proc->set_status(running);
    }

    desc = fileDescriptor(filename.c_str(), 
                        (Address) 0,
                        (HANDLE) proc->processHandle_,
                        (HANDLE) proc->mainFileHandle_, 
                        false,
                        (Address) proc->mainFileBase_);
    return true;
}


bool getLWPIDs(pdvector <unsigned> &LWPids)
{
  assert (0 && "Not implemented");
  return false;
}
//
// This function retrieves the name of a DLL that has been
// loaded in an inferior process.  On the desktop flavors
// of Windows, the debug event that we get for loaded DLLs
// includes the location of a pointer to the DLL's image name.
// (Note the indirection.)  On Windows CE, the event contains
// the location of the image name string, with no indirection.
//
// There are several complications to overcome when reading this string:
//
// 1.  There is no guarantee that the image name is available.
//     In this case, the location in the debug event may be NULL,
//     or the pointer in the inferior process' address space may be NULL.
// 2.  The image name string may be either ASCII or Unicode.  Most of
//     the Windows system DLLs have Unicode strings, but many user-built
//     DLLs use single-byte strings.  If the string is Unicode, we need
//     to copy it to our address space and convert it to a single-byte
//     string because the rest of Paradyn/Dyninst has no clue what to
//     do with Unicode strings.
// 3.  We don't know how long the string is.  We have a loose upper
//     bound in that we know it is not more than MAX_PATH characters.
//     Unfortunately, the call we use to read from the inferior
//     process' address space will return failure if we ask for more
//     bytes than it can actually read (so we can't just issue a read
//     for MAX_PATH characters).  Given this limitation, we have to
//     try a read and check whether the read succeeded *and* whether
//     we read the entire image name string.  If not, we have to adjust
//     the amount we read and try again.
//
std::string GetLoadedDllImageName( process* p, const DEBUG_EVENT& ev )
{
    char *msgText = NULL;
	std::string ret;
	void* pImageName = NULL;

	if( ev.u.LoadDll.lpImageName != NULL )
	{
        msgText = new char[1024];	// buffer for error messages
	    // On non-CE flavors of Windows, the address given in the debug
        // event struct is the address of a pointer to the DLL name string.

        if( !p->readDataSpace( ev.u.LoadDll.lpImageName, 4, &pImageName, false ) )
        {
            sprintf( msgText, "Failed to read DLL image name pointer: %d\n",
            GetLastError() );
            logLine( msgText );
	    }
    }
	if( pImageName != NULL )
	{
		// we have the pointer to the DLL image name -
		// now read the name

		// allocate a conservatively-sized buffer
		char* buf = new char[(MAX_PATH + 1) * sizeof(WCHAR)];
		WCHAR* wbuf = (WCHAR*)buf;

		// We don't know how long the image name actually is, but
		// we do know that they tend not to be very long.
		// Therefore, we use a scheme to try to minimize the number
		// of reads needed to get the image name.
		// We do reads within ranges, starting with [1,128] bytes,
		// then [129,256] bytes, etc. up to MAX_PATH if necessary.
		// Within each range, we do reads following a binary search
		// algorithm.  For example, for the [1,128] range, we start
		// by trying to read 128 bytes.  If that read fails, we
		// try to half the number of bytes (i.e., 64).  If that
		// read also fails, we continue to halve the read requests 
		// until we find one that succeeds.
		//
		// When a read succeeds, we still may not have gotten the
		// entire string.  So when reads start succeeding, we have to
		// check the data we got for a null-terimated string.  If we didn't
		// get the full string, we change the byte count to either
		// move into the next higher range (if we were already reading
		// the max within the current range) or we set it to a factor
		// of 1.5 of the current byte count to try a value between the
		// current succeeding read and one that had failed.
		unsigned int loRead = 1;		// range boundaries
		unsigned int hiRead = 128;
		unsigned int cbRead = 128;		// number of bytes to read
		unsigned int chunkRead = 64;	// amount to change cbRead if we fail
										// we will not halve this before we read
		bool gotString = false;
		bool doneReading = false;
		while( !doneReading )
		{
			// try the read with the current byte count
			if( p->readDataSpace( pImageName, cbRead, buf, false ) )
			{
				// the read succeeded - 
				// did we get the full string?
				if( ev.u.LoadDll.fUnicode )
				{
					unsigned int cbReadIdx = cbRead / sizeof(WCHAR);
					wbuf[cbReadIdx] = L'\0';
					WCHAR* nulp = wcschr( wbuf, L'\0' );
					assert( nulp != NULL );			// because we just NULL-terminated the string
					gotString = (nulp != &(wbuf[cbReadIdx]));
				}
				else
				{
					buf[cbRead] = '\0';
					char* nulp = strchr( buf, '\0' );
					assert( nulp != NULL );			// because we just NULL-terminated the string
					gotString = (nulp != &(buf[cbRead]));
				}

				if( gotString )
				{
					doneReading = true;
				}
				else
				{
					// we didn't get the full string
					// we need to try a larger read
					if( cbRead == hiRead )
					{
						// we were at the high end of the current range -
						// move to the next range
						loRead = hiRead + 1;
						hiRead = loRead + 128 - 1;
						chunkRead = 128;				// we will halve this before we read again
						if( loRead > (MAX_PATH * sizeof(WCHAR)) )
						{
							// we've tried every range but still failed
							doneReading = true;
						}
						else
						{
							cbRead = hiRead;
						}
					}
					else
					{
						// we were within the current range -
						// try something higher but still within the range
						cbRead = cbRead + chunkRead;
					}
				}
			}
			else
			{
				// the read failed -
				// we need to try a smaller read
				if( cbRead > loRead )
				{
					unsigned int nextRead = cbRead - chunkRead;
					if( nextRead == cbRead )
					{
						// we can't subdivide any further
						doneReading = true;
					}
					else
					{
						cbRead = nextRead;
					}
				}
				else
				{
					// there are no smaller reads to try in this range,
					// and by induction, in any range.
					doneReading = true;
				}
			}

			// update the amount that we use to change the read request
			chunkRead /= 2;
		}

		if( !gotString )
		{
			// this is a serious problem because some read 
			// should've succeeded
			sprintf( msgText, "Failed to read DLL image name - no read succeeded\n" );
			logLine( msgText );
		}
		else
		{
			if( ev.u.LoadDll.fUnicode )
			{
				// the DLL path is a Unicode string
				// we have to convert it to single-byte characters
				char* tmpbuf = new char[MAX_PATH];

				WideCharToMultiByte(CP_ACP,		// code page to use (ANSI)
									0,			// flags
									wbuf,		// Unicode string
									-1,			// length of Unicode string (-1 => null-terminated)
									tmpbuf,		// destination buffer
									MAX_PATH,	// size of destionation buffer
									NULL,		// default for unmappable chars
									NULL);		// var to set when defaulting a char

				// swap buffers so that buf points to the single-byte string
				// when we're out of this code block
				delete[] buf;
				buf = tmpbuf;
			}
			ret = buf;
		}

		delete[] buf;
	}
	else
	{
		// we were given an image name pointer, but it was NULL
		// this happens for some system DLLs, and if we attach to
		// the process instead of creating it ourselves.
		// However, it is very important for us to know about kernel32.dll,
		// so we check for it specially.
		//
		// This call only changes the string parameter if the indicated file is
		// actually kernel32.dll.
		if (kludge_isKernel32Dll(ev.u.LoadDll.hFile, ret))
            return ret;

        //I'm embarassed to be writing this.  We didn't get a name for the image, 
        // but we did get a file handle.  According to MSDN, the best way to turn
        // a file handle into a file name is to map the file into the address space
        // (using the handle), then ask the OS what file we have mapped at that location.
        // I'm sad now.
        
        void *pmap = NULL;
        HANDLE fmap = CreateFileMapping(ev.u.LoadDll.hFile, NULL, 
                                        PAGE_READONLY, 0, 1, NULL);
        if (fmap) {
            pmap = MapViewOfFile(fmap, FILE_MAP_READ, 0, 0, 1);
            if (pmap) {   
                char filename[MAX_PATH+1];
                int result = GetMappedFileName(GetCurrentProcess(), pmap, filename, MAX_PATH);
                if (result)
                    ret = std::string(filename);
                UnmapViewOfFile(pmap);
            }
            CloseHandle(fmap);
        }
	}

	if (ret.substr(0,7) == "\\Device") {
      HANDLE currentProcess = p->processHandle_;
      DWORD num_modules_needed;
      int errorCheck = EnumProcessModules(currentProcess,
                                          NULL,
                                          0,
                                          &num_modules_needed);
	  num_modules_needed /= sizeof(HMODULE);
      HMODULE* loadedModules = new HMODULE[num_modules_needed];
      errorCheck = EnumProcessModules(currentProcess,
                                          loadedModules,
                                          sizeof(HMODULE)*num_modules_needed,
                                          &num_modules_needed);
      HMODULE* candidateModule = loadedModules; 
      while(candidateModule < loadedModules + num_modules_needed)
      {
         MODULEINFO candidateInfo;
         GetModuleInformation(currentProcess, *candidateModule, &candidateInfo,
                              sizeof(candidateInfo));
         if(ev.u.LoadDll.lpBaseOfDll == candidateInfo.lpBaseOfDll)
            break;
         candidateModule++;
      }
      if(candidateModule != loadedModules + num_modules_needed) 
      {
         TCHAR filename[MAX_PATH];
         if(GetModuleFileNameEx(currentProcess, *candidateModule, filename, MAX_PATH))
         {
            ret = filename;
         }
      }
      delete[] loadedModules;

	}
	// cleanup
    if (msgText)
        delete[] msgText;

	return ret;
}

bool dyn_lwp::realLWP_attach_() {
   return true;
}

bool dyn_lwp::representativeLWP_attach_() {
    if(proc_->wasCreatedViaAttach()) {
        if (!DebugActiveProcess(getPid())) {
            //printf("Error: DebugActiveProcess failed\n");
            return false;
        }
    }
    
    // We either created this process, or we have just attached it.
    // In either case, our descriptor already has a valid process handle.
    setProcessHandle(proc()->processHandle_);
    proc()->set_lwp_status(this, stopped);

    return true;
}

void dyn_lwp::realLWP_detach_()
{
   assert(is_attached());  // dyn_lwp::detach() shouldn't call us otherwise
   if (!DebugActiveProcessStop(getPid())) {
      int errNo = GetLastError();
      fprintf(stderr, "Couldn't detach from %d Error %d:\n", getPid(), errNo);
      printSysError(errNo);
   }
   return;
}

void dyn_lwp::representativeLWP_detach_()
{
   assert(is_attached());  // dyn_lwp::detach() shouldn't call us otherwise
   if (!DebugActiveProcessStop(getPid())) {
      int errNo = GetLastError();
      fprintf(stderr, "Couldn't detach from %d Error %d:\n", getPid(), errNo);
      printSysError(errNo);
   }
   return;
}

// Insert a breakpoint at the entry of main()
bool process::insertTrapAtEntryPointOfMain() {
  mapped_object *aout = getAOut();
  SymtabAPI::Symtab *aout_obj = aout->parse_img()->getObject();
  pdvector<func_instance *> funcs;
  Address min_addr = 0xffffffff;
  Address max_addr = 0x0;
  bool result;
  unsigned char oldbyte;
  const unsigned char trapInsn = 0xcc;
  startup_printf("[%s:%u] - Asked to insert bp at entry point of main\n", 
      __FILE__, __LINE__);
  
  if (main_function) {
	  //Address addr = main_function->getAddress() - aout_obj->getBaseAddress()+ aout->getFileDesc().loadAddr();
     Address addr = main_function->getAddress();
     startup_printf("[%s:%u] - insertTrapAtEntryPointOfMain found main at %x\n",
                    __FILE__, __LINE__, addr);
     result = readDataSpace((void *) addr, sizeof(trapInsn), &oldbyte, false);
     if (!result) {
         fprintf(stderr, "Internal Error - Couldn't write breakpoint at top of main\n");
         return false;
     }
     assert (oldbyte != trapInsn);
     writeDataSpace((void *) addr, sizeof(trapInsn), (void *) &trapInsn);
     main_breaks[addr] = oldbyte;
     flushInstructionCache_((void *) addr, 1);
     return true;
  }


  if (max_addr >= min_addr)
    flushInstructionCache_( (void*)min_addr, max_addr - min_addr + 1 );
  return true;
}

// True if we hit the trap at the entry of main
bool process::trapAtEntryPointOfMain(dyn_lwp *lwp, Address trapAddr) {
    if (getBootstrapState() < begun_bs || getBootstrapState() > loadingRT_bs) return false;
    if (!main_breaks.defines(trapAddr)) return false;

    startup_printf("[%s:%u] - Hit possible main breakpoint at %x:\n", __FILE__, __LINE__, trapAddr);

    //Set the last function we hit as a possible main
    /*if (!main_function) {
       main_function = this->findFuncByAddr(trapAddr);
    }*/
    main_brk_addr = trapAddr;

    return true;
}

// Clean up after breakpoint in main() is hit
bool process::handleTrapAtEntryPointOfMain(dyn_lwp *lwp)
{
    //Remove this trap
    dictionary_hash<Address, unsigned char>::iterator iter = main_breaks.begin();
    Address min_addr = 0xffffffff;
    Address max_addr = 0x0;
    for (; iter != main_breaks.end(); iter++) {
        Address addr = iter.currkey();
        unsigned char value = *(iter);

        bool result = writeDataSpace((void *) addr, sizeof(unsigned char), &value);
        if (!result) {
            fprintf(stderr, "Unexpected Error.  Couldn't remove breakpoint from "
                    "potential main at %x\n", addr);
            continue;   
        }
        if (max_addr < addr)
            max_addr = addr;
        if (min_addr > addr)
            min_addr = addr;
    }
    main_breaks.clear();

    //Restore PC and flush instruction cache
    flushInstructionCache_((void *)min_addr, max_addr - min_addr + 1);
    lwp->changePC(main_brk_addr, NULL);

    setBootstrapState(initialized_bs);
    return true;
}

bool process::handleTrapAtLibcStartMain(dyn_lwp *)  { assert(0); return false; }
bool process::instrumentLibcStartMain() { assert(0); return false; }
bool process::decodeStartupSysCalls(EventRecord &) { assert(0); return false; }
void process::setTraceSysCalls(bool) { assert(0); }
void process::setTraceState(traceState_t) { assert(0); }
bool process::getSysCallParameters(dyn_saved_regs *, long *, int) { assert(0); return false; }
int process::getSysCallNumber(dyn_saved_regs *) { assert(0); return -1; }
long process::getSysCallReturnValue(dyn_saved_regs *) { assert(0); return -1; }
Address process::getSysCallProgramCounter(dyn_saved_regs *) { assert(0); return 0; }
bool process::isMmapSysCall(int) { assert(0); return false; }
Offset process::getMmapLength(int, dyn_saved_regs *) { assert(0); return 0; }
Address process::getLibcStartMainParam(dyn_lwp *) { assert(0); return 0; }

bool AddressSpace::getDyninstRTLibName() {
    // Set the name of the dyninst RT lib
    if (dyninstRT_name.length() == 0) {
        // Get env variable
        if (getenv("DYNINSTAPI_RT_LIB") != NULL) {
            dyninstRT_name = getenv("DYNINSTAPI_RT_LIB");
        }
        else {
            std::string msg = std::string("Environment variable ") +
               std::string("DYNINSTAPI_RT_LIB") +
               std::string(" has not been defined");
            showErrorCallback(101, msg);
            return false;
        }
    }
    //Canonicalize name
    char *sptr = P_strdup(dyninstRT_name.c_str());
    for (unsigned i=0; i<strlen(sptr); i++)
       if (sptr[i] == '/') sptr[i] = '\\';
    dyninstRT_name = sptr;
    free(sptr);
           
    if (_access(dyninstRT_name.c_str(), 04)) {
        std::string msg = std::string("Runtime library ") + dyninstRT_name +
                       std::string(" does not exist or cannot be accessed!");
        showErrorCallback(101, msg);
        return false;
    }

    return true;
}


// Load the dyninst library
bool process::loadDYNINSTlib()
{
    loadDyninstLibAddr = getAOut()->parse_img()->getObject()->getEntryOffset() + getAOut()->getBaseAddress();
    Address LoadLibAddr;
    int_symbol sym;
    
    dyn_lwp *lwp;
    lwp = getInitialLwp();
 /*   if (lwp->status() == running) {
       lwp->pauseLWP();
    }*/

    if (!getSymbolInfo("_LoadLibraryA@4", sym) &&
        !getSymbolInfo("_LoadLibraryA", sym) &&
        !getSymbolInfo("LoadLibraryA", sym))
        {
            printf("unable to find function LoadLibrary\n");
            assert(0);
        }
    LoadLibAddr = sym.getAddr();
    assert(LoadLibAddr);

    char ibuf[BYTES_TO_SAVE];
    memset(ibuf, '\0', BYTES_TO_SAVE);//ccw 25 aug 2000
    char *iptr = ibuf;
    strcpy(iptr, dyninstRT_name.c_str());
    
    // Code overview:
    // Dynininst library name
    //    Executable code begins here:
    // Push (address of dyninst lib name)
    // Call LoadLibrary
    // Pop (cancel push)
    // Trap
    
    // 4: give us plenty of room after the string to start instructions
    int instructionOffset = strlen(iptr) + 4;
    // Regenerate the pointer
    iptr = &(ibuf[instructionOffset]);
    
    // At this point, the buffer contains the name of the dyninst
    // RT lib. We now generate code to load this string into memory
    // via a call to LoadLibrary
    
    // push nameAddr ; 5 bytes
    *iptr++ = (char)0x68; 
    // Argument for push
    *(int *)iptr = loadDyninstLibAddr; // string at codeBase
    iptr += sizeof(int);
    
    int offsetFromBufferStart = (int)iptr - (int)ibuf;
    offsetFromBufferStart += 5; // Skip next instruction as well.
    // call LoadLibrary ; 5 bytes
    *iptr++ = (char)0xe8;
    
    // Jump offset is relative
    *(int *)iptr = LoadLibAddr - (loadDyninstLibAddr + 
                                  offsetFromBufferStart); // End of next instruction
    iptr += sizeof(int);
    
    
    // add sp, 4 (Pop)
    *iptr++ = (char)0x83; *iptr++ = (char)0xc4; *iptr++ = (char)0x04;
    
    // int3
    *iptr = (char)0xcc;
    
    int offsetToTrap = (int) iptr - (int) ibuf;

    readDataSpace((void *)loadDyninstLibAddr, BYTES_TO_SAVE, savedCodeBuffer, false);
    writeDataSpace((void *)loadDyninstLibAddr, BYTES_TO_SAVE, ibuf);
    
    flushInstructionCache_((void *)loadDyninstLibAddr, BYTES_TO_SAVE);
    
    dyninstlib_brk_addr = loadDyninstLibAddr + offsetToTrap;
    
    savedRegs = new dyn_saved_regs;

    bool status = lwp->getRegisters(savedRegs);
    assert(status == true);    
    lwp->changePC(loadDyninstLibAddr + instructionOffset, NULL);
    
    setBootstrapState(loadingRT_bs);
    return true;
}



// Not used on NT. We'd have to rewrite the
// prototype to take a PC. Handled inline.
// True if trap is from dyninst load finishing
bool process::trapDueToDyninstLib(dyn_lwp *lwp) 
{
    if (!dyninstlib_brk_addr)
       return false;
    assert(lwp);
    Frame active = lwp->getActiveFrame();
    if (active.getPC() == dyninstlib_brk_addr ||
        (active.getPC()-1) == dyninstlib_brk_addr)
        return true;
    return false;
}



// Cleanup after dyninst lib loaded
bool process::loadDYNINSTlibCleanup(dyn_lwp *)
{
    // First things first: 
    assert(savedRegs != NULL);
    getInitialLwp()->restoreRegisters(*savedRegs);
    delete savedRegs;
    savedRegs = NULL;

    writeDataSpace((void *) loadDyninstLibAddr,
                   BYTES_TO_SAVE,
                   (void *)savedCodeBuffer);

    flushInstructionCache_((void *)getAOut()->codeAbs(), BYTES_TO_SAVE);

    dyninstlib_brk_addr = 0;

    return true;
}

void loadNativeDemangler() 
{
    // ensure we load line number information when we load
    // modules, and give us mangled names
    DWORD dwOpts = SymGetOptions();
    dwOpts &= ~(SYMOPT_UNDNAME);
    dwOpts |= SYMOPT_LOAD_LINES;
    dwOpts &= ~(SYMOPT_DEFERRED_LOADS);
    SymSetOptions(dwOpts);
}


Frame dyn_thread::getActiveFrameMT() {
   return get_lwp()->getActiveFrame();
}

bool process::determineLWPs(pdvector<unsigned> &lwp_ids)
{
  dyn_lwp *lwp;
  unsigned index;

  dictionary_hash_iter<unsigned, dyn_lwp *> lwp_iter(real_lwps);
  while (lwp_iter.next(index, lwp)) {
	  if (!lwp->isDebuggerLWP()) {
      lwp_ids.push_back(lwp->get_lwp_id());
  }
  }
  return true;
}

bool process::initMT()
{
   return true;
}

void dyninst_yield()
{
    SwitchToThread();
}

void OS::make_tempfile(char *name) {
}

bool OS::execute_file(char *file) {
   STARTUPINFO s;
   PROCESS_INFORMATION proc;
   BOOL result;

   ZeroMemory(&s, sizeof(s));
   ZeroMemory(&proc, sizeof(proc));
   s.cb = sizeof(s);

   result = CreateProcess(NULL, file, NULL, NULL, FALSE, 0, NULL, NULL, 
                          &s, &proc);
   if (!result) {
      fprintf(stderr, "Couldn't create %s - Error %d\n", file, GetLastError());
      return false;
   }

   WaitForSingleObject(proc.hProcess, INFINITE);
   CloseHandle(proc.hProcess);
   CloseHandle(proc.hThread);
   return true;
}

void OS::unlink(char *file) {
   DeleteFile(file);
}

#if !defined(TF_BIT)
#define TF_BIT 0x100
#endif

Address dyn_lwp::step_next_insn() {
   CONTEXT context;
   BOOL result;

   singleStepping = true;
   context.ContextFlags = CONTEXT_FULL;
   result = GetThreadContext((HANDLE)get_fd(), &context);
   if(!result) {
      fprintf(stderr, "[%s:%u - step_next_insn] - Couldn't get thread context ", 
              __FILE__, __LINE__);
      return (Address) -1;
   }

   context.ContextFlags = CONTEXT_FULL;
   context.EFlags |= TF_BIT ;
   if(!SetThreadContext((HANDLE)get_fd(), &context))
   if(!result) {
      fprintf(stderr, "[%s:%u - step_next_insn] - Couldn't set thread context ", 
              __FILE__, __LINE__);
      return (Address) -1;
   }
   
   continueLWP();

   do {
      if(proc()->hasExited()) 
         return (Address) -1;
      proc()->sh->waitForEvent(evtDebugStep);
   } while (singleStepping);

   return getActiveFrame().getPC();
}

#if defined (cap_dynamic_heap)
void process::inferiorMallocConstraints(Address near, Address &lo, Address &hi,
                                        inferiorHeapType /* type */ ) 
{
}
#endif

/**
 stdcall:
   * C Naming - Name prefixed by a '_', followed by the name, then an '@',
     followed by number of bytes in arguments.  
     i.e. foo(int a, double b) = _foo@12
   * C++ Naming - __stdcall
   * Args - Arguments are passed on the stack.
   * Cleanup - Callee cleans up the stack before returning
 cdecl:
   * C Naming - Name prefixed by a '_'
   * C++ Naming - __cdecl in demangled name
   * Args - Arguments are passed on the stack.
   * Cleanup - Caller cleans up the stack after the return
 fastcall:
   * C Naming - Name prefixed by a '@', followed by the func name, then 
     another '@', followed by the number of bytes in the arguments.  i.e.
     foo(double a, int b, int c, int d) = @foo@20
   * C++ Naming - __fastcall in the mangled name
   * Args - First two arguments that are less than DWORD size are passed in ECX & EDX
   * Cleanup - Callee cleans up the stack before returning
 thiscall:
   * C Naming - NA
   * C++ Naming - __thiscall in the demangled name
   * 'this' parameter is passed in ECX, others are passed in the stack
   * Cleanup Callee cleans up the stack before returning
 **/
callType func_instance::getCallingConvention() {
    const char *name = symTabName().c_str();
    const int buffer_size = 1024;
    char buffer[buffer_size];
    const char *pos;

    if (callingConv != unknown_call)
        return callingConv;

    if (!name) {
        //Umm...
        return unknown_call;
    }

    switch(name[0]) {
        case '?':
            //C++ Encoded symbol. Everything is stored in the C++ name 
            // mangling scheme
            UnDecorateSymbolName(name, buffer, buffer_size, 
                UNDNAME_NO_ARGUMENTS | UNDNAME_NO_FUNCTION_RETURNS);
            if (strstr(buffer, "__thiscall")) {
                callingConv = thiscall_call;
                return callingConv;
            }
            if (strstr(buffer, "__fastcall")) {
                callingConv = fastcall_call;
                return callingConv;
            }
            if (strstr(buffer, "__stdcall")) {
                callingConv = stdcall_call;
                return callingConv;
            }
            if (strstr(buffer, "__cdecl")) {
                callingConv = cdecl_call;
                return callingConv;
            }
            break;
        case '_':
          //Check for stdcall or cdecl
          pos = strrchr(name, '@');
          if (pos) {
            callingConv = stdcall_call;
            return callingConv;
          }
          else {
            callingConv = cdecl_call;
            return callingConv;
          }
          break;
        case '@':
          //Should be a fast call
          pos = strrchr(name, '@');
          if (pos) {
             callingConv = fastcall_call;
             return callingConv;
          }
          break;
    }

    //We have no idea what this call is.  We probably got an undecorated
    // name.  If the function doesn't clean up it's own stack (doesn't 
    // have a ret #) instruction, then it must be a cdecl call, as that's
    // the only type that doesn't clean its own stack.
    //If the function is part of a class, then it's most likely a thiscall,
    // although that could be incorrect for a static function.  
    //Otherwise let's guess that it's a stdcall.
    if (!ifunc()->cleansOwnStack()) {
        callingConv = cdecl_call;
    }
    else if (strstr(name, "::")) {
        callingConv = thiscall_call;
    }
    else {
        callingConv = stdcall_call;
    }
    return callingConv;
}

static void emitNeededCallSaves(codeGen &gen, Register reg, pdvector<Register> &extra_saves);
static void emitNeededCallRestores(codeGen &gen, pdvector<Register> &saves);

int EmitterIA32::emitCallParams(codeGen &gen, 
                              const pdvector<AstNodePtr> &operands,
                              func_instance *target, 
                              pdvector<Register> &extra_saves, 
                              bool noCost)
{
    callType call_conven = target->getCallingConvention();
    int estimatedFrameSize = 0;
    pdvector <Register> srcs;
    Register ecx_target = REG_NULL, edx_target = REG_NULL;
    Address unused = ADDR_NULL;
    const int num_operands = operands.size();

    switch (call_conven) {
        case unknown_call:
        case cdecl_call:
        case stdcall_call:
          //Push all registers onto stack
          for (unsigned u = 0; u < operands.size(); u++) {
              Register src = REG_NULL;
              Address unused = ADDR_NULL;
              if (!operands[u]->generateCode_phase2( gen, false, unused, src)) assert(0);
              assert(src != REG_NULL);
              srcs.push_back(src);
          }
          break;
    case thiscall_call:
        //Allocate the ecx register for the 'this' parameter
        if (num_operands) {
            //result = gen.rs()->allocateSpecificRegister(gen, REGNUM_ECX, false);
            //if (!result) {
            //    emitNeededCallSaves(gen, REGNUM_ECX, extra_saves);
            //}
            if (!operands[0]->generateCode_phase2(gen, 
                                                  noCost, 
                                                  unused, ecx_target)) assert(0);
        }
        srcs.push_back(Null_Register);
        //Push other registers onto the stack
        for (unsigned u = 1; u < operands.size(); u++) {
              Register src = REG_NULL;
              Address unused = ADDR_NULL;
              if (!operands[u]->generateCode_phase2( gen, false, unused, src)) assert(0);
              assert(src != REG_NULL);
              srcs.push_back(src);
        }     
        break;
    case fastcall_call:
        if (num_operands) {
            //Allocate the ecx register for the first parameter
            //ecx_target = gen.rs()->allocateSpecificRegister(gen, REGNUM_ECX, false);
            //if (!ecx_target) {
            //    emitNeededCallSaves(gen, REGNUM_ECX, extra_saves);
            //}
        }
        if (num_operands > 1) {
            //Allocate the edx register for the second parameter
            //edx_target = gen.rs()->allocateSpecificRegister(gen, REGNUM_EDX, false);
            //if (!edx_target) {
            //    emitNeededCallSaves(gen, REGNUM_EDX, extra_saves);
            //}
        }
        if (num_operands) {
            if (!operands[0]->generateCode_phase2(gen, 
                                                  noCost, 
                                                  unused, ecx_target)) assert(0);
        }
        if (num_operands > 1) {
            if (!operands[1]->generateCode_phase2(gen, 
                                                  noCost, unused, edx_target)) assert(0);
        }
        srcs.push_back(Null_Register);
        srcs.push_back(Null_Register);

        //Push other registers onto the stack
        for (unsigned u = 2; u < operands.size(); u++) {
              Register src = REG_NULL;
              Address unused = ADDR_NULL;
              if (!operands[u]->generateCode_phase2( gen, false, unused, src)) assert(0);
              assert(src != REG_NULL);
              srcs.push_back(src);
        }
        break;
    default:
        fprintf(stderr, "Internal error.  Unknown calling convention\n");
        assert(0);
    }

    // push arguments in reverse order, last argument first
    // must use int instead of unsigned to avoid nasty underflow problem:
    for (int i=srcs.size() - 1; i >= 0; i--) {
       if (srcs[i] == Null_Register) continue;
	   RealRegister r = gen.rs()->loadVirtual(srcs[i], gen);
	   ::emitPush(r, gen);
       estimatedFrameSize += 4;
       if (operands[i]->decRefCount())
          gen.rs()->freeRegister(srcs[i]);
    }

    if (ecx_target != REG_NULL) {
        //Store the parameter in ecx
		gen.rs()->loadVirtualToSpecific(ecx_target, RealRegister(REGNUM_ECX), gen);
    }

    if (edx_target != REG_NULL) {
		gen.rs()->loadVirtualToSpecific(edx_target, RealRegister(REGNUM_EDX), gen);
    }
    return estimatedFrameSize;
}

bool EmitterIA32::emitCallCleanup(codeGen &gen, func_instance *target, 
                     int frame_size, pdvector<Register> &extra_saves)
{
    callType call_conv = target->getCallingConvention();
    if ((call_conv == unknown_call || call_conv == cdecl_call) && frame_size)
    {
        //Caller clean-up
        emitOpRegImm(0, RealRegister(REGNUM_ESP), frame_size, gen); // add esp, frame_size        
    }
    gen.rs()->incStack(-1 * frame_size);

    //Restore extra registers we may have saved when storing parameters in
    // specific registers
    //emitNeededCallRestores(gen, extra_saves);
    return 0;
}

static void emitNeededCallSaves(codeGen &gen, Register regi, 
                           pdvector<Register> &extra_saves)
{
    extra_saves.push_back(regi);
    switch (regi) {
        case REGNUM_EAX:
            emitSimpleInsn(PUSHEAX, gen);
            break;
        case REGNUM_EBX:
            emitSimpleInsn(PUSHEBX, gen);
            break;
        case REGNUM_ECX:
            emitSimpleInsn(PUSHECX, gen);
            break;
        case REGNUM_EDX:
            emitSimpleInsn(PUSHEDX, gen);
            break;
        case REGNUM_EDI:
            emitSimpleInsn(PUSHEDI, gen);
            break;
    }
}

static void emitNeededCallRestores(codeGen &gen, pdvector<Register> &saves)
{
    for (unsigned i=0; i<saves.size(); i++) {
      switch (saves[i]) {
          case REGNUM_EAX:
              emitSimpleInsn(POP_EAX, gen);
              break;
          case REGNUM_EBX:
              emitSimpleInsn(POP_EBX, gen);
              break;
          case REGNUM_ECX:
              emitSimpleInsn(POP_ECX, gen);
              break;
          case REGNUM_EDX:
              emitSimpleInsn(POP_EDX, gen);
              break;
          case REGNUM_EDI:
              emitSimpleInsn(POP_EDI, gen);
              break;
      }
    }
    saves.clear();
}

bool SignalHandler::handleProcessExitPlat(EventRecord &ev, bool &continueHint) 
{
    ReleaseSymbolHandler(ev.proc->processHandle_);
    continueHint = false;
    ev.proc->continueHandles.push_back(ev.info.dwThreadId);
    ev.proc->continueTypes.push_back(DBG_CONTINUE);
    return true;
}

bool process::continueProc_(int sig) {
    unsigned index;
    dyn_lwp *lwp;
    if (representativeLWP) {
        representativeLWP->continueLWP(true);
    }
    dictionary_hash_iter<unsigned, dyn_lwp *> lwp_iter(real_lwps);
    while (lwp_iter.next(index, lwp)) {
        lwp->continueLWP(true);
    }
    return true;
}

bool process::stop_(bool waitUntilStop) {
   unsigned index;
   dyn_lwp *lwp;
   if (representativeLWP) {
       representativeLWP->pauseLWP(true);
   }
   dictionary_hash_iter<unsigned, dyn_lwp *> lwp_iter(real_lwps);
   while (lwp_iter.next(index, lwp)) {
       lwp->pauseLWP(true);
   }
   return true;
}

void process::deleteThread_(dyn_thread *thr) {
    int hand = thr->get_tid();
    int contType = DBG_CONTINUE;

    continueHandles.push_back(hand);
    continueTypes.push_back(contType);
}

bool SignalGeneratorCommon::postSignalHandler() {
    for (unsigned i=0; i<proc->continueHandles.size(); i++) {
        ContinueDebugEvent(proc->getPid(), proc->continueHandles[i], proc->continueTypes[i]);
    }
    proc->continueHandles.clear();
    proc->continueTypes.clear();
    return true;
}

bool SignalHandler::forwardSigToProcess(EventRecord &ev, bool &continueHint) 
{
   process *proc = ev.proc;
   int hand = (int) ev.info.dwThreadId;

   proc->continueHandles.push_back(hand);
   proc->continueTypes.push_back(DBG_EXCEPTION_NOT_HANDLED);
   
   if (getExecThreadID() != sg->getThreadID()) {
      signal_printf("%s[%d][%s]:  signalling active process\n", 
                    FILE__, __LINE__, getThreadStr(getExecThreadID()));
      sg->requested_wait_until_active = false;
      sg->signalActiveProcess();
   }
   return true;
}

/* 1. Gather the list of Structured Exception Handlers by walking the linked
 * list whose head is in the TIB.  
 * 2. If the fault occurred at an emulated memory instruction, we saved a
 *    register before stomping its effective address computation
 * 3. Create an instPoint at the faulting instruction, If the exception-raising
 *    instruction is in a relocated block or multiTramp, save it as an active 
 *    tramp, we can't get rid of it until the handler returns
 * 4. Invoke the registered callback
 * 5. mark parsed handlers as such, store fault addr info in the handlers
 */
bool SignalHandler::handleSignalHandlerCallback(EventRecord &ev)
{
    process *proc = ev.proc;
    pdvector<CallbackBase *> cbs;
    if (!getCBManager()->dispenseCallbacksMatching(evtSignalHandlerCB, cbs)) {
        return false;
    }
    mal_printf("Handling exception, excCode=0x%X raised by %lx %s[%d]\n",
            ev.what, ev.address, FILE__, __LINE__);

    Address origAddr = ev.address;
    vector<func_instance*> faultFuncs;
    baseTrampInstance *bti = NULL;
    ev.proc->getAddrInfo(ev.address, origAddr, faultFuncs, bti);
    cerr << "Address " << hex << ev.address << " maps to address " << origAddr << dec << endl;


/* begin debugging output */
	cerr << "Frame info dump" << endl;
	Frame activeFrame = ev.lwp->getActiveFrame();
	cerr << "EXCEPTION FRAME: " << hex << activeFrame.getPC() << " / " <<activeFrame.getSP() 
                 << " (DEBUG:" 
                 << "EAX: " << activeFrame.eax
                 << ", ECX: " << activeFrame.ecx
                 << ", EDX: " << activeFrame.edx
                 << ", EBX: " << activeFrame.ebx
                 << ", ESP: " << activeFrame.esp
                 << ", EBP: " << activeFrame.ebp
                 << ", ESI: " << activeFrame.esi 
                 << ", EDI " << activeFrame.edi << ")" << dec << endl;

    // decode the executed instructions
    using namespace InstructionAPI;
    cerr << "Disassembling faulting insns" << endl;
    Address base = ev.address - 64;
    const int BUF_SIZE=256;
    unsigned char buf[BUF_SIZE];
    ev.proc->readDataSpace((void *)base, BUF_SIZE, buf, false);
    InstructionDecoder deco(buf,BUF_SIZE,ev.proc->getArch());
    Instruction::Ptr insn = deco.decode();
    while(insn) {
        cerr << "\t" << hex << base << ": " << insn->format(base) << endl;
        base += insn->size();
        insn = deco.decode();
    }
    cerr << "raw bytes: ";
    for(int idx=0; idx < BUF_SIZE; idx++) {
        cerr << (unsigned int)buf[idx] << " ";
    }
    cerr << endl << dec << "Stack" << endl;
	for (int i = -10; i < 10; ++i) {
		Address stackTOPVAL =0;
	    ev.proc->readDataSpace((void *) (activeFrame.esp + 4*i), sizeof(ev.proc->getAddressWidth()), &stackTOPVAL, false);
		cerr << "\t" << hex <<activeFrame.esp + 4*i << ": " << stackTOPVAL << dec << endl;
	 }
/* end debugging output */

    // 1. gather the list of handlers by walking the SEH datastructure in the TEB
    Address tibPtr = ev.lwp->getThreadInfoBlockAddr();
    struct EXCEPTION_REGISTRATION handler;
    EXCEPTION_REGISTRATION *prevEvtReg=NULL;
    if (!proc->readDataSpace((void*)tibPtr,sizeof(Address),
                             (void*)&prevEvtReg,false)) {
        fprintf(stderr, "%s[%d]Error reading from TIB at 0x%x\n", 
                FILE__, __LINE__,tibPtr);
        return false;
    }
    vector<Address> handlers;
    while(((long)prevEvtReg) != -1 && prevEvtReg != NULL) {
        if (!proc->readDataSpace((void*)prevEvtReg,sizeof(handler),
                                 &handler,false)) {
            fprintf(stderr, "%s[%d]Error reading from SEH chain at 0x%lx\n", 
                    FILE__, __LINE__,(long)prevEvtReg);
            return false;
        }
        prevEvtReg = handler.prev;
        if (!proc->findOneFuncByAddr((Address)prevEvtReg)) {
            mal_printf("EUREKA! Found handler at 0x%x while handling "
                   "exceptionCode=0x%X for exception at %lx %s[%d]\n",
                   handler.handler, ev.what, ev.address, FILE__,__LINE__);
            handlers.push_back(handler.handler);
        }
    }
    if (0 == handlers.size()) {
        return true;
    }

    // 2.  If the fault occurred at an emulated memory instruction, we saved a
    //     register before stomping its effective address computation, 
    //     restore the original register value

    block_instance *faultBBI = NULL;
    switch( faultFuncs.size() ) {
    case 0: 
        fprintf(stderr,"ERROR: Failed to find a valid instruction for fault "
            "at %lx %s[%d] \n", ev.address, FILE__,__LINE__);
         return false;
    case 1:
        faultBBI = faultFuncs[0]->findOneBlockByAddr(origAddr);
        if (!faultBBI && origAddr != ev.address) {
            fprintf(stderr, "ERROR: executed illegal instructions in post-"
                    "control-transfer padding? %s[%d]\n",FILE__,__LINE__);
            return false;
        }
        break;
    default: 
        faultBBI = ev.proc->findActiveFuncByAddr(ev.address)->
                findOneBlockByAddr(origAddr);
        break;
    }
    if (ev.proc->isMemoryEmulated() && 
        BPatch_defensiveMode == faultFuncs[0]->obj()->hybridMode())
    {
        if (faultFuncs[0]->obj()->isEmulInsn(origAddr)) {
            void * val =0;
            assert( sizeof(void*) == ev.proc->getAddressWidth() );
            ev.proc->readDataSpace((void*)(activeFrame.getSP() + MemoryEmulator::STACK_SHIFT_VAL), 
                                   ev.proc->getAddressWidth(), 
                                   &val, false);

            CONTEXT context;
            context.ContextFlags = CONTEXT_FULL;
            if (!GetThreadContext(ev.lwp->get_fd(), (LPCONTEXT) & context)) {
                malware_cerr << "ERROR: Failed call to GetThreadContext(" << hex << ev.lwp->get_fd() 
                    << ") getLastError: " << endl;
                printSysError(GetLastError());
            }
            Register reg = faultFuncs[0]->obj()->getEmulInsnReg(origAddr);
            switch(reg) {
                case REGNUM_ECX:
                    context.Ecx = (DWORD) val;
                    break;
                case REGNUM_EDX:
                    context.Edx = (DWORD) val;
                    break;
                case REGNUM_EAX:
                    context.Eax = (DWORD) val;
                    break;
                case REGNUM_EBX:
                    context.Ebx = (DWORD) val;
                    break;
                case REGNUM_ESI:
                    context.Esi = (DWORD) val;
                    break;
                case REGNUM_EDI:
                    context.Edi = (DWORD) val;
                    break;
                case REGNUM_EBP:
                    context.Ebp = (DWORD) val;
                    break;
                default:
                    assert(0);
            }
            SetThreadContext(ev.lwp->get_fd(), (LPCONTEXT) & context);
        }
    }

    // 3. create instPoint at faulting instruction & trigger callback

    instPoint *point = faultBBI->func()->findInstPByAddr(origAddr);
    if (!point) {
        point = instPoint::createArbitraryInstPoint
                    (origAddr, proc, faultBBI->func());                
    }
    if (!point) {
        fprintf(stderr,"Failed to create an instPoint for faulting "
            "instruction at %lx[%lx] in function at %lx %s[%d]\n",
            ev.address,origAddr,faultBBI->func()->getAddress(),FILE__,__LINE__);
        return false;
    }

    //4. cause callbacks registered for this event to be triggered, if any.
    ((BPatch_process*)proc->up_ptr())->triggerSignalHandlerCB
            (point, faultBBI->func(), ev.what, &handlers);

    //5. mark parsed handlers as such, store fault addr info in the handlers
    for (vector<Address>::iterator hIter=handlers.begin(); 
         hIter != handlers.end(); 
         hIter++) 
    {
        func_instance *hfunc = ev.proc->findOneFuncByAddr(*hIter);
        if (hfunc) {
            using namespace ParseAPI;
            hfunc->setHandlerFaultAddr(point->addr());
            Address base = hfunc->getAddress() - hfunc->ifunc()->addr();
            const vector<FuncExtent*> &exts = hfunc->ifunc()->extents();
            for (unsigned eix=0; eix < exts.size(); eix++) {
                ev.proc->addSignalHandler(base + exts[eix]->start(),
                                          exts[eix]->end()-exts[eix]->start());
            }
        } else {
            fprintf(stderr, "WARNING: failed to parse handler at %lx for "
                    "exception at %lx %s[%d]\n", *hIter, point->addr(), 
                    FILE__,__LINE__);
        }
    }

    return true;
}

bool SignalHandler::handleEmulatePOPAD(EventRecord &ev)
{
#if 0
    Address orig;
    std::vector<int_function*> dontcare1;
    baseTrampInstance *dontcare2;
    if (!ev.proc->getAddrInfo(ev.address, orig, dontcare1, dontcare2)) {
        assert(0);
        return false;
    }
	mal_printf("handleEmulatePOPAD: 0x%lx[0x%lx]\n", 
               orig, ev.address);
#else
	mal_printf("handleEmulatePOPAD: 0x%lx\n", ev.address);
#endif

    CONTEXT cont;
    cont.ContextFlags = CONTEXT_FULL;
    if (!GetThreadContext((HANDLE)ev.lwp->get_fd(), &cont)) {
        assert(0);
        return false;
    }

    Address emulatedSP = cont.Esp;
    pair<bool,Address> transSP = ev.proc->getMemEm()->translate(cont.Esp);
    if (transSP.first) {
       emulatedSP = transSP.second;
    }
    int regsize = ev.proc->getAddressWidth();
    unsigned char *regbuf = (unsigned char*) malloc(regsize * 8);
    if (!ev.proc->readDataSpace((void*)emulatedSP, 
                                regsize * 8, 
                                (void*)regbuf, 
                                true)) 
    {
        assert(0);
        return false;
    }

    cont.Edi = 0;
    cont.Esi = 0;
    cont.Ebp = 0;
    cont.Ebx = 0;
    cont.Edx = 0;
    cont.Ecx = 0;
    cont.Eax = 0;
    for (int bidx =0; bidx < regsize; bidx++) {
       cont.Edi = cont.Edi | (regbuf[regsize*0+bidx] << bidx*8);
       cont.Esi = cont.Esi | (regbuf[regsize*1+bidx] << bidx*8);
       cont.Ebp = cont.Ebp | (regbuf[regsize*2+bidx] << bidx*8);
       cont.Ebx = cont.Ebx | (regbuf[regsize*4+bidx] << bidx*8);
       cont.Edx = cont.Edx | (regbuf[regsize*5+bidx] << bidx*8);
       cont.Ecx = cont.Ecx | (regbuf[regsize*6+bidx] << bidx*8);
       cont.Eax = cont.Eax | (regbuf[regsize*7+bidx] << bidx*8);
    }
    cont.Esp += regsize * 8;
    if (!SetThreadContext((HANDLE)ev.lwp->get_fd(), &cont)) {
       printf("SetThreadContext failed %s[%d]\n",FILE__,__LINE__);
       return false;
    }
    return true;
}

/* An access violation occurred to a memory page that contains code
 * and was originally write-protected was protected 
 * 1. Get violation address
 * 2. Flush the runtime cache if we overwrote any code, else return
 * 3. Find the instruction that caused the violation and determine 
 *    its address in unrelocated code
 * 4. Create an instPoint for the write
 * 5. Trigger user-mode callback to respond to the overwrite
 */
bool SignalHandler::handleCodeOverwrite(EventRecord &ev)
{
    //1. Get violation address
    Address writtenAddr = 
        ev.info.u.Exception.ExceptionRecord.ExceptionInformation[1];
    SymtabAPI::Region *reg = (SymtabAPI::Region*) ev.info2;
	mal_printf("handleCodeOverwrite: 0x%lx\n", writtenAddr);

    if (ev.proc->isMemoryEmulated()) {
        Address shadowAddr = writtenAddr;
        int shadowRights=0;
        bool valid = false;
        boost::tie(valid, shadowAddr) = ev.proc->getMemEm()->translateBackwards(writtenAddr);
		if (!valid) {
			cerr << "WARNING: writing to original memory directly, should only happen in uninstrumented code!" << endl;
		}
		else {
			assert(valid && shadowAddr != writtenAddr);
			writtenAddr = shadowAddr;
		}
	}

    // 2. Flush the runtime cache if we overwrote any code
    // Produce warning message if we've overwritten weird types of code: 
    Address origWritten = writtenAddr;
    vector<func_instance *> writtenFuncs;
    baseTrampInstance *bti = NULL;
    bool success = ev.proc->getAddrInfo(writtenAddr, 
                                        origWritten, 
                                        writtenFuncs, 
                                        bti);
    if (writtenFuncs.size() == 0) {
        mapped_object *writtenObj = ev.proc->findObject(writtenAddr);
        assert(writtenObj);
        mal_printf("%s[%d] Insn at %lx wrote to %lx on a page containing "
                "code, but no code was overwritten\n",
                FILE__,__LINE__,ev.address,writtenAddr);
    }
    else {
        // flush all addresses matching the mapped object and the
        // runtime library heaps
        ev.proc->flushAddressCache_RT(writtenFuncs[0]->obj());

        if (writtenFuncs.size() > 1) {
            fprintf(stderr, "WARNING: overwrote shared code, this case is "
                    "sparsely tested %lx->%lx[%lx] %s[%d]\n",
                    ev.address, writtenAddr, origWritten, FILE__,__LINE__);
        }
    }

    // 3. Find the instruction that caused the violation and determine 
    //    its address in unrelocated code
    Address origWrite = ev.address;
    vector<func_instance *> writeFuncs;
    success = ev.proc->getAddrInfo(ev.address, origWrite, writeFuncs, bti);
    if (!success) {
        // this is an error case, meaning that we're executing 
        // uninstrumented code. It has been a sign that:
        //  - we invalidated relocated code that we were executing in
        //  - we removed code-discovery instrumentation, because of an 
        //    overwrite in a block that ends with an indirect ctrl 
        //    transfer that should be instrumented, and are executing
        // sometimes arises as a race condition
        fprintf(stderr, "ERROR: found no code to match instruction at %lx,"
                " which writes to %lx on page containing analyzed code\n",
                ev.address, writtenAddr);
        assert(0 && "couldn't find the overwrite instruction"); 
    }

    // 4. Create an instPoint for the write
    func_instance *writeFunc;
    if (writeFuncs.size() == 1) {
        writeFunc = writeFuncs[0];
    } else { 
        writeFunc = ev.proc->findActiveFuncByAddr(ev.address);
    }
    instPoint *writePoint = writeFunc->findInstPByAddr(origWrite);
    if (!writePoint) {
        // it can't be a call or exit point, if it exists it's an 
        // entryPoint, or abruptEnd point (or an arbitrary point, but
        // those aren't created lazily
        if (origWrite == writeFunc->getAddress()) {
            writeFunc->funcEntries();
            writePoint = writeFunc->findInstPByAddr(origWrite);
        } else {
            writeFunc->funcAbruptEnds();
            writePoint = writeFunc->findInstPByAddr(origWrite);
        }
    }
    if (!writePoint) {
        writePoint = instPoint::createArbitraryInstPoint(
            origWrite, ev.proc, writeFunc);
    }
    assert(writePoint);

    // 5. Trigger user-mode callback to respond to the overwrite
    success = (((BPatch_process*)ev.proc->up_ptr())->
        triggerCodeOverwriteCB(writePoint, writtenAddr));
    assert(success);

    return true;
}

bool process::hideDebugger() 
{
    dyn_lwp *lwp = getInitialLwp();
    if (!lwp) {
        return false;
    }
    Address tibPtr = lwp->getThreadInfoBlockAddr();
    if (!tibPtr) {
        return false;
    }

    // read in address of PEB
    unsigned int pebPtr;
    if (!readDataSpace((void*)(tibPtr+48), getAddressWidth(),(void*)&pebPtr, false)) {
        fprintf(stderr, "%s[%d] Failed to read address of Process Environment "
            "Block at 0x%x, which is TIB + 0x30\n", FILE__,__LINE__,tibPtr+48);
        return false;
    }

    // patch up the processBeingDebugged flag in the PEB
    unsigned char flag;
    if (!readDataSpace((void*)(pebPtr+2), 1, (void*)&flag, true)) 
        return false;
    if (flag) {
        flag = 0;
        if (!writeDataSpace((void*)(pebPtr+2), 1, (void*)&flag)) 
            return false;
    }

    //while we're at it, clear the NtGlobalFlag
    if (!readDataSpace((void*)(pebPtr+0x68), 1, (void*)&flag, true)) 
        return false;
    if (flag) {
        flag = flag & 0x8f;
        if (!writeDataSpace((void*)(pebPtr+0x68), 1, (void*)&flag)) 
            return false;
    }

    // clear the heap flags in the PEB
    unsigned int heapBase;
    unsigned int flagWord;
    if (!readDataSpace((void*)(pebPtr+0x18), 4, (void*)&heapBase, true)) 
        return false;

    // clear the flags in the heap itself
    if (!readDataSpace((void*)(heapBase+0x0c), 4, (void*)&flagWord, true)) 
        return false;
    flagWord = flagWord & (~0x50000062);
    if (!writeDataSpace((void*)(heapBase+0x0c), 4, (void*)&flagWord)) 
        return false;
    if (!readDataSpace((void*)(heapBase+0x10), 4, (void*)&flagWord, true)) 
        return false;
    flagWord = flagWord & (~0x40000060);
    if (!writeDataSpace((void*)(heapBase+0x10), 4, (void*)&flagWord)) 
        return false;

    return true;
}


mapped_object *process::createObjectNoFile(Address addr)
{
	cerr << "createObjectNoFile " << hex << addr << dec << endl;
    Address closestObjEnd = 0;
    for (unsigned i=0; i<mapped_objects.size(); i++)
    {
        if (addr >= mapped_objects[i]->codeAbs() &&
            addr <   mapped_objects[i]->codeAbs() 
                   + mapped_objects[i]->imageSize())
        {
            fprintf(stderr,"createObjectNoFile called for addr %lx, "
                    "matching existing mapped_object %s %s[%d]\n", addr,
                    mapped_objects[i]->fullName().c_str(), FILE__,__LINE__);
            return mapped_objects[i];
        }
        if (  addr >= ( mapped_objects[i]->codeAbs() + 
                        mapped_objects[i]->imageSize() ) &&  
            closestObjEnd < ( mapped_objects[i]->codeAbs() + 
                               mapped_objects[i]->imageSize() ) ) 
        {
            closestObjEnd = mapped_objects[i]->codeAbs() + 
                            mapped_objects[i]->imageSize();
        }
    }

    Address testRead = 0;

    // VirtualQueryEx rounds down to pages size, so we need to round up first.
    if (proc()->proc() && closestObjEnd % proc()->proc()->getMemoryPageSize())
    {
        closestObjEnd = closestObjEnd 
            - (closestObjEnd % proc()->proc()->getMemoryPageSize()) 
            + proc()->proc()->getMemoryPageSize();
    }
    if (proc()->proc() && readDataSpace((void*)addr, proc()->getAddressWidth(),
                                        &testRead, false)) 
    {
		// create a module for the region enclosing this address
        MEMORY_BASIC_INFORMATION meminfo;
        memset(&meminfo,0, sizeof(MEMORY_BASIC_INFORMATION) );
        SIZE_T size = VirtualQueryEx(proc()->processHandle_,
                                     (LPCVOID)addr, &meminfo, 
                                     sizeof(MEMORY_BASIC_INFORMATION));
        assert(meminfo.State == MEM_COMMIT);
		cerr << "VirtualQuery reports baseAddr " << hex << meminfo.BaseAddress << ", allocBase " << meminfo.AllocationBase << ", size " << meminfo.RegionSize << ", state " << meminfo.State << dec << endl;

        Address objStart = (Address) meminfo.AllocationBase;
        Address probeAddr = (Address) meminfo.BaseAddress +  (Address) meminfo.RegionSize;
        Address objEnd = probeAddr;
        MEMORY_BASIC_INFORMATION probe;
        memset(&probe, 0, sizeof(MEMORY_BASIC_INFORMATION));
        do {
            objEnd = probeAddr;
            SIZE_T size2 = VirtualQueryEx(proc()->processHandle_,
                                          (LPCVOID) ((Address)meminfo.BaseAddress + meminfo.RegionSize),
                                          &probe,
                                          sizeof(MEMORY_BASIC_INFORMATION));
			cerr << "VirtualQuery reports baseAddr " << hex << probe.BaseAddress << ", allocBase " << probe.AllocationBase << ", size " << probe.RegionSize << ", state " << probe.State << dec << endl;

			probeAddr = (Address) probe.BaseAddress + (Address) probe.RegionSize;
        } while ((probe.AllocationBase == meminfo.AllocationBase) && // we're in the same allocation unit...
			(objEnd != probeAddr)); // we're making forward progress


        // The size of the region returned by VirtualQueryEx is from BaseAddress
        // to the end, NOT from meminfo.AllocationBase, which is what we want.
        // BaseAddress is the start address of the page of the address parameter
        // that is sent to VirtualQueryEx as a parameter
        Address regionSize = objEnd - objStart;
        mal_printf("[%lx %lx] is valid region containing %lx and corresponding "
               "to no object, closest is object ending at %lx %s[%d]\n", 
               objStart, 
               objEnd,
               addr, closestObjEnd, FILE__,__LINE__);
        // read region into this process
        unsigned char* rawRegion = (unsigned char*) 
            ::LocalAlloc(LMEM_FIXED, regionSize);
		if (!proc()->readDataSpace((void *)objStart,
								   regionSize,
								   rawRegion, true))
		{
			cerr << "Error: failed to read memory region [" << hex << objStart << "," << objStart + regionSize << "]" << dec << endl;
			printSysError(GetLastError());
			assert(0);
		}
		// set up file descriptor
        char regname[64];
        snprintf(regname,63,"mmap_buffer_%lx_%lx",
                    objStart, objEnd);
        fileDescriptor desc(string(regname), 
                            0, 
                            (HANDLE)0, 
                            (HANDLE)0, 
                            true, 
                            (Address)objStart,
                            (Address)regionSize,
                            rawRegion);
        mapped_object *obj = mapped_object::createMappedObject
            (desc,this,proc()->getHybridMode(),false);
        if (obj != NULL) {
            obj->setMemoryImg();
            mapped_objects.push_back(obj);

            obj->parse_img()->getOrCreateModule(
                obj->parse_img()->getObject()->getDefaultModule());
            return obj;
        }
    }
    return NULL;
}


SignalGenerator::SignalGenerator(char *idstr, std::string file, int pid)
    : SignalGeneratorCommon(idstr)
{
    setupAttached(file, pid);
} 

void EventRecord::clear() {
    proc = NULL;
    lwp = NULL;
    type = evtUndefined;
    what = 0;
    status = statusUnknown;
    info.dwDebugEventCode = 0;
    info.dwProcessId = 0;
    info.dwThreadId = 0;
    address = 0;
    fd = 0;
}

// Unix functions that aren't needed on Windows
void DBICallbackBase::dbi_signalCompletion(CallbackBase *cbb) {}
bool DBICallbackBase::execute() { return false; }
bool DBICallbackBase::waitForCompletion() { return false; }
bool PtraceCallback::execute_real() {return false;}
bool ReadDataSpaceCallback::execute_real() {return false;}
bool WaitPidNoBlockCallback::execute_real() {return false;}
bool WriteDataSpaceCallback::execute_real() {return false;}

bool OS::executableExists(const std::string &file) {
   struct stat file_stat;
   int stat_result;

   stat_result = stat(file.c_str(), &file_stat);
   if (stat_result == -1)
       stat_result = stat((file + std::string(".exe")).c_str(), &file_stat);
   return (stat_result != -1);
}

<<<<<<< HEAD
void OS::get_sigaction_names(std::vector<std::string> &names)
{
   names.push_back(string("AddVectoredExceptionHandler"));
}

int_function *dyn_thread::map_initial_func(int_function *ifunc) {
=======
func_instance *dyn_thread::map_initial_func(func_instance *ifunc) {
>>>>>>> d2d9ff8f
    if (!ifunc || strcmp(ifunc->prettyName().c_str(), "mainCRTStartup"))
        return ifunc;

    //mainCRTStartup is not a real initial function.  Use main, if it exists.
    const pdvector<func_instance *> *mains = proc->getAOut()->findFuncVectorByPretty("main");
    if (!mains || !mains->size())
        return ifunc;
    return (*mains)[0];
}

bool process::instrumentThreadInitialFunc(func_instance *f) {
    if (!f)
        return false;

    for (unsigned i=0; i<initial_thread_functions.size(); i++) {
		if (initial_thread_functions[i] == f) {
            return true;
    }
    }
    func_instance *dummy_create = findOnlyOneFunction("DYNINST_dummy_create");
    if (!dummy_create)
    {
      return false;
    } 

    pdvector<AstNodePtr> args;
    AstNodePtr call_dummy_create = AstNode::funcCallNode(dummy_create, args);
    const pdvector<instPoint *> &ips = f->funcEntries();
    for (unsigned j=0; j<ips.size(); j++)
    {
       miniTramp *mt;
       mt = ips[j]->instrument(call_dummy_create, callPreInsn, orderFirstAtPoint, false, 
                               false);
       if (!mt)
       {
          fprintf(stderr, "[%s:%d] - Couldn't instrument thread_create\n",
                  __FILE__, __LINE__);
       }
    }
    initial_thread_functions.push_back(f);
    return true;
}

bool SignalHandler::handleProcessAttach(EventRecord &ev, bool &continueHint) {
    process *proc = ev.proc;
    proc->setBootstrapState(initialized_bs);
    
    dyn_lwp *rep_lwp = proc->getRepresentativeLWP();
    assert(rep_lwp);

    //We're starting up, convert the representative lwp to a real one.
    rep_lwp->set_lwp_id((int) rep_lwp->get_fd());
    proc->real_lwps[rep_lwp->get_lwp_id()] = rep_lwp;
    proc->representativeLWP = NULL;
    if (proc->theRpcMgr)
       proc->theRpcMgr->addLWP(rep_lwp);
    continueHint = true;

	ev.lwp->setDebuggerLWP(true);
    return true;
}

bool process::hasPassedMain() 
{
   return true;
}

Address dyn_lwp::getThreadInfoBlockAddr()
{
    if (threadInfoBlockAddr_) {
        return threadInfoBlockAddr_;
    }
    // use getRegisters to get value of the FS segment register
    dyn_saved_regs regs;
    if (!getRegisters(&regs)) {
        return 0;
    }
    // use the FS segment selector to look up the segment descriptor in the local descriptor table
    LDT_ENTRY segDesc;
	if (!GetThreadSelectorEntry(fd_, (DWORD)regs.cont.SegFs, &segDesc)) {
		fprintf(stderr, "%s[%d] Failed to read segment register FS for thread 0x%x with FS index of 0x%x\n", 
			FILE__,__LINE__,fd_,regs.cont.SegFs);
		return 0;
	}
    // calculate the address of the TIB
    threadInfoBlockAddr_ = (Address) segDesc.BaseLow;
    Address tmp = (Address) segDesc.HighWord.Bytes.BaseMid;
    threadInfoBlockAddr_ = threadInfoBlockAddr_ | (tmp << (sizeof(WORD)*8));
    tmp = segDesc.HighWord.Bytes.BaseHi;
    threadInfoBlockAddr_ = threadInfoBlockAddr_ | (tmp << (sizeof(WORD)*8+8));
    return threadInfoBlockAddr_;
}

bool process::startDebugger()
{
   return false;
}

// Temporary remote debugger interface.
// I assume these will be removed when procControlAPI is complete.
bool OS_isConnected(void)
{
    return true;  // We're always connected to the child on this platform.
}

bool OS_connect(BPatch_remoteHost &remote)
{
    return true;  // We're always connected to the child on this platform.
}

bool OS_getPidList(BPatch_remoteHost &remote,
                   BPatch_Vector<unsigned int> &tlist)
{
    return false;  // Not implemented.
}

bool OS_getPidInfo(BPatch_remoteHost &remote,
                   unsigned int pid, std::string &pidStr)
{
    return false;  // Not implemented.
}

bool OS_disconnect(BPatch_remoteHost &remote)
{
    return true;
}<|MERGE_RESOLUTION|>--- conflicted
+++ resolved
@@ -3230,16 +3230,12 @@
    return (stat_result != -1);
 }
 
-<<<<<<< HEAD
 void OS::get_sigaction_names(std::vector<std::string> &names)
 {
    names.push_back(string("AddVectoredExceptionHandler"));
 }
 
-int_function *dyn_thread::map_initial_func(int_function *ifunc) {
-=======
 func_instance *dyn_thread::map_initial_func(func_instance *ifunc) {
->>>>>>> d2d9ff8f
     if (!ifunc || strcmp(ifunc->prettyName().c_str(), "mainCRTStartup"))
         return ifunc;
 
