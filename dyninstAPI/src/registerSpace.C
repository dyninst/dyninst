--- conflicted
+++ resolved
@@ -541,13 +541,6 @@
 }
 #endif
 
-<<<<<<< HEAD
-        if (!doWeSave) return false; // All done
-        
-        // Okay, save.
-        
-
-=======
 #if defined(arch_x86_64) || defined(arch_x86)
 bool registerSpace::saveVolatileRegisters(codeGen &gen)
 {
@@ -557,7 +550,6 @@
 
     // Okay, save.
     if (addr_width == 8) {
->>>>>>> f4eb92fb
         // save flags (PUSHFQ)
         emitSimpleInsn(0x9C, gen);
 
@@ -596,21 +588,7 @@
 
     // Okay, restore.
     if (addr_width == 8) {
-<<<<<<< HEAD
-        bool doWeRestore = false;
-        for (unsigned i = REGNUM_OF; i <= REGNUM_RF; i++) {
-            registerSlot *reg = registers_[i];
-            
-            if (reg->liveState == registerSlot::spilled) {
-                doWeRestore = true;
-                break;
-            }
-        }
-        if (!doWeRestore) return false; // All done
-        
-=======
         // restore flags (POPFQ)
->>>>>>> f4eb92fb
         emitSimpleInsn(0x9D, gen);
 
         // Don't care about their state...
@@ -1437,6 +1415,7 @@
 }
 
 void registerSpace::setStackHeight(int val) {
+   cerr << "Setting stack height (" << regStateStack.size() << ") to " << val << endl;
    if (!regStateStack.size())
       initRealRegSpace();
    regStateStack[regStateStack.size()-1]->stack_height = val;
@@ -1446,8 +1425,19 @@
 {
    if (!regStateStack.size())
       initRealRegSpace();
+   cerr << "Getting stack height (" << regStateStack.size() << "): " << regStateStack[regStateStack.size()-1]->stack_height;
    return regStateStack[regStateStack.size()-1]->stack_height;
 }
+
+void registerSpace::setInstFrameSize(int val) {
+    instFrameSize_ = val;
+}
+
+int registerSpace::getInstFrameSize() {
+    return instFrameSize_;
+}
+
+
 #endif
 
 #if !defined(arch_x86) && !defined(arch_x86_64)
