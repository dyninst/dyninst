/*
 * Copyright (c) 1996-2011 Barton P. Miller
 * 
 * We provide the Paradyn Parallel Performance Tools (below
 * described as "Paradyn") on an AS IS basis, and do not warrant its
 * validity or performance.  We reserve the right to update, modify,
 * or discontinue this software at any time.  We shall have no
 * obligation to supply such updates or modifications or any other
 * form of support to you.
 * 
 * By your use of Paradyn, you understand and agree that we (or any
 * other person or entity with proprietary rights in Paradyn) are
 * under no obligation to provide either maintenance services,
 * update services, notices of latent defects, or correction of
 * defects for Paradyn.
 * 
 * This library is free software; you can redistribute it and/or
 * modify it under the terms of the GNU Lesser General Public
 * License as published by the Free Software Foundation; either
 * version 2.1 of the License, or (at your option) any later version.
 * 
 * This library is distributed in the hope that it will be useful,
 * but WITHOUT ANY WARRANTY; without even the implied warranty of
 * MERCHANTABILITY or FITNESS FOR A PARTICULAR PURPOSE.  See the GNU
 * Lesser General Public License for more details.
 * 
 * You should have received a copy of the GNU Lesser General Public
 * License along with this library; if not, write to the Free Software
 * Foundation, Inc., 51 Franklin Street, Fifth Floor, Boston, MA 02110-1301 USA
 */

// $Id: registerSpace.C,v 1.25 2008/10/27 17:23:53 mlam Exp $

#include "dyninstAPI/src/symtab.h"
#include "dyninstAPI/src/inst.h"
#include "dyninstAPI/src/instP.h"
#include "dyninstAPI/src/instPoint.h"
#include "dyninstAPI/src/ast.h"
#include "dyninstAPI/src/util.h"
#include "dyninstAPI/src/debug.h"
<<<<<<< HEAD
#include "dyninstAPI/src/addressSpace.h"

=======
#include "dyninstAPI/src/function.h"
#include "dyninstAPI/src/mapped_object.h"
>>>>>>> 41da13ce
#include "dyninstAPI/src/registerSpace.h"

#include "dyninstAPI/h/BPatch.h"
#include "dyninstAPI/src/BPatch_collections.h"
#include "dyninstAPI/h/BPatch_type.h"
#include "dyninstAPI/src/BPatch_libInfo.h" // For instPoint->BPatch_point mapping

#include "dyninstAPI/h/BPatch_point.h"
#include "dyninstAPI/h/BPatch_memoryAccess_NP.h"

#include "liveness.h"
#include "dyninstAPI/src/RegisterConversion.h"
#include <map>

#if defined(arch_power)
#include "dyninstAPI/src/inst-power.h"
#include "dyninstAPI/src/emit-power.h"
#elif defined(arch_x86) || defined(arch_x86_64)
#include "dyninstAPI/src/inst-x86.h"
#include "dyninstAPI/src/emit-x86.h"
#endif

registerSpace *registerSpace::globalRegSpace_ = NULL;
registerSpace *registerSpace::globalRegSpace64_ = NULL;

bool registerSpace::hasXMM = false;

void registerSlot::cleanSlot() {
    assert(this);
    // number does not change
    refCount = 0;
    //liveState = live;
    //liveState does not change
    keptValue = false;
    beenUsed = false;
    // initialState doesn't change
    // offLimits doesn't change
    spilledState = unspilled;
    saveOffset = 0;
    // type doesn't change
}

unsigned registerSlot::encoding() const {
    // Should write this for all platforms when the encoding is done.
#if defined(arch_power)
    switch (type) {
    case GPR:
        return registerSpace::GPR(number);
        break;
    case FPR:
        return registerSpace::FPR(number);
        break;
    case SPR:
        return registerSpace::SPR(number);
        break;
    default:
        assert(0);
        return REG_NULL;
        break;
    }
#elif defined(arch_x86) || defined(arch_x86_64)
    // Should do a mapping here from entire register space to "expected" encodings.
    return number;
#else
    assert(0);
    return 0;
#endif
}

registerSpace *registerSpace::getRegisterSpace(unsigned width) {
    if (globalRegSpace_ == NULL) initialize();
    registerSpace *ret = (width == 4) ? globalRegSpace_ : globalRegSpace64_;
    assert(ret);
    return ret;
}

registerSpace *registerSpace::getRegisterSpace(AddressSpace *as) {
    return getRegisterSpace(as->getAddressWidth());
}

registerSpace *registerSpace::conservativeRegSpace(AddressSpace *proc) {
    registerSpace *ret = getRegisterSpace(proc);
    ret->specializeSpace(arbitrary);
    ret->initRealRegSpace();
    return ret;
}

registerSpace *registerSpace::optimisticRegSpace(AddressSpace *proc) {
    registerSpace *ret = getRegisterSpace(proc);
    ret->specializeSpace(ABI_boundary);
    ret->initRealRegSpace();

    return ret;
}

registerSpace *registerSpace::irpcRegSpace(AddressSpace *proc) {
   registerSpace *rspace = conservativeRegSpace(proc);
   rspace->initRealRegSpace();
   return rspace;
}

registerSpace *registerSpace::savedRegSpace(AddressSpace *proc) {
    registerSpace *ret = getRegisterSpace(proc);
    ret->specializeSpace(allSaved);
    ret->initRealRegSpace();
    return ret;
}

registerSpace *registerSpace::actualRegSpace(instPoint *iP) 
{
    // We just can't trust liveness in defensive mode. 
    if (BPatch_defensiveMode == iP->func()->obj()->hybridMode()) {
        return conservativeRegSpace(iP->proc());
    }
#if defined(cap_liveness)
   if (BPatch::bpatch->livenessAnalysisOn()) {
      assert(iP);
      registerSpace *ret = NULL;
      
      ret = getRegisterSpace(iP->proc());
      ret->specializeSpace(iP->liveRegisters());
      
      ret->cleanSpace();
      ret->initRealRegSpace();
      return ret;
   }
#endif
    // Use one of the other registerSpaces...
    // If we're entry/exit/call site, return the optimistic version
    /*    if (iP->getPointType() == functionEntry)
        return optimisticRegSpace(iP->proc());
    if (iP->getPointType() == functionExit)
        return optimisticRegSpace(iP->proc());
    if (iP->getPointType() == callSite)
    return optimisticRegSpace(iP->proc());*/
    
    return conservativeRegSpace(iP->proc());
}

void registerSpace::overwriteRegisterSpace(Register,
                                           Register) {
    // This should _NOT_ be used; it's defined to catch errors.
    assert(0);
}

// Ugly IA-64-age.
void registerSpace::overwriteRegisterSpace64(Register first,
                                             Register last) {
    delete globalRegSpace64_;
    globalRegSpace64_ = new registerSpace();
    
    pdvector<registerSlot *> regs;
    for (unsigned i = first; i <= last; i++) {
        char buf[128];
        sprintf(buf, "reg%d", i);
        regs.push_back(new registerSlot(i,
                                        buf,
                                        false,
                                        registerSlot::deadAlways,
                                        registerSlot::GPR));
    }
    createRegSpaceInt(regs, globalRegSpace64_);
}


registerSpace::registerSpace() :
    savedFlagSize(0),
    currStackPointer(0),
    registers_(uiHash),
    addr_width(0)
{
}

registerSpace::~registerSpace()
{
    for (regDictIter i = registers_.begin(); i != registers_.end(); i++) {
        delete i.currval();
    }
}

void registerSpace::createRegisterSpace(pdvector<registerSlot *> &registers) {
    // We need to initialize the following:
    // registers_ (dictionary_hash)
    // GPRs_ (vector of pointers to elements in registers_
    // FPRs_ (vector of pointers ...)
    // SPRs_ (...)

    assert(globalRegSpace_ == NULL);
    globalRegSpace_ = new registerSpace();
    globalRegSpace_->addr_width = 4;
    createRegSpaceInt(registers, globalRegSpace_);

}

void registerSpace::createRegisterSpace64(pdvector<registerSlot *> &registers) {
    // We need to initialize the following:
    // registers_ (dictionary_hash)
    // GPRs_ (vector of pointers to elements in registers_
    // FPRs_ (vector of pointers ...)
    // SPRs_ (...)

    assert(globalRegSpace64_ == NULL);
    globalRegSpace64_ = new registerSpace();
    globalRegSpace64_->addr_width = 8;
    createRegSpaceInt(registers, globalRegSpace64_);
    
}

void registerSpace::createRegSpaceInt(pdvector<registerSlot *> &registers,
                                      registerSpace *rs) {
    for (unsigned i = 0; i < registers.size(); i++) {
        Register reg = registers[i]->number;

        rs->registers_[reg] = registers[i];

        rs->registersByName[registers[i]->name] = registers[i]->number;

        switch (registers[i]->type) {
        case registerSlot::GPR: {
	  bool physical = true;
#if defined(arch_x86) || defined(arch_x86_64)
	  if (rs->addr_width == 4)
	    physical = false;
#endif
	  if (physical) rs->physicalRegisters_[reg] = registers[i];

	  rs->GPRs_.push_back(registers[i]);
	  break;
	}
        case registerSlot::FPR:
	  rs->FPRs_.push_back(registers[i]);
	  break;
        case registerSlot::SPR:
	  rs->SPRs_.push_back(registers[i]);
	  break;
        case registerSlot::realReg:
	  rs->physicalRegisters_[reg] = registers[i];
	  rs->realRegisters_.push_back(registers[i]);
	  break;
        default:
            fprintf(stderr, "Error: no match for %d\n", registers[i]->type);
            assert(0);
            break;
        }
    }

}

bool registerSpace::trySpecificRegister(codeGen &gen, Register num, 
					bool noCost)
{
  registerSlot *tmp = NULL;
  registers_.find(num, tmp);
  if (!tmp) return false;

    registerSlot *reg = registers_[num];
    if (reg->offLimits) return false;
    else if (reg->refCount > 0) return false;
    else if (reg->liveState == registerSlot::live) {
        if (!spillRegister(num, gen, noCost)) {
            return false;
        }
    }
    else if (reg->keptValue) {
      return false;
    }
    
    reg->markUsed(true);

    regalloc_printf("Allocated register %d\n", num);

    return true;
}

bool registerSpace::allocateSpecificRegister(codeGen &gen, Register num,
					     bool noCost) 
{
  regalloc_printf("Allocating specific register %d\n", num);

  debugPrint();

  registerSlot *tmp = NULL;
    registers_.find(num, tmp);
    if (!tmp) {
      regalloc_printf("Error: register does not exist!\n");
      return false;
    }

    registerSlot *reg = registers_[num];
    if (reg->offLimits) {
      regalloc_printf("Error: register off limits!\n");
      return false;
    }
    else if (reg->refCount > 0) {
      regalloc_printf("Error: register currently in use!\n");
      return false;
    }
    else if (reg->liveState == registerSlot::live) {
      if (!spillRegister(num, gen, noCost)) { 
	regalloc_printf("Error: specific register could not be spilled!\n");
	return false;
      }
    }
    else if (reg->keptValue) {
      if (!stealRegister(num, gen, noCost)) {
	regalloc_printf("Error: register has cached value, unable to steal!\n");
	return false;
      }
    }
    
    reg->markUsed(true);
    gen.markRegDefined(reg->number);
      

    regalloc_printf("Allocated register %d\n", num);

    return true;
}

Register registerSpace::getScratchRegister(codeGen &gen, bool noCost, bool realReg) {
    pdvector<Register> empty;
    return getScratchRegister(gen, empty, noCost, realReg);
}

Register registerSpace::getScratchRegister(codeGen &gen, pdvector<Register> &excluded, bool noCost, bool realReg) {
  static int num_allocs = 0;
  
  pdvector<registerSlot *> couldBeStolen;
  pdvector<registerSlot *> couldBeSpilled;
  
  debugPrint();

  registerSlot *toUse = NULL;

  regalloc_printf("Allocating register: selection is %s\n",
		  realReg ? (realRegisters_.empty() ? "GPRS" : "Real registers") : "GPRs");

  pdvector<registerSlot *> &regs = (realReg ? (realRegisters_.empty() ? GPRs_ : realRegisters_ ) : GPRs_ );
  regalloc_printf("%d options in registers\n", regs.size());

  for (unsigned i = 0; i < regs.size(); i++) {
    registerSlot *reg = regs[i];
      
    regalloc_printf("%s[%d]: getting scratch register, examining %d of %d: reg %d (%s), offLimits %d, refCount %d, liveState %s, keptValue %d\n",
		    FILE__, __LINE__, i, regs.size(),
		    reg->number,
		    reg->name.c_str(),
		    reg->offLimits,
		    reg->refCount,
		    (reg->liveState == registerSlot::live) ? "live" : ((reg->liveState == registerSlot::dead) ? "dead" : "spilled"),
		    reg->keptValue);
      
    bool found = false;
    for (unsigned int i = 0; i < excluded.size(); ++i) {
      Register &ex_reg = excluded[i];
      if (reg->number == ex_reg) {
	found = true;
	break;
      }
    }

        if (found) continue;

        if (reg->offLimits) continue;
        if (reg->refCount > 0) continue;
        if (reg->liveState == registerSlot::live) {
            // Don't do anything for now, but add to the "could be" list
            couldBeSpilled.push_back(reg);
            continue;
        }
        if (reg->keptValue) {
            // As above
            couldBeStolen.push_back(reg);
            continue;
        }
        // Hey, got one.
        toUse = reg;
        break;
    }

    if (toUse == NULL) {
        // Argh. Let's assume spilling is cheaper
        for (unsigned i = 0; i < couldBeSpilled.size(); i++) {
            if (spillRegister(couldBeSpilled[i]->number, gen, noCost)) {
                toUse = couldBeSpilled[i];
                break;
            }
        }
    }
    
    // Still?
    if (toUse == NULL) {
        for (unsigned i = 0; i < couldBeStolen.size(); i++) {
            if (stealRegister(couldBeStolen[i]->number, gen, noCost)) {
                toUse = couldBeStolen[i];
                break;
            }
        }
    }

    if (toUse == NULL) {
        // Crap.
      // debugPrint();
        return REG_NULL;
    }

    toUse->alloc_num = num_allocs;
    num_allocs++;

  toUse->markUsed(false);

  gen.markRegDefined(toUse->number);

  return toUse->number;
}

Register registerSpace::allocateRegister(codeGen &gen, 
                                         bool noCost,
					 bool realReg) 
{
  regalloc_printf("Allocating and retaining register...\n");
  Register reg = getScratchRegister(gen, noCost, realReg);
  regalloc_printf("retaining register %d\n", reg);
  if (reg == REG_NULL) return REG_NULL;
  if (realReg) {
    physicalRegs(reg)->refCount = 1;
  }
  else {
    registers_[reg]->refCount = 1;
  }
  regalloc_printf("Allocated register %d\n", reg);
  return reg;
}

bool registerSpace::spillRegister(Register reg, codeGen &, bool /*noCost*/) {
  assert(!registers_[reg]->offLimits);

  //assert(0 && "Unimplemented!");
  return false;
}

bool registerSpace::stealRegister(Register reg, codeGen &gen, bool /*noCost*/) {
    // Can be made a return false; this for correctness.
    assert(registers_[reg]->refCount == 0);
    assert(registers_[reg]->keptValue == true);
    assert(registers_[reg]->liveState != registerSlot::live);

    regalloc_printf("Stealing register %d\n", reg);

    // Let the AST know it just lost...
    if (!gen.tracker()->stealKeptRegister(registers_[reg]->number)) return false;
    registers_[reg]->keptValue = false;
    
    return true;
}


// This might mean something different later, but for now means
// "Save special purpose registers". We may want to define a "volatile"
// later - something like "can be unintentionally nuked". For example,
// x86 flags register. 
#if defined(arch_x86_64) || defined(arch_x86)
<<<<<<< HEAD
bool registerSpace::checkVolatileRegisters(codeGen & /*gen*/,
=======
bool registerSpace::checkVolatileRegisters(codeGen &,
>>>>>>> 41da13ce
                                           registerSlot::livenessState_t state)
{
	if (addr_width == 8) {
        for (unsigned i = REGNUM_OF; i <= REGNUM_RF; i++) {
            if (registers_[i]->liveState == state)
                return true;
        }
        return false;
    }

    assert(addr_width == 4);
    return (registers_[IA32_FLAG_VIRTUAL_REGISTER]->liveState == state);
}
#else
bool registerSpace::checkVolatileRegisters(codeGen &,
                                           registerSlot::livenessState_t)
{
    assert(0);
    return false;
}
#endif

#if defined(arch_x86_64) || defined(arch_x86)
bool registerSpace::saveVolatileRegisters(codeGen &gen)
{
    savedFlagSize = 0;
    if (!checkVolatileRegisters(gen, registerSlot::live))
        return false;

    // Okay, save.
    if (addr_width == 8) {
        // save flags (PUSHFQ)
       //emitSimpleInsn(0x9C, gen);
       if (registers_[REGNUM_SF]->liveState == registerSlot::live ||
           registers_[REGNUM_ZF]->liveState == registerSlot::live ||
           registers_[REGNUM_AF]->liveState == registerSlot::live ||
           registers_[REGNUM_PF]->liveState == registerSlot::live ||
           registers_[REGNUM_CF]->liveState == registerSlot::live) {
          emitSimpleInsn(0x9f, gen);
          registers_[REGNUM_SF]->liveState = registerSlot::spilled;
          registers_[REGNUM_ZF]->liveState = registerSlot::spilled;
          registers_[REGNUM_AF]->liveState = registerSlot::spilled;
          registers_[REGNUM_PF]->liveState = registerSlot::spilled;
          registers_[REGNUM_CF]->liveState = registerSlot::spilled;
       }
       if (registers_[REGNUM_OF]->liveState == registerSlot::live) {
          emitSaveO(gen);
          registers_[REGNUM_OF]->liveState = registerSlot::spilled;
       }

    } else {
        assert(addr_width == 4);

        emitPush(RealRegister(REGNUM_EAX), gen);
        emitSimpleInsn(0x9f, gen);
        emitSaveO(gen);
        gen.markRegDefined(REGNUM_EAX);
        //emitSimpleInsn(PUSHFD, gen);
        registers_[IA32_FLAG_VIRTUAL_REGISTER]->liveState =
            registerSlot::spilled;
 
    }

    savedFlagSize = addr_width;
    return true;
}
#else
bool registerSpace::saveVolatileRegisters(codeGen &) {
    assert(0);
    return true;
}
#endif

#if defined(arch_x86_64) || defined(arch_x86)
bool registerSpace::restoreVolatileRegisters(codeGen &gen)
{
    if (!checkVolatileRegisters(gen, registerSlot::spilled))
        return false;

    // Okay, restore.
    if (addr_width == 8) {
       if (registers_[REGNUM_OF]->liveState == registerSlot::spilled) {
          emitRestoreO(gen);
       }
       if (registers_[REGNUM_SF]->liveState == registerSlot::spilled ||
           registers_[REGNUM_ZF]->liveState == registerSlot::spilled ||
           registers_[REGNUM_AF]->liveState == registerSlot::spilled ||
           registers_[REGNUM_PF]->liveState == registerSlot::spilled ||
           registers_[REGNUM_CF]->liveState == registerSlot::spilled) {
          emitSimpleInsn(0x9e, gen);
       }

    } else {
        assert(addr_width == 4);

        emitRestoreO(gen);
        emitSimpleInsn(0x9E, gen);
        emitPop(RealRegister(REGNUM_EAX), gen);
        // State stays at spilled, which is incorrect - but will never matter.

    }

    return true;
}
#else
bool registerSpace::restoreVolatileRegisters(codeGen &) {
    assert(0);
    return true;
}
#endif

// Free the specified register (decrement its refCount)
void registerSpace::freeRegister(Register num) 
{
    registerSlot *reg = findRegister(num);
    if (!reg) return;

    reg->refCount--;
    regalloc_printf("Freed register %d: refcount now %d\n", num, reg->refCount);

    if( reg->refCount < 0 ) {
        //bperr( "Freed free register!\n" );
        reg->refCount = 0;
    }

#if defined(arch_x86)
    if (reg->refCount == 0 && !registers_[num]->keptValue) {
       markVirtualDead(num);
    }
#endif
    return;

}

// Free the register even if its refCount is greater that 1
void registerSpace::forceFreeRegister(Register num) 
{
    registerSlot *reg = findRegister(num);
    if (!reg) return;

    reg->refCount = 0;
}

// DO NOT USE THIS!!!! to tell if you can use a register as
// a scratch register; do that with trySpecificRegister
// or allocateSpecificRegister. This is _ONLY_ to determine
// if a register should be saved (e.g., over a call).
bool registerSpace::isFreeRegister(Register num) {
    registerSlot *reg = findRegister(num);
    if (!reg) return false;

    if (reg->refCount > 0)
        return false; 
    if (reg->keptValue) 
      return false;
    return true;
}

// Bump up the reference count. Occasionally, we underestimate it
// and call this routine to correct this.
void registerSpace::incRefCount(Register num)
{
    registerSlot *reg = findRegister(num);
    if (!reg) return;
    reg->refCount++;
}

void registerSpace::cleanSpace() {
    regalloc_printf("============== CLEAN ==============\n");

    for (regDictIter i = registers_.begin(); i != registers_.end(); i++) {
        i.currval()->cleanSlot();
    }
    for (unsigned i=0; i<realRegisters_.size(); i++) {
       realRegisters_[i]->cleanSlot();
    }
}

bool registerSpace::restoreAllRegisters(codeGen &, bool) {
    assert(0);
    return true;
}

bool registerSpace::restoreRegister(Register, codeGen &, bool /*noCost*/) 
{
    assert(0);
    return true;
}

bool registerSpace::popRegister(Register, codeGen &, bool) {
    assert(0);
    return true;
}

bool registerSpace::markReadOnly(Register) {
    assert(0);
    return true;
}

bool registerSpace::readProgramRegister(codeGen &gen,
                                        Register source,
                                        Register destination,
                                        unsigned 
#if !defined(arch_power)
                                        size
#endif  
) 
{
#if !defined(arch_power)
    emitLoadPreviousStackFrameRegister((Address)source,
                                       destination,
                                       gen,
                                       size,
                                       true);
    return true;
#else
    // Real version that uses stored information

    // First step: identify the registerSlot that contains information
    // about the source register.
    // cap_emitter

    registerSlot *src = registers_[source];
    assert(src);
    registerSlot *dest = registers_[destination];
    assert(dest);

    // Okay. We need to know where the register is compared with our
    // current location vis-a-vis the stack pointer. Now, on most
    // platforms this doesn't matter, as the SP never moves. Well, not
    // so x86. 
    switch (src->spilledState) {
    case registerSlot::unspilled:

        gen.codeEmitter()->emitMoveRegToReg(src, dest, gen);
        return true;
        break;
    case registerSlot::framePointer: {
        registerSlot *frame = registers_[framePointer()];
        assert(frame);

        // We can't use existing mechanisms because they're all built
        // off the "non-instrumented" case - emit a load from the
        // "original" frame pointer, whereas we want the current one. 
        gen.codeEmitter()->emitLoadRelative(destination, src->saveOffset, framePointer(),  gen.addrSpace()->getAddressWidth(), gen);
        return true;
        break;
    }
    default:
        assert(0);
        return false;
        break;
    }
#endif         
    
}
bool registerSpace::writeProgramRegister(codeGen &gen,
                                         Register destination,
                                         Register source,
                                         unsigned) {
    registerSlot *src = registers_[source];
    assert(source);
    registerSlot *dest = registers_[destination];
    assert(dest);

    // Okay. We need to know where the register is compared with our
    // current location vis-a-vis the stack pointer. Now, on most
    // platforms this doesn't matter, as the SP never moves. Well, not
    // so x86. 

    switch (src->spilledState) {
    case registerSlot::unspilled:
        if (source != destination)
            gen.codeEmitter()->emitMoveRegToReg(source, destination, gen);
        return true;
        break;
    case registerSlot::framePointer: {
        registerSlot *frame = registers_[framePointer()];
        assert(frame);

        // When this register was saved we stored its offset from the base pointer.
        // Use that to load it. 
        gen.codeEmitter()->emitStoreRelative(source, dest->saveOffset, framePointer(), gen.addrSpace()->getAddressWidth(), gen);
        return true;
        break;
    }
    default:
        assert(0);
        return false;
        break;
    }
}


registerSlot *registerSpace::findRegister(Register source) {
    // Oh, oops... we're handed a register number... and we can't tell if it's
    // GPR, FPR, or SPR...
    if (source == REG_NULL) return NULL;
    registerSlot *reg = NULL;
    if (!registers_.find(source, reg)) return NULL;
    return reg;
}

registerSlot *registerSpace::findRegister(RealRegister source) {
    return realRegisters_[source.reg()];
}

bool registerSpace::markSavedRegister(RealRegister num, int offsetFromFP) {
   regalloc_printf("Marking register %d as saved, %d from frame pointer\n",
                   num.reg(), offsetFromFP);
   registerSlot *s = findRegister(num);
   return markSavedRegister(s, offsetFromFP);   
}

bool registerSpace::markSavedRegister(Register num, int offsetFromFP) {
    regalloc_printf("Marking register %d as saved, %d from frame pointer\n",
                    num, offsetFromFP);
    // Find the register slot
    registerSlot *s = findRegister(num);
    return markSavedRegister(s, offsetFromFP);
}

bool registerSpace::markSavedRegister(registerSlot *s, int offsetFromFP) {
    if (s == NULL)  {
        // We get this on platforms where we save registers we don't use in
        // code generation... like, say, RSP or RBP on AMD-64.
        //fprintf(stderr, "ERROR: unable to find register %d\n", num);
        return false;
    }

    if (s->spilledState != registerSlot::unspilled) {
        // Things to do... add this check in, yo. Right now we don't clean
        // properly.
        
//        assert(0);
    }

    s->liveState = registerSlot::spilled;

    s->spilledState = registerSlot::framePointer;
    s->saveOffset = offsetFromFP;
    return true;
}

void registerSlot::debugPrint(const char *prefix) {
    if (!dyn_debug_regalloc) return;

	if (prefix) fprintf(stderr, "%s", prefix);
	fprintf(stderr, "Num: %d, name %s, type %s, refCount %d, liveState %s, beenUsed %d, initialState %s, offLimits %d, keptValue %d, alloc %d\n",
                number, 
                name.c_str(),
                (type == GPR) ? "GPR" : ((type == FPR) ? "FPR" : "SPR"),
                refCount, 
                (liveState == live ) ? "live" : ((liveState == spilled) ? "spilled" : "dead"),
                beenUsed, 
                (initialState == deadAlways) ? "always dead" : ((initialState == deadABI) ? "ABI dead" : "always live"),
                offLimits, 
                keptValue,
                alloc_num);
}

void registerSpace::debugPrint() {
  if (!dyn_debug_regalloc) return;
  
  // Dump out our data
  fprintf(stderr, "Beginning debug print of registerSpace at %p...", this);
  fprintf(stderr, "GPRs: %ld, FPRs: %ld, SPRs: %ld\n", 
	  (long) GPRs_.size(), (long) FPRs_.size(), (long) SPRs_.size());
  fprintf(stderr, "Stack pointer is at %d\n",
	  currStackPointer);
  fprintf(stderr, "Register dump:");
  fprintf(stderr, "=====GPRs=====\n");
  for (unsigned i = 0; i < GPRs_.size(); i++) {
    GPRs_[i]->debugPrint("\t");
  }
  fprintf(stderr, "=====FPRs=====\n");
  for (unsigned i = 0; i < FPRs_.size(); i++) {
    FPRs_[i]->debugPrint("\t");
  }
  fprintf(stderr, "=====SPRs=====\n");
  for (unsigned i = 0; i < SPRs_.size(); i++) {
    SPRs_[i]->debugPrint("\t");
  }
  fprintf(stderr, "=====RealRegs=====\n");
  for (unsigned i = 0; i < realRegisters_.size(); i++) {
    realRegisters_[i]->debugPrint("\t");
  }
}

bool registerSpace::markKeptRegister(Register reg) {
	regalloc_printf("Marking register %d as kept\n", reg);
   registers_[reg]->keptValue = true;
   return false;
}

void registerSpace::unKeepRegister(Register reg) {
	regalloc_printf("Marking register %d as unkept\n", reg);
   registers_[reg]->keptValue = false;
}


void registerSpace::specializeSpace(rs_location_t state) {
    for (regDictIter i = registers_.begin(); i != registers_.end(); i++) {
        registerSlot *reg = i.currval();
        switch (state) {
        case arbitrary:
            if (reg->initialState == registerSlot::deadAlways)
                reg->liveState = registerSlot::dead;
            else
                reg->liveState = registerSlot::live;
            break;
        case ABI_boundary:
            if ((reg->initialState == registerSlot::deadABI) ||
                (reg->initialState == registerSlot::deadAlways))
                reg->liveState = registerSlot::dead;
            else
                reg->liveState = registerSlot::live;
            break;
        case allSaved:
            reg->liveState = registerSlot::dead;
            break;
        default:
            assert(0);
        }
    }
    cleanSpace();

    regalloc_printf("%s[%d]: specialize space done with argument %d\n", FILE__, __LINE__, state);
}

bool registerSpace::anyLiveGPRsAtEntry() const {
    for (unsigned i = 0; i < GPRs_.size(); i++) {
        if (GPRs_[i]->liveState != registerSlot::dead)
            return true;
    }
    return false;
}

bool registerSpace::anyLiveFPRsAtEntry() const {
    for (unsigned i = 0; i < FPRs_.size(); i++) {
        if (FPRs_[i]->liveState != registerSlot::dead)
            return true;
    }
    return false;
}

bool registerSpace::anyLiveSPRsAtEntry() const {
    for (unsigned i = 0; i < SPRs_.size(); i++) {
        if (SPRs_[i]->liveState != registerSlot::dead)
            return true;
    }
    return false;
}

pdvector<registerSlot *>& registerSpace::trampRegs()
{
#if defined(arch_x86) || defined(arch_x86_64)
   if (addr_width == 4)
      return realRegs();
#endif
   return GPRs_;
}

registerSlot *registerSpace::operator[](Register reg) {
    return registers_[reg];
}


// Big honkin' name->register map

void registerSpace::getAllRegisterNames(std::vector<std::string> &ret) {
    // Currently GPR only
    for (unsigned i = 0; i < GPRs_.size(); i++) {
        ret.push_back(GPRs_[i]->name);
    }
}

Register registerSpace::getRegByName(const std::string name) {
    map<std::string,Register>::iterator cur = registersByName.find(name);
    if (cur == registersByName.end())
        return REG_NULL;
    return (*cur).second;
}

std::string registerSpace::getRegByNumber(Register reg) {
    return registers_[reg]->name;
}

// If we have defined realRegisters_ (IA-32 and 32-bit mode AMD-64) 
// return that. Otherwise return GPRs. 
pdvector<registerSlot *> &registerSpace::realRegs() {
    if (realRegisters_.size())
       return realRegisters_;
    else
       return GPRs();
}

RealRegister registerSpace::findReal(registerSlot *virt_r, bool &already_setup)
{
   assert(virt_r);
   
   int oldest_reg = -1;
   int oldest_free_reg = -1;
   int used_free_reg = -1;
   already_setup = false;
   
   for (unsigned i=0; i<regState().size(); i++) {
      RealRegsState &real_reg = regState()[i];
      if (!real_reg.is_allocatable)
         continue;

      if (virt_r == real_reg.contains) {
         //We already have this virtual register stored in a real register.
         // just return it.
         real_reg.last_used = timeline()++;
         already_setup = true;
         return RealRegister(i);
      }
      if (!real_reg.contains &&
          real_reg.been_used)
      {
         used_free_reg = i;
      }
      if (!real_reg.contains && 
          (oldest_free_reg == -1 || 
           real_reg.last_used < regState()[oldest_free_reg].last_used)) 
      {
         //There's a free register, remember it.
         oldest_free_reg = i;
      }
      if (real_reg.contains && 
          (oldest_reg == -1 ||
           real_reg.last_used < regState()[oldest_reg].last_used))
      {
         //Keep track of the LRU register, in case we don't
         // have anything free.  LRU isn't ideal for register
         // allocation, but we're trying to keep this single pass.
         oldest_reg = i;
      }
   }

   //We shouldn't have no free registers and no oldest alloced registers.
   assert(oldest_free_reg != -1 || oldest_reg != -1 || used_free_reg != -1);
   if (used_free_reg != -1)
      return RealRegister(used_free_reg);
   if (oldest_free_reg != -1) {
      return RealRegister(oldest_free_reg);
   }
   return RealRegister(oldest_reg);
}

void registerSpace::spillReal(RealRegister r, codeGen &gen)
{
   if (!regState()[r.reg()].is_allocatable)
      return;
   if (!regState()[r.reg()].contains)
      return;

   if (regState()[r.reg()].contains->refCount == 0 &&
       !regState()[r.reg()].contains->keptValue) {
      // Sure, it's spilled...
      freeReal(r);
      return;
   }

   regs_been_spilled.insert(regState()[r.reg()].contains);
   spillToVReg(r, regState()[r.reg()].contains, gen);
   freeReal(r);
}

void registerSpace::loadReal(RealRegister r, registerSlot *virt_r, codeGen &gen)
{
   
   assert(!regState()[r.reg()].contains);
   if (regs_been_spilled.count(virt_r)) {
      movVRegToReal(virt_r, r, gen);
   }
   regState()[r.reg()].contains = virt_r;
   regState()[r.reg()].last_used = timeline()++;
}

void registerSpace::freeReal(RealRegister r)
{
   assert(regState()[r.reg()].contains);
   regState()[r.reg()].contains = NULL;
   regState()[r.reg()].last_used = timeline()++;
}

RealRegister registerSpace::loadVirtual(registerSlot *virt_r, codeGen &gen)
{
   assert(virt_r);
   bool done;

   RealRegister reg_to_use = findReal(virt_r, done);
   if (done) {
      return reg_to_use;
   }

   spillReal(reg_to_use, gen);
   loadReal(reg_to_use, virt_r, gen);

   return reg_to_use;
}

RealRegister registerSpace::loadVirtual(Register virt_r, codeGen &gen)
{
   return loadVirtual((*this)[virt_r], gen);
}

RealRegister registerSpace::loadVirtualForWrite(registerSlot *virt_r, codeGen &gen)
{
   assert(virt_r);
   bool done;

   RealRegister reg_to_use = findReal(virt_r, done);
   if (done) {
      return reg_to_use;
   }

   spillReal(reg_to_use, gen);
   regState()[reg_to_use.reg()].contains = virt_r;
   regState()[reg_to_use.reg()].last_used = timeline()++;

   gen.markRegDefined(reg_to_use.reg());
   return reg_to_use;
}

RealRegister registerSpace::loadVirtualForWrite(Register virt_r, codeGen &gen)
{
   return loadVirtualForWrite((*this)[virt_r], gen);
}

void registerSpace::makeRegisterAvail(RealRegister r, codeGen &gen) {
   spillReal(r, gen);
   gen.markRegDefined(r.reg());
}

void registerSpace::noteVirtualInReal(registerSlot *v_r, RealRegister r_r)
{
   int reg = r_r.reg();

   bool already_allocd;
   RealRegister old_location = findReal(v_r, already_allocd);
   if (already_allocd) {
      regState()[old_location.reg()].contains = NULL;
      regState()[old_location.reg()].last_used = timeline()++;
   }

   assert (!regState()[reg].contains);
   regState()[reg].contains = v_r;
   regState()[reg].last_used = timeline()++;
}

void registerSpace::noteVirtualInReal(Register v_r, RealRegister r_r)
{
   noteVirtualInReal((*this)[v_r], r_r);
}

void registerSpace::loadVirtualToSpecific(registerSlot *virt_r, RealRegister real_r, codeGen &gen)
{
   bool already_in_reg;
   RealRegister old_loc = findReal(virt_r, already_in_reg);
   if (already_in_reg && old_loc.reg() == real_r.reg()) {
      return;
   }

   spillReal(real_r, gen);

   if (already_in_reg) {
      movRegToReg(real_r, old_loc, gen);
      freeReal(old_loc);
   }
   else {
      loadReal(real_r, virt_r, gen);
   }
}

void registerSpace::loadVirtualToSpecific(Register virt_r, RealRegister real_r, codeGen &gen)
{
   loadVirtualToSpecific((*this)[virt_r], real_r, gen);
}

void registerSpace::markVirtualDead(Register num)
{
   registerSlot *slot = (*this)[num];
   for (unsigned i=0; i<regState().size(); i++) {
      if (regState()[i].contains == slot) {
         regState()[i].contains = NULL;
         regState()[i].last_used = 0;
      }
   }
}

bool registerSpace::spilledAnything()
{
   return regs_been_spilled.size() != 0;
}

/**
 * This handles merging register states at merges
 * in the generated code CFG.  Used for things like
 * 'if' statements.  
 * Takes the top level registerState (e.g, the code that was
 * generated in an 'if') and emits the saves/restores such to
 * takes us back to the preceding registerState (e.g, the code
 * we would be in if the 'if' hadn't executed).
 **/
void registerSpace::unifyTopRegStates(codeGen &gen)
{
   if (addr_width == 8) {
      //Not implemented on x86_64 yet
      return;
   }
   if (regStateStack.size() == 0)
      return;
   assert(regStateStack.size() >= 2);
   regState_t *src = regStateStack[regStateStack.size() - 1];
   regState_t *dest = regStateStack[regStateStack.size() - 2];

   assert(src->registerStates.size() == dest->registerStates.size());
   
   //Make a map of loaded dest virtuals -> reals
   std::map<registerSlot*, unsigned> dest_virts;
   for (unsigned i=0; i<dest->registerStates.size(); i++) {
      RealRegsState &rrs = dest->registerStates[i];
      if (!rrs.is_allocatable || !rrs.contains)
         continue;
      dest_virts[rrs.contains] = i;
   }

   //For any loaded virtual in src that's not loaded or not loaded in the 
   // proper place in dest,  unload that virtual in src.
   for (unsigned i=0; i<src->registerStates.size(); i++) {
      RealRegsState &rrs = src->registerStates[i];
      if (!rrs.is_allocatable || !rrs.contains) {
         //Unloaded in src or uninteresting register
         continue;
      }
      std::map<registerSlot*, unsigned>::iterator j = dest_virts.find(rrs.contains);
      if (j != dest_virts.end() && (*j).second == i) {
         //Loaded in the same place in dest and src
         continue;
      }
      spillReal(RealRegister(i), gen);
   }

   //Make a map of loaded src virtuals -> reals
   std::map<registerSlot*, unsigned> src_virts;
   for (unsigned i=0; i<src->registerStates.size(); i++) {
      RealRegsState &rrs = src->registerStates[i];
      if (!rrs.is_allocatable || !rrs.contains)
         continue;
      src_virts[rrs.contains] = i;
   }

   //For any loaded virtual in dest that's not loaded in src, 
   // load that virtual in src. 
   for (unsigned i=0; i<dest->registerStates.size(); i++) {
      RealRegsState &rrs = dest->registerStates[i];
      if (!rrs.is_allocatable || !rrs.contains) {
         //Unloaded in src or uninteresting register
         continue;
      }
      std::map<registerSlot*, unsigned>::iterator j = src_virts.find(rrs.contains);
      if (j != src_virts.end()) {
         //Loaded in src
         assert((*j).second == i); //assert it's loaded in the same place
         continue;
      }
      loadReal(RealRegister(i), rrs.contains, gen);
   }

   for (unsigned i=0; i<src->registerStates.size(); i++) {
      assert(src->registerStates[i].contains == dest->registerStates[i].contains);
   }

   if (dest->pc_rel_offset == -1 && src->pc_rel_offset != -1) {
      //src allocated a register for the PCREL operations.  We'll
      // have to free that bad boy.
      gen.rs()->freeRegister(gen.rs()->pc_rel_reg);
   }
   regStateStack.pop_back();
   delete src;
}

void registerSpace::pushNewRegState()
{
   if (regStateStack.size() == 0)
      return;
   regState_t *new_top = new regState_t();
   regState_t *old_top = regStateStack[regStateStack.size()-1];
   new_top->pc_rel_offset = old_top->pc_rel_offset;
   new_top->timeline = old_top->timeline;
   new_top->registerStates = old_top->registerStates;
   new_top->stack_height = old_top->stack_height;
   regStateStack.push_back(new_top);
}

#if defined(arch_x86) || defined(arch_x86_64)
int& registerSpace::pc_rel_offset()
{
   if (!regStateStack.size())
      initRealRegSpace();
   return regStateStack[regStateStack.size()-1]->pc_rel_offset;
}

int& registerSpace::timeline()
{
   if (!regStateStack.size())
      initRealRegSpace();
   return regStateStack[regStateStack.size()-1]->timeline;
}

std::vector<RealRegsState>& registerSpace::regState()
{
   if (!regStateStack.size())
      initRealRegSpace();

   return regStateStack[regStateStack.size()-1]->registerStates;
}

void registerSpace::incStack(int val) {
   if (!regStateStack.size())
      initRealRegSpace();
   regStateStack[regStateStack.size()-1]->stack_height += val;
}

void registerSpace::setStackHeight(int val) {
   if (!regStateStack.size())
      initRealRegSpace();
   regStateStack[regStateStack.size()-1]->stack_height = val;
}

int registerSpace::getStackHeight()
{
   if (!regStateStack.size())
      initRealRegSpace();
   return regStateStack[regStateStack.size()-1]->stack_height;
}

void registerSpace::setInstFrameSize(int val) {
    instFrameSize_ = val;
}

int registerSpace::getInstFrameSize() {
    return instFrameSize_;
}


#endif

#if !defined(arch_x86) && !defined(arch_x86_64)
void registerSpace::initRealRegSpace()
{
}

void registerSpace::spillToVReg(RealRegister /*reg*/, registerSlot * /*v_reg*/, 
                                codeGen & /*gen*/)
{
   assert(0);
}

void registerSpace::movVRegToReal(registerSlot * /*v_reg*/, RealRegister /*r*/, 
                                  codeGen & /*gen*/)
{
   assert(0);
}

void registerSpace::movRegToReg(RealRegister /*dest*/, RealRegister /*src*/, codeGen & /*gen*/)
{
   assert(0);
}

regState_t::regState_t()
{
   assert(0);
}

int& registerSpace::pc_rel_offset()
{
   static int none = 0;
   return none;
}

int& registerSpace::timeline()
{
   static int none = 0;
   return none;
}

std::vector<RealRegsState>& registerSpace::regState()
{
   static std::vector<RealRegsState> none;
   return none;
}

void registerSpace::incStack(int) {
}

void registerSpace::setStackHeight(int) {
}

int registerSpace::getStackHeight()
{
   return 0;
}
#endif


#if defined(cap_liveness)
void registerSpace::specializeSpace(const bitArray &liveRegs) {
    // Liveness info is stored as a single bitarray for all registers.

#if defined(arch_x86) || defined(arch_x86_64) 
    // We use "virtual" registers on the IA-32 platform (or AMD-64 in 
    // 32-bit mode), and thus the registerSlot objects have _no_ relation
    // to the liveRegs input set. We handle this as a special case, and
    // look only for the flags representation (which is used to set
    // the IA32_FLAG_VIRTUAL_REGISTER "register"
   if (addr_width == 4) {
      for (unsigned i = 1; i <= NUM_VIRTUAL_REGISTERS; i++) {
         registers_[i]->liveState = registerSlot::dead;
      }
      registers_[IA32_FLAG_VIRTUAL_REGISTER]->liveState = registerSlot::dead;
      for (unsigned i = REGNUM_OF; i <= REGNUM_RF; i++) {
         if (checkLive(i, liveRegs)) {
            registers_[IA32_FLAG_VIRTUAL_REGISTER]->liveState = registerSlot::live;
            break;
         }
      }
      
      for (unsigned i = 0; i < realRegisters_.size(); ++i) {
         if (checkLive(realRegisters_[i]->number, liveRegs))
	    realRegisters_[i]->liveState = registerSlot::live;
         else
	    realRegisters_[i]->liveState = registerSlot::dead;
      }
      
      // All we care about for now.
      return;
   }
#endif
   for (regDictIter i = registers_.begin(); i != registers_.end(); i++) {
      if (checkLive(i.currval()->number, liveRegs))
         i.currval()->liveState = registerSlot::live;
      else
      {
         i.currval()->liveState = registerSlot::dead;
      }
   }
}

bool registerSpace::checkLive(Register reg, const bitArray &liveRegs){
	static LivenessAnalyzer live1(4);
	static LivenessAnalyzer live2(8);
	std::pair<std::multimap<Register, MachRegister>::iterator, std::multimap<Register, MachRegister>::iterator> range;
	LivenessAnalyzer *live;
	if (addr_width == 4){
		range = regToMachReg32.equal_range(reg);
		live = &live1;
	}
	else {
		range = regToMachReg64.equal_range(reg);
		live = &live2;
	}
	if (range.first == range.second) assert(0);
	for (std::multimap<Register, MachRegister>::iterator iter = range.first; iter != range.second; ++iter)
		if (liveRegs[live->getIndex(iter->second)]) return true;
	
	return false;
}

#endif<|MERGE_RESOLUTION|>--- conflicted
+++ resolved
@@ -38,13 +38,10 @@
 #include "dyninstAPI/src/ast.h"
 #include "dyninstAPI/src/util.h"
 #include "dyninstAPI/src/debug.h"
-<<<<<<< HEAD
 #include "dyninstAPI/src/addressSpace.h"
 
-=======
 #include "dyninstAPI/src/function.h"
 #include "dyninstAPI/src/mapped_object.h"
->>>>>>> 41da13ce
 #include "dyninstAPI/src/registerSpace.h"
 
 #include "dyninstAPI/h/BPatch.h"
@@ -507,11 +504,7 @@
 // later - something like "can be unintentionally nuked". For example,
 // x86 flags register. 
 #if defined(arch_x86_64) || defined(arch_x86)
-<<<<<<< HEAD
 bool registerSpace::checkVolatileRegisters(codeGen & /*gen*/,
-=======
-bool registerSpace::checkVolatileRegisters(codeGen &,
->>>>>>> 41da13ce
                                            registerSlot::livenessState_t state)
 {
 	if (addr_width == 8) {
