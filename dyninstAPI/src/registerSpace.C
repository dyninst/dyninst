--- conflicted
+++ resolved
@@ -51,6 +51,8 @@
 #include "dyninstAPI/h/BPatch_point.h"
 #include "dyninstAPI/h/BPatch_memoryAccess_NP.h"
 
+#include "liveness.h"
+#include "dyninstAPI/src/RegisterConversion.h"
 #include <map>
 
 #if defined(arch_power)
@@ -63,22 +65,6 @@
 
 registerSpace *registerSpace::globalRegSpace_ = NULL;
 registerSpace *registerSpace::globalRegSpace64_ = NULL;
-
-#if defined(cap_liveness)
-bitArray registerSpace::callRead_;
-bitArray registerSpace::callWritten_;
-bitArray registerSpace::returnRead_;
-bitArray registerSpace::syscallRead_;
-bitArray registerSpace::syscallWritten_;
-
-bitArray registerSpace::callRead64_;
-bitArray registerSpace::callWritten64_;
-bitArray registerSpace::returnRead64_;
-bitArray registerSpace::syscallRead64_;
-bitArray registerSpace::syscallWritten64_;
-bitArray registerSpace::allRegs_;
-bitArray registerSpace::allRegs64_;
-#endif
 
 bool registerSpace::hasXMM = false;
 
@@ -998,85 +984,6 @@
     return registers_[reg];
 }
 
-#if defined(cap_liveness)
-const bitArray &registerSpace::getCallReadRegisters() const {
-    if (addr_width == 4)
-        return callRead_;
-    else if (addr_width == 8)
-        return callRead64_;
-    else {
-        assert(0);
-        return callRead_;
-    }
-}
-    
-
-const bitArray &registerSpace::getCallWrittenRegisters() const {
-    if (addr_width == 4)
-        return callWritten_;
-    else if (addr_width == 8)
-        return callWritten64_;
-    else {
-        assert(0);
-        return callWritten_;
-    }
-}
-    
-const bitArray &registerSpace::getReturnReadRegisters() const {
-    if (addr_width == 4)
-        return returnRead_;
-    else if (addr_width == 8)
-        return returnRead64_;
-    else {
-        assert(0);
-        return returnRead_;
-    }
-}
-
-const bitArray &registerSpace::getSyscallReadRegisters() const {
-    if (addr_width == 4)
-        return syscallRead_;
-    else if (addr_width == 8)
-        return syscallRead64_;
-    else {
-        assert(0);
-        return syscallRead_;
-    }
-}
-const bitArray &registerSpace::getSyscallWrittenRegisters() const {
-    if (addr_width == 4)
-        return syscallWritten_;
-    else if (addr_width == 8)
-        return syscallWritten64_;
-    else {
-        assert(0);
-        return syscallWritten_;
-    }
-}
-
-const bitArray &registerSpace::getAllRegs() const
-{
-   if (addr_width == 4)
-      return allRegs_;
-   else if (addr_width == 8)
-      return allRegs64_;
-   else {
-      assert(0);
-      return allRegs_;
-   }   
-}
-
-#endif
-
-bitArray registerSpace::getBitArray()  {
-#if defined(arch_x86) || defined(arch_x86_64)
-    return bitArray(REGNUM_IGNORED+1);
-#elif defined(arch_power)
-    return bitArray(lastReg);
-#else
-    return bitArray();
-#endif
-}
 
 // Big honkin' name->register map
 
@@ -1516,9 +1423,6 @@
 {
    return 0;
 }
-<<<<<<< HEAD
-#endif
-=======
 #endif
 
 
@@ -1585,5 +1489,4 @@
 	return false;
 }
 
-#endif
->>>>>>> 1f5a3df7
+#endif