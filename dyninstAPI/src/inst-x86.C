--- conflicted
+++ resolved
@@ -1594,24 +1594,6 @@
             offset += STACK_PAD_CONSTANT;
          if (!gen.bti() || gen.bti()->flagsSaved()) {
             offset += addr_width;
-<<<<<<< HEAD
-	 }
-         pdvector<registerSlot *> &regs = gen.rs()->trampRegs();
-         for (unsigned i=0; i<regs.size(); i++) {
-            registerSlot *reg = regs[i];
-            if (reg->spilledState != registerSlot::unspilled) {
-	      offset += addr_width;
-	    }
-         }
-         offset += (gen.bti()->funcJumpSlotSize() * addr_width); 
-	 if (gen.bti()->funcJumpSlotSize()) {
-	 }
-	 if (gen.bti()->hasStackFrame()) {
-            //Save of EBP adds addr_width--ebp may have been counted once above
-            // and here again if a pusha and frame were created, but that's
-            // okay.
-            offset += addr_width; 
-=======
          int regs_saved = 0;
          pdvector<registerSlot *> &regs = gen.rs()->trampRegs();
          for (unsigned i=0; i<regs.size(); i++) {
@@ -1631,7 +1613,6 @@
             if (addr_width == 4 && regs_saved != 8) {
                offset -= addr_width;                
             }
->>>>>>> 1ef0c94e
             return stackItemLocation(plat_bp, offset);
          }
          if (gen.bti()->hasLocalSpace()) {
