--- conflicted
+++ resolved
@@ -1737,20 +1737,15 @@
    RealRegister src1_r(-1);
    Register src1 = REG_NULL;
    if (havera) {
-<<<<<<< HEAD
      if (gen.bti()) {
        src1 = restoreGPRtoReg(RealRegister(ra), gen);
        src1_r = gen.rs()->loadVirtual(src1, gen);
+      gen.rs()->markKeptRegister(src1);
      }
      else {
        // Don't have a base tramp - use only reals
        src1_r = RealRegister(ra);
      }
-=======
-      src1 = restoreGPRtoReg(RealRegister(ra), gen);
-      src1_r = gen.rs()->loadVirtual(src1, gen);
-      gen.rs()->markKeptRegister(src1);
->>>>>>> e9f73237
    }
 
    RealRegister src2_r(-1);
@@ -1762,22 +1757,17 @@
       else if (gen.bti()) {
 	src2 = restoreGPRtoReg(RealRegister(rb), gen);
 	src2_r = gen.rs()->loadVirtual(src2, gen);
+	gen.rs()->markKeptRegister(src2);
       }
       else {
-<<<<<<< HEAD
 	src2_r = RealRegister(rb);
-=======
-         src2 = restoreGPRtoReg(RealRegister(rb), gen);
-         src2_r = gen.rs()->loadVirtual(src2, gen);
-         gen.rs()->markKeptRegister(src2);
->>>>>>> e9f73237
       }
    }
    
    if (havera && !haverb && !sc && !imm) {
       //Optimized case, just use the existing src1_r
-<<<<<<< HEAD
      if (gen.bti()) {
+       gen.rs()->unKeepRegister(src1);
        gen.rs()->freeRegister(src1);
        gen.rs()->noteVirtualInReal(dest, src1_r);
        return;
@@ -1787,18 +1777,11 @@
        emitMovRegToReg(RealRegister(dest), src1_r, gen);
        return;
      }
-=======
-       gen.rs()->unKeepRegister(src1);
-       gen.rs()->freeRegister(src1);
-      gen.rs()->noteVirtualInReal(dest, src1_r);
-      return;
->>>>>>> e9f73237
    }
 
    // Emit the lea to do the math for us:
    // e.g. lea eax, [eax + edx * sc + imm] if both ra and rb had to be
    // restored
-<<<<<<< HEAD
    RealRegister dest_r; 
    if (gen.bti()) {
      dest_r = gen.rs()->loadVirtualForWrite(dest, gen);
@@ -1807,10 +1790,6 @@
      dest_r = RealRegister(dest);
    }
    emitLEA(src1_r, src2_r, sc, (long) imm, dest_r, gen);   
-=======
-   RealRegister dest_r = gen.rs()->loadVirtualForWrite(dest, gen);
-   emitLEA(src1_r, src2_r, sc, (long) imm, dest_r, gen);
->>>>>>> e9f73237
 
    if (src1 != REG_NULL) {
        gen.rs()->unKeepRegister(src1);
