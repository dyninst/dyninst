/*
 * Copyright (c) 1996-2004 Barton P. Miller
 * 
 * We provide the Paradyn Parallel Performance Tools (below
 * described as "Paradyn") on an AS IS basis, and do not warrant its
 * validity or performance.  We reserve the right to update, modify,
 * or discontinue this software at any time.  We shall have no
 * obligation to supply such updates or modifications or any other
 * form of support to you.
 * 
 * This license is for research uses.  For such uses, there is no
 * charge. We define "research use" to mean you may freely use it
 * inside your organization for whatever purposes you see fit. But you
 * may not re-distribute Paradyn or parts of Paradyn, in any form
 * source or binary (including derivatives), electronic or otherwise,
 * to any other organization or entity without our permission.
 * 
 * (for other uses, please contact us at paradyn@cs.wisc.edu)
 * 
 * All warranties, including without limitation, any warranty of
 * merchantability or fitness for a particular purpose, are hereby
 * excluded.
 * 
 * By your use of Paradyn, you understand and agree that we (or any
 * other person or entity with proprietary rights in Paradyn) are
 * under no obligation to provide either maintenance services,
 * update services, notices of latent defects, or correction of
 * defects for Paradyn.
 * 
 * Even if advised of the possibility of such damages, under no
 * circumstances shall we (or any other person or entity with
 * proprietary rights in the software licensed hereunder) be liable
 * to you or any third party for direct, indirect, or consequential
 * damages of any character regardless of type of action, including,
 * without limitation, loss of profits, loss of use, loss of good
 * will, or computer failure or malfunction.  You agree to indemnify
 * us (and any other person or entity with proprietary rights in the
 * software licensed hereunder) for any and all liability it may
 * incur to third parties resulting from your use of Paradyn.
 */

/*
 * inst-x86.C - x86 dependent functions and code generator
 * $Id: inst-x86.C,v 1.289 2008/09/11 20:14:14 mlam Exp $
 */
#include <iomanip>

#include <limits.h>
#include "common/h/headers.h"
#include "common/h/Dictionary.h"
#include "dyninstAPI/src/symtab.h"
#include "dyninstAPI/src/process.h"
#include "dyninstAPI/src/dyn_lwp.h"
#include "dyninstAPI/src/inst.h"
#include "dyninstAPI/src/instP.h"
#include "dyninstAPI/src/ast.h"
#include "dyninstAPI/src/util.h"
#include "common/h/stats.h"
#include "dyninstAPI/src/os.h"
#include "dyninstAPI/src/debug.h"
#include "dyninstAPI/src/function.h"
#include "dyninstAPI/src/arch.h"
#include "dyninstAPI/src/inst-x86.h"
#include "dyninstAPI/src/miniTramp.h"
#include "dyninstAPI/src/baseTramp.h"
#include "dyninstAPI/src/emit-x86.h"
#include "dyninstAPI/src/instPoint.h" // includes instPoint-x86.h

#include "dyninstAPI/src/addressSpace.h"
#include "dyninstAPI/src/binaryEdit.h"

#include "dyninstAPI/src/registerSpace.h"

#include "dyninstAPI/src/instP.h" // class returnInstance
#include "dyninstAPI/src/rpcMgr.h"
#include "dyninstAPI/src/dyn_thread.h"
//#include "InstrucIter.h"
#include "mapped_module.h"
#include "dyninstAPI/h/BPatch_memoryAccess_NP.h"

#include <sstream>

class ExpandInstruction;
class InsertNops;

extern bool relocateFunction(process *proc, instPoint *&location);

extern bool isPowerOf2(int value, int &result);
void BaseTrampTrapHandler(int); //siginfo_t*, ucontext_t*);


extern "C" int cpuidCall();

/****************************************************************************/
/****************************************************************************/
/****************************************************************************/



/****************************************************************************/
/****************************************************************************/
/****************************************************************************/

/* A quick model for the "we're done, branch back/ILL" tramp end */


/*
 * Worst-case scenario for how much room it will take to relocate
 * an instruction -- used for allocating the new area
 */
unsigned relocatedInstruction::maxSizeRequired() {
    return insn->spaceToRelocate();
}

void registerSpace::initialize32() {
    static bool done = false;
    if (done) return;
    done = true;

    // On 32-bit x86 we use stack slots as "registers"; therefore we can
    // create an arbitrary number, and use them. However, this can bite us
    // if we want to use actual registers. Any ideas?
    
    pdvector<registerSlot *> registers;

    // When we use 
    registerSlot *eax = new registerSlot(REGNUM_EAX,
                                        "eax",
                                        true, // Off-limits due to our "stack slot" register mechanism
                                        registerSlot::liveAlways,
                                        registerSlot::realReg);
    registerSlot *ecx = new registerSlot(REGNUM_ECX,
                                        "ecx",
                                        true,
                                        registerSlot::liveAlways,
                                        registerSlot::realReg);
    registerSlot *edx = new registerSlot(REGNUM_EDX,
                                        "edx",
                                        true,
                                        registerSlot::liveAlways,
                                        registerSlot::realReg);
    registerSlot *ebx = new registerSlot(REGNUM_EBX,
                                        "ebx",
                                        true,
                                        registerSlot::liveAlways,
                                        registerSlot::realReg);
    registerSlot *esp = new registerSlot(REGNUM_ESP,
                                        "esp",
                                        true, // Off-limits...
                                        registerSlot::liveAlways,
                                        registerSlot::realReg); // I'd argue the SP is a special-purpose reg
    registerSlot *ebp = new registerSlot(REGNUM_EBP,
                                        "ebp",
                                        true,
                                        registerSlot::liveAlways,
                                        registerSlot::realReg);
    registerSlot *esi = new registerSlot(REGNUM_ESI,
                                        "esi",
                                        true,
                                        registerSlot::liveAlways,
                                        registerSlot::realReg);
    registerSlot *edi = new registerSlot(REGNUM_EDI,
                                        "edi",
                                        true,
                                        registerSlot::liveAlways,
                                        registerSlot::realReg);
    
    registers.push_back(eax);
    registers.push_back(ecx);
    registers.push_back(edx);
    registers.push_back(ebx);
    registers.push_back(esp);
    registers.push_back(ebp);
    registers.push_back(esi);
    registers.push_back(edi);

    // FPRs...

    // SPRs...
    
    // "Virtual" registers
    for (unsigned i = 1; i <= NUM_VIRTUAL_REGISTERS; i++) {
		char buf[128];
        sprintf(buf, "virtGPR%d", i);

        registerSlot *virt = new registerSlot(i,
                                              buf,
                                              false,
                                              registerSlot::deadAlways,
                                              registerSlot::GPR);
        registers.push_back(virt);
    }
    // Create a single FPR representation to represent
    // whether any FPR is live
    registerSlot *fpr = new registerSlot(IA32_FPR_VIRTUAL_REGISTER,
                                         "virtFPR",
                                         true, // off-limits...
                                         registerSlot::liveAlways,
                                         registerSlot::FPR);
    registers.push_back(fpr);

    // And a "do we save the flags" "register"
    registers.push_back(new registerSlot(IA32_FLAG_VIRTUAL_REGISTER,
                                         "virtFlags",
                                         true,
                                         registerSlot::liveAlways,
                                         registerSlot::SPR));
    // Create the global register space
    registerSpace::createRegisterSpace(registers);

    // Define:
    // callRead
    // callWritten
    // Fortunately, both are basically zero...
    
    // callRead: no change
    // callWritten: write to the flags
    // TODO FIXME

    // Define:
    // callRead - argument registers
    // callWritten - RAX

    // Can't use numRegisters here because we're depending
    // on the REGNUM_FOO numbering
#if defined(cap_liveness)
    returnRead_ = getBitArray();
    // Return reads no registers

    callRead_ = getBitArray();
    // CallRead reads no registers

    // TODO: Fix this for platform-specific calling conventions

    // Assume calls write flags
    callWritten_ = callRead_;
    for (unsigned i = REGNUM_OF; i <= REGNUM_RF; i++) 
        callWritten_[i] = true;


    // And assume a syscall reads or writes _everything_
    syscallRead_ = getBitArray().set();
    syscallWritten_ = syscallRead_;

    allRegs_ = getBitArray().set();
#endif
}

#if defined(cap_32_64)
void registerSpace::initialize64() {
    static bool done = false;
    if (done) return;
    done = true;

    // Create the 64-bit registers
    // Well, let's just list them....

    // Calling ABI:
    // rax, rcx, rdx, r8, r9, r10, r11 are not preserved across a call
    // However, rcx, rdx, r8, and r9 are used for arguments, and therefore
    // should be assumed live. 
    // So rax, r10, r11 are dead at a function call.

    registerSlot * rax = new registerSlot(REGNUM_RAX,
                                          "rax",
                                          true, // We use it implicitly _everywhere_
                                          registerSlot::deadABI,
                                          registerSlot::GPR);
    registerSlot * rcx = new registerSlot(REGNUM_RCX,
                                          "rcx",
                                          false,
                                          registerSlot::liveAlways,
                                          registerSlot::GPR);
    registerSlot * rdx = new registerSlot(REGNUM_RDX,
                                          "rdx",
                                          false,
                                          registerSlot::liveAlways,
                                          registerSlot::GPR);
    registerSlot * rbx = new registerSlot(REGNUM_RBX,
                                          "rbx",
                                          false,
                                          registerSlot::liveAlways,
                                          registerSlot::GPR);
    registerSlot * rsp = new registerSlot(REGNUM_RSP,
                                          "rsp",
                                          true, // Off-limits...
                                          registerSlot::liveAlways,
                                          registerSlot::SPR); 
    registerSlot * rbp = new registerSlot(REGNUM_RBP,
                                          "rbp",
                                          true,
                                          registerSlot::liveAlways,
                                          registerSlot::SPR);
    registerSlot * rsi = new registerSlot(REGNUM_RSI,
                                          "rsi",
                                          false,
                                          registerSlot::liveAlways,
                                          registerSlot::GPR);
    registerSlot * rdi = new registerSlot(REGNUM_RDI,
                                          "rdi",
                                          false,
                                          registerSlot::liveAlways,
                                          registerSlot::GPR);
    registerSlot * r8 = new registerSlot(REGNUM_R8,
                                         "r8",
                                         false,
                                         registerSlot::liveAlways,
                                         registerSlot::GPR);
    registerSlot * r9 = new registerSlot(REGNUM_R9,
                                         "r9",
                                         false,
                                         registerSlot::liveAlways,
                                         registerSlot::GPR);
    registerSlot * r10 = new registerSlot(REGNUM_R10,
                                          "r10",
                                          false,
                                          registerSlot::deadABI,
                                          registerSlot::GPR);
    registerSlot * r11 = new registerSlot(REGNUM_R11,
                                          "r11",
                                          false,
                                          registerSlot::deadABI,
                                          registerSlot::GPR);
    registerSlot * r12 = new registerSlot(REGNUM_R12,
                                          "r12",
                                          false,
                                          registerSlot::liveAlways,
                                          registerSlot::GPR);
    registerSlot * r13 = new registerSlot(REGNUM_R13,
                                          "r13",
                                          false,
                                          registerSlot::liveAlways,
                                          registerSlot::GPR);
    registerSlot * r14 = new registerSlot(REGNUM_R14,
                                          "r14",
                                          false,
                                          registerSlot::liveAlways,
                                          registerSlot::GPR);
    registerSlot * r15 = new registerSlot(REGNUM_R15,
                                          "r15",
                                          false,
                                          registerSlot::liveAlways,
                                          registerSlot::GPR);

    pdvector<registerSlot *> registers;
    registers.push_back(rax);
    registers.push_back(rbx);
    registers.push_back(rsp);
    registers.push_back(rbp);
    registers.push_back(r10);
    registers.push_back(r11);
    registers.push_back(r12);
    registers.push_back(r13);
    registers.push_back(r14);
    registers.push_back(r15);

    // Put the call parameter registers last so that we are not
    // likely to allocate them for general purposes
    registers.push_back(r8);
    registers.push_back(r9);
    registers.push_back(rcx);
    registers.push_back(rdx);
    registers.push_back(rsi);
    registers.push_back(rdi);


    registers.push_back(new registerSlot(REGNUM_OF,
                                         "of",
                                         true,
                                         registerSlot::liveAlways,
                                         registerSlot::SPR));
    registers.push_back(new registerSlot(REGNUM_SF,
                                         "sf",
                                         true,
                                         registerSlot::liveAlways,
                                         registerSlot::SPR));
    registers.push_back(new registerSlot(REGNUM_ZF,
                                         "zf",
                                         true,
                                         registerSlot::liveAlways,
                                         registerSlot::SPR));
    registers.push_back(new registerSlot(REGNUM_AF,
                                         "af",
                                         true,
                                         registerSlot::liveAlways,
                                         registerSlot::SPR));
    registers.push_back(new registerSlot(REGNUM_PF,
                                         "pf",
                                         true,
                                         registerSlot::liveAlways,
                                         registerSlot::SPR));
    registers.push_back(new registerSlot(REGNUM_CF,
                                         "cf",
                                         true,
                                         registerSlot::liveAlways,
                                         registerSlot::SPR));
    registers.push_back(new registerSlot(REGNUM_TF,
                                         "tf",
                                         true,
                                         registerSlot::liveAlways,
                                         registerSlot::SPR));
    registers.push_back(new registerSlot(REGNUM_IF,
                                         "if",
                                         true,
                                         registerSlot::liveAlways,
                                         registerSlot::SPR));
    registers.push_back(new registerSlot(REGNUM_DF,
                                         "df",
                                         true,
                                         registerSlot::liveAlways,
                                         registerSlot::SPR));
    registers.push_back(new registerSlot(REGNUM_NT,
                                         "nt",
                                         true,
                                         registerSlot::liveAlways,
                                         registerSlot::SPR));
    registers.push_back(new registerSlot(REGNUM_RF,
                                         "rf",
                                         true,
                                         registerSlot::liveAlways,
                                         registerSlot::SPR));

    registers.push_back(new registerSlot(REGNUM_DUMMYFPR,
                                         "dummyFPR",
                                         true,
                                         registerSlot::liveAlways,
                                         registerSlot::FPR));
    registers.push_back(new registerSlot(REGNUM_MM0,
					 "MM0/ST(0)",
					 true,
					 registerSlot::liveAlways,
					 registerSlot::FPR));
    registers.push_back(new registerSlot(REGNUM_MM1,
					 "MM1/ST(1)",
					 true,
					 registerSlot::liveAlways,
					 registerSlot::FPR));
    registers.push_back(new registerSlot(REGNUM_MM2,
					 "MM2/ST(2)",
					 true,
					 registerSlot::liveAlways,
					 registerSlot::FPR));
    registers.push_back(new registerSlot(REGNUM_MM3,
					 "MM3/ST(3)",
					 true,
					 registerSlot::liveAlways,
					 registerSlot::FPR));
    registers.push_back(new registerSlot(REGNUM_MM4,
					 "MM4/ST(4)",
					 true,
					 registerSlot::liveAlways,
					 registerSlot::FPR));
    registers.push_back(new registerSlot(REGNUM_MM5,
					 "MM5/ST(5)",
					 true,
					 registerSlot::liveAlways,
					 registerSlot::FPR));
    registers.push_back(new registerSlot(REGNUM_MM6,
					 "MM6/ST(6)",
					 true,
					 registerSlot::liveAlways,
					 registerSlot::FPR));
    registers.push_back(new registerSlot(REGNUM_MM7,
					 "MM7/ST(7)",
					 true,
					 registerSlot::liveAlways,
					 registerSlot::FPR));
    registers.push_back(new registerSlot(REGNUM_XMM0,
					 "XMM0",
					 true,
					 registerSlot::liveAlways,
					 registerSlot::FPR));
    registers.push_back(new registerSlot(REGNUM_XMM1,
					 "XMM1)",
					 true,
					 registerSlot::liveAlways,
					 registerSlot::FPR));
    registers.push_back(new registerSlot(REGNUM_XMM2,
					 "XMM2",
					 true,
					 registerSlot::liveAlways,
					 registerSlot::FPR));
    registers.push_back(new registerSlot(REGNUM_XMM3,
					 "XMM3",
					 true,
					 registerSlot::liveAlways,
					 registerSlot::FPR));
    registers.push_back(new registerSlot(REGNUM_XMM4,
					 "XMM4",
					 true,
					 registerSlot::liveAlways,
					 registerSlot::FPR));
    registers.push_back(new registerSlot(REGNUM_XMM5,
					 "XMM5",
					 true,
					 registerSlot::liveAlways,
					 registerSlot::FPR));
    registers.push_back(new registerSlot(REGNUM_XMM6,
					 "XMM6",
					 true,
					 registerSlot::liveAlways,
					 registerSlot::FPR));
    registers.push_back(new registerSlot(REGNUM_XMM7,
					 "XMM7",
					 true,
					 registerSlot::liveAlways,
					 registerSlot::FPR));




    // For registers that we really just don't care about.
    registers.push_back(new registerSlot(REGNUM_IGNORED,
                                         "ignored",
                                         true,
                                         registerSlot::liveAlways,
                                         registerSlot::SPR));

    registerSpace::createRegisterSpace64(registers);

    // Define:
    // callRead - argument registers
    // callWritten - RAX

#if defined(cap_liveness)
    returnRead64_ = getBitArray();
    returnRead64_[REGNUM_RAX] = true;
    returnRead64_[REGNUM_RCX] = true; //Not correct, temporary
    // Returns also "read" any callee-saved registers
    returnRead64_[REGNUM_RBX] = true;
    returnRead64_[REGNUM_RDX] = true;
    returnRead64_[REGNUM_R12] = true;
    returnRead64_[REGNUM_R13] = true;
    returnRead64_[REGNUM_R14] = true;
    returnRead64_[REGNUM_R15] = true;

    //returnRead64_[REGNUM_R10] = true;
    

    callRead64_ = getBitArray();
    callRead64_[REGNUM_RCX] = true;
    callRead64_[REGNUM_RDX] = true;
    callRead64_[REGNUM_R8] = true;
    callRead64_[REGNUM_R9] = true;
    callRead64_[REGNUM_RDI] = true;
    callRead64_[REGNUM_RSI] = true;

    // Anything in those four is not preserved across a call...
    // So we copy this as a shorthand then augment it
    callWritten64_ = callRead64_;

    // As well as RAX, R10, R11
    callWritten64_[REGNUM_RAX] = true;
    callWritten64_[REGNUM_R10] = true;
    callWritten64_[REGNUM_R11] = true;
    // And flags
    for (unsigned i = REGNUM_OF; i <= REGNUM_RF; i++) 
        callWritten64_[i] = true;

    // What about floating point?

    // And assume a syscall reads or writes _everything_
    syscallRead64_ = getBitArray().set();
    syscallWritten64_ = syscallRead_;

    allRegs64_ = getBitArray().set();
#endif

}
#endif

void registerSpace::initialize()
{
    static bool inited = false;
    
    if (inited) return;
    inited = true;
    if(xmmCapable())
    {
      hasXMM = true;
    }
    

    initialize32();
#if defined(cap_32_64)
    initialize64();
#endif
}

/* This makes a call to the cpuid instruction, which returns an int where each bit is 
   a feature.  Bit 24 contains whether fxsave is possible, meaning that xmm registers
   are saved. */
#if defined(os_windows)
int cpuidCall() {
    DWORD result;
    _asm {
        xor eax, eax
        cpuid
        mov result, eax
    }
    return result;
}
#endif
#if !defined(x86_64_unknown_linux2_4)
bool xmmCapable()
{
  int features = cpuidCall();
  char * ptr = (char *)&features;
  ptr += 3;
  if (0x1 & (*ptr))
    return true;
  else
    return false;
}
#else
bool xmmCapable()
{
  return true;
}
#endif


bool baseTramp::generateSaves(codeGen& gen, registerSpace*) {
    return gen.codeEmitter()->emitBTSaves(this, gen);
}

bool baseTramp::generateRestores(codeGen &gen, registerSpace*) {

    return gen.codeEmitter()->emitBTRestores(this, gen);
}

/****************************************************************************/
/****************************************************************************/
/****************************************************************************/

void emitJccR8(int condition_code, char jump_offset,
               codeGen &gen) {
    GET_PTR(insn, gen);
    *insn++ = static_cast<unsigned char>(condition_code);
    *insn++ = jump_offset;
    SET_PTR(insn, gen);
}

// VG(8/15/02): nicer jcc: condition is the tttn field.
// Because we generate jumps twice, once with bogus 0
// offset, and then with the right offset, the instruction
// may be longer (and overwrite something else) the 2nd time.
// So willRegen defaults to true and always generates jcc near
// (the longer form)

// TODO: generate JEXCZ as well
void emitJcc(int condition, int offset,
             codeGen &gen, bool willRegen) /* = true */
{
   unsigned char opcode;
   GET_PTR(insn, gen);
   
   assert(condition >= 0 && condition <= 0x0F);
   
   if(!willRegen && (offset >= -128 && offset <= 127)) { // jcc rel8
      opcode = 0x70 | (unsigned char)condition;
      *insn++ = opcode;
      *insn++ = (unsigned char) (offset & 0xFF);
   }
   else { // jcc near rel32
      opcode = 0x80 | (unsigned char)condition;
      *insn++ = 0x0F;
      *insn++ = opcode;
      *((int*)insn) = offset;
      insn += sizeof(int);
   }
   SET_PTR(insn, gen);
}

/****************************************************************************/
/****************************************************************************/
/****************************************************************************/


/****************************************************************************/
/****************************************************************************/
/****************************************************************************/

/**
 * tramp_pre_frame_size is the amount of space the base trampoline allocates
 * on the stack before setting up a stack frame.  It's needed to stack
 * walk out of base tramps.  Should be treated as a constant, but the
 * C++ scoping rules for const are stupid.
 **/

int tramp_pre_frame_size_32 = 36 + STACK_PAD_CONSTANT; //Stack space allocated by 'pushf; pusha'

int tramp_pre_frame_size_64 = 8 + 16 * 8 + STACK_PAD_CONSTANT; // stack space allocated by pushing flags and 16 GPRs
                                                // and skipping the 128-byte red zone

bool can_do_relocation(process *proc,
                       const pdvector<pdvector<Frame> > &stackWalks,
                       int_function *instrumented_func)
{
   bool can_do_reloc = true;

   // for every vectors of frame, ie. thread stack walk, make sure can do
   // relocation
   Address begAddr = instrumented_func->getAddress();
   for (unsigned walk_itr = 0; walk_itr < stackWalks.size(); walk_itr++) {
     pdvector<int_function *> stack_funcs =
       proc->pcsToFuncs(stackWalks[walk_itr]);
     
     // for every frame in thread stack walk
     for(unsigned i=0; i<stack_funcs.size(); i++) {
       int_function *stack_func = stack_funcs[i];
       Address pc = stackWalks[walk_itr][i].getPC();
       
       if( stack_func == instrumented_func ) {
	 // Catchup doesn't occur on instPoinst in relocated function when
	 // the original function is on the stack.  This leads to the
	 // timer never being called for timer metrics.  A solution still
	 // needs to be worked out.
	 if(pc >= begAddr && pc <= begAddr+JUMP_REL32_SZ) {
	   // can't relocate since within first five bytes
	   can_do_reloc = false;
	 } else {
             // Need to check whether each entry point has enough room
             // to patch in a jump; technically, this is only needed
             // if we're _in_ the function as control may transfer to
             // the middle of the jump(s) out.

             assert(0);
         }
	 break;
       }
     }
   }
   
   return can_do_reloc;
}

/**************************************************************
 *
 *  code generator for x86
 *
 **************************************************************/




#define MAX_BRANCH	(0x1<<31)

Address getMaxBranch() {
  return (Address)MAX_BRANCH;
}


bool doNotOverflow(int)
{
   //
   // this should be changed by the correct code. If there isn't any case to
   // be checked here, then the function should return TRUE. If there isn't
   // any immediate code to be generated, then it should return FALSE - naim
   //
   // any int value can be an immediate on the pentium
    return(true);
}



/* build the MOD/RM byte of an instruction */
static inline unsigned char makeModRMbyte(unsigned Mod, unsigned Reg,
                                          unsigned RM)
{
   return static_cast<unsigned char>(((Mod & 0x3) << 6) + ((Reg & 0x7) << 3) + (RM & 0x7));
}

// VG(7/30/02): Build the SIB byte of an instruction */
static inline unsigned char makeSIBbyte(unsigned Scale, unsigned Index,
                                        unsigned Base)
{
   return static_cast<unsigned char>(((Scale & 0x3) << 6) + ((Index & 0x7) << 3) + (Base & 0x7));
}

/* 
   Emit the ModRM byte and displacement for addressing modes.
   base is a register (EAX, ECX, REGNUM_EDX, EBX, EBP, REGNUM_ESI, REGNUM_EDI)
   disp is a displacement
   reg_opcode is either a register or an opcode
*/
void emitAddressingMode(Register base, RegValue disp,
                        int reg_opcode, codeGen &gen)
{
   // MT linux uses ESP+4
   // we need an SIB in that case
   if (base == REGNUM_ESP) {
      emitAddressingMode(REGNUM_ESP, Null_Register, 0, disp, reg_opcode, gen);
      return;
   }
   GET_PTR(insn, gen);
   if (base == Null_Register) {
      *insn++ = makeModRMbyte(0, reg_opcode, 5);
      *((int *)insn) = disp;
      insn += sizeof(int);
   } else if (disp == 0 && base != REGNUM_EBP) {
      *insn++ = makeModRMbyte(0, reg_opcode, base);
   } else if (disp >= -128 && disp <= 127) {
      *insn++ = makeModRMbyte(1, reg_opcode, base);
      *((char *)insn++) = (char) disp;
   } else {
      *insn++ = makeModRMbyte(2, reg_opcode, base);
      *((int *)insn) = disp;
      insn += sizeof(int);
   }
   SET_PTR(insn, gen);
}

// VG(7/30/02): emit a fully fledged addressing mode: base+index<<scale+disp
void emitAddressingMode(Register base, Register index,
                        unsigned int scale, RegValue disp,
                        int reg_opcode, codeGen &gen)
{
   bool needSIB = (base == REGNUM_ESP) || (index != Null_Register);

   if(!needSIB) {
      emitAddressingMode(base, disp, reg_opcode, gen);
      return;
   }
   
   assert(index != REGNUM_ESP);
   
   if(index == Null_Register) {
      assert(base == REGNUM_ESP); // not necessary, but sane
      index = 4;           // (==REGNUM_ESP) which actually means no index in SIB
   }

   GET_PTR(insn, gen);
   
   if(base == Null_Register) { // we have to emit [index<<scale+disp32]
      *insn++ = makeModRMbyte(0, reg_opcode, 4);
      *insn++ = makeSIBbyte(scale, index, 5);
      *((int *)insn) = disp;
      insn += sizeof(int);
   }
   else if(disp == 0 && base != REGNUM_EBP) { // EBP must have 0 disp8; emit [base+index<<scale]
       *insn++ = makeModRMbyte(0, reg_opcode, 4);
       *insn++ = makeSIBbyte(scale, index, base);
   }
   else if (disp >= -128 && disp <= 127) { // emit [base+index<<scale+disp8]
      *insn++ = makeModRMbyte(1, reg_opcode, 4);
      *insn++ = makeSIBbyte(scale, index, base);
      *((char *)insn++) = (char) disp;
   }
   else { // emit [base+index<<scale+disp32]
      *insn++ = makeModRMbyte(2, reg_opcode, 4);
      *insn++ = makeSIBbyte(scale, index, base);
      *((int *)insn) = disp;
      insn += sizeof(int);
   }

   SET_PTR(insn, gen);
}


/* emit a simple one-byte instruction */
void emitSimpleInsn(unsigned op, codeGen &gen) {
    GET_PTR(insn, gen);
    *insn++ = static_cast<unsigned char>(op);
    SET_PTR(insn, gen);
}

void emitPushImm(unsigned int imm, codeGen &gen)
{
    GET_PTR(insn, gen);
    *insn++ = 0x68;
    *((unsigned int *)insn) = imm;
    insn += sizeof(unsigned int);
    SET_PTR(insn, gen);
}

// emit a simple register to register instruction: OP dest, src
// opcode is one or two byte
void emitOpRegReg(unsigned opcode, Register dest, Register src,
                  codeGen &gen)
{
    GET_PTR(insn, gen);
    if (opcode <= 0xFF)
       *insn++ = static_cast<unsigned char>(opcode);
    else {
       *insn++ = static_cast<unsigned char>(opcode >> 8);
       *insn++ = static_cast<unsigned char>(opcode & 0xFF);
    }
    // ModRM byte define the operands: Mod = 3, Reg = dest, RM = src
    *insn++ = makeModRMbyte(3, dest, src);
    SET_PTR(insn, gen);
}

// emit OP reg, r/m
void emitOpRegRM(unsigned opcode, Register dest, Register base,
		 int disp, codeGen &gen)
{
    GET_PTR(insn, gen);
    if (opcode <= 0xff) {
       *insn++ = static_cast<unsigned char>(opcode);
    } else {
       *insn++ = static_cast<unsigned char>(opcode >> 8);
       *insn++ = static_cast<unsigned char>(opcode & 0xff);
    }
    SET_PTR(insn, gen);
    emitAddressingMode(base, disp, dest, gen);
}

// emit OP r/m, reg
void emitOpRMReg(unsigned opcode, Register base, int disp,
                               Register src, codeGen &gen) {
   GET_PTR(insn, gen);
   *insn++ = static_cast<unsigned char>(opcode);
   SET_PTR(insn, gen);
   emitAddressingMode(base, disp, src, gen);
}

// emit OP reg, imm32
void emitOpRegImm(int opcode, Register dest, int imm,
                                codeGen &gen) {
    GET_PTR(insn, gen);
   *insn++ = 0x81;
   *insn++ = makeModRMbyte(3, opcode, dest);
   *((int *)insn) = imm;
   insn+= sizeof(int);
   SET_PTR(insn, gen);
}

/*
// emit OP r/m, imm32
void emitOpRMImm(unsigned opcode, Register base, int disp, int imm,
                 codeGen &gen) {
  *insn++ = 0x81;
  emitAddressingMode(base, disp, opcode, insn);
  *((int *)insn) = imm;
  insn += sizeof(int);
}
*/

// emit OP r/m, imm32
void emitOpRMImm(unsigned opcode1, unsigned opcode2,
		 Register base, int disp, int imm,
		 codeGen &gen) {
    GET_PTR(insn, gen);
    *insn++ = static_cast<unsigned char>(opcode1);
    SET_PTR(insn, gen);
    emitAddressingMode(base, disp, opcode2, gen);
    REGET_PTR(insn, gen);
    *((int *)insn) = imm;
    insn += sizeof(int);
    SET_PTR(insn, gen);
}

// emit OP r/m, imm8
void emitOpRMImm8(unsigned opcode1, unsigned opcode2,
		  Register base, int disp, char imm,
		  codeGen &gen) {
    GET_PTR(insn, gen);
    *insn++ = static_cast<unsigned char>(opcode1);
    SET_PTR(insn, gen);
    emitAddressingMode(base, disp, opcode2, gen);
    REGET_PTR(insn, gen);
    *insn++ = imm;
    SET_PTR(insn, gen);
}

// emit OP reg, r/m, imm32
void emitOpRegRMImm(unsigned opcode, Register dest,
		    Register base, int disp, int imm,
		    codeGen &gen) {
    GET_PTR(insn, gen);
    *insn++ = static_cast<unsigned char>(opcode);
    SET_PTR(insn, gen);
    emitAddressingMode(base, disp, dest, gen);
    REGET_PTR(insn, gen);
    *((int *)insn) = imm;
    insn += sizeof(int);
    SET_PTR(insn, gen);
}

// emit MOV reg, reg
void emitMovRegToReg(Register dest, Register src,
                                   codeGen &gen) {
    GET_PTR(insn, gen);
    *insn++ = 0x8B;
    *insn++ = makeModRMbyte(3, dest, src);
    SET_PTR(insn, gen);
}

// emit MOV reg, (reg)
void emitMovIRegToReg(Register dest, Register src,
                                   codeGen &gen) {
    GET_PTR(insn, gen);
    *insn++ = 0x8B;
    *insn++ = makeModRMbyte(0, dest, src);
    SET_PTR(insn, gen);
}

// emit MOV reg, (offset(%eip))
void emitMovPCRMToReg(Register dest, int offset, codeGen &gen, bool deref_result)
{
    // call next instruction (relative 0x0) and pop PC (EIP) into register
    GET_PTR(insn, gen);
    *insn++ = 0xE8;
    *insn++ = 0x00;
    *insn++ = 0x00;
    *insn++ = 0x00;
    *insn++ = 0x00;
    *insn++ = static_cast<unsigned char>(0x58 + dest);
    SET_PTR(insn, gen);

    // add the offset
    emitAddRegImm32(dest, offset-5, gen);                   // add e_x, offset

    if (deref_result) {
       // move from IP+offset into register
<<<<<<< HEAD
       emitMovIRegToReg(dest, dest, gen);                    // mov e_x, (e_x)
=======
       emitMovIRegToReg(dest, dest, gen);                    // mov e_x, (e_x)+
>>>>>>> bd74153d
    }
}

// emit MOV reg, r/m
void emitMovRMToReg(Register dest, Register base, int disp,
                                  codeGen &gen) {
    GET_PTR(insn, gen);
   *insn++ = 0x8B;
    SET_PTR(insn, gen);
    emitAddressingMode(base, disp, dest, gen);
}

// emit MOV r/m, reg
void emitMovRegToRM(Register base, int disp, Register src,
                                  codeGen &gen) {
    GET_PTR(insn, gen);
   *insn++ = 0x89;
    SET_PTR(insn, gen);
   emitAddressingMode(base, disp, src, gen);
}

// emit MOV m, reg
void emitMovRegToM(int disp, Register src, codeGen &gen)
{
    GET_PTR(insn, gen);
   *insn++ = 0x89;
    SET_PTR(insn, gen);
   emitAddressingMode(Null_Register, disp, src, gen);
}

// emit MOV reg, m
void emitMovMToReg(Register dest, int disp, codeGen &gen)
{
    GET_PTR(insn, gen);
   *insn++ = 0x8B;
    SET_PTR(insn, gen);
   emitAddressingMode(Null_Register, disp, dest, gen);
}

// emit MOVSBL reg, m
void emitMovMBToReg(Register dest, int disp, codeGen &gen)
{
    GET_PTR(insn, gen);
   *insn++ = 0x0F;
   *insn++ = 0xBE;
    SET_PTR(insn, gen);
   emitAddressingMode(Null_Register, disp, dest, gen);
}

// emit MOVSWL reg, m
void emitMovMWToReg(Register dest, int disp, codeGen &gen)
{
    GET_PTR(insn, gen);
   *insn++ = 0x0F;
   *insn++ = 0xBF;
    SET_PTR(insn, gen);
   emitAddressingMode(Null_Register, disp, dest, gen);
}

// emit MOV reg, imm32
void emitMovImmToReg(Register dest, int imm, codeGen &gen)
{
   GET_PTR(insn, gen);
   *insn++ = static_cast<unsigned char>(0xB8 + dest);
   *((int *)insn) = imm;
   insn += sizeof(int);
   SET_PTR(insn, gen);
}

// emit MOV r/m32, imm32
void emitMovImmToRM(Register base, int disp, int imm,
                                  codeGen &gen) {
   GET_PTR(insn, gen);
   *insn++ = 0xC7;
   SET_PTR(insn, gen);
   emitAddressingMode(base, disp, 0, gen);
   REGET_PTR(insn, gen);
   *((int*)insn) = imm;
   insn += sizeof(int);
    SET_PTR(insn, gen);
}

// emit MOV mem32, imm32
void emitMovImmToMem(Address maddr, int imm,
                                   codeGen &gen) {
    // In x86_64, the meaning of the ModRM byte for disp32 has changed.
    // Now, it implies an [RIP] + disp32 address.  To get an absolute
    // address operand (in both x86 and x86_64), the full ModRM + SIB
    // syntax must be used.
    GET_PTR(insn, gen);
    *insn++ = 0xC7;

    // FIXME: To adhere strictly to the x86 and x86_64 ISAs, we specify an
    // absolute (32-bit) address by emitting a ModRM and SIB byte of the
    // following form:
    //     Mod = 00b, Reg = (doesn't matter?), R/M = 100b
    //     base = 101b, index = 100b, scale = (doesn't matter?)
    // Current forms of emitAddressingMode() do not allow for this, and so
    // we do it manually here.  emitAddressingMode() should be made more
    // robust.
    *insn++ = makeModRMbyte(0, 0, 4);
    *insn++ = makeSIBbyte(0, 4, 5);
    *((int *)insn) = maddr;
    insn += sizeof(unsigned);

    *((int*)insn) = imm;
    insn += sizeof(int);
    SET_PTR(insn, gen);
}

// emit Add dword ptr DS:[addr], imm
void emitAddMemImm32(Address addr, int imm, codeGen &gen)
{
    GET_PTR(insn, gen);
   *insn++ = 0x81;
   *insn++ = 0x05;
   *((unsigned *)insn) = addr;
   insn += sizeof(unsigned);
   *((int *)insn) = imm;
   insn += sizeof(int);
    SET_PTR(insn, gen);
}

// emit Add reg, imm32
void emitAddRegImm32(Register reg, int imm, codeGen &gen)
{
    GET_PTR(insn, gen);
   *insn++ = 0x81;
   *insn++ = makeModRMbyte(3, 0, reg);
   *((int *)insn) = imm;
   insn += sizeof(int);
    SET_PTR(insn, gen);
}

// emit Sub reg, reg
static inline void emitSubRegReg(Register dest, Register src,
                                 codeGen &gen)
{
    GET_PTR(insn, gen);
   *insn++ = 0x2B;
   *insn++ = makeModRMbyte(3, dest, src);
    SET_PTR(insn, gen);
}

// help function to select appropriate jcc opcode for a relOp
unsigned char jccOpcodeFromRelOp(unsigned op)
{
   switch (op) {
     case eqOp: return JNE_R8;
     case neOp: return JE_R8;
     case lessOp: return JGE_R8;
     case leOp: return JG_R8;
     case greaterOp: return JLE_R8;
     case geOp: return JL_R8;
     default: assert(0);
   }
   return 0x0;
}

static inline void emitEnter(short imm16, codeGen &gen) {
    GET_PTR(insn, gen);
   *insn++ = 0xC8;
   *((short*)insn) = imm16;
   insn += sizeof(short);
   *insn++ = 0;
    SET_PTR(insn, gen);
}

Register emitFuncCall(opCode, codeGen &, pdvector<AstNodePtr> &, bool, Address) {
	assert(0);
	return 0;
}

// this function just multiplexes between the 32-bit and 64-bit versions
Register emitFuncCall(opCode op, 
                      codeGen &gen,
                      pdvector<AstNodePtr> &operands, 
                      bool noCost,
                      int_function *callee)
{
    Register reg = gen.codeEmitter()->emitCall(op, gen, operands, noCost, callee);
    return reg;
}



/* Recursive function that goes to where our instrumentation is calling
to figure out what registers are clobbered there, and in any function
that it calls, to a certain depth ... at which point we clobber everything

Update-12/06, njr, since we're going to a cached system we are just going to 
look at the first level and not do recursive, since we would have to also
store and reexamine every call out instead of doing it on the fly like before*/

// Should be a member of the registerSpace class?

bool EmitterIA32::clobberAllFuncCall( registerSpace *rs,
                                      int_function *callee)
		   
{
  if (callee == NULL) return false;

  /* This will calculate the values if the first time around, otherwise
     will check preparsed, stored values.
     True - FP Writes are present
     False - No FP Writes
  */

  stats_codegen.startTimer(CODEGEN_LIVENESS_TIMER);  
  if (callee->ifunc()->writesFPRs()) {
      for (unsigned i = 0; i < rs->FPRs().size(); i++) {
          rs->FPRs()[i]->beenUsed = true;
      }
  }
  stats_codegen.stopTimer(CODEGEN_LIVENESS_TIMER);
  return true;
}


void EmitterIA32::setFPSaveOrNot(const int * liveFPReg,bool saveOrNot)
{
   if (liveFPReg != NULL)
   {
      if (liveFPReg[0] == 0 && saveOrNot)
      {
         int * temp = const_cast<int *>(liveFPReg);
         temp[0] = 1;
      }
   }
}


Register EmitterIA32::emitCall(opCode op, 
                               codeGen &gen,
                               const pdvector<AstNodePtr> &operands, 
                               bool noCost, int_function *callee) {
    assert(op == callOp);
    pdvector <Register> srcs;
    int param_size;
    pdvector<Register> saves;
    
    //  Sanity check for NULL address arg
    if (!callee) {
        char msg[256];
        sprintf(msg, "%s[%d]:  internal error:  emitFuncCall called w/out"
                "callee argument", __FILE__, __LINE__);
        showErrorCallback(80, msg);
        assert(0);
    }

   /*
      int emitCallParams(registerSpace *rs, codeGen &gen, 
                   const pdvector<AstNodePtr> &operands, process *proc,
                   int_function *target, const pdvector<AstNodePtr> &ifForks,
                   pdvector<Register> &extra_saves, const instPoint *location,
                   bool noCost);
                   */

   param_size = emitCallParams(gen, operands, callee, saves, noCost);

   emitCallInstruction(gen, callee);

   /*
   // reset the stack pointer
   if (srcs.size() > 0)
      emitOpRegImm(0, REGNUM_ESP, srcs.size()*4, gen); // add esp, srcs.size()*4
  */
   emitCallCleanup(gen, callee, param_size, saves);

   // allocate a (virtual) register to store the return value
   // Virtual register
   Register ret = gen.rs()->allocateRegister(gen, noCost);
   emitMovRegToRM(REGNUM_EBP, -1*(ret*4), REGNUM_EAX, gen);

   return ret;
}

/*
 * emit code for op(src1,src2, dest)
 * ibuf is an instruction buffer where instructions are generated
 * base is the next free position on ibuf where code is to be generated
 */

codeBufIndex_t emitA(opCode op, Register src1, Register /*src2*/, Register dest,
                     codeGen &gen, bool /*noCost*/)
{
   //bperr("emitA(op=%d,src1=%d,src2=XX,dest=%d)\n",op,src1,dest);

    // retval is the address of the jump (if one is created). 
    // It's always the _start_ of the jump, which means that if we need
    // to offset (like x86 (to - (from + insnsize))) we do it later.
    codeBufIndex_t retval = 0;

   switch (op) {
     case ifOp: {
	 // if src1 == 0 jump to dest
	 // src1 is a temporary
	 // dest is a target address
	 retval = gen.codeEmitter()->emitIf(src1, dest, gen);
	 break;
     }
     case branchOp: {
	// dest is the displacement from the current value of insn
	// this will need to work for both 32-bits and 64-bits
	// (since there is no JMP rel64)
	 instruction::generateBranch(gen, dest);
	 retval = gen.getIndex();
	 break;
     }
     case trampPreamble: {
	 break;
     }
     default:
        abort();        // unexpected op for this emit!
   }

   return retval;
}

Register emitR(opCode op, Register src1, Register /*src2*/, Register dest,
               codeGen &gen, bool /*noCost*/,
               const instPoint *location, bool /*for_multithreaded*/)
{
    //bperr("emitR(op=%d,src1=%d,src2=XX,dest=%d)\n",op,src1,dest);

    switch (op) {
      case getRetValOp: {
         // dest is a register where we can store the value
         // the return value is in the saved EAX
          gen.codeEmitter()->emitGetRetVal(dest, gen);
          return dest;
      }
      case getParamOp: {
         // src1 is the number of the argument
         // dest is a register where we can store the value
          gen.codeEmitter()->emitGetParam(dest, src1, location->getPointType(), gen);
          return dest;
      }
    case loadRegOp: {
        assert(src1 == 0);

        assert(0);
        return dest;
    }
    default:
        abort();                  // unexpected op for this emit!
    }
    return(Null_Register);        // should never be reached!
}

// VG(07/30/02): Emit a lea dest, [base + index * scale + disp]; dest is a
// real GPR
void emitLEA(Register base, Register index, unsigned int scale,
                           RegValue disp, Register dest, codeGen &gen)
{
    GET_PTR(insn, gen);
    *insn++ = 0x8D;
    SET_PTR(insn, gen);
    emitAddressingMode(base, index, scale, disp, (int)dest, gen);
}

static inline void emitSHL(Register dest, unsigned char pos,
                           codeGen &gen)
{
  //bperr( "Emiting SHL\n");
    GET_PTR(insn, gen);
    *insn++ = 0xC1;
    *insn++ = makeModRMbyte(3 /* rm gives register */,
                            4 /* opcode ext. */, dest);
    *insn++ = pos;
    SET_PTR(insn, gen);
}

void EmitterIA32::emitPushFlags(codeGen &gen) {
    // These crank the saves forward
    emitSimpleInsn(PUSHFD, gen);
}

void EmitterIA32::emitRestoreFlags(codeGen &gen, unsigned offset)
{
    emitOpRMReg(PUSH_RM_OPC1, REGNUM_ESP, offset*4, PUSH_RM_OPC2, gen);
    emitSimpleInsn(POPFD, gen); // popfd
}

void EmitterIA32::emitRestoreFlagsFromStackSlot(codeGen &gen)
{
    emitRestoreFlags(gen, SAVED_EFLAGS_OFFSET);
}

// VG(8/15/02): Emit the jcc over a conditional snippet
void emitJmpMC(int condition, int offset, codeGen &gen)
{
    // What we want: 
    //   mov eax, [original EFLAGS]
    //   push eax
    //   popfd
    //   jCC target   ; CC = !condition (we jump on the negated condition)
    
    assert(condition >= 0 && condition <= 0x0F);
    
    //bperr("OC: %x, NC: %x\n", condition, condition ^ 0x01);
    condition ^= 0x01; // flip last bit to negate the tttn condition
    
    gen.codeEmitter()->emitRestoreFlagsFromStackSlot(gen);
    emitJcc(condition, offset, gen);
}

// VG(07/30/02): Restore mutatee value of GPR reg to dest (real) GPR
static inline void restoreGPRtoGPR(Register reg, Register dest,
                                   codeGen &gen)
{
    // NOTE: I don't use emitLoadPreviousStackFrameRegister because it saves
    // the value to a virtual (stack based) register, which is not what I want!
    
    // mov dest, offset[ebp]
  emitMovRMToReg(dest, REGNUM_EBP, SAVED_EAX_OFFSET-(reg<<2), gen);
}

// VG(11/07/01): Load in destination the effective address given
// by the address descriptor. Used for memory access stuff.
void emitASload(const BPatch_addrSpec_NP *as, Register dest, codeGen &gen, bool /* noCost */)
{
    // TODO 16-bit registers, rep hacks
    long imm = as->getImm();
    int ra  = as->getReg(0);
    int rb  = as->getReg(1);
    int sc  = as->getScale();

    gen.codeEmitter()->emitASload(ra, rb, sc, imm, dest, gen);
}

void EmitterIA32::emitASload(int ra, int rb, int sc, long imm, Register dest, codeGen &gen)
{
   bool havera = ra > -1, haverb = rb > -1;

   // VG(7/30/02): given that we use virtual (stack allocated) registers for
   // our inter-snippet temporaries, I assume all real registers to be fair
   // game.  So, we restore the original registers in EAX and REGNUM_EDX - this
   // allows us to generate a lea (load effective address instruction) that
   // will make the cpu do the math for us.

   // assuming 32-bit addressing (for now)

   //bperr( "ASLOAD: ra=%d rb=%d sc=%d imm=%d\n", ra, rb, sc, imm);

   if(havera)
      restoreGPRtoGPR(ra, REGNUM_EAX, gen);        // mov eax, [saved_ra]

   if(haverb)
      restoreGPRtoGPR(rb, REGNUM_EDX, gen);        // mov edx, [saved_rb]

   // Emit the lea to do the math for us:

   // e.g. lea eax, [eax + edx * sc + imm] if both ra and rb had to be
   // restored
   emitLEA((havera ? REGNUM_EAX : Null_Register), (haverb ? REGNUM_EDX : Null_Register),
           sc, (long)imm, REGNUM_EAX, gen);

   emitMovRegToRM(REGNUM_EBP, -1*(dest<<2), REGNUM_EAX, gen); // mov (virtual reg) dest, eax
}

void emitCSload(const BPatch_countSpec_NP *as, Register dest,
		codeGen &gen, bool /* noCost */ )
{
   // VG(7/30/02): different from ASload on this platform, no LEA business

   long imm = as->getImm();
   int ra  = as->getReg(0);
   int rb  = as->getReg(1);
   int sc  = as->getScale();

   gen.codeEmitter()->emitCSload(ra, rb, sc, imm, dest, gen);
}

void EmitterIA32::emitCSload(int ra, int rb, int sc, long imm, Register dest, codeGen &gen)
{
   // count is at most 1 register or constant or hack (aka pseudoregister)
   assert((ra == -1) &&
          ((rb == -1) ||
            ((imm == 0) && (rb == 1 /*REGNUM_ECX */ || rb >= IA32_EMULATE))));

   if(rb >= IA32_EMULATE) {
      // TODO: firewall code to ensure that direction is up
      bool neg = false;
      //bperr( "!!!In case rb >= IA32_EMULATE!!!\n");
      switch(rb) {
        case IA32_NESCAS:
           neg = true;
        case IA32_ESCAS:
           // plan: restore flags, edi, eax, ecx; do rep(n)e scas(b/w);
           // compute (saved_ecx - ecx) << sc;

           // mov eax, offset[ebp]
           emitMovRMToReg(REGNUM_EAX, REGNUM_EBP, SAVED_EFLAGS_OFFSET, gen);

           emitSimpleInsn(0x50, gen);  // push eax
           emitSimpleInsn(POPFD, gen); // popfd
           restoreGPRtoGPR(REGNUM_EAX, REGNUM_EAX, gen);
           restoreGPRtoGPR(REGNUM_ECX, REGNUM_ECX, gen);
           restoreGPRtoGPR(REGNUM_EDI, REGNUM_EDI, gen);
           emitSimpleInsn(neg ? 0xF2 : 0xF3, gen); // rep(n)e
           switch(sc) {
             case 0:
                emitSimpleInsn(0xAE, gen); // scasb
                break;
             case 1:
                emitSimpleInsn(0x66, gen); // operand size override for scasw;
             case 2:
                emitSimpleInsn(0xAF, gen); // scasw/d
                break;
             default:
                assert(!"Wrong scale!");
           }
           restoreGPRtoGPR(REGNUM_ECX, REGNUM_EAX, gen); // old ecx -> eax
           emitSubRegReg(REGNUM_EAX, REGNUM_ECX, gen); // eax = eax - ecx
           if(sc > 0)
              emitSHL(REGNUM_EAX, static_cast<unsigned char>(sc), gen); // shl eax, scale

           // mov (virtual reg) dest, eax
           emitMovRegToRM(REGNUM_EBP, -1*(dest<<2), REGNUM_EAX, gen);

           break;
        case IA32_NECMPS:
           neg = true;
        case IA32_ECMPS:
           // plan: restore flags, esi, edi, ecx; do rep(n)e cmps(b/w);
           // compute (saved_ecx - ecx) << sc;

           // mov eax, offset[ebp]
           emitMovRMToReg(REGNUM_EAX, REGNUM_EBP, SAVED_EFLAGS_OFFSET, gen);

           emitSimpleInsn(0x50, gen);  // push eax
           emitSimpleInsn(POPFD, gen); // popfd
           restoreGPRtoGPR(REGNUM_ECX, REGNUM_ECX, gen);
           restoreGPRtoGPR(REGNUM_ESI, REGNUM_ESI, gen);
           restoreGPRtoGPR(REGNUM_EDI, REGNUM_EDI, gen);
           emitSimpleInsn(neg ? 0xF2 : 0xF3, gen); // rep(n)e
           switch(sc) {
             case 0:
                emitSimpleInsn(0xA6, gen); // cmpsb
                break;
             case 1:
                emitSimpleInsn(0x66, gen); // operand size override for cmpsw;
             case 2:
                emitSimpleInsn(0xA7, gen); // cmpsw/d
                break;
             default:
                assert(!"Wrong scale!");
           }
           restoreGPRtoGPR(REGNUM_ECX, REGNUM_EAX, gen); // old ecx -> eax
           emitSubRegReg(REGNUM_EAX, REGNUM_ECX, gen); // eax = eax - ecx
           if(sc > 0)
              emitSHL(REGNUM_EAX, static_cast<unsigned char>(sc), gen); // shl eax, scale

           // mov (virtual reg) dest, eax
           emitMovRegToRM(REGNUM_EBP, -1*(dest<<2), REGNUM_EAX, gen);

           break;
        default:
           assert(!"Wrong emulation!");
      }
   }
   else if(rb > -1) {
      //bperr( "!!!In case rb > -1!!!\n");
      // TODO: 16-bit pseudoregisters
      assert(rb < 8); 
      restoreGPRtoGPR(rb, REGNUM_EAX, gen);        // mov eax, [saved_rb]
      if(sc > 0)
         emitSHL(REGNUM_EAX, static_cast<unsigned char>(sc), gen); // shl eax, scale

      // mov (virtual reg) dest, eax
      emitMovRegToRM(REGNUM_EBP, -1*(dest<<2), REGNUM_EAX, gen);
   }
   else
      emitMovImmToRM(REGNUM_EBP, -1*(dest<<2), (int)imm, gen);
}

void emitVload(opCode op, Address src1, Register src2, Register dest, 
               codeGen &gen, bool /*noCost*/, 
               registerSpace * /*rs*/, int size,
               const instPoint * /* location */, AddressSpace * /* proc */)
{
   if (op == loadConstOp) {
      // dest is a temporary
      // src1 is an immediate value 
      // dest = src1:imm32
       gen.codeEmitter()->emitLoadConst(dest, src1, gen);
      return;
   } else if (op ==  loadOp) {
      // dest is a temporary
      // src1 is the address of the operand
      // dest = [src1]
       gen.codeEmitter()->emitLoad(dest, src1, size, gen);
      return;
   } else if (op == loadFrameRelativeOp) {
      // dest is a temporary
      // src1 is the offset of the from the frame of the variable
       gen.codeEmitter()->emitLoadOrigFrameRelative(dest, src1, gen);
       return;
   } else if (op == loadRegRelativeOp) {
      // dest is a temporary
      // src2 is the register 
      // src1 is the offset from the address in src2
      gen.codeEmitter()->emitLoadOrigRegRelative(dest, src1, src2, gen, true);
      return;
   } else if (op == loadRegRelativeAddr) {
      // dest is a temporary
      // src2 is the register 
      // src1 is the offset from the address in src2
      gen.codeEmitter()->emitLoadOrigRegRelative(dest, src1, src2, gen, false);
      return;
   } else if (op == loadFrameAddr) {
       gen.codeEmitter()->emitLoadFrameAddr(dest, src1, gen);
       return;
   } else {
      abort();                // unexpected op for this emit!
   }
}

void emitVstore(opCode op, Register src1, Register src2, Address dest,
                codeGen &gen, bool /*noCost*/, registerSpace * /*rs*/, 
                int size,
                const instPoint * /* location */, AddressSpace * /* proc */)
{
   if (op ==  storeOp) {
      // [dest] = src1
      // dest has the address where src1 is to be stored
      // src1 is a temporary
      // src2 is a "scratch" register, we don't need it in this architecture
       gen.codeEmitter()->emitStore(dest, src1, size, gen);
      return;
   } else if (op == storeFrameRelativeOp) {
       // src1 is a temporary
       // src2 is a "scratch" register, we don't need it in this architecture
       // dest is the frame offset 
       gen.codeEmitter()->emitStoreFrameRelative(dest, src1, src2, size, gen);
       return;
   } else {
       abort();                // unexpected op for this emit!
   }
}

void emitV(opCode op, Register src1, Register src2, Register dest, 
           codeGen &gen, bool /*noCost*/, 
           registerSpace * /*rs*/, int /* size */,
           const instPoint * /* location */, AddressSpace * /* proc */)
{
    //bperr( "emitV(op=%d,src1=%d,src2=%d,dest=%d)\n", op, src1,
    //        src2, dest);
    
    assert ((op!=branchOp) && (op!=ifOp) &&
            (op!=trampPreamble));         // !emitA
    assert ((op!=getRetValOp) && (op!=getParamOp));             // !emitR
    assert ((op!=loadOp) && (op!=loadConstOp));                 // !emitVload
    assert ((op!=storeOp));                                     // !emitVstore
    assert ((op!=updateCostOp));                                // !emitVupdate
    
    if (op ==  loadIndirOp) {
        // same as loadOp, but the value to load is already in a register
        gen.codeEmitter()->emitLoadIndir(dest, src1, gen);
    } 
    else if (op ==  storeIndirOp) {
        // same as storeOp, but the address where to store is already in a
        // register
        gen.codeEmitter()->emitStoreIndir(dest, src1, gen);
    } else if (op == noOp) {
        emitSimpleInsn(NOP, gen); // nop
    } else if (op == saveRegOp) {
        // Push....
        assert(src2 == 0);
        assert(dest == 0);
        gen.codeEmitter()->emitPush(gen, src1);
    } else if (op == loadRegOp) {
        assert(src1 == 0);
        assert(src2 == 0);
        gen.codeEmitter()->emitPop(gen, dest);
    } else {
        unsigned opcode = 0;//initialize to placate gcc warnings
        switch (op) {
            // integer ops
        case plusOp:
            // dest = src1 + src2
            // mv eax, src1
            // add eax, src2
            // mov dest, eax
            opcode = 0x03; // ADD
            break;
            
        case minusOp:
            opcode = 0x2B; // SUB
            break;
            
        case timesOp:
            opcode = 0x0FAF; // IMUL
            break;

        case divOp: {
           // dest = src1 div src2
	   gen.codeEmitter()->emitDiv(dest, src1, src2, gen);
           return;
           break;
        }
           // Bool ops
        case orOp:
           opcode = 0x0B; // OR 
           break;

        case andOp:
           opcode = 0x23; // AND
           break;

           // rel ops
           // dest = src1 relop src2
        case eqOp:
        case neOp:
        case lessOp:
        case leOp:
        case greaterOp:
        case geOp: {
            gen.codeEmitter()->emitRelOp(op, dest, src1, src2, gen);
            return;
            break;
        }
        default:
            abort();
            break;
        }
        gen.codeEmitter()->emitOp(opcode, dest, src1, src2, gen);
    }
    return;
}

void emitImm(opCode op, Register src1, RegValue src2imm, Register dest, 
             codeGen &gen, bool, registerSpace *)
{
   if (op ==  storeOp) {
       // this doesn't seem to ever be called from ast.C (or anywhere) - gq

      // [dest] = src1
      // dest has the address where src1 is to be stored
      // src1 is an immediate value
      // src2 is a "scratch" register, we don't need it in this architecture
      emitMovImmToReg(REGNUM_EAX, dest, gen);
      emitMovImmToRM(REGNUM_EAX, 0, src1, gen);
   } else {
      unsigned opcode1;
      unsigned opcode2;
      switch (op) {
         // integer ops
        case plusOp:
	        opcode1 = 0x81;
	        opcode2 = 0x0; // ADD
           break;

        case minusOp:
           opcode1 = 0x81;
           opcode2 = 0x5; // SUB
           break;

      case timesOp: {
          gen.codeEmitter()->emitTimesImm(dest, src1, src2imm, gen);
          return;
          break;
      }
      case divOp: {
          gen.codeEmitter()->emitDivImm(dest, src1, src2imm, gen);
           return;
           break;
      }
           // Bool ops
        case orOp:
           opcode1 = 0x81;
           opcode2 = 0x1; // OR 
           break;

        case andOp:
           opcode1 = 0x81;
           opcode2 = 0x4; // AND
           break;

           // rel ops
           // dest = src1 relop src2
        case eqOp:
        case neOp:
        case lessOp:
        case leOp:
        case greaterOp:
      case geOp: {
          gen.codeEmitter()->emitRelOpImm(op, dest, src1, src2imm, gen);
          return;
          break;
      }
      default:
          abort();
          break;
      }
      gen.codeEmitter()->emitOpImm(opcode1, opcode2, dest, src1, src2imm, gen);
   }
   return;
}


// TODO: mux this between x86 and AMD64
int getInsnCost(opCode op)
{
   if (op == loadConstOp) {
      return(1);
   } else if (op ==  loadOp) {
      return(1+1);
   } else if (op ==  loadIndirOp) {
      return(3);
   } else if (op ==  storeOp) {
      return(1+1); 
   } else if (op ==  storeIndirOp) {
      return(3);
   } else if (op ==  ifOp) {
      return(1+2+1);
   } else if (op ==  ifMCOp) { // VG(8/15/02): No clue if this is right or not
      return(1+2+1);
   } else if (op ==  whileOp) {
      return(1+2+1+1); /* Need to find out about this */
   } else if (op == branchOp) {
      return(1);	/* XXX Need to find out what value this should be. */
   } else if (op ==  callOp) {
      // cost of call only
      return(1+2+1+1);
   } else if (op == funcJumpOp) {
      // copy callOp
      return(1+2+1+1);
   } else if (op == updateCostOp) {
      return(3);
   } else if (op ==  trampPreamble) {
      return(0);
   } else if (op == noOp) {
      return(1);
   } else if (op == getRetValOp) {
      return (1+1);
   } else if (op == getParamOp) {
      return(1+1);
   } else {
      switch (op) {
         // rel ops
        case eqOp:
        case neOp:
        case lessOp:
        case leOp:
        case greaterOp:
        case geOp:
	        return(1+1+2+1+1+1);
	        break;
        case divOp:
           return(1+2+46+1);
        case timesOp:
           return(1+10+1);
        case plusOp:
        case minusOp:
        case orOp:
        case andOp:
           return(1+2+1);
        case getAddrOp:
           return(0);	// doesn't add anything to operand
        default:
           assert(0);
           return 0;
           break;
      }
   }
   return 0;
}


//
// return cost in cycles of executing at this point.  This is the cost
//   of the base tramp if it is the first at this point or 0 otherwise.
//
// We now have multiple versions of instrumentation... so, how does this work?
// We look for a local maximum.
int instPoint::getPointCost()
{
  unsigned worstCost = 0;
  for (unsigned i = 0; i < instances.size(); i++) {
      if (instances[i]->multi()) {
          if (instances[i]->multi()->usesTrap()) {
              // Stop right here
              // Actually, probably don't want this if the "always
              // delivered" instrumentation happens
              return 9000; // Estimated trap cost
          }
          else {
              // Base tramp cost if we're first at point, otherwise
              // free (someone else paid)
              // Which makes no sense, since we're talking an entire instPoint.
              // So if there is a multitramp hooked up we use the base tramp cost.
              worstCost = 83; // Magic constant from before time
          }
      }
      else {
          // No multiTramp, so still free (we're not instrumenting here).
      }
  }
  return worstCost;
}

unsigned baseTramp::getBTCost() {
    // Check this...
    return 83;
}

// Emit code to jump to function CALLEE without linking.  (I.e., when
// CALLEE returns, it returns to the current caller.)
void emitFuncJump(opCode op, 
                  codeGen &gen,
		  const int_function *callee, AddressSpace *,
		  const instPoint *loc, bool)
{
    // This must mimic the generateRestores baseTramp method. 
    // TODO: make this work better :)

    // TODO: what about multiple entry points? Heh.

    assert(op == funcJumpOp);

    Address addr = callee->getAddress();
    instPointType_t ptType = loc->getPointType();
    gen.codeEmitter()->emitFuncJump(addr, ptType, gen);
}

void EmitterIA32::emitFuncJump(Address addr, instPointType_t ptType, codeGen &gen)
{       
    if (ptType == otherPoint)
        emitOpRegRM(FRSTOR, FRSTOR_OP, REGNUM_EBP, -TRAMP_FRAME_SIZE - FSAVE_STATE_SIZE, gen);
    emitSimpleInsn(LEAVE, gen);     // leave
    emitSimpleInsn(POP_EAX, gen);
    emitSimpleInsn(POPAD, gen);     // popad

    gen.rs()->restoreVolatileRegisters(gen);
    //emitSimpleInsn(POPFD, gen);

    // Red zone skip - see comment in emitBTsaves
    if (STACK_PAD_CONSTANT)
        emitLEA(REGNUM_ESP, Null_Register, 0, STACK_PAD_CONSTANT, REGNUM_ESP, gen);    
    
    GET_PTR(insn, gen);
    *insn++ = 0x68; /* push 32 bit immediate */
    *((int *)insn) = addr; /* the immediate */
    insn += 4;
    *insn++ = 0xc3; /* ret */
    SET_PTR(insn, gen);

    instruction::generateIllegal(gen);
}

bool EmitterIA32::emitPush(codeGen &gen, Register r) {
    GET_PTR(insn, gen);   
    if (r >= 8) {
        fprintf(stderr, "ERROR: attempt to push register %d\n", r);
    }
    assert(r < 8);

    *insn++ = static_cast<unsigned char>(0x50 + r); // 0x50 is push EAX, and it increases from there.

    SET_PTR(insn, gen);
    return true;
}

bool EmitterIA32::emitPop(codeGen &gen, Register r) {
    GET_PTR(insn, gen);
    assert(r < 8);
    *insn++ = static_cast<unsigned char>(0x58 + r);
    
    SET_PTR(insn, gen);
    return true;
}

bool EmitterIA32::emitAdjustStackPointer(int index, codeGen &gen) {
	// The index will be positive for "needs popped" and negative
	// for "needs pushed". However, positive + SP works, so don't
	// invert.
	int popVal = index * gen.addrSpace()->getAddressWidth();
	emitOpRegImm(EXTENDED_0x81_ADD, REGNUM_ESP, popVal, gen);
	return true;
}


void emitLoadPreviousStackFrameRegister(Address register_num,
                                        Register dest,
                                        codeGen &gen,
                                        int,
                                        bool){
    gen.codeEmitter()->emitLoadOrigRegister(register_num, dest, gen);
}

void emitStorePreviousStackFrameRegister(Address register_num,
                                        Register src,
                                        codeGen &gen,
                                        int,
                                        bool) {
    gen.codeEmitter()->emitStoreOrigRegister(register_num, src, gen);
}

// First AST node: target of the call
// Second AST node: source of the call
// This can handle indirect control transfers as well 
bool AddressSpace::getDynamicCallSiteArgs(instPoint *callSite,
                                          pdvector<AstNodePtr> &args)
{
   Register base_reg, index_reg;
   int displacement;
   unsigned scale;
   int addr_mode;
   unsigned Mod;

   const instruction &i = callSite->insn();

   if (i.type() & PREFIX_SEG) {
      return false;
   }

   if(i.isCallIndir() || i.isJumpIndir()){
      addr_mode = get_instruction_operand(i.ptr(), base_reg, index_reg,
                                          displacement, scale, Mod);
      switch(addr_mode){

         // casting first to long, then void* in calls to the AstNode
         // constructor below avoids a mess of compiler warnings on AMD64
         case REGISTER_DIRECT:
         {
            args.push_back(AstNode::operandNode(AstNode::origRegister, (void *)(long)base_reg));
            break;
         }
         case REGISTER_INDIRECT:
         {
            args.push_back(AstNode::operandNode(AstNode::DataIndir,
                                                AstNode::operandNode(AstNode::origRegister, 
                                                                     (void *)(long)base_reg)));
            break;
         }
         case REGISTER_INDIRECT_DISPLACED:
         {
            args.push_back(AstNode::operandNode(AstNode::DataIndir, 
                              AstNode::operatorNode(plusOp,
                                                    AstNode::operandNode(AstNode::Constant,
                                                                         (void *)(long)displacement),
                                                    AstNode::operandNode(AstNode::origRegister,
                                                                         (void *)(long)base_reg))));
            break;
         }
         case DISPLACED:
         {
            args.push_back(AstNode::operandNode(AstNode::DataIndir,
                                                AstNode::operandNode(AstNode::Constant,
                                                                     (void *)(long) displacement)));
            break;
         }
         case SIB:
         {
            AstNodePtr effective_address;
            if(index_reg != 4) { //We use a scaled index
               bool useBaseReg = true;
               if(Mod == 0 && base_reg == 5){
                  cerr << "Inserting untested call site monitoring "
                       << "instrumentation at address " << std::hex
                       << callSite->addr() << std::dec << endl;
                  useBaseReg = false;
               }
               
               AstNodePtr index = AstNode::operandNode(AstNode::origRegister, 
                                                       (void *)(long) index_reg);
               AstNodePtr base = AstNode::operandNode(AstNode::origRegister,
                                                      (void *)(long) base_reg);
               
               AstNodePtr disp = AstNode::operandNode(AstNode::Constant,
                                                      (void *)(long) displacement);
                 
               if(scale == 1){ //No need to do the multiplication
                  if(useBaseReg){
                     effective_address = AstNode::operatorNode(plusOp,
                                                               AstNode::operatorNode(plusOp,
                                                                                     index,
                                                                                     base),
                                                               disp);
                  }
                  else
                     effective_address = AstNode::operatorNode(plusOp, index, disp);
                  
                  args.push_back(AstNode::operandNode(AstNode::DataIndir,
                                                      effective_address));
                  
               }
               else {
                  AstNodePtr scale_factor = AstNode::operandNode(AstNode::Constant, 
                                                                 (void *)(long) scale);
                  
                  AstNodePtr index_scale_product = AstNode::operatorNode(timesOp,
                                                                         index,
                                                                         scale_factor);
                  if(useBaseReg){
                     effective_address = AstNode::operatorNode(
                                                    plusOp,
                                                    AstNode::operatorNode(plusOp,
                                                                          index_scale_product,
                                                                          base),
                                                    disp);
                  }
                     else
                        effective_address = AstNode::operatorNode(plusOp,
                                                                  index_scale_product,
                                                                  disp);
                     args.push_back( AstNode::operandNode(AstNode::DataIndir,
                                                          effective_address));
                  }
               }
               else { //We do not use a scaled index.
                  args.push_back(AstNode::operandNode(AstNode::DataIndir,
                                                      AstNode::operatorNode(
                                                         plusOp,
                                                         AstNode::operandNode(
                                                                 AstNode::Constant,
                                                                 (void *)(long)displacement),
                                                         AstNode::operandNode(
                                                                 AstNode::origRegister,
                                                                 (void *)(long)base_reg))));
               }
         }
         break;
         
         default:
            cerr << "Unexpected addressing type " << addr_mode 
                 << " in MonitorCallSite at addr:"
                 << std::hex << callSite->addr() << std::dec
                 << "The daemon declines the monitoring request of"
                 << " this call site." << endl;
            break;
      }
      
      // Second AST
      args.push_back( AstNode::operandNode(AstNode::Constant,
                                           (void *) callSite->addr()));
   }
   else if(i.isCall()){ 
      //Regular callees are statically determinable, so no need to
      //instrument them
      //return true;
      fprintf(stderr, "%s[%d]:  FIXME,  dynamic call is statically determinable\n"
              "at address %p (%s)", FILE__, __LINE__, 
              (void *)callSite->addr(), callSite->func()->prettyName().c_str());
      return false; // but we generate no args.
   }
   else {
      cerr << "Unexpected instruction in MonitorCallSite()!!!\n";
   }
   return true;
}


#if defined(i386_unknown_solaris2_5) \
 || defined(i386_unknown_linux2_0) \
 || defined(x86_64_unknown_linux2_4) /* Blind duplication - Ray */
#include <sys/signal.h>
//#include <sys/ucontext.h>

void
BaseTrampTrapHandler (int)//, siginfo_t*, ucontext_t*)
{
   cout << "In BaseTrampTrapHandler()" << endl;
   // unset trap handler, so that DYNINSTtrapHandler can take place
   if (sigaction(SIGTRAP, NULL, NULL) != 0) {
      perror("sigaction(SIGTRAP)");
      assert(0);
      abort();
   }
}
#endif

/****************************************************************************/
/****************************************************************************/

int getMaxJumpSize()
{
  return JUMP_REL32_SZ;
}

// TODO: fix this so we don't screw future instrumentation of this
// function. It's a cute little hack, but jeez.
bool int_function::setReturnValue(int val)
{
    codeGen gen(16);

    Address addr = getAddress();
    emitMovImmToReg(REGNUM_EAX, val, gen);
    emitSimpleInsn(0xc3, gen); //ret
    
    return proc()->writeTextSpace((void *) addr, gen.used(), gen.start_ptr());
}

unsigned saveRestoreRegistersInBaseTramp(process * /*proc*/, 
                                         baseTramp * /*bt*/,
                                         registerSpace * /*rs*/)
{
  return 0;
}

/**
 * Fills in an indirect function pointer at 'addr' to point to 'f'.
 **/
bool writeFunctionPtr(AddressSpace *p, Address addr, int_function *f)
{
   Address val_to_write = f->getAddress();
   return p->writeDataSpace((void *) addr, sizeof(Address), &val_to_write);   
}

int instPoint::liveRegSize()
{
  return maxGPR;
}

bool emitStoreConst(Address addr, int imm, codeGen &gen, bool noCost) {
   gen.codeEmitter()->emitStoreImm(addr, imm, gen, noCost);
   return true;
}

bool emitAddSignedImm(Address addr, long int imm, codeGen &gen, bool noCost) {
   gen.codeEmitter()->emitAddSignedImm(addr, imm, gen, noCost);
   return true;
}

bool emitSubSignedImm(Address addr, long int imm, codeGen &gen, bool noCost) {
   gen.codeEmitter()->emitAddSignedImm(addr, imm * -1, gen, noCost);
   return true;
}

Emitter *AddressSpace::getEmitter() 
{
   static EmitterIA32Dyn emitter32Dyn;
   static EmitterIA32Stat emitter32Stat;

#if defined(arch_x86_64)
   static EmitterAMD64Dyn emitter64Dyn;
   static EmitterAMD64Stat emitter64Stat;

   if (getAddressWidth() == 8) {
       if (proc()) {
           return &emitter64Dyn;
       }
       else {
           assert(edit());
           return &emitter64Stat;
       }
   }
#endif
   if (proc()) {
       return &emitter32Dyn;
   }
   else {
       assert(edit());
       return &emitter32Stat;
   }
}

bool image::isAligned(const Address/* where*/) const 
{
   return true;
}

<|MERGE_RESOLUTION|>--- conflicted
+++ resolved
@@ -1014,11 +1014,7 @@
 
     if (deref_result) {
        // move from IP+offset into register
-<<<<<<< HEAD
-       emitMovIRegToReg(dest, dest, gen);                    // mov e_x, (e_x)
-=======
        emitMovIRegToReg(dest, dest, gen);                    // mov e_x, (e_x)+
->>>>>>> bd74153d
     }
 }
 
