/*
 * Copyright (c) 1996-2009 Barton P. Miller
 * 
 * We provide the Paradyn Parallel Performance Tools (below
 * described as "Paradyn") on an AS IS basis, and do not warrant its
 * validity or performance.  We reserve the right to update, modify,
 * or discontinue this software at any time.  We shall have no
 * obligation to supply such updates or modifications or any other
 * form of support to you.
 * 
 * By your use of Paradyn, you understand and agree that we (or any
 * other person or entity with proprietary rights in Paradyn) are
 * under no obligation to provide either maintenance services,
 * update services, notices of latent defects, or correction of
 * defects for Paradyn.
 * 
 * This library is free software; you can redistribute it and/or
 * modify it under the terms of the GNU Lesser General Public
 * License as published by the Free Software Foundation; either
 * version 2.1 of the License, or (at your option) any later version.
 * 
 * This library is distributed in the hope that it will be useful,
 * but WITHOUT ANY WARRANTY; without even the implied warranty of
 * MERCHANTABILITY or FITNESS FOR A PARTICULAR PURPOSE.  See the GNU
 * Lesser General Public License for more details.
 * 
 * You should have received a copy of the GNU Lesser General Public
 * License along with this library; if not, write to the Free Software
 * Foundation, Inc., 51 Franklin Street, Fifth Floor, Boston, MA 02110-1301 USA
 */

#include "parseAPI/h/CodeObject.h"
#include "dyninstAPI/src/addressSpace.h"
#include "memEmulator.h"
#include "dyninstAPI/src/mapped_object.h"
#include "dyninstAPI/src/symtab.h"
#include "symtabAPI/h/Symtab.h"
#include "symtabAPI/h/Region.h"
#include "dyninstAPI/src/process.h"
#include "dyninstAPI/src/function.h"

using namespace Dyninst;
using namespace SymtabAPI;

bool MemoryEmulator::findMutateeTable() {
   if (mutateeBase_ != 0) return true;

   std::vector<int_variable *> memoryMapperTable;
   if (!aS_->findVarsByAll("RTmemoryMapper", memoryMapperTable)) {
      return false;
   }

   if (memoryMapperTable.size() > 1) {
      // ???
      return false;
   }
   mutateeBase_ = memoryMapperTable[0]->getAddress();
   return true;
}

void MemoryEmulator::update() {
   if (!findMutateeTable()) return;

   // 1) Create shadow copies for any MappedObject we
   // have modified.
   // 2) Update the runtime's MemoryMapper structure
   // to correspond to this.

   // First step: nonblocking synchro.
   int guardValue;
   aS_->readDataSpace((void *)mutateeBase_,
                      sizeof(int),
                      &guardValue,
                      false);
   guardValue++;
   aS_->writeDataSpace((void *)mutateeBase_,
                       sizeof(int),
                       &guardValue);
   
   sensitivity_cerr << "UpdateMemEmulator: writing guard value " << guardValue << endl;
      // 64->32 bit is annoying...
   if (addrWidth() == 4) {
      struct MemoryMapper32 newMapper;
      
      aS_->readDataSpace((void *)mutateeBase_,
                         sizeof(newMapper),
                         &newMapper,
                         false);
      
      // First step: 
      newMapper.guard1 = guardValue;
      newMapper.guard2 = guardValue;
      newMapper.size = memoryMap_.size();
      sensitivity_cerr << "\t new values: " << newMapper.guard1 << "/" << newMapper.guard2 << "/" << newMapper.size << endl;
      std::vector<MemoryMapTree::Entry> elements;
      memoryMap_.elements(elements);
      for (unsigned i = 0; i < elements.size(); ++i) {
         newMapper.elements[i].lo = elements[i].first.first;
         newMapper.elements[i].hi = elements[i].first.second;
         assert(newMapper.elements[i].hi > newMapper.elements[i].lo);
         newMapper.elements[i].shift = elements[i].second;
         sensitivity_cerr << "\t\t Element: " << hex << newMapper.elements[i].lo << "->" << newMapper.elements[i].hi << ": " << newMapper.elements[i].shift << dec << endl;
      }
      aS_->writeDataSpace((void *)mutateeBase_,
                          sizeof(newMapper),
                          &newMapper);
   }
   else {
      // TODO copy
      //assert(0);
   }
}

void MemoryEmulator::addAllocatedRegion(Address start, unsigned size) {
   addRegion(start, size, -1);
}

void MemoryEmulator::addRegion(mapped_object *obj) {
   //cerr << "addRegion for " << obj->fileName() << endl;

   // Add each code region
   std::vector<Region *> codeRegions;
   obj->parse_img()->getObject()->getCodeRegions(codeRegions);

   for (unsigned i = 0; i < codeRegions.size(); ++i) {
      Region *reg = codeRegions[i];

      addRegion(reg, obj->codeBase());
   }         
}

void MemoryEmulator::removeRegion(mapped_object *obj) {
	cerr << "Removing region " << obj->fileName() << endl;
	cerr << "\t Before: " << endl;
	debug();
	// Remove each code region
	std::vector<Region *> codeRegions;
	obj->parse_img()->getObject()->getCodeRegions(codeRegions);

	for (unsigned i = 0; i < codeRegions.size(); ++i) {
		Region *reg = codeRegions[i];

		removeRegion(reg, obj->codeBase());
	}
	cerr << "\t After: " << endl;
	debug();
}

void MemoryEmulator::addRegion(Region *reg, Address base) {
   
   //cerr << "\t\t Region " << i << ": " << hex
   //<< codeRegions[i]->getMemOffset() + obj->codeBase() << " -> " 
   //<< codeRegions[i]->getMemOffset() + codeRegions[i]->getMemSize() + obj->codeBase() << endl;
   
   if (addedRegions_.find(reg) != addedRegions_.end()) return;
      
   process *proc = dynamic_cast<process *>(aS_);
   char *buffer = (char *)malloc(reg->getMemSize());
   if (proc) {
       if (!proc->readDataSpace((void*)(base + reg->getMemOffset()), 
                               reg->getMemSize(), buffer, false)) {
           assert(0);
       }
   } else {
       memset(buffer, 0, reg->getMemSize());
       memcpy(buffer, reg->getPtrToRawData(), reg->getDiskSize());
   }
   
   unsigned long allocSize = reg->getMemSize();
   if (proc) {
      allocSize += proc->getMemoryPageSize();
   }
   
   Address mutateeBase = aS_->inferiorMalloc(allocSize);
   assert(mutateeBase);
   
   // "Upcast" it to align with a page boundary - Kevin's request
   if (proc) {         
      mutateeBase += proc->getMemoryPageSize();
      mutateeBase -= mutateeBase % proc->getMemoryPageSize();
   }
   
   
   aS_->writeDataSpace((void *)mutateeBase,
                       reg->getMemSize(),
                       (void *)buffer);
   if (aS_->proc() && BPatch_defensiveMode == aS_->proc()->getHybridMode()) {
#if defined (os_windows)
       using namespace SymtabAPI;
       unsigned winrights = 0;
       Region::perm_t reg_rights = reg->getRegionPermissions();
       switch (reg_rights) {
       case Region::RP_R:
           winrights = PAGE_READONLY;
           break;
       case Region::RP_RW: 
           winrights = PAGE_READWRITE;
           break;
       case Region::RP_RX:
           winrights = PAGE_EXECUTE_READ;
           break;
       case Region::RP_RWX:
           winrights = PAGE_EXECUTE_READWRITE;
           break;
       default:
           assert(0);
       }
       dyn_lwp *stoppedlwp = aS_->proc()->query_for_stopped_lwp();
       assert(stoppedlwp);
       stoppedlwp->changeMemoryProtections(mutateeBase, reg->getMemSize(), winrights, false);
#endif
   }
   
    Address regionBase = base + reg->getMemOffset();

    sensitivity_cerr << hex << " Adding region with base " << base << " and mem offset " << reg->getMemOffset()
        << ", allocated buffer base " << mutateeBase << " and so shift " << mutateeBase - regionBase << dec << endl;

   addRegion(regionBase,
             reg->getMemSize(),
             mutateeBase - regionBase);
   
   cerr << "Added region: first " << hex << base + reg->getMemOffset() <<  ", second " << mutateeBase << dec << endl;
   addedRegions_[reg] = std::make_pair(base + reg->getMemOffset(), mutateeBase);
   free(buffer);
}

void MemoryEmulator::removeRegion(Region *reg, Address base) {
   
   //cerr << "\t\t Region " << i << ": " << hex
   //<< codeRegions[i]->getMemOffset() + obj->codeBase() << " -> " 
   //<< codeRegions[i]->getMemOffset() + codeRegions[i]->getMemSize() + obj->codeBase() << endl;
   
	RegionMap::iterator iter = addedRegions_.find(reg);
	if (iter == addedRegions_.end()) return;

	// First, nuke our track of the springboards
	springboards_.erase(reg);

    // Second, nuke it from the list of regions to copy on a sync
    addedRegions_.erase(reg);

   // Deallocate the shadow pages in the mutatee
   //  -- this is TODO; we mangle the allocation base and therefore can't
   //     really call inferiorfree on it. 

   // Remove the region from the translation map
   removeRegion(base + reg->getMemOffset(), reg->getMemSize());
}

void MemoryEmulator::addRegion(Address start, unsigned size, Address shift) {
   if (size == 0) return;
   //cerr << "MemoryEmulator: adding region " << hex << start << " : " << size << " /w/ shift " << shift << dec << endl;
   //debug();
   //cerr << endl;
   Address end = start + size;
   assert(end > start);

   // Okay. For efficiency, we want to merge this if possible with an existing
   // range. We do this because our allocation tends to be contiguous.
   // Two options: we're immediately above an existing range or we're immediately
   // below. Check both. 


   Address lb, ub;
   unsigned long val;
   if (memoryMap_.find(start, lb, ub, val)) {
      // This is possibly very bad. 
      if (start != ub) {
         if ((start == lb) &&
             (end == ub) &&
             (val == shift)) {
            return;
         }
         // Yeah, data inconsistency == bad
         assert(0);
      }
      if (val == shift) {
         // Accumulate
         memoryMap_.remove(lb);
         memoryMap_.insert(lb, end, shift);
         return;
      }
      else {
         memoryMap_.insert(start, end, shift);
      }
   }
   else if (memoryMap_.find(end, lb, ub, val)) {
      // See the above
      if (end != ub) {
         fprintf(stderr, "ERROR: adding range 0x%lx -> 0x%lx (0x%lx), found range 0x%lx -> 0x%lx (0x%lx)\n",
                 start, end, shift, lb, ub, val);

         assert(0);
      }
      if (val == shift) {
         memoryMap_.remove(lb);
         memoryMap_.insert(start, ub, shift);
      }
      else {
         memoryMap_.insert(start, end, shift);
      }
   }
   else {
      memoryMap_.insert(start, end, shift);
   }

   if (shift != (unsigned long) -1) {
      reverseMemoryMap_.insert(start + shift, end + shift, shift);
   }
   //debug();
   return;   
}

void MemoryEmulator::removeRegion(Address addr, unsigned size) {
	Address lb = 0, ub = 0;
	unsigned long shiftVal;

	//cerr << "MemoryEmulator: removing region " << hex << addr << " : " << size << dec << endl;

   //debug();
   //cerr << endl;

	Address lowLB = 0, lowUB = 0, hiLB = 0, hiUB = 0;

	// We are guaranteed to be either our own allocated range or
	// coalesced with another range. 
	if (!memoryMap_.find(addr, lb, ub, shiftVal)) {
		return;
	}

	if ((lb != 0) && (lb < addr)) {
		lowLB = lb;
		lowUB = addr;
	}
	if ((ub != 0) && (ub > (addr + size))) {
		hiLB = (addr + size);
		hiUB = ub;
	}
	memoryMap_.remove(lb);
	if (lowLB || lowUB) {
		memoryMap_.insert(lowLB, lowUB, shiftVal);
	}
	if (hiLB || hiUB) {
		memoryMap_.insert(hiLB, hiUB, shiftVal);
	}
	
	reverseMemoryMap_.remove(addr + shiftVal);
	//debug();
}

unsigned MemoryEmulator::addrWidth() {
   return aS_->getAddressWidth();
}

std::pair<bool, Address> MemoryEmulator::translate(Address orig) {
   // Mimic the translation performed in the RT library
   Address lb, ub;
   unsigned long val;
   if (!memoryMap_.find(orig, lb, ub, val)) {
      return std::make_pair(false, 0);
   }
   if (val == (unsigned long) -1) {
      return std::make_pair(true, orig);
   }
   return std::make_pair(true, orig + val);
}

std::pair<bool, Address> MemoryEmulator::translateBackwards(Address addr) {
   // Mimic the translation performed in the RT library
   Address lb, ub;
   unsigned long val;
   if (!reverseMemoryMap_.find(addr, lb, ub, val)) {
      return std::make_pair(false, 0);
   }
   if (val == (unsigned long) -1) {
      return std::make_pair(true, addr);
   }
   return std::make_pair(true, addr - val);
}

void MemoryEmulator::synchShadowOrig(bool toOrig) 
{
    if (toOrig) {
<<<<<<< HEAD
        malware_cerr << "Syncing shadow to orig for obj " << obj->fileName() << endl;
    } else {
        malware_cerr << "Syncing orig to shadow for obj " << obj->fileName() << endl;
    }
=======
        malware_cerr << "Syncing shadow to orig" << endl;
    }
    else {
        malware_cerr << "Syncing orig to shadow" << endl;
    }

>>>>>>> 955009c5
    using namespace SymtabAPI;

    for (RegionMap::iterator iter = addedRegions_.begin();
        iter != addedRegions_.end(); ++iter) {
        Region * reg = iter->first;
        unsigned char* regbuf = (unsigned char*) malloc(reg->getMemSize());
        Address from = 0;
        if (toOrig) {
            from = iter->second.second;
        } else {
            from = iter->second.first;
        }
        if (!aS_->readDataSpace((void *)from,
                                reg->getMemSize(),
                                regbuf,
                                false)) 
        {
            assert(0);
        }
        if (toOrig) {
            if (saved[reg]) {
                free(saved[reg]);
            }
            saved[reg] = regbuf;
        }

        std::map<Address,int>::const_iterator sit = springboards_[reg].begin();
        Address cp_start = 0;
        Address toBase;
        if (toOrig) {
            toBase = iter->second.first;
        } else {
            toBase = iter->second.second;
        }
<<<<<<< HEAD
        if (!toOrig) {
            //cerr << "SYNC WRITE TO " << hex << toBase << dec << endl;
        }
=======
        //cerr << "\t Copying " << hex << from << " -> " << toBase << dec << endl;
        //cerr << "SYNC WRITE TO " << hex << toBase << dec << endl;
>>>>>>> 955009c5
        for (; sit != springboards_[reg].end(); sit++) {
            // We purposefully have an overlapping datastructure, so this assert is 
            // commented out.
            //assert(cp_start <= sit->first);

            if ((sit->first + sit->second) < cp_start) continue;

            //cerr << "\t Start @ " << hex << cp_start << " and next springboard " << sit->first << dec << endl;
            int cp_size = sit->first - cp_start;
<<<<<<< HEAD
            //cerr << "\t Write " << hex << toBase + cp_start << "..." << toBase + cp_start + cp_size << dec << endl;

#if 0            
            Address inOrig = obj->codeBase() + reg->getMemOffset() + cp_start;
            unsigned char* tmpbuf = (unsigned char*) malloc(cp_size);
            aS_->readDataSpace((void*)(toBase + cp_start), cp_size, tmpbuf, false);
            if (0 != memcmp(regbuf + cp_start, tmpbuf, cp_size)) {
                fprintf(stderr, "synch orig/shadow difference: [%lx %lx)->[%lx %lx)\n",
                        from+cp_start, from+cp_start+cp_size,
                        toBase+cp_start, toBase+cp_start+cp_size);
                for (unsigned j=0; j < cp_size; j++) {
                    if (regbuf[cp_start+j] != tmpbuf[j]) {
                        fprintf(stderr, "\t%lx->%lx: copying %02hhx to %02hhx\n", 
                            from+cp_start+j, toBase+cp_start+j,
                            ((unsigned char*)regbuf+cp_start)[j],
                            ((unsigned char*)tmpbuf)[j]);
                    }
                }
            }
#endif
            if (cp_size > 0 &&
                !aS_->writeDataSpace((void *)(toBase + cp_start),
                                     cp_size,
                                     regbuf + cp_start))
            {
                assert(0);
=======
            //cerr << "\t Write [" << hex << toBase + cp_start << "," << toBase + cp_start + cp_size  << ")" << dec << endl;
            if (cp_size > 0) {
                if (!toOrig) {
                    // Consistency check
                    for (unsigned i = cp_start; i < cp_start + cp_size; ++i) {
                        if (regbuf[i] != saved[reg][i]) {
                            cerr << "Warning: difference at addr " << hex << toBase + i << ": cached " << (int) saved[reg][i] << " and current " << (int)regbuf[i] << dec << endl;
                        }
                    }
                }
                if (!aS_->writeDataSpace((void *)(toBase + cp_start),
                    cp_size,
                    regbuf + cp_start)) assert(0);
>>>>>>> 955009c5
            }
            cp_start = ((sit->first + sit->second) > cp_start) ? // max
                (sit->first + sit->second) 
                : 
                cp_start;
        }
        //cerr << "\t Finishing write " << hex << toBase + cp_start << " -> " << toBase + cp_start + reg->getMemSize() - cp_start << dec << endl;

        if (cp_start < reg->getMemSize())
        {
<<<<<<< HEAD
            assert(0);
        }
        free(regbuf);
=======
            if (!toOrig) {
                // Consistency check
                for (unsigned i = cp_start; i < reg->getMemSize(); ++i) {
                    if (regbuf[i] != saved[reg][i]) {
                        cerr << "Warning: difference at addr " << hex << toBase + i << ": cached " << (int) saved[reg][i] << " and current " << (int)regbuf[i] << dec << endl;
                    }
                }
            }
            if (!aS_->writeDataSpace((void *)(toBase + cp_start),
                reg->getMemSize() - cp_start,
                regbuf + cp_start)) assert(0);
        }
        //free(regbuf);
>>>>>>> 955009c5
    }
}


void MemoryEmulator::addSpringboard(Region *reg, Address offset, int size) 
{
<<<<<<< HEAD
    // DEBUGGING
    //map<Address,int>::iterator sit = springboards_[reg].begin();
    //for (; sit != springboards_[reg].end(); ++sit) {
    //    if (sit->first == offset) continue;
    //    if (sit->first + sit->second <= offset) continue;
    //    if (sit->first >= offset + size) break;
    //    assert(0);
    //}
    for (Address tmp = offset; tmp < offset + size; ++tmp) {
        springboards_[reg].erase(tmp);
=======
    // Look up whether there is a previous springboard that overlaps with us; 
    // clearly, it's getting removed. 

    std::map<SymtabAPI::Region *, std::map<Address, int> >::iterator s_iter = springboards_.find(reg);
    if (s_iter == springboards_.end()) {
        springboards_[reg][offset] = size;
        return;
>>>>>>> 955009c5
    }
    std::map<Address, int> &smap = s_iter->second;
   
    cerr << "Inserting SB [" << hex << offset << "," << offset + size << "]" << dec << endl;
    smap[offset] = size;

    std::map<Address, int>::iterator iter = smap.find(offset);
    if (iter == smap.end()) {
        smap[offset] = size;
    }
    else if (size > iter->second) {
        smap[offset] = size;
    }

#if 0
    // We don't want to delete these, actually, because we can conflict between a springboard
    // addition and a synchronization operation.

    while (true)
    {
        std::map<Address, int>::iterator lb = smap.lower_bound(offset);
        if (lb != smap.end()) {
            // Found a legal lower bound
            if (lb->first >= offset &&
                lb->first < (offset + size)) 
            {
                //cerr << "Erasing SB [" << hex << lb->first << "," << lb->first + lb->second << "]" << dec << endl;
                smap.erase(lb);
                continue;
            }
            if ((lb->first + lb->second) >= offset &&
                (lb->first + lb->second) < (offset + size))
            {
                //cerr << "Erasing SB [" << hex << lb->first << "," << lb->first + lb->second << "]" << dec << endl;
                smap.erase(lb);
                continue;
            }
        }
        // Lower bound is "first entry that is greater than the search term",
        // so we need to try and back it up to check that one too
        if (lb != smap.begin()) {
            lb--;
            if (lb->first >= offset &&
                lb->first < (offset + size)) 
            {
                //cerr << "Erasing SB [" << hex << lb->first << "," << lb->first + lb->second << "]" << dec << endl;
                smap.erase(lb);
                continue;
            }
            if ((lb->first + lb->second) >= offset &&
                (lb->first + lb->second) < (offset + size))
            {
                //cerr << "Erasing SB [" << hex << lb->first << "," << lb->first + lb->second << "]" << dec << endl;
                smap.erase(lb);
                continue;
            }
        }
        break;
    }
#endif


}

void MemoryEmulator::removeSpringboards(int_function * func) 
{
    malware_cerr << "untracking springboards from deadfunc " << hex << func->getAddress() << dec << endl;

    const set<int_block*,int_block::compare> & blocks = func->blocks();
    set<int_block*,int_block::compare>::const_iterator bit = blocks.begin();
    for (; bit != blocks.end(); bit++) {
        removeSpringboards((*bit));
    }
}

void MemoryEmulator::removeSpringboards(const int_block *bbi) 
{
    malware_cerr << "  untracking springboards from deadblock [" << hex 
         << bbi->start() << " " << bbi->end() << ")" << dec <<endl;
    SymtabAPI::Region * reg = 
        ((ParseAPI::SymtabCodeRegion*)bbi->func()->ifunc()->region())->symRegion();
    if (springboards_[reg].find((bbi->llb()->start() - reg->getMemOffset())) == springboards_[reg].end()) {
        cerr << "ERROR IN DELETING SPRINGBOARD!" << endl; // could just mean that the block is shared
    }
    springboards_[reg].erase(bbi->llb()->start() - reg->getMemOffset());
    if (springboards_[reg].empty()) springboards_.erase(reg);
}

void  MemoryEmulator::debug() const {
	std::vector<MemoryMapTree::Entry> elements;
	memoryMap_.elements(elements);
	cerr << "\t Forward map: " << endl;
	for (std::vector<MemoryMapTree::Entry>::iterator iter = elements.begin(); iter != elements.end(); ++iter)
	{
		cerr << "\t\t " << hex << "[" << iter->first.first << "," << iter->first.second << "]: " << iter->second << dec << endl;
	}
	elements.clear();
	cerr << "\t Backwards map: " << endl;
	reverseMemoryMap_.elements(elements);
	for (std::vector<MemoryMapTree::Entry>::iterator iter = elements.begin(); iter != elements.end(); ++iter)
	{
		cerr << "\t\t " << hex << "[" << iter->first.first << "," << iter->first.second << "]: " << iter->second << dec << endl;
	}
	elements.clear();

}<|MERGE_RESOLUTION|>--- conflicted
+++ resolved
@@ -382,19 +382,12 @@
 void MemoryEmulator::synchShadowOrig(bool toOrig) 
 {
     if (toOrig) {
-<<<<<<< HEAD
-        malware_cerr << "Syncing shadow to orig for obj " << obj->fileName() << endl;
-    } else {
-        malware_cerr << "Syncing orig to shadow for obj " << obj->fileName() << endl;
-    }
-=======
         malware_cerr << "Syncing shadow to orig" << endl;
     }
     else {
         malware_cerr << "Syncing orig to shadow" << endl;
     }
 
->>>>>>> 955009c5
     using namespace SymtabAPI;
 
     for (RegionMap::iterator iter = addedRegions_.begin();
@@ -429,14 +422,9 @@
         } else {
             toBase = iter->second.second;
         }
-<<<<<<< HEAD
-        if (!toOrig) {
-            //cerr << "SYNC WRITE TO " << hex << toBase << dec << endl;
-        }
-=======
         //cerr << "\t Copying " << hex << from << " -> " << toBase << dec << endl;
         //cerr << "SYNC WRITE TO " << hex << toBase << dec << endl;
->>>>>>> 955009c5
+
         for (; sit != springboards_[reg].end(); sit++) {
             // We purposefully have an overlapping datastructure, so this assert is 
             // commented out.
@@ -446,34 +434,15 @@
 
             //cerr << "\t Start @ " << hex << cp_start << " and next springboard " << sit->first << dec << endl;
             int cp_size = sit->first - cp_start;
-<<<<<<< HEAD
-            //cerr << "\t Write " << hex << toBase + cp_start << "..." << toBase + cp_start + cp_size << dec << endl;
-
-#if 0            
-            Address inOrig = obj->codeBase() + reg->getMemOffset() + cp_start;
-            unsigned char* tmpbuf = (unsigned char*) malloc(cp_size);
-            aS_->readDataSpace((void*)(toBase + cp_start), cp_size, tmpbuf, false);
-            if (0 != memcmp(regbuf + cp_start, tmpbuf, cp_size)) {
-                fprintf(stderr, "synch orig/shadow difference: [%lx %lx)->[%lx %lx)\n",
-                        from+cp_start, from+cp_start+cp_size,
-                        toBase+cp_start, toBase+cp_start+cp_size);
-                for (unsigned j=0; j < cp_size; j++) {
-                    if (regbuf[cp_start+j] != tmpbuf[j]) {
-                        fprintf(stderr, "\t%lx->%lx: copying %02hhx to %02hhx\n", 
-                            from+cp_start+j, toBase+cp_start+j,
-                            ((unsigned char*)regbuf+cp_start)[j],
-                            ((unsigned char*)tmpbuf)[j]);
-                    }
-                }
-            }
-#endif
+
             if (cp_size > 0 &&
                 !aS_->writeDataSpace((void *)(toBase + cp_start),
                                      cp_size,
                                      regbuf + cp_start))
             {
                 assert(0);
-=======
+            }
+
             //cerr << "\t Write [" << hex << toBase + cp_start << "," << toBase + cp_start + cp_size  << ")" << dec << endl;
             if (cp_size > 0) {
                 if (!toOrig) {
@@ -487,22 +456,12 @@
                 if (!aS_->writeDataSpace((void *)(toBase + cp_start),
                     cp_size,
                     regbuf + cp_start)) assert(0);
->>>>>>> 955009c5
-            }
-            cp_start = ((sit->first + sit->second) > cp_start) ? // max
-                (sit->first + sit->second) 
-                : 
-                cp_start;
+            }
         }
         //cerr << "\t Finishing write " << hex << toBase + cp_start << " -> " << toBase + cp_start + reg->getMemSize() - cp_start << dec << endl;
 
         if (cp_start < reg->getMemSize())
         {
-<<<<<<< HEAD
-            assert(0);
-        }
-        free(regbuf);
-=======
             if (!toOrig) {
                 // Consistency check
                 for (unsigned i = cp_start; i < reg->getMemSize(); ++i) {
@@ -516,25 +475,12 @@
                 regbuf + cp_start)) assert(0);
         }
         //free(regbuf);
->>>>>>> 955009c5
     }
 }
 
 
 void MemoryEmulator::addSpringboard(Region *reg, Address offset, int size) 
 {
-<<<<<<< HEAD
-    // DEBUGGING
-    //map<Address,int>::iterator sit = springboards_[reg].begin();
-    //for (; sit != springboards_[reg].end(); ++sit) {
-    //    if (sit->first == offset) continue;
-    //    if (sit->first + sit->second <= offset) continue;
-    //    if (sit->first >= offset + size) break;
-    //    assert(0);
-    //}
-    for (Address tmp = offset; tmp < offset + size; ++tmp) {
-        springboards_[reg].erase(tmp);
-=======
     // Look up whether there is a previous springboard that overlaps with us; 
     // clearly, it's getting removed. 
 
@@ -542,7 +488,6 @@
     if (s_iter == springboards_.end()) {
         springboards_[reg][offset] = size;
         return;
->>>>>>> 955009c5
     }
     std::map<Address, int> &smap = s_iter->second;
    
