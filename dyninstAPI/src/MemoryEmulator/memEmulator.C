--- conflicted
+++ resolved
@@ -161,16 +161,12 @@
    
     Address regionBase = base + reg->getMemOffset();
 
-cerr << hex << " Adding region with base " << base << " and mem offset " << reg->getMemOffset()
-    << ", allocated buffer base " << mutateeBase << " and so shift " << mutateeBase - regionBase << dec << endl;
+    cerr << hex << " Adding region with base " << base << " and mem offset " << reg->getMemOffset()
+        << ", allocated buffer base " << mutateeBase << " and so shift " << mutateeBase - regionBase << dec << endl;
 
    addRegion(regionBase,
              reg->getMemSize(),
-<<<<<<< HEAD
              mutateeBase - regionBase);
-=======
-             mutateeBase - (base + reg->getMemOffset()));
->>>>>>> 5858eeb5
    
    addedRegions_[reg] = mutateeBase;
    free(buffer);
