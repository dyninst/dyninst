/*
 * Copyright (c) 1996-2009 Barton P. Miller
 * 
 * We provide the Paradyn Parallel Performance Tools (below
 * described as "Paradyn") on an AS IS basis, and do not warrant its
 * validity or performance.  We reserve the right to update, modify,
 * or discontinue this software at any time.  We shall have no
 * obligation to supply such updates or modifications or any other
 * form of support to you.
 * 
 * By your use of Paradyn, you understand and agree that we (or any
 * other person or entity with proprietary rights in Paradyn) are
 * under no obligation to provide either maintenance services,
 * update services, notices of latent defects, or correction of
 * defects for Paradyn.
 * 
 * This library is free software; you can redistribute it and/or
 * modify it under the terms of the GNU Lesser General Public
 * License as published by the Free Software Foundation; either
 * version 2.1 of the License, or (at your option) any later version.
 * 
 * This library is distributed in the hope that it will be useful,
 * but WITHOUT ANY WARRANTY; without even the implied warranty of
 * MERCHANTABILITY or FITNESS FOR A PARTICULAR PURPOSE.  See the GNU
 * Lesser General Public License for more details.
 * 
 * You should have received a copy of the GNU Lesser General Public
 * License along with this library; if not, write to the Free Software
 * Foundation, Inc., 51 Franklin Street, Fifth Floor, Boston, MA 02110-1301 USA
 */



#include "dyninstAPI/src/Relocation/Transformers/Transformer.h"
#include "memEmulatorTransformer.h"
#include "dyninstAPI/src/debug.h"
#include "dyninstAPI/src/Relocation/Atoms/Atom.h"
#include "dyninstAPI/src/Relocation/Atoms/CopyInsn.h"
#include "memEmulatorAtom.h"
#include "dyninstAPI/src/instPoint.h" // Memory insn modelling requirement.
#include "dyninstAPI/src/mapped_object.h"
#include "dyninstAPI/h/BPatch_hybridAnalysis.h"
#include <iomanip>
using namespace std;
using namespace Dyninst;
using namespace Relocation;
using namespace InstructionAPI;

bool MemEmulatorTransformer::preprocess(TraceList &t) {
  // For each Register create a translator object
#if 0
  for (Register i = REGNUM_EAX; i <= REGNUM_EDI; ++i) {
    createTranslator(i);
    t.push_back(translators_[i]);
  }

  MemEmulator::initTranslators(translators_);
#endif
  return true;
}

// Replace all memory accesses to a non-statically-determinable
// location with an emulation sequence
bool MemEmulatorTransformer::processTrace(TraceList::iterator &iter) {
  if (!((*iter)->bbl())) return true;
  
  // AssignmentConverter is written in terms of image_func,
  // so translate
  int_function *func = (*iter)->bbl()->func();
  

  AtomList &elements = (*iter)->elements();
  
  for (AtomList::iterator e_iter = elements.begin();
       e_iter != elements.end(); ++e_iter) {
    // If we're not an instruction then skip...
    CopyInsn::Ptr reloc = dyn_detail::boost::dynamic_pointer_cast<CopyInsn>(*e_iter);
    if (!reloc) continue;

    relocation_cerr << "Memory emulation considering addr " << hex << reloc->addr() << dec << endl;

<<<<<<< HEAD
    if (!isSensitive(reloc, (*iter)->bbl(), func) || BPatch_defensiveMode != func->obj()->hybridMode()) {
=======
    if (BPatch_defensiveMode != func->obj()->hybridMode() || !isSensitive(reloc, func, (*iter)->bbl())) {
>>>>>>> 79bf11c5
        relocation_cerr << "\t Not sensitive, skipping" << endl;
        continue;
    }

    if (!canRewriteMemInsn(reloc, func)) {
       continue;
    }

    Atom::Ptr replacement = createReplacement(reloc, func);
    if (!replacement) return false;
    
    (*e_iter).swap(replacement);
  }
  return true;
}

bool MemEmulatorTransformer::canRewriteMemInsn(CopyInsn::Ptr reloc,
					       int_function *func) {
  // Let's see if this is an instruction we can rewrite;
  // otherwise complain but let it through (for testing purposes)
							   if (reloc->addr() == 0x0040d3ba) {
								   int i = 3;
							   }
   if (override(reloc))
      return true;
  
  codeGen tmpGen(1024);
  tmpGen.setAddrSpace(func->proc()); // needed by insn::generateMem
  
  instruction ugly_insn(reloc->insn()->ptr());
  if (!insnCodeGen::generateMem(tmpGen,
				ugly_insn,
				0, 
				0,
				0,
				Null_Register)) {
    return false;
  }
  return true;
}

bool MemEmulatorTransformer::override(CopyInsn::Ptr reloc) {
    unsigned char *buf = (unsigned char *)reloc->insn()->ptr();
    if ((unsigned char) 0xa0 <= buf[0] && 
        buf[0] <= (unsigned char) 0xa3) { 
        // Read/write with addr specified in an operand
        return true;
    }
   const InstructionAPI::Instruction::Ptr &insn = reloc->insn();

   const InstructionAPI::Operation &op = insn->getOperation();

   switch(op.getID()) {
      case e_scasb:
      case e_scasd:
      case e_scasw:
      case e_lodsb:
      case e_lodsd:
      case e_lodsw:
      case e_movsb:
      case e_movsd:
      case e_movsw:
      case e_stosb:
      case e_stosd:
      case e_stosw:
      case e_cmpsb:
      case e_cmpsd:
      case e_cmpsw:
      case e_insb:
      case e_insd:
      case e_insw:
      case e_outsb:
      case e_outsd:
      case e_outsw:
         return true;
      default:
         break;
   }
   return false;
}

Atom::Ptr MemEmulatorTransformer::createReplacement(CopyInsn::Ptr reloc,
						       int_function *func) {
  // MemEmulators want instPoints. How unreasonable.
  instPoint *point = func->findInstPByAddr(reloc->addr());
  if (!point) {
    // bleah...
    point = instPoint::createArbitraryInstPoint(reloc->addr(),
						func->proc(),
						func);
  }
  if (!point) return Atom::Ptr();
  
  // Replace this instruction with a MemEmulator
  Atom::Ptr memE = MemEmulator::create(reloc->insn(),
				       reloc->addr(),
				       point);
  
  return memE;
}

<<<<<<< HEAD
bool MemEmulatorTransformer::isSensitive(CopyInsn::Ptr reloc,
                                         int_block *block,
					                     int_function *func) {
=======
bool MemEmulatorTransformer::isSensitive(CopyInsn::Ptr reloc, int_function *func, int_block *block) {
>>>>>>> 79bf11c5

  image_func *ifunc = func->ifunc();  
  Address image_addr = func->addrToOffset(reloc->addr());

  std::vector<Assignment::Ptr> assignments;
  aConverter.convert(reloc->insn(),
		     image_addr,
		     ifunc,
<<<<<<< HEAD
             block->llb(),
=======
			 block->llb(),
>>>>>>> 79bf11c5
		     assignments);
  
  for (std::vector<Assignment::Ptr>::const_iterator a_iter = assignments.begin();
       a_iter != assignments.end(); ++a_iter) {
    
    const std::vector<AbsRegion> &ins = (*a_iter)->inputs();
    for (std::vector<AbsRegion>::const_iterator i = ins.begin();
	 i != ins.end(); ++i) {
      relocation_cerr << "\t\t Input: " << i->format() << endl;
      if (i->contains(Absloc::Heap)) {
	    return true;
      }
      if (i->absloc().type() == Absloc::Heap) {
          return true;
      }
    }
    // Writes too
    relocation_cerr << "\t\t Output: " << (*a_iter)->out().format() << endl;      
    if ((*a_iter)->out().contains(Absloc::Heap)) {
	  return true;
    }
    if ((*a_iter)->out().absloc().type() == Absloc::Heap) {
        return true;
    }
  }

  return false;
}

#if 0
void MemEmulatorTransformer::createTranslator(Register r) {
   Atom::Ptr translator = MemEmulatorTranslator::create(r);
   Trace::Ptr newTrace = Trace::create(translator);
   translators_[r] = newTrace;
};
#endif<|MERGE_RESOLUTION|>--- conflicted
+++ resolved
@@ -79,11 +79,7 @@
 
     relocation_cerr << "Memory emulation considering addr " << hex << reloc->addr() << dec << endl;
 
-<<<<<<< HEAD
-    if (!isSensitive(reloc, (*iter)->bbl(), func) || BPatch_defensiveMode != func->obj()->hybridMode()) {
-=======
     if (BPatch_defensiveMode != func->obj()->hybridMode() || !isSensitive(reloc, func, (*iter)->bbl())) {
->>>>>>> 79bf11c5
         relocation_cerr << "\t Not sensitive, skipping" << endl;
         continue;
     }
@@ -185,13 +181,7 @@
   return memE;
 }
 
-<<<<<<< HEAD
-bool MemEmulatorTransformer::isSensitive(CopyInsn::Ptr reloc,
-                                         int_block *block,
-					                     int_function *func) {
-=======
 bool MemEmulatorTransformer::isSensitive(CopyInsn::Ptr reloc, int_function *func, int_block *block) {
->>>>>>> 79bf11c5
 
   image_func *ifunc = func->ifunc();  
   Address image_addr = func->addrToOffset(reloc->addr());
@@ -200,11 +190,7 @@
   aConverter.convert(reloc->insn(),
 		     image_addr,
 		     ifunc,
-<<<<<<< HEAD
-             block->llb(),
-=======
 			 block->llb(),
->>>>>>> 79bf11c5
 		     assignments);
   
   for (std::vector<Assignment::Ptr>::const_iterator a_iter = assignments.begin();
