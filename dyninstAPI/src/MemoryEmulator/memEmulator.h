/*
 * Copyright (c) 1996-2009 Barton P. Miller
 * 
 * We provide the Paradyn Parallel Performance Tools (below
 * described as "Paradyn") on an AS IS basis, and do not warrant its
 * validity or performance.  We reserve the right to update, modify,
 * or discontinue this software at any time.  We shall have no
 * obligation to supply such updates or modifications or any other
 * form of support to you.
 * 
 * By your use of Paradyn, you understand and agree that we (or any
 * other person or entity with proprietary rights in Paradyn) are
 * under no obligation to provide either maintenance services,
 * update services, notices of latent defects, or correction of
 * defects for Paradyn.
 * 
 * This library is free software; you can redistribute it and/or
 * modify it under the terms of the GNU Lesser General Public
 * License as published by the Free Software Foundation; either
 * version 2.1 of the License, or (at your option) any later version.
 * 
 * This library is distributed in the hope that it will be useful,
 * but WITHOUT ANY WARRANTY; without even the implied warranty of
 * MERCHANTABILITY or FITNESS FOR A PARTICULAR PURPOSE.  See the GNU
 * Lesser General Public License for more details.
 * 
 * You should have received a copy of the GNU Lesser General Public
 * License along with this library; if not, write to the Free Software
 * Foundation, Inc., 51 Franklin Street, Fifth Floor, Boston, MA 02110-1301 USA
 */

#if !defined(_MEMORY_EMULATOR_H_)
#define _MEMORY_EMULATOR_H_

class AddressSpace;
class mapped_object;
class int_variable;

namespace Dyninst {
   namespace SymtabAPI {
      class Region;
   };

class MemoryEmulator {
  public:
   MemoryEmulator(AddressSpace *addrSpace)
      : aS_(addrSpace), mutateeBase_(0) {};
   ~MemoryEmulator() {};

   void addAllocatedRegion(Address start, unsigned size);
   void addRegion(mapped_object *obj);
   void addRegion(SymtabAPI::Region *reg, Address base);
   void update();

   void reprocess(mapped_object *obj);

   std::pair<bool, Address> translate(SymtabAPI::Region *reg, unsigned long offset);
<<<<<<< HEAD
=======
   std::pair<bool, Address> translate(Address addr);
>>>>>>> 3c9fc8f1
   
  private:
   void addRegion(Address start, unsigned size, unsigned long shift);
   bool findMutateeTable();
   unsigned addrWidth();

   AddressSpace *aS_;

   // Track what the address space looks like for defensive mode. 
   typedef IntervalTree<Address, unsigned long> MemoryMapTree;
   MemoryMapTree memoryMap_;

   Address mutateeBase_;

   typedef std::map<SymtabAPI::Region *, Address> RegionMap;
   RegionMap addedRegions_;
};
};

#endif<|MERGE_RESOLUTION|>--- conflicted
+++ resolved
@@ -54,11 +54,7 @@
 
    void reprocess(mapped_object *obj);
 
-   std::pair<bool, Address> translate(SymtabAPI::Region *reg, unsigned long offset);
-<<<<<<< HEAD
-=======
    std::pair<bool, Address> translate(Address addr);
->>>>>>> 3c9fc8f1
    
   private:
    void addRegion(Address start, unsigned size, unsigned long shift);
