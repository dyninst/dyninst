/*
 * Copyright (c) 1996-2009 Barton P. Miller
 * 
 * We provide the Paradyn Parallel Performance Tools (below
 * described as "Paradyn") on an AS IS basis, and do not warrant its
 * validity or performance.  We reserve the right to update, modify,
 * or discontinue this software at any time.  We shall have no
 * obligation to supply such updates or modifications or any other
 * form of support to you.
 * 
 * By your use of Paradyn, you understand and agree that we (or any
 * other person or entity with proprietary rights in Paradyn) are
 * under no obligation to provide either maintenance services,
 * update services, notices of latent defects, or correction of
 * defects for Paradyn.
 * 
 * This library is free software; you can redistribute it and/or
 * modify it under the terms of the GNU Lesser General Public
 * License as published by the Free Software Foundation; either
 * version 2.1 of the License, or (at your option) any later version.
 * 
 * This library is distributed in the hope that it will be useful,
 * but WITHOUT ANY WARRANTY; without even the implied warranty of
 * MERCHANTABILITY or FITNESS FOR A PARTICULAR PURPOSE.  See the GNU
 * Lesser General Public License for more details.
 * 
 * You should have received a copy of the GNU Lesser General Public
 * License along with this library; if not, write to the Free Software
 * Foundation, Inc., 51 Franklin Street, Fifth Floor, Boston, MA 02110-1301 USA
 */


#include "dyninstAPI/src/Relocation/Atoms/Atom.h"
#include "dyninstAPI/src/Relocation/Atoms/Target.h"
#include "dyninstAPI/src/Relocation/Atoms/CFAtom.h" // CFPatch

// For our horribly horked memory effective address system
// Which I'm not fixing here. 
#include "dyninstAPI/h/BPatch_memoryAccess_NP.h"
#include "dyninstAPI/h/BPatch_addressSpace.h" // bpatch_address... you get the picture

// Memory hackitude
#include "dyninstAPI/src/emit-x86.h"
#include "dyninstAPI/src/inst-x86.h"

#include "instructionAPI/h/Instruction.h"
#include "dyninstAPI/src/addressSpace.h"

#include "dyninstAPI/src/debug.h"
#include "dyninstAPI/src/registerSpace.h"

#include "dyninstAPI/src/Relocation/CodeBuffer.h"

#include "memEmulatorAtom.h"

#include "dyninstAPI/src/RegisterConversion-x86.h"

#include "boost/tuple/tuple.hpp"

using namespace Dyninst;
using namespace Relocation;
using namespace InstructionAPI;

MemEmulator::TranslatorMap MemEmulator::translators_;

MemEmulator::Ptr MemEmulator::create(Instruction::Ptr insn,
				     Address addr,
				     instPoint *point) {
  MemEmulator::Ptr ptr = MemEmulator::Ptr(new MemEmulator(insn, addr, point));
  return ptr;
}

void MemEmulator::initTranslators(TranslatorMap &t) {
  // Keep a copy so we don't have smart pointer issues.
  translators_ = t;
}

TrackerElement *MemEmulator::tracker(int_function *f) const {
   EmulatorTracker *e = new EmulatorTracker(addr_, f);
  return e;
}

bool MemEmulator::generate(const codeGen &templ,
                           const Trace *t,
                           CodeBuffer &buffer) {
   if (generateViaOverride(templ, t, buffer))
      return true;
   if (generateViaModRM(templ, t, buffer))
      return true;
   return false;
}

bool MemEmulator::generateViaOverride(const codeGen &templ,
                                      const Trace *t,
                                      CodeBuffer &buffer) {
   const InstructionAPI::Operation &op = insn_->getOperation();

   switch(op.getID()) {
      case e_scasb:
      case e_scasd:
      case e_scasw:
      case e_lodsb:
      case e_lodsd:
      case e_lodsw:
      case e_stosb:
      case e_stosd:
      case e_stosw:
      case e_movsb:
      case e_movsd:
      case e_movsw:
      case e_cmpsb:
      case e_cmpsd:
      case e_cmpsw:
      case e_insb:
      case e_insd:
      case e_insw:
      case e_outsb:
      case e_outsd:
      case e_outsw:
         return generateImplicit(templ, t, buffer);
         break;
      default:
         // WTF?
         break;
   }
   return false;
}

bool MemEmulator::generateViaModRM(const codeGen &templ,
                                   const Trace *t, 
                                   CodeBuffer &buffer) {
   // We need a BPatch_something to do the memory handling. If that's 
   // not present, assume we don't need to emulate this piece of
   // memory.
   if (!templ.addrSpace()->up_ptr()) {
      buffer.addPIC(insn_->ptr(), insn_->size(), tracker(t->bbl()->func()));
      return true;
   }

   codeGen prepatch(128);
   prepatch.applyTemplate(templ);

   bool debug = false;

  // We want to ensure that a memory operation produces its
  // original result in the face of overwriting the text
  // segment.
  //
  // We also believe that most operations do _not_ require any
  // modification, and so will be looking to fast-track any
  // that can be done without modification
  //
  // So, we want to take something like follows:
  //    result = *(EffectiveAddrCalc())
  // and turn it in to:
  //    addr = EffectiveAddrCalc()
  //    if (addr > lowWaterMark)
  //       result = *addr
  //    else
  //       result = *(addr + shiftVal)
  // where shiftVal and lowWaterMark are pre-defined constants.

  // x86 pseudocode version:
  // saveFlags
  // scratchReg = getASload(...)
  // cmp scratchReg <constant>
  // ja 1
  // translateMemOp <scratchReg>
  // restoreFlags
  // 1: origMemOp <scratchReg> 

  // First, get the effective address. We do this with existing
  // code... badly, but hey.
  
  // This is a bit rigmarole-ish. We first need an instPoint because
  // the entire memory system is wired that way. Next, we need
  // liveness info so we can determine which registers we can use.

  relocation_cerr << "    MemEmulator generating " << insn_->format() << "@"
		  << std::hex << addr_
		  << std::dec << endl;

  if (debug) prepatch.fill(1, codeGen::cgTrap);

  if (!initialize(prepatch)) {
     relocation_cerr << "\tInitialize failed, ret false" << endl;
     return false;
  }

  if (!checkLiveness(prepatch)) {
     relocation_cerr << "\tFlag check failed, ret false" << endl;
     return false;
  }
  if (!setupFrame(false, prepatch)) {
     cerr << " FAILED TO ALLOC REGISTERS for insn @ " << hex << addr() << dec << endl;
     buffer.addPIC(insn_->ptr(), insn_->size(), tracker(t->bbl()->func()));
     return false;
  }
    
  if (!computeEffectiveAddress(prepatch)) {
     relocation_cerr << "\tFailed to compute eff. addr. of memory operation!" << endl;
    return false;
  }

  // push/pop time!
  if (!preCallSave(prepatch))
     return false;
  buffer.addPIC(prepatch, tracker(t->bbl()->func()));

  buffer.addPatch(new MemEmulatorPatch(effAddr_, addr_, getTranslatorAddr(prepatch, false)), tracker(t->bbl()->func()));
  
  prepatch.setIndex(0);
  if (!postCallRestore(prepatch))
     return false;

  if (!teardownFrame(prepatch))
     return false;

  generateOrigAccess(prepatch);

  if (!trailingTeardown(prepatch)) {
     return false;
  }

//  if (debug) prepatch.fill(1, codeGen::cgTrap);
  buffer.addPIC(prepatch, tracker(t->bbl()->func()));

  return true;
}

bool MemEmulator::initialize(codeGen &gen) {
  effAddr_ = Null_Register;
  effAddr2_ = Null_Register;
  saveFlags_ = false;
  saveRAX_ = false;

  // This is copied from ast.C
  gen.setPoint(point_);
  registerSpace *rs = registerSpace::actualRegSpace(point_, callPreInsn);
  gen.setRegisterSpace(rs);

  externalSaved_.clear();

  return true;
}

bool MemEmulator::checkLiveness(codeGen &gen) {
   if ((*(gen.rs()))[IA32_FLAG_VIRTUAL_REGISTER]->liveState == registerSlot::live) {
      saveFlags_ = true;
      //cerr << "Flags are live; RAX is " << (saveRAX_ ? "live" : "dead") << endl;
   }
  
   // We need to use RAX to save flaggage
   if ((*(gen.rs()))[REGNUM_RAX]->liveState == registerSlot::live) {
      saveRAX_ = true;
   }

  return true;
}


bool MemEmulator::setupFrame(bool needTwo, codeGen &gen) {
   // If we're emulating a push, we need to create a stack
   // slot where this value is going _before_ we do anything
   // else. 
   if (insn_->getOperation().getID() == e_push) {
      // Value doesn't matter
      ::emitPush(RealRegister(REGNUM_EAX), gen);
   }

   // Goals:
   // To free a register for the modified effective address
   // To save flags (if live)
   
   // Ensure that the RS doesn't give us EAX, 
   // since we _really_ need to use it for flag saves
   gen.rs()->allocateSpecificRegister(gen, REGNUM_EAX, true);
   
//   effAddr_ = gen.rs()->allocateRegister(gen, false, true);
   if (true || effAddr_ == Null_Register) {
      if (!stealEffectiveAddr(effAddr_, gen)) {
         return false;
      }
   }      
   if (needTwo) {
//      effAddr2_ = gen.rs()->allocateRegister(gen, false, true);
      if (true || effAddr2_ == Null_Register) {
         if (!stealEffectiveAddr(effAddr2_, gen)) {
            return false;
         }
      }
   }

   return true;
}

bool MemEmulator::computeEffectiveAddress(codeGen &gen) {
  assert(gen.addrSpace());
  BPatch_addressSpace *bproc = (BPatch_addressSpace *)gen.addrSpace()->up_ptr();
  assert(bproc);
  assert(gen.point());
  BPatch_point *bpoint = bproc->findOrCreateBPPoint(NULL, gen.point(), BPatch_locInstruction);
  if (bpoint == NULL) {
    fprintf(stderr, "ERROR: Unable to find BPatch point for internal point %p/0x%lx\n",
	    gen.point(), gen.point()->addr());
    return false;
  }
  const BPatch_memoryAccess *ma = bpoint->getMemoryAccess();
  
  const BPatch_addrSpec_NP *start = ma->getStartAddr(0); // Guessing on 0, here...
  
  // If we use RAX for the effective address calculation, we need to restore it, since
  // we just st0mped the flags. 

  emitASload(start, effAddr_, gen, true);

  return true;
}

bool MemEmulator::teardownFrame(codeGen &gen) {
   // Reverse the order of operations performed in setupFrame
   // 1) Restore flags if live
   // 2) Restore RAX if saveRAX
   // 3) DO NOT restore the effAddr if we stole it; that happens
   //    after the memory access

   return true;
}
   
bool MemEmulator::trailingTeardown(codeGen &gen) {
   while (!externalSaved_.empty()) {
      Register pop = externalSaved_.front(); externalSaved_.pop_front();
      ::emitPop(RealRegister(pop), gen);
   }
   return true;
}

bool MemEmulator::saveFlags(codeGen &gen) {
  if (saveFlags_ == false) return true;
  
  // If others are live, emit an SAHF
  emitSimpleInsn(0x9f, gen);
  
  emitSaveO(gen);

  // Get 'em out of here
  ::emitPush(RealRegister(REGNUM_EAX), gen);

  return true;
}

bool MemEmulator::restoreFlags(codeGen &gen) {
  if (saveFlags_ == false) return true;

  ::emitPop(RealRegister(REGNUM_EAX), gen);

  emitRestoreO(gen);
  emitSimpleInsn(0x9E, gen);
  
  return true;
}


bool MemEmulator::generateOrigAccess(codeGen &gen) {
  // Okay, theoretically effAddr_ holds the memory address.
  // Should do a compare here; for now, just drop out the instruction
  // and see what happens.


   if (insn_->getOperation().getID() == e_push) {
      return emulatePush(gen);
   }
   if (insn_->getOperation().getID() == e_pop) {
      return emulatePop(gen);
   }
   if (usesESP()) {
	   return emulateESPUse(gen);
   }

   return emulateCommon(gen);
}

bool MemEmulator::usesESP() {
	std::set<InstructionAPI::RegisterAST::Ptr> regs;
	insn_->getReadSet(regs);
    std::set<Register> translated;
   for (std::set<RegisterAST::Ptr>::iterator i = regs.begin(); i != regs.end(); ++i) {
      bool whocares;
      translated.insert(convertRegID(*i, whocares));
   }
	bool usesESP = false;
	for (std::set<Register>::iterator iter = translated.begin(); 
		iter != translated.end(); ++iter) {
			if (*iter == REGNUM_ESP) {
				usesESP = true;
				break;
				}
		}

	return usesESP;
	}

bool MemEmulator::emulateESPUse(codeGen &gen) {
	// The only tricky bit here is that we've changed
	// ESP, and so we can't just directly stash it. 
	// Instead, we need to fake it (again).
	// So we LEA esp up to where it was, run the insn,
	// and LEA it back down.
	if (externalSaved_.empty()) {
		// ESP is where it should be
		return emulateCommon(gen);
	}
	::emitLEA(RealRegister(REGNUM_ESP),
			RealRegister(Null_Register),
			0,
			4*externalSaved_.size(),
			RealRegister(REGNUM_ESP), gen);
	if (!emulateCommon(gen)) return false;
	::emitLEA(RealRegister(REGNUM_ESP),
			RealRegister(Null_Register),
			0,
			-4*(externalSaved_.size()),
			RealRegister(REGNUM_ESP), gen);
	return true;
	}

bool MemEmulator::emulateCommon(codeGen &gen) {
  instruction ugly_insn(insn_->ptr());

  if (!insnCodeGen::generateMem(gen,
				ugly_insn,
				0, // ignored
				0, // ignored
				effAddr_,
				Null_Register))
    return false;
  return true;
}

bool MemEmulator::emulatePush(codeGen &gen) {
   // A lot like emulatePop, except instead of
   // slurping an extra word off the stack we've
   // got one sitting there waiting to be filled.
   Register toUse = REGNUM_EAX;
   if (effAddr_ == REGNUM_EAX) {
      toUse = REGNUM_EBX;
   }

   // We have to push, since we _know_ we have no free
   // registers
   ::emitPush(RealRegister(toUse), gen);

   // Pull from memory into our spare register
   ::emitMovRMToReg(RealRegister(toUse),
                    RealRegister(effAddr_),
                    0,
                    gen);
   
   // Push (move) it onto the stack
   ::emitMovRegToRM(RealRegister(REGNUM_ESP),
                    4 + 4*externalSaved_.size(), 
                    RealRegister(toUse),
                    gen);
   // Restore toUse
   ::emitPop(RealRegister(toUse), gen);
   // Restore the externalSaved stack
   if (!trailingTeardown(gen)) return false;

   return true;

}

bool MemEmulator::emulatePop(codeGen &gen) {
   // What we're starting with: pop [R1]
   // And the stack looks like:
   // <external saved stack>
   // <val>
   //
   // So we need to get at val.
   if (externalSaved_.empty()) {
      // Easy!
      return emulateCommon(gen);
   }

   // So the stack looks like so:
   // 
   // <external saved n>
   // ...
   // <external saved 1> 
   // <val>
   // 
   // Save another register to use as a temporary. 
   Register toUse = REGNUM_EAX;
   if (effAddr_ == REGNUM_EAX) {
      toUse = REGNUM_EBX;
   }
   // We have to push, since we _know_ we have no free
   // registers
   ::emitPush(RealRegister(toUse), gen);
   // Load the value off the stack. We want an offset of
   // 4 + 4*(sizeof externalSaved)
   ::emitMovRMToReg(RealRegister(toUse),
                    RealRegister(REGNUM_ESP),
                    4 + 4*externalSaved_.size(),
                    gen);
   // Save it to wherever it's going
   ::emitMovRegToRM(RealRegister(effAddr_),
                    0, 
                    RealRegister(toUse),
                    gen);
   // Restore toUse
   ::emitPop(RealRegister(toUse), gen);
   // Restore the externalSaved stack
   if (!trailingTeardown(gen)) return false;
   // And now LEA to clear the dead value
   ::emitLEA(RealRegister(REGNUM_ESP), RealRegister(Null_Register), 0, 4, RealRegister(REGNUM_ESP), gen);
   return true;
}

string MemEmulator::format() const {
  stringstream ret;
  ret << "MemE(" << insn_->format()
      << "," << std::hex << addr_ << std::dec
      << ")";

  return ret.str();
}

bool MemEmulator::pushRegIfLive(registerSlot *reg, codeGen &gen) {
   if ((reg->encoding() == effAddr_) ||
       (reg->encoding() == effAddr2_)) {
      // Don't save it, as we're overwriting it anyway.
      return true;
   }

   if (true || reg->liveState == registerSlot::live) {
      ::emitPush(RealRegister(reg->encoding()), gen);
      reg->liveState = registerSlot::spilled;
   }
   return true;
}

bool MemEmulator::popRegIfSaved(registerSlot *reg, codeGen &gen) {
   if (reg->liveState == registerSlot::spilled) {
      ::emitPop(RealRegister(reg->encoding()), gen);
      reg->liveState = registerSlot::live;
   }
   return true;
}

bool MemEmulator::preCallSave(codeGen &gen) {
   // Push registers eax, ecx, edx if live
   registerSlot *eax = (*(gen.rs()))[REGNUM_EAX];
   registerSlot *ecx = (*(gen.rs()))[REGNUM_ECX];
   registerSlot *edx = (*(gen.rs()))[REGNUM_EDX];


   pushRegIfLive(eax, gen);
   pushRegIfLive(ecx, gen);
   pushRegIfLive(edx, gen);
   
   if (saveFlags_) {
      if (!saveFlags(gen)) return false;
   }

   return true;
}

bool MemEmulator::postCallRestore(codeGen &gen) {
   registerSlot *eax = (*(gen.rs()))[REGNUM_EAX];
   registerSlot *ecx = (*(gen.rs()))[REGNUM_ECX];
   registerSlot *edx = (*(gen.rs()))[REGNUM_EDX];

   if (saveFlags_) {
      if (!restoreFlags(gen)) return false;
   }
   
   popRegIfSaved(edx, gen);
   popRegIfSaved(ecx, gen);
   popRegIfSaved(eax, gen);

   return true;
}

bool MemEmulator::emitCallToTranslator(CodeBuffer &) {
   return true;
}
   
Address MemEmulator::getTranslatorAddr(codeGen &gen, bool wantShift) {
   if (wantShift) {
      // Function lookup time
      int_function *func = gen.addrSpace()->findOnlyOneFunction("RTtranslateMemoryShift");
      // FIXME for static rewriting; this is a dynamic-only hack for proof of concept.
      if (!func) return 0;
      // assert(func);
      return func->getAddress();
   }
   else {
      // Function lookup time
      int_function *func = gen.addrSpace()->findOnlyOneFunction("RTtranslateMemory");
      // FIXME for static rewriting; this is a dynamic-only hack for proof of concept.
      if (!func) return 0;
      // assert(func);
      return func->getAddress();
   }
}

bool MemEmulator::generateImplicit(const codeGen &templ, const Trace *t, CodeBuffer &buffer) {
   cerr << "GENERATING IMPLICIT FORM @ " << hex << addr_ << dec << endl;

   codeGen prepatch(128);
   prepatch.applyTemplate(templ);

   // This is an implicit use of ESI, EDI, or both. The both? Sucks. 
bool debug = true;
if (debug) {
	prepatch.fill(1, codeGen::cgTrap);
}

   bool usesEDI = false;
   bool usesESI = false;
   bool usesTwo = false;
   
   boost::tie(usesEDI, usesESI) = getImplicitRegs(prepatch);
   if (usesEDI && usesESI) usesTwo = true;

   // We need to calculate one shift value for each implict reg that we use. 


   // This is an implicit use of... EDI. We're derefing EDI (hence the
   // memory access) and comparing it to EAX. OR EDI/AX, EDI/AL... you
   // get the idea. In any case, since it's an implicit operand we can't
   // play games with changing out MOD/RM bytes. 
   //
   // The approach: assume EDI is live. Push the old value, save 
   // flags, translate the addr, run the SCAS-equivalent, restore flags, 
   // pop the old value. 

   
   if (!initialize(prepatch)) return false;
   if (!checkLiveness(prepatch)) return false;
   if (!setupFrame(usesTwo, prepatch)) return false;

   // Move EDI/ESI into our effective address temporaries
   if (usesEDI) {
	   ::emitMovRegToReg(RealRegister(effAddr_), RealRegister(REGNUM_EDI), prepatch);
   }
   if (usesESI) {
	   ::emitMovRegToReg(RealRegister((usesEDI ? effAddr2_ : effAddr_)), RealRegister(REGNUM_ESI), prepatch);
   }

   if (!preCallSave(prepatch)) return false;

   if (usesTwo) {
       ::emitPush(RealRegister(effAddr2_), prepatch);
   }
   buffer.addPIC(prepatch, tracker(t->bbl()->func()));

   buffer.addPatch(new MemEmulatorPatch(effAddr_, addr_, getTranslatorAddr(prepatch, true)),
                   tracker(t->bbl()->func()));

       prepatch.setIndex(0);
   if (usesTwo) {
<<<<<<< HEAD
      ::emitPop(RealRegister(effAddr2_), prepatch);
      ::emitPush(RealRegister(effAddr_), prepatch);
      buffer.addPIC(prepatch, tracker(t->bbl()->func()));
      buffer.addPatch(new MemEmulatorPatch(effAddr2_, getTranslatorAddr(prepatch, true), point_, debug),
=======
      buffer.addPatch(new MemEmulatorPatch(effAddr2_, addr_, getTranslatorAddr(prepatch, true)),
>>>>>>> 07a9060a
                   tracker(t->bbl()->func()));
      prepatch.setIndex(0);
      ::emitPop(RealRegister(effAddr_), prepatch);
   }

   if (!postCallRestore(prepatch)) return false;
   if (!teardownFrame(prepatch)) return false;

   // Okay, effAddr_ now holds the _shift value_ for the first operand,
   // and effAddr2_ for the second (if necessary)

   if (usesEDI) {
      ::emitLEA(RealRegister(REGNUM_EDI),
                RealRegister(effAddr_),
                0, 0, 
                RealRegister(REGNUM_EDI), prepatch);
   }
   if (usesESI) {
      ::emitLEA(RealRegister(REGNUM_ESI),
                RealRegister((usesTwo ? effAddr2_ : effAddr_)),
                0, 0, 
                RealRegister(REGNUM_ESI), prepatch);
   }

   // We've translated, so execute the instruction
   prepatch.copy(insn_->ptr(), insn_->size());

   // And we performed the operation. Restore EDI.
   // But it might have been changed by the operation, 
   // so instead subtract the shift
   ::emitPush(RealRegister(REGNUM_EAX), prepatch);

   if (saveFlags_) {
      if (!saveFlags(prepatch)) return false;
   }

   if (usesEDI) {
      ::emitSubRegReg(RealRegister(REGNUM_EDI),
                      RealRegister(effAddr_),
                      prepatch);
   }
   if (usesESI) {
      ::emitSubRegReg(RealRegister(REGNUM_ESI),
                      RealRegister((usesTwo ? effAddr2_ : effAddr_)),
                      prepatch);
   }

   if (saveFlags_) {
      if (!restoreFlags(prepatch)) return false;
   }

   ::emitPop(RealRegister(REGNUM_EAX), prepatch);

   // And clean up
   if (!trailingTeardown(prepatch)) return false;
#if 0
   if (debug) {
	prepatch.fill(1, codeGen::cgTrap);
}
#endif
   buffer.addPIC(prepatch, tracker(t->bbl()->func()));
   
   return true;
}

bool MemEmulator::stealEffectiveAddr(Register &ret, codeGen &gen) {
   //cerr << "STEALING EFFECTIVE ADDR REGISTER @ " << hex << addr_ << dec << endl;
   // This sucks. Find a register not used by this instruction
   // and push/pop it around the whole mess.
   std::set<RegisterAST::Ptr> regs;
   insn_->getReadSet(regs);
   insn_->getWriteSet(regs);
   std::set<Register> translated;
   translated.insert(effAddr_);
   for (std::set<RegisterAST::Ptr>::iterator i = regs.begin(); i != regs.end(); ++i) {
      bool whocares;
      translated.insert(convertRegID(*i, whocares));
   }
   unsigned candidate;
   // Don't use EAX since we require it for flag saves
   for (candidate = REGNUM_ECX; candidate <= REGNUM_EDI; ++candidate) {
      if (candidate == REGNUM_ESP) continue;
      if (translated.find(candidate) == translated.end()) {
         ret = candidate;
         break;
      }
   }
   if (candidate == Null_Register) return false;

   // Okay, so we stole a reg that wasn't used by the instruction
   ::emitPush(RealRegister(ret), gen);
   externalSaved_.push_front(ret);
   return true;
}

std::pair<bool, bool> MemEmulator::getImplicitRegs(codeGen &) {
   // Could go through IAPI, but I'm laaaazy
   const InstructionAPI::Operation &op = insn_->getOperation();

   // EDI, ESI (EAX is also possible, but we save it regardless) 

   switch(op.getID()) {
      case e_scasb:
      case e_scasd:
      case e_scasw:
      case e_insb:
      case e_insd:
      case e_insw:
      case e_stosb:
      case e_stosd:
      case e_stosw:
         return std::make_pair(true, false);
         break;
      case e_lodsb:
      case e_lodsd:
      case e_lodsw:
      case e_outsb:
      case e_outsd:
      case e_outsw:
         return std::make_pair(false, true);
         break;
      case e_movsb:
      case e_movsd:
      case e_movsw:
      case e_cmpsb:
      case e_cmpsw:
      case e_cmpsd:
         return std::make_pair(true, true);
         break;
      default:
         assert(0);
         return std::make_pair(false, false);
   }
   assert(0);
   return std::make_pair(false, false);
}

//////////////////////////////////////////////////////////

MemEmulatorTranslator::Ptr MemEmulatorTranslator::create(Register r) {
  return Ptr(new MemEmulatorTranslator(r));
}

TrackerElement *MemEmulatorTranslator::tracker() const {
  // This is a funny one... 
   EmulatorTracker *e = new EmulatorTracker(0, NULL);
   return e;
}

bool MemEmulatorTranslator::generate(const codeGen &templ,
                                     const Trace *,
                                     CodeBuffer &buffer) {
  DecisionTree dt(reg_);
  codeGen gen;
  gen.applyTemplate(templ);

  dt.generate(gen);

  generateReturn(gen);

  buffer.addPIC(gen, tracker());
  return true;
}

string MemEmulatorTranslator::format() const { 
  stringstream ret;
  ret << "MemE[T](" << reg_ << ")";
  return ret.str();
}

bool MemEmulatorTranslator::generateReturn(codeGen &gen) { 
  GET_PTR(insn, gen);
  *insn++ = 0xc3; // return
  SET_PTR(insn, gen);
  return true;
}

////////////////////////////////

bool DecisionTree::generate(codeGen &gen) {
  vector<codeBufIndex_t> origPatches;
  vector<codeBufIndex_t> textPatches;
  vector<codeBufIndex_t> instPatches;

/*
  origPatches.push_back(generateCompare(gen, gen.addrSpace()->heapBase()));
  instPatches.push_back(generateCompare(gen, gen.addrSpace()->instBase()));
  origPatches.push_back(generateCompare(gen, gen.addrSpace()->dataBase()));
  textPatches.push_back(generateCompare(gen, gen.addrSpace()->textBase()));
*/
  origPatches.push_back(generateSkip(gen));


  codeBufIndex_t instShift = generateInst(gen);
  origPatches.push_back(generateSkip(gen));
  codeBufIndex_t textShift = generateText(gen);

  codeBufIndex_t origShift = gen.getIndex();

  generateJCC(gen, origShift, origPatches);
  generateJCC(gen, textShift, textPatches);
  generateJCC(gen, instShift, instPatches);
  gen.setIndex(origShift);

  return true;
}


codeBufIndex_t DecisionTree::generateSkip(codeGen &gen) {
  // A short branch
  GET_PTR(jumpBuf, gen);
  *jumpBuf++ = 0xEB;
  SET_PTR(jumpBuf, gen);
  REGET_PTR(jumpBuf, gen);
  codeBufIndex_t ret = gen.getIndex();
  *jumpBuf++ = 0x0;
  SET_PTR(jumpBuf, gen);
  return ret;
}

codeBufIndex_t DecisionTree::generateOrig(codeGen &gen) {
  codeBufIndex_t ret = gen.getIndex();
  return ret;
}  

codeBufIndex_t DecisionTree::generateText(codeGen &gen) {
  // We want to add a constant to the register holding the effective
  // address...
  codeBufIndex_t ret = gen.getIndex();
  /*  
  emitLEA(RealRegister(effAddr_), 
	  RealRegister(Null_Register), 
	  0, 
	  0x0000, 
	  RealRegister(effAddr_), 
	  gen);
  */
  return ret;
}

codeBufIndex_t DecisionTree::generateInst(codeGen &gen) {
  codeBufIndex_t ret = gen.getIndex();
  // We want to zero out whichever register we're using
  // for the effective address so that derefing it will
  // result in a SEGV. Do so with an xor. 
  // The 9* is actually (effAddr_ + 8*effAddr_)
   /*
     unsigned char modrm = 0xC0 + 9*effAddr_;
     
     GET_PTR(buf, gen);
     *buf++ = 0x31;
     *buf++ = modrm;
     SET_PTR(buf, gen);
   */
   return ret;
}

// Generate a <compare, jcc> sequence, returning the
// codeBufIndex_t of the jcc's destination. 

codeBufIndex_t DecisionTree::generateCompare(codeGen &gen, Address comp) {

if (gen.addrSpace()->getAddressWidth() == 8) {
#if defined(arch_x86_64)
	emitOpRegImm64(0x81, EXTENDED_0x81_CMP, 
		   effAddr_, comp, 
		   true, gen);
#endif
  }
  else {
    emitOpExtRegImm(0x81, EXTENDED_0x81_CMP,
		    RealRegister(effAddr_), comp, 
		    gen);
  }

  GET_PTR(jumpBuf, gen);
  *jumpBuf++ = 0x73;
  SET_PTR(jumpBuf, gen);
  REGET_PTR(jumpBuf, gen);
  codeBufIndex_t ret = gen.getIndex();
  *jumpBuf++ = 0x0;
  SET_PTR(jumpBuf, gen);
  return ret;
}

void DecisionTree::generateJumps(codeGen &gen,
				codeBufIndex_t target,
				vector<codeBufIndex_t> &sources) {
  for (unsigned i = 0; i < sources.size(); ++i) {
    gen.setIndex(sources[i]);
    GET_PTR(jumpBuf, gen);
    *jumpBuf = gen.getDisplacement(sources[i], target) - 1;
  }
}

void DecisionTree::generateJCC(codeGen &gen,
			      codeBufIndex_t target,
			      vector<codeBufIndex_t> &sources) {
  generateJumps(gen, target, sources);
}

std::set<Address> suicideAddrs;

bool MemEmulatorPatch::apply(codeGen &gen,
                             CodeBuffer *) {
   relocation_cerr << "MemEmulatorPatch::apply @ " << hex << gen.currAddr() << dec << endl;
   relocation_cerr << "\tPush reg " << reg_ << endl;
   assert(!gen.bti());

   // Two debugging assists
   ::emitPushImm(gen.currAddr(), gen);
   ::emitPushImm(orig_, gen);
	// And our argument
   ::emitPush(RealRegister(reg_), gen);

   // Step 2: call the translator
   Address src = gen.currAddr() + 5;
   relocation_cerr << "\tCall " << hex << dest_ << ", offset " << dest_ - src << dec << endl;
   assert(dest_);
   emitCallRel32(dest_ - src, gen);
   if (reg_ != REGNUM_EAX) {
	   ::emitMovRegToReg(RealRegister(reg_), RealRegister(REGNUM_EAX), gen);
	   }
   ::emitLEA(RealRegister(REGNUM_ESP), RealRegister(Null_Register), 0, 12, RealRegister(REGNUM_ESP), gen);

   return true;
}<|MERGE_RESOLUTION|>--- conflicted
+++ resolved
@@ -661,14 +661,10 @@
 
        prepatch.setIndex(0);
    if (usesTwo) {
-<<<<<<< HEAD
       ::emitPop(RealRegister(effAddr2_), prepatch);
       ::emitPush(RealRegister(effAddr_), prepatch);
       buffer.addPIC(prepatch, tracker(t->bbl()->func()));
-      buffer.addPatch(new MemEmulatorPatch(effAddr2_, getTranslatorAddr(prepatch, true), point_, debug),
-=======
       buffer.addPatch(new MemEmulatorPatch(effAddr2_, addr_, getTranslatorAddr(prepatch, true)),
->>>>>>> 07a9060a
                    tracker(t->bbl()->func()));
       prepatch.setIndex(0);
       ::emitPop(RealRegister(effAddr_), prepatch);
