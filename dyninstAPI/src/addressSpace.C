--- conflicted
+++ resolved
@@ -1511,19 +1511,11 @@
     }
     iter->second.insert(overlappingFuncs.begin(), overlappingFuncs.end());
 
-<<<<<<< HEAD
 	addModifiedRegion(iter->first);
-=======
-    addModifiedRegion(iter->first);
->>>>>>> c0c8bd46
 
     if (!relocateInt(iter->second.begin(), iter->second.end(), iter->first->codeAbs())) {
       ret = false;
     }
-<<<<<<< HEAD
-
-=======
->>>>>>> c0c8bd46
   }
 
   updateMemEmulator();
