/*
 * Copyright (c) 1996-2009 Barton P. Miller
 * 
 * We provide the Paradyn Parallel Performance Tools (below
 * described as "Paradyn") on an AS IS basis, and do not warrant its
 * validity or performance.  We reserve the right to update, modify,
 * or discontinue this software at any time.  We shall have no
 * obligation to supply such updates or modifications or any other
 * form of support to you.
 * 
 * By your use of Paradyn, you understand and agree that we (or any
 * other person or entity with proprietary rights in Paradyn) are
 * under no obligation to provide either maintenance services,
 * update services, notices of latent defects, or correction of
 * defects for Paradyn.
 * 
 * This library is free software; you can redistribute it and/or
 * modify it under the terms of the GNU Lesser General Public
 * License as published by the Free Software Foundation; either
 * version 2.1 of the License, or (at your option) any later version.
 * 
 * This library is distributed in the hope that it will be useful,
 * but WITHOUT ANY WARRANTY; without even the implied warranty of
 * MERCHANTABILITY or FITNESS FOR A PARTICULAR PURPOSE.  See the GNU
 * Lesser General Public License for more details.
 * 
 * You should have received a copy of the GNU Lesser General Public
 * License along with this library; if not, write to the Free Software
 * Foundation, Inc., 51 Franklin Street, Fifth Floor, Boston, MA 02110-1301 USA
 */

#include "addressSpace.h"
#include "codeRange.h"
#include "process.h"
#include "function.h"
#include "binaryEdit.h"
#include "miniTramp.h"
#include "baseTramp.h"

#include "instPoint.h"

// Two-level codeRange structure
#include "mapped_object.h"
#include "mapped_module.h"
#if defined(cap_instruction_api)
#include "InstructionDecoder.h"
#include "Instruction.h"
#else
#include "parseAPI/src/InstrucIter.h"
#endif //defined(cap_instruction_api)

#include "Relocation/CodeMover.h"
#include "Relocation/Springboard.h"
#include "Relocation/Transformers/Include.h"
#include "Relocation/CodeTracker.h"
#include "MemoryEmulator/memEmulatorTransformer.h"
#include "MemoryEmulator/memEmulator.h"

// Implementations of non-virtual functions in the address space
// class.

AddressSpace::AddressSpace () :
    trapMapping(this),
    useTraps_(true),
    trampGuardBase_(NULL),
    up_ptr_(NULL),
    costAddr_(0)
{
   memEmulator_ = new MemoryEmulator(this);
}

AddressSpace::~AddressSpace() {
   delete memEmulator_;
}

process *AddressSpace::proc() {
    return dynamic_cast<process *>(this);
}

BinaryEdit *AddressSpace::edit() {
    return dynamic_cast<BinaryEdit *>(this);
}

// Fork constructor - and so we can assume a parent "process"
// rather than "address space"
void AddressSpace::copyAddressSpace(process *parent) {
    deleteAddressSpace();

    // This is only defined for process->process copy
    // until someone can give a good reason for copying
    // anything else...

    assert(proc());

    // Mapped objects first
    for (unsigned i = 0; i < parent->mapped_objects.size(); i++) {
        mapped_object *par_obj = parent->mapped_objects[i];
        mapped_object *child_obj = new mapped_object(par_obj, proc());
        assert(child_obj);
        
        mapped_objects.push_back(child_obj);
        addOrigRange(child_obj);
        
        // This clones funcs, which then clone instPoints, which then 
        // clone baseTramps, which then clones miniTramps.
    }
    // Clone the tramp guard base
    trampGuardBase_ = new int_variable(parent->trampGuardBase_, getAOut()->getDefaultModule());
    

    /////////////////////////
    // Inferior heap
    /////////////////////////

    heap_ = inferiorHeap(parent->heap_);
    heapInitialized_ = parent->heapInitialized_;

    /////////////////////////
    // Trap mappings
    /////////////////////////
    trapMapping.copyTrapMappings(& (parent->trapMapping));
}

void AddressSpace::deleteAddressSpace() {
    // Methodically clear everything we have - it all went away
    // We have the following member variables:

    // bool heapInitialized_
    // inferiorHeap heap_
    // codeRangeTree textRanges_
    // codeRangeTree modifiedCodeRanges_

    heapInitialized_ = false;
    heap_.clear();

    // We can just clear the originalCodeRanges structure - everything else
    // is deleted elsewhere, and we won't leak.
    textRanges_.clear();

    // Delete only the wrapper objects
    pdvector<codeRange *> ranges;
    dataRanges_.elements(ranges);
    for (unsigned i = 0; i < ranges.size(); i++) {
        delete ranges[i];
    }
    ranges.clear();
    dataRanges_.clear();

    for (unsigned i = 0; i < ranges.size(); i++) {
        // This is either a:
        // instArea
        // replacedFunctionCall
        // replacedFunction

        // Either way, we can nuke 'em.
        delete ranges[i];
    }

    for (unsigned i = 0; i < mapped_objects.size(); i++) 
        delete mapped_objects[i];

    mapped_objects.clear();

    trampGuardBase_ = NULL;

    // up_ptr_ is untouched
    costAddr_ = 0;
}


// findRangeByAddr: finds the object (see below) that corresponds with
// a given absolute address. This includes:
//   Functions (non-relocated)
//   Base tramps
//   Mini tramps
//   Relocated functions
//
// The process class keeps a tree of objects occupying the address space.
// This top-level tree includes trampolines, relocated functions, and the
// application and shared objects. The search starts at the top of this tree.
// If the address resolves to a base tramp, mini tramp, or relocated function,
// that is returned. If the address resolves within the range of an shared
// object, the search recurses into the object (the offset into the object
// is calculated and the function lookup works from the offset). If the offset
// is within the a.out, we look up the function assuming the address given is
// the offset. 

// This function gives only "original" code - that is, code that either existed
// in the binary or that we added to unallocated space. If you're looking for places
// where things were overwritten (jumps to instrumentation, etc.) look at
// modifiedRanges_.

void AddressSpace::addOrigRange(codeRange *range) {
    textRanges_.insert(range);
#if 0
    if (range->is_mapped_object()) {
        // Hack... add data range
        mappedObjData *data = new mappedObjData(range->is_mapped_object());
        dataRanges_.insert(data);
    }
#endif
}

void AddressSpace::removeOrigRange(codeRange *range) {
    codeRange *tmp = NULL;
    
    if (!textRanges_.find(range->get_address(), tmp))
        return;

    assert (range == tmp);

    textRanges_.remove(range->get_address());
}


codeRange *AddressSpace::findOrigByAddr(Address addr) {
    codeRange *range = NULL;
    
    if (!textRanges_.find(addr, range)) {
        return NULL;
    }
    
    assert(range);
    
    bool in_range = (addr >= range->get_address() &&
                     addr <= (range->get_address() + range->get_size()));
    assert(in_range); // Supposed to return NULL if this is the case
    
    // The top level tree doesn't go into mapped_objects, which is not
    // what we want; so if we're in a mapped_object, poke inside.
    // However, if we're in a function (int_function), minitramp,
    // basetramp, ... return that right away.
    
    mapped_object *mobj = range->is_mapped_object();
    if (mobj) {
        codeRange *obj_range = mobj->findCodeRangeByAddress(addr);
        if (obj_range) range = obj_range;
    }
    
    return range;
}

// Returns the named symbol from the image or a shared object
bool AddressSpace::getSymbolInfo( const std::string &name, int_symbol &ret ) 
{
  for (unsigned i = 0; i < mapped_objects.size(); i++) {
      if (mapped_objects[i]->getSymbolInfo( name, ret ))
          return true;
  }
  return false;
}


bool AddressSpace::getOrigRanges(pdvector<codeRange *> &ranges) {
    textRanges_.elements(ranges);
    return true;
}

bool heapItemLessByAddr(const heapItem *a, const heapItem *b)
{
   if (a->addr < b->addr) {
      return true;
   }
   return false;
}

//////////////////////////////////////////////////////////////////////////////
// Memory allocation routines
//////////////////////////////////////////////////////////////////////////////


void AddressSpace::inferiorFreeCompact() {
   pdvector<heapItem *> &freeList = heap_.heapFree;
   unsigned i, nbuf = freeList.size();

   /* sort buffers by address */
#if defined (cap_use_pdvector)
   VECTOR_SORT(freeList, heapItemCmpByAddr);
#else
   VECTOR_SORT(freeList, heapItemLessByAddr);
#endif


  /* combine adjacent buffers */
  bool needToCompact = false;
  for (i = 1; i < freeList.size(); i++) {
      heapItem *h1 = freeList[i-1];
      heapItem *h2 = freeList[i];
      assert(h1->length != 0);
      if (h1->addr + h1->length > h2->addr) {
          fprintf(stderr, "Error: heap 1 (%p) (0x%p to 0x%p) overlaps heap 2 (%p) (0x%p to 0x%p)\n",
                  h1,
                  (void *)h1->addr, (void *)(h1->addr + h1->length),
                  h2,
                  (void *)h2->addr, (void *)(h2->addr + h2->length));
      }
      assert(h1->addr + h1->length <= h2->addr);
      if (h1->addr + h1->length == h2->addr
          && h1->type == h2->type) {
          h2->addr = h1->addr;
          h2->length = h1->length + h2->length;
          h1->length = 0;
          nbuf--;
          needToCompact = true;
      }
  }

  /* remove any absorbed (empty) buffers */ 
  if (needToCompact) {
    pdvector<heapItem *> cleanList;
    unsigned end = freeList.size();
    for (i = 0; i < end; i++) {
      heapItem *h1 = freeList[i];
      if (h1->length != 0) {
        cleanList.push_back(h1);
      } else {
        delete h1;
      }
    }
    assert(cleanList.size() == nbuf);
    for (i = 0; i < nbuf; i++) {
      freeList[i] = cleanList[i];
    }
    freeList.resize(nbuf);
    assert(freeList.size() == nbuf);
  }
}
    
int AddressSpace::findFreeIndex(unsigned size, int type, Address lo, Address hi) {
    // type is a bitmask: match on any bit in the mask
    pdvector<heapItem *> &freeList = heap_.heapFree;
    
    int best = -1;
    for (unsigned i = 0; i < freeList.size(); i++) {
        heapItem *h = freeList[i];
        // check if free block matches allocation constraints
        // Split out to facilitate debugging
        infmalloc_printf("%s[%d]: comparing heap %d: 0x%lx-0x%lx/%d to desired %d bytes in 0x%lx-0x%lx/%d\n",
                         FILE__, __LINE__, 
                         i,
                         h->addr, 
                         h->addr + h->length,
                         h->type,
                         size,
                         lo, 
                         hi,
                         type);
        if (h->addr >= lo &&
            (h->addr + size - 1) <= hi &&
            h->length >= size &&
            h->type & type) {
            if (best == -1)
                best = i;
            // check for better match
            if (h->length < freeList[best]->length) best = i;
        }
    }
    infmalloc_printf("%s[%d]: returning match %d\n", FILE__, __LINE__, best);
    return best;
}

void AddressSpace::addHeap(heapItem *h) {
    heap_.bufferPool.push_back(h);
    heapItem *h2 = new heapItem(h);
    h2->status = HEAPfree;
    heap_.heapFree.push_back(h2);
    heap_.totalFreeMemAvailable += h2->length;

    if (h->dynamic) {
       addAllocatedRegion(h->addr, h->length);
    }
}

void AddressSpace::initializeHeap() {
    // (re)initialize everything 
    heap_.heapActive.clear();
    heap_.heapFree.resize(0);
    heap_.disabledList.resize(0);
    heap_.disabledListTotalMem = 0;
    heap_.freed = 0;
    heap_.totalFreeMemAvailable = 0;

    heapInitialized_ = true;
}

/* returns true if memory was allocated for a variable starting at address
   "block", otherwise returns false
*/
bool AddressSpace::isInferiorAllocated(Address block) {
    heapItem *h = NULL;  
    return heap_.heapActive.find(block, h);
}

Address AddressSpace::inferiorMallocInternal(unsigned size,
                                             Address lo,
                                             Address hi,
                                             inferiorHeapType type) {
    infmalloc_printf("%s[%d]: inferiorMallocInternal, %d bytes, type %d, between 0x%lx - 0x%lx\n",
                     FILE__, __LINE__, size, type, lo, hi);
    int freeIndex = findFreeIndex(size, type, lo, hi);
    if (freeIndex == -1) return 0; // Failure is often an option


    // adjust active and free lists
    assert(freeIndex != -1);
    heapItem *h = heap_.heapFree[freeIndex];
    assert(h);
    
    // remove allocated buffer from free list
    if (h->length != size) {
        // size mismatch: put remainder of block on free list
        heapItem *rem = new heapItem(h);
        rem->addr += size;
        rem->length -= size;
        heap_.heapFree[freeIndex] = rem;
    } else {
        // size match: remove entire block from free list
        unsigned last = heap_.heapFree.size();
        heap_.heapFree[freeIndex] = heap_.heapFree[last-1];
        heap_.heapFree.resize(last-1);
    }
    // add allocated block to active list
    h->length = size;
    h->status = HEAPallocated;
    heap_.heapActive[h->addr] = h;
    // bookkeeping
    heap_.totalFreeMemAvailable -= size;
    assert(h->addr);
    
    return(h->addr);
}

void AddressSpace::inferiorFreeInternal(Address block) {
    // find block on active list
    infmalloc_printf("%s[%d]: inferiorFree for block at 0x%lx\n", FILE__, __LINE__, block);
    heapItem *h = NULL;  
    if (!heap_.heapActive.find(block, h)) {
        // We can do this if we're at process teardown.
        return;
    }
    assert(h);
    
    // Remove from the active list
    heap_.heapActive.undef(block);
    
    // Add to the free list
    h->status = HEAPfree;
    heap_.heapFree.push_back(h);
    heap_.totalFreeMemAvailable += h->length;
    heap_.freed += h->length;
    infmalloc_printf("%s[%d]: Freed block from 0x%lx - 0x%lx, %d bytes, type %d\n",
                     FILE__, __LINE__,
                     h->addr,
                     h->addr + h->length,
                     h->length,
                     h->type);
}

void AddressSpace::inferiorMallocAlign(unsigned &size) {
    // Align to the process word
    unsigned alignment = (getAddressWidth() - 1);
    size = (size + alignment) & ~alignment;
}
    
bool AddressSpace::inferiorReallocInternal(Address block, unsigned newSize) {
#if defined (cap_dynamic_heap)
    // This is why it's not a reference...
    inferiorMallocAlign(newSize);
#endif
    
    infmalloc_printf("%s[%d]: inferiorRealloc for block 0x%lx, new size %d\n",
                     FILE__, __LINE__, block, newSize);

    // find block on active list
    heapItem *h = NULL;  
    if (!heap_.heapActive.find(block, h)) {
        // We can do this if we're at process teardown.
        infmalloc_printf("%s[%d]: inferiorRealloc unable to find block, returning\n", FILE__, __LINE__);
        return false;
    }
    assert(h);
    infmalloc_printf("%s[%d]: inferiorRealloc found block with addr 0x%lx, length %d\n",
                     FILE__, __LINE__, h->addr, h->length);

    if (h->length == newSize)
      return true;
    else if (h->length > newSize) {
      // Shrink the block
      return inferiorShrinkBlock(h, block, newSize);
    }
    else {
      // See if we can grow this block
      return inferiorExpandBlock(h, block, newSize);
    }
}

bool AddressSpace::inferiorShrinkBlock(heapItem *h, 
				       Address block, 
				       unsigned newSize) {

    // We make a new "free" block that is the end of this one.
    Address freeStart = block + newSize;
    Address succAddr = h->addr + h->length;
    int shrink = h->length - newSize;
    
    assert(shrink > 0);
    
    h->length = newSize;
    
    // New speedy way. Find the block that is the successor of the
    // active block; if it exists, simply enlarge it "downwards". Otherwise,
    // make a new block. 
    heapItem *succ = NULL;
    for (unsigned i = 0; i < heap_.heapFree.size(); i++) {
        heapItem *tmp = heap_.heapFree[i];
        assert(tmp);
        if (tmp->addr == succAddr) {
            succ = tmp;
            break;
        }
    }
    if (succ != NULL) {
        infmalloc_printf("%s[%d]: enlarging existing block; old 0x%lx - 0x%lx (%d), new 0x%lx - 0x%lx (%d)\n",
                         FILE__, __LINE__,
                         succ->addr,
                         succ->addr + succ->length,
                         succ->addr,
                         succ->addr - shrink,
                         succ->addr + succ->length,
                         succ->length + shrink);


        succ->addr -= shrink;
        succ->length += shrink;
    }
    else {
        // Must make a new block to represent the free memory
        infmalloc_printf("%s[%d]: inferiorRealloc: creating new block 0x%lx to 0x%lx (%d), type %d\n",
                         FILE__, __LINE__, 
                         freeStart, 
                         freeStart + shrink,
                         shrink,
                         h->type);

        heapItem *freeEnd = new heapItem(freeStart,
                                         shrink,
                                         h->type,
                                         h->dynamic,
                                         HEAPfree);
        heap_.heapFree.push_back(freeEnd);
    }

    heap_.totalFreeMemAvailable += shrink;
    heap_.freed += shrink;

    return true;
}    

bool AddressSpace::inferiorExpandBlock(heapItem *h, 
				       Address, 
				       unsigned newSize) {
  // We attempt to find a free block that immediately succeeds
  // this one. If we find such a block we expand this block into
  // the next; if this is possible we return true. Otherwise
  // we return false.

  Address succAddr = h->addr + h->length;
  int expand = newSize - h->length;
  assert(expand > 0);
    
  // New speedy way. Find the block that is the successor of the
  // active block; if it exists, simply enlarge it "downwards". Otherwise,
  // make a new block. 
  heapItem *succ = NULL;
  for (unsigned i = 0; i < heap_.heapFree.size(); i++) {
    heapItem *tmp = heap_.heapFree[i];
    assert(tmp);
    if (tmp->addr == succAddr) {
      succ = tmp;
      break;
    }
  }
  if (succ != NULL) {
    if (succ->length < (unsigned) expand) {
      // Can't fit
      return false;
    }
    Address newFreeBase = succAddr + expand;
    int newFreeLen = succ->length - expand;
    succ->addr = newFreeBase;
    succ->length = newFreeLen;
  }
  else {
    return false;
  }

  heap_.totalFreeMemAvailable -= expand;
  
  return true;
}    

/////////////////////////////////////////
// Function lookup...
/////////////////////////////////////////

bool AddressSpace::findFuncsByAll(const std::string &funcname,
                             pdvector<int_function *> &res,
                             const std::string &libname) { // = "", btw
    
    unsigned starting_entries = res.size(); // We'll return true if we find something
    for (unsigned i = 0; i < mapped_objects.size(); i++) {
        if (libname == "" ||
            mapped_objects[i]->fileName() == libname.c_str() ||
            mapped_objects[i]->fullName() == libname.c_str()) {
            const pdvector<int_function *> *pretty = mapped_objects[i]->findFuncVectorByPretty(funcname);
            if (pretty) {
                // We stop at first match...
                for (unsigned pm = 0; pm < pretty->size(); pm++) {
                    res.push_back((*pretty)[pm]);
                }
            }
            else {
                const pdvector<int_function *> *mangled = mapped_objects[i]->findFuncVectorByMangled(funcname);
                if (mangled) {
                    for (unsigned mm = 0; mm < mangled->size(); mm++) {
                        res.push_back((*mangled)[mm]);
                    }
                }
            }
        }
    }

    return (res.size() != starting_entries);
}


bool AddressSpace::findFuncsByPretty(const std::string &funcname,
                             pdvector<int_function *> &res,
                             const std::string &libname) { // = "", btw

    unsigned starting_entries = res.size(); // We'll return true if we find something

    for (unsigned i = 0; i < mapped_objects.size(); i++) {
        if (libname == "" ||
            mapped_objects[i]->fileName() == libname.c_str() ||
            mapped_objects[i]->fullName() == libname.c_str()) {
            const pdvector<int_function *> *pretty = mapped_objects[i]->findFuncVectorByPretty(funcname);
            if (pretty) {
                // We stop at first match...
                for (unsigned pm = 0; pm < pretty->size(); pm++) {
                    res.push_back((*pretty)[pm]);
                }
            }
        }
    }
    return res.size() != starting_entries;
}


bool AddressSpace::findFuncsByMangled(const std::string &funcname,
                                 pdvector<int_function *> &res,
                                 const std::string &libname) { // = "", btw
    unsigned starting_entries = res.size(); // We'll return true if we find something

    for (unsigned i = 0; i < mapped_objects.size(); i++) {
        if (libname == "" ||
            mapped_objects[i]->fileName() == libname.c_str() ||
            mapped_objects[i]->fullName() == libname.c_str()) {
            const pdvector<int_function *> *mangled = 
               mapped_objects[i]->findFuncVectorByMangled(funcname);
            if (mangled) {
                for (unsigned mm = 0; mm < mangled->size(); mm++) {
                   res.push_back((*mangled)[mm]);
                }
            }
        }
    }
    return res.size() != starting_entries;
}

int_function *AddressSpace::findOnlyOneFunction(const string &name,
                                                const string &lib,
                                                bool /*search_rt_lib*/) 
{
    assert(mapped_objects.size());

    pdvector<int_function *> allFuncs;

    if (!findFuncsByAll(name.c_str(), allFuncs, lib.c_str()))
        return NULL;

    if (allFuncs.size() > 1) 
    {
        //cerr << "Warning: multiple matches for " << name << ", returning first" << endl;
    }

    return allFuncs[0];
}

/////////////////////////////////////////
// Variable lookup...
/////////////////////////////////////////

bool AddressSpace::findVarsByAll(const std::string &varname,
                            pdvector<int_variable *> &res,
                            const std::string &libname) { // = "", btw
    unsigned starting_entries = res.size(); // We'll return true if we find something
    
    for (unsigned i = 0; i < mapped_objects.size(); i++) {
        if (libname == "" ||
            mapped_objects[i]->fileName() == libname.c_str() ||
            mapped_objects[i]->fullName() == libname.c_str()) {
            const pdvector<int_variable *> *pretty = mapped_objects[i]->findVarVectorByPretty(varname);
            if (pretty) {
                // We stop at first match...
                for (unsigned pm = 0; pm < pretty->size(); pm++) {
                    res.push_back((*pretty)[pm]);
                }
            }
            else {
                const pdvector<int_variable *> *mangled = mapped_objects[i]->findVarVectorByMangled(varname);
                if (mangled) {
                    for (unsigned mm = 0; mm < mangled->size(); mm++) {
                        res.push_back((*mangled)[mm]);
                    }
                }
            }
        }
    }

    return res.size() != starting_entries;
}



// Get me a pointer to the instruction: the return is a local
// (mutator-side) store for the mutatee. This may duck into the local
// copy for images, or a relocated function's self copy.
// TODO: is this really worth it? Or should we just use ptrace?

void *AddressSpace::getPtrToInstruction(const Address addr) const {
    codeRange *range;

    if (textRanges_.find(addr, range)) {
        return range->getPtrToInstruction(addr);
    }
    else if (dataRanges_.find(addr, range)) {
        mappedObjData *data = dynamic_cast<mappedObjData *>(range);
        assert(data);
        return data->obj->getPtrToData(addr);
    }
    fprintf(stderr,"[%s:%d] failed to find matching range for address %lx\n",
        FILE__,__LINE__,addr);
    assert(0);
    return NULL;
}

void *
AddressSpace::getPtrToData(const Address addr) const {
    codeRange *range = NULL;
    if(dataRanges_.find(addr,range)) {
        mappedObjData * data = dynamic_cast<mappedObjData *>(range);
        assert(data);
        return data->obj->getPtrToData(addr);
    }
    assert(0);
    return NULL;
}

bool AddressSpace::isCode(const Address addr) const {
    codeRange *dontcare;
    if (textRanges_.find(addr, dontcare))
        return true;
    else
        return false;
}
bool AddressSpace::isData(const Address addr) const {
    return !isCode(addr) && isValidAddress(addr);
}

bool AddressSpace::isValidAddress(const Address addr) const{
    // "Is this part of the process address space, and if so, 
    //  does it correspond to an address that we can get a 
    //  valid pointer to?"

    codeRange *range;
    if (textRanges_.find(addr, range)) {
        mapped_object *obj = range->is_mapped_object();

        if ( !obj ) 
            return true;
 
        if ( obj->parse_img()->getObject()->isCode(addr - obj->codeBase()) ||
             obj->parse_img()->getObject()->isData(addr - obj->dataBase())   )
            return true;
 
        return false;
    }

    if (dataRanges_.find(addr, range))
        return true;

    return false;
}        

mapped_object *AddressSpace::findObject(Address addr) {
    for (unsigned i=0; i<mapped_objects.size(); i++)
    {
        Address objStart = mapped_objects[i]->codeAbs();
        Address objEnd; // calculate objEnd
        if (BPatch_defensiveMode == mapped_objects[i]->hybridMode()) {
            objEnd = mapped_objects[i]->memoryEnd();
        } else {
            objEnd = objStart + mapped_objects[i]->imageSize();
        }

        if (addr >= objStart && addr < objEnd)
        {
            return mapped_objects[i];
        }
    }
    return NULL;
}

int_function *AddressSpace::findFuncByAddr(Address addr) {
    codeRange *range = findOrigByAddr(addr);
    if (!range) return NULL;
    
    int_function *func_ptr = range->is_function();
    mapped_object *obj = range->is_mapped_object();

    if(func_ptr) {
       return func_ptr;
    }
    else if (obj) {
        if ( ! obj->isAnalyzed() ) {
            obj->analyze();
        }
        return obj->findFuncByAddr( addr );
    }
    else {
        return NULL;
    }
}

int_basicBlock *AddressSpace::findBasicBlockByAddr(Address addr) {
    codeRange *range = findOrigByAddr(addr);
    if (!range) return NULL;

    int_basicBlock *b = range->is_basicBlock();
    int_function *f = range->is_function();

    if(b) {
        return b;
    }
    else if(f) {
        return f->findBlockByAddr(addr);
    }
    else
        return NULL;
}

int_function *AddressSpace::findFuncByInternalFunc(image_func *ifunc) {
    assert(ifunc);
  
    // Now we have to look up our specialized version
    // Can't do module lookup because of DEFAULT_MODULE...
    pdvector<int_function *> possibles;
    if (!findFuncsByMangled(ifunc->symTabName().c_str(),
                            possibles))
        return NULL;

    assert(possibles.size());
  
    for (unsigned i = 0; i < possibles.size(); i++) {
        if (possibles[i]->ifunc() == ifunc) {
            return possibles[i];
        }
    }
    return NULL;
}

// findModule: returns the module associated with mod_name 
// this routine checks both the a.out image and any shared object
// images for this resource
mapped_module *AddressSpace::findModule(const std::string &mod_name, bool wildcard)
{
    // KLUDGE: first search any shared libraries for the module name 
    //  (there is only one module in each shared library, and that 
    //  is the library name)
    for(u_int j=0; j < mapped_objects.size(); j++){
        mapped_module *mod = mapped_objects[j]->findModule(mod_name.c_str(), wildcard);
        if (mod) {
            return (mod);
        }
    }
    return NULL;
}

// findObject: returns the object associated with obj_name 
// This just iterates over the mapped object vector
mapped_object *AddressSpace::findObject(const std::string &obj_name, bool wildcard)
{
    for(u_int j=0; j < mapped_objects.size(); j++){
        if (mapped_objects[j]->fileName() == obj_name.c_str() ||
            mapped_objects[j]->fullName() == obj_name.c_str() ||
           (wildcard &&
             (wildcardEquiv(obj_name, mapped_objects[j]->fileName()) ||
              wildcardEquiv(obj_name, mapped_objects[j]->fullName()))))
            return mapped_objects[j];
    }
    return NULL;
}

// findObject: returns the object associated with obj_name 
// This just iterates over the mapped object vector
mapped_object *AddressSpace::findObject(fileDescriptor desc)
{
    for(u_int j=0; j < mapped_objects.size(); j++){
       if (desc == mapped_objects[j]->getFileDesc()) 
            return mapped_objects[j];
    }
    return NULL;
}

// getAllFunctions: returns a vector of all functions defined in the
// a.out and in the shared objects

void AddressSpace::getAllFunctions(pdvector<int_function *> &funcs) {
    for (unsigned i = 0; i < mapped_objects.size(); i++) {
        mapped_objects[i]->getAllFunctions(funcs);
    }
}
      
// getAllModules: returns a vector of all modules defined in the
// a.out and in the shared objects

void AddressSpace::getAllModules(pdvector<mapped_module *> &mods){
    for (unsigned i = 0; i < mapped_objects.size(); i++) {
        const pdvector<mapped_module *> &obj_mods = mapped_objects[i]->getModules();
        for (unsigned j = 0; j < obj_mods.size(); j++) {
            mods.push_back(obj_mods[j]);
        }
    }
}

//Acts like findTargetFuncByAddr, but also finds the function if addr
// is an indirect jump to a function.
//I know this is an odd function, but darn I need it.
int_function *AddressSpace::findJumpTargetFuncByAddr(Address addr) {

    Address addr2 = 0;
    int_function *f = findFuncByAddr(addr);
    if (f)
        return f;

    codeRange *range = findOrigByAddr(addr);
    if (!range->is_mapped_object()) 
        return NULL;
#if defined(cap_instruction_api)
    using namespace Dyninst::InstructionAPI;
    InstructionDecoder decoder((const unsigned char*)getPtrToInstruction(addr),
            InstructionDecoder::maxInstructionLength,
            getArch());
    Instruction::Ptr curInsn = decoder.decode();
    
    Expression::Ptr target = curInsn->getControlFlowTarget();
    RegisterAST thePC = RegisterAST::makePC(getArch());
    target->bind(&thePC, Result(u32, addr));
    Result cft = target->eval();
    if(cft.defined)
    {
      switch(cft.type)
      {
      case u32:
	addr2 = cft.val.u32val;
	break;
      case s32:
	addr2 = cft.val.s32val;
	break;
      default:
	assert(!"Not implemented for non-32 bit CFTs yet!");
	break;
      }
    }
#else
    InstrucIter ii(addr, this);
    if (ii.isAJumpInstruction())
        addr2 = ii.getBranchTargetAddress();
#endif //defined(cap_instruction_api)
    return findFuncByAddr(addr2);
}

AstNodePtr AddressSpace::trampGuardAST() {
    if (!trampGuardBase_) {
        // Don't have it yet....
        return AstNodePtr();
    }

    if (trampGuardAST_) return trampGuardAST_;

    trampGuardAST_ = AstNode::operandNode(AstNode::variableAddr, trampGuardBase_->ivar());
    return trampGuardAST_;
}


trampTrapMappings::trampTrapMappings(AddressSpace *a) :
   needs_updating(false),
   as(a),
   trapTableUsed(NULL),
   trapTableVersion(NULL),
   trapTable(NULL),
   trapTableSorted(NULL),
   table_version(0),
   table_used(0),
   table_allocated(0),
   table_mutatee_size(0),
   current_table(0x0),
   table_header(0x0),
   blockFlushes(false)
{
}

void trampTrapMappings::copyTrapMappings(trampTrapMappings *parent)
{
  needs_updating = parent->needs_updating;
  trapTableUsed = NULL;
  trapTableVersion = NULL;
  trapTable = NULL;
  trapTableSorted = NULL;
  table_version = parent->table_version;
  table_used = parent->table_used;
  table_allocated = parent->table_allocated;
  table_mutatee_size = parent->table_mutatee_size;
  current_table = parent->current_table;
  mapping = parent->mapping;
}

void trampTrapMappings::clearTrapMappings()
{
  needs_updating = false;
  trapTableUsed = NULL;
  trapTableVersion = NULL;
  trapTable = NULL;
  trapTableSorted = NULL;
  table_version = 0;
  table_used = 0;
  table_allocated = 0;
  table_mutatee_size = 0;
  current_table = 0;
  mapping.clear();
}

void trampTrapMappings::addTrapMapping(Address from, Address to, 
                                       bool write_to_mutatee)
{
#if defined(arch_x86) || defined(arch_x86_64)
   //x86 traps occur at +1 addr
   from++;
#endif
   tramp_mapping_t m;
   bool existing_trap = (mapping.count(from) != 0);
   m.from_addr = from;
   m.to_addr = to;
   m.written = false;
   m.cur_index = existing_trap ? mapping[from].cur_index : INDEX_INVALID;
   m.mutatee_side = write_to_mutatee;
   mapping[from] = m;
#if defined(cap_mutatee_traps)
   updated_mappings.insert(& mapping[from]);
   if (write_to_mutatee && !existing_trap) {
      table_mutatee_size++;
   }
   needs_updating = true;
#endif
}

bool trampTrapMappings::definesTrapMapping(Address from)
{
   return mapping.count(from) != 0;
}

Address trampTrapMappings::getTrapMapping(Address from)
{
   if (!mapping.count(from))
      return 0;
   return mapping[from].to_addr;
}

bool trampTrapMappings::needsUpdating()
{
   return needs_updating;
}

bool trampTrapMappings::empty() {
    return mapping.empty();
}


AddressSpace *trampTrapMappings::proc() const {
   return as;
}

bool mapping_sort(const trampTrapMappings::tramp_mapping_t *lhs,
                  const trampTrapMappings::tramp_mapping_t *rhs)
{
   return lhs->from_addr < rhs->from_addr;
}

#if defined(cap_32_64)
void trampTrapMappings::writeToBuffer(unsigned char *buffer, unsigned long val,
                                      unsigned addr_width)
{
   //Deal with the case when mutatee word size != mutator word size
   if (addr_width != sizeof(Address)) {
      //Currently only support 64-bit mutators with 32-bit mutatees
      assert(addr_width == 4);
      assert(sizeof(Address) == 8);
      *((uint32_t *) buffer) = (uint32_t) val;
      return;
   }
   *((unsigned long *) buffer) = val;
}
#else
void trampTrapMappings::writeToBuffer(unsigned char *buffer, unsigned long val,
                                      unsigned)
{
   *((unsigned long *)(void*) buffer) = val;
}
#endif


void trampTrapMappings::writeTrampVariable(const int_variable *var, 
                                           unsigned long val)
{
   unsigned char buffer[16];
   unsigned aw = proc()->getAddressWidth();

   writeToBuffer(buffer, val, aw);
   bool result = proc()->writeDataSpace((void *) var->getAddress(), aw, buffer);
   assert(result);
}
                  
void trampTrapMappings::arrange_mapping(tramp_mapping_t &m, bool should_sort,
                                        std::vector<tramp_mapping_t*> &mappings_to_add,
                                        std::vector<tramp_mapping_t*> &mappings_to_update)
{
   if (!m.mutatee_side || (m.written && !should_sort))
      return;
   m.written = true;
   if (should_sort || m.cur_index == INDEX_INVALID)
      mappings_to_add.push_back(&m);
   else if (m.cur_index != INDEX_INVALID)
      mappings_to_update.push_back(&m);
}

void trampTrapMappings::flush() {
   if (!needs_updating || blockFlushes)
      return;

   set<mapped_object *> &rtlib = proc()->runtime_lib;

   //We'll sort addresses in the binary rewritter (when writting only happens
   // once and we may do frequent lookups)
   //If we're using the dynamic instrumentor and creating a new table we might
   // as well sort it.
   //If we're just adding a few entries to the table which already fit, then
   // we'll just append them to the end of the table.
   //
   //If we're sorting, then everytime we update we'll generate a whole new table
   //If we're not sorting, then each update will just append to the end of the
   // table.
   bool should_sort = (dynamic_cast<process *>(proc()) == NULL ||
                       table_mutatee_size > table_allocated);

   if (should_sort) {
      table_used = 0; //We're rebuilding the table, nothing's used.
   }

   /**
    * Fill in the mappings_to_add and mappings_to_update vectors.
    * As an optimization, we keep a list of the mappings that have
    * changed in updated_mappings.  If we're not completly regenerating
    * the table we'll get our trap list out of updated_mappings, 
    * otherwise we'll get our change list out of the entire dyn_hash_map.
    **/
   std::vector<tramp_mapping_t*> mappings_to_add;
   std::vector<tramp_mapping_t*> mappings_to_update;
   if (should_sort) {
      dyn_hash_map<Address, tramp_mapping_t>::iterator i;
      for (i = mapping.begin(); i != mapping.end(); i++) {
         arrange_mapping((*i).second, should_sort, 
                         mappings_to_add, mappings_to_update);
      }
   } 
   else {
      std::set<tramp_mapping_t *>::iterator i;
      for (i = updated_mappings.begin(); i != updated_mappings.end(); i++) {
         arrange_mapping(**i, should_sort, 
                         mappings_to_add, mappings_to_update);
      }
   }
   updated_mappings.clear();

   assert(mappings_to_add.size() + table_used == table_mutatee_size);

   for (unsigned k=0; k<mappings_to_add.size(); k++)
   {
      mappings_to_add[k]->written = true;
   }

   //Sort the mappings (if needed) 
   if (should_sort) 
      std::sort(mappings_to_add.begin(), mappings_to_add.end(), mapping_sort);

   // Assign the cur_index field of each entry in the new mappings we're adding
   for (unsigned j=0; j<mappings_to_add.size(); j++) {
      mappings_to_add[j]->cur_index = table_used + j;
   }
   
   //Each table entry has two pointers.
   unsigned entry_size = proc()->getAddressWidth() * 2;

   Address write_addr = 0x0;

   allocateTable();

   //Add any new entries to the table
   unsigned char *buffer = NULL;
   if (mappings_to_add.size()) {
      //Create a buffer containing the new entries we're going to write.
      unsigned long bytes_to_add = mappings_to_add.size() * entry_size;
      buffer = (unsigned char *) malloc(bytes_to_add);
      assert(buffer);
      
      unsigned char *cur = buffer;
      std::vector<tramp_mapping_t*>::iterator j;
      for (j = mappings_to_add.begin(); j != mappings_to_add.end(); j++) {
         tramp_mapping_t &tm = **j;
         writeToBuffer(cur, tm.from_addr, proc()->getAddressWidth());
         cur += proc()->getAddressWidth();
         writeToBuffer(cur, tm.to_addr, proc()->getAddressWidth());
         cur += proc()->getAddressWidth();
      }
      assert(cur == buffer + bytes_to_add);
      
      //Write the new entries into the process
      write_addr = current_table + (table_used * entry_size);
      bool result = proc()->writeDataSpace((void *) write_addr, bytes_to_add, 
                                           buffer);
      assert(result);
      free(buffer);
      buffer = NULL;

      table_used += mappings_to_add.size();
   }

   //Now we get to update existing entries that have been modified.
   if (mappings_to_update.size()) {
      assert(!should_sort);
      unsigned aw = proc()->getAddressWidth();
      buffer = (unsigned char *) malloc(aw);
      assert(buffer);

      //For each entry, use its cur_index field to figure out where in the
      // process it is, and write it.
      //We only need to update the to_addr, since this is an update of an
      // existing from_addr
      std::vector<tramp_mapping_t*>::iterator j;
      for (j = mappings_to_update.begin(); j != mappings_to_update.end(); j++) {
         tramp_mapping_t &tm = **j;
         writeToBuffer(buffer, tm.to_addr, aw);

         Address write_addr = current_table + (tm.cur_index * entry_size) + aw;
         bool result = proc()->writeDataSpace((void *) write_addr, aw, buffer);
         assert(result);
      }
      
      free(buffer);
      buffer = NULL;
   }

   //This function just keeps going... Now we need to take all of those 
   // mutatee side variables and update them.
   if (dynamic_cast<process *>(proc())) 
   {
      if (!trapTable) {
         //Lookup all variables that are in the rtlib
         set<mapped_object *>::iterator rtlib_it;
         for(rtlib_it = rtlib.begin(); rtlib_it != rtlib.end(); ++rtlib_it) {
             if( !trapTableUsed ) trapTableUsed = (*rtlib_it)->getVariable("dyninstTrapTableUsed");
             if( !trapTableVersion ) trapTableVersion = (*rtlib_it)->getVariable("dyninstTrapTableVersion");
             if( !trapTable ) trapTable = (*rtlib_it)->getVariable("dyninstTrapTable");
             if( !trapTableSorted ) trapTableSorted = (*rtlib_it)->getVariable("dyninstTrapTableIsSorted");
         }
         
         if (!trapTableUsed) {
            fprintf(stderr, "Dyninst is about to crash with an assert.  Either your dyninstAPI_RT library is stripped, or you're using an older version of dyninstAPI_RT with a newer version of dyninst.  Check your DYNINSTAPI_RT_LIB enviroment variable.\n");
         }
         assert(trapTableUsed);
         assert(trapTableVersion);
         assert(trapTable);
         assert(trapTableSorted);
      }
   
      writeTrampVariable(trapTableUsed, table_used);
      writeTrampVariable(trapTableVersion, ++table_version);
      writeTrampVariable(trapTable, (unsigned long) current_table);
      writeTrampVariable(trapTableSorted, should_sort ? 1 : 0);
   }

   needs_updating = false;
}

void trampTrapMappings::allocateTable()
{
   unsigned entry_size = proc()->getAddressWidth() * 2;

   if (dynamic_cast<process *>(proc()))
   {
      //Dynamic rewriting

      //Allocate the space for the tramp mapping table, or make sure that enough
      // space already exists.
      if (table_mutatee_size > table_allocated) {
         //Free old table
         if (current_table) {
            proc()->inferiorFree(current_table);
         }
         
         //Calculate size of new table
         table_allocated = (unsigned long) (table_mutatee_size * 1.5);
         if (table_allocated < MIN_TRAP_TABLE_SIZE)
            table_allocated = MIN_TRAP_TABLE_SIZE;
         
         //allocate
         current_table = proc()->inferiorMalloc(table_allocated * entry_size);
         assert(current_table);
      }
      return;
   }

   //Static rewriting
   BinaryEdit *binedit = dynamic_cast<BinaryEdit *>(proc());
   assert(!current_table);
   assert(binedit);
   
   table_allocated = (unsigned long) table_mutatee_size;
   table_header = proc()->inferiorMalloc(table_allocated * entry_size + 
                                         sizeof(trap_mapping_header));
   trap_mapping_header header;
   header.signature = TRAP_HEADER_SIG;
   header.num_entries = table_mutatee_size;
   header.pos = -1;
   header.low_entry = 0;
   header.high_entry = 0;

   bool result = proc()->writeDataSpace((void *) table_header, 
                                        sizeof(trap_mapping_header),
                                        &header);
   assert(result);   
   current_table = table_header + sizeof(trap_mapping_header);

   SymtabAPI::Symtab *symtab = 
        binedit->getMappedObject()->parse_img()->getObject();
   if( !symtab->isStaticBinary() ) {
       symtab->addSysVDynamic(DT_DYNINST, table_header);
       symtab->addLibraryPrereq(proc()->dyninstRT_name);
   }
}

// only works for unrelocated addresses
bool AddressSpace::findFuncsByAddr(Address addr, vector<int_function*> &funcs)
{
   codeRange *range = findOrigByAddr(addr);
   if (!range)
      return false;

   bblInstance *bblInst = range->is_basicBlockInstance();
   if (!bblInst) {
       return false;
   }
   
   if (!bblInst->block()->llb()->isShared()) {
       funcs.push_back(bblInst->func());
       return true;
   }


   // the function is shared, get the multiple functions from the image block, 
   // convert to int_functions and return them.
   image_basicBlock *img_block = bblInst->block()->llb();
   vector<ParseAPI::Function *> img_funcs;
   img_block->getFuncs(img_funcs);
   assert(img_funcs.size());
   vector<ParseAPI::Function *>::iterator fit = img_funcs.begin();
   for( ; fit != img_funcs.end(); ++fit) {
       int_function *int_func = findFuncByInternalFunc((image_func*)(*fit));
       funcs.push_back(int_func);
   }

   return true;
}

bool AddressSpace::canUseTraps()
{
   BinaryEdit *binEdit = dynamic_cast<BinaryEdit *>(this);
   if (binEdit && binEdit->getMappedObject()->parse_img()->getObject()->isStaticBinary())
   	return false;

#if !defined(cap_mutatee_traps)
   return false;
#endif
   
   return useTraps_;
}

void AddressSpace::setUseTraps(bool usetraps)
{
   useTraps_ = usetraps;
}

bool AddressSpace::needsPIC(int_variable *v)
{
   return needsPIC(v->mod()->proc());
}

bool AddressSpace::needsPIC(int_function *f)
{
   return needsPIC(f->proc());
}

bool AddressSpace::needsPIC(AddressSpace *s)
{
   if (proc())
      return false; //Never PIC for dynamic
   if (this != s)
      return true; //Use PIC cross module
   return s->needsPIC(); //Use target module
}

bool AddressSpace::sameRegion(Address addr1, Address addr2)
{
    mapped_object *mobj = findObject(addr1);
    if (!mobj || mobj != findObject(addr2)) {
        return false;
    }
    Address loadAddr = mobj->parse_img()->desc().loadAddr();

    SymtabAPI::Region *reg1 = 
        mobj->parse_img()->getObject()->findEnclosingRegion( addr1 - loadAddr );

    if (!reg1 || reg1 != mobj->parse_img()->getObject()->
                         findEnclosingRegion( addr2 - loadAddr )) {
        return false;
    }
    return true;
}
////////////////////////////////////////////////////////////////////////////////////////

void AddressSpace::replaceFunctionCall(instPoint *point, int_function *newFunc) {
  // Just register it for later code generation
  callReplacements_[point] = newFunc;
  addModifiedFunction(point->func());
}

void AddressSpace::replaceFunction(int_function *oldfunc, int_function *newfunc) {
  functionReplacements_[oldfunc] = newfunc;
  addModifiedFunction(oldfunc);
}

void AddressSpace::removeFunctionCall(instPoint *point) {
  callRemovals_.insert(point);
  addModifiedFunction(point->func());
}

// Why not be able to revert?
void AddressSpace::revertReplacedCall(instPoint *point) {
  callReplacements_.erase(point);
  // TODO: need a "remove modified function"
}
void AddressSpace::revertReplacedFunction(int_function *oldfunc) {
  functionReplacements_.erase(oldfunc);
}
void AddressSpace::revertRemovedFunctionCall(instPoint *point) {
  callRemovals_.erase(point);
}


using namespace Dyninst;
using namespace Relocation;

bool AddressSpace::relocate() {
  relocation_cerr << "ADDRSPACE::Relocate called!" << endl;
  bool ret = true;
  for (std::map<mapped_object *, FuncSet>::const_iterator iter = modifiedFunctions_.begin();
       iter != modifiedFunctions_.end(); ++iter) {
    assert(iter->first);

    if (!relocateInt(iter->second.begin(), iter->second.end(), iter->first->codeAbs())) {
      ret = false;
    }
    addModifiedRegion(iter->first);
  }

  updateMemEmulator();

  modifiedFunctions_.clear();
  return ret;
}

// iter is some sort of functions
bool AddressSpace::relocateInt(FuncSet::const_iterator begin, FuncSet::const_iterator end, Address nearTo) {
  if (begin == end) {
    return true;
  }

  // Create a CodeMover covering these functions
  //cerr << "Creating a CodeMover" << endl;
  
  // Attempting to reduce copies...
  CodeTracker t;
  relocatedCode_.push_back(t);
  CodeMover::Ptr cm = CodeMover::create(relocatedCode_.back());
  if (!cm->addFunctions(begin, end)) return false;

  SpringboardBuilder::Ptr spb = SpringboardBuilder::createFunc(begin, end, this);

  transform(cm);

  relocation_cerr << "Debugging CodeMover" << endl;
  relocation_cerr << cm->format() << endl;

  relocation_cerr << "  Entering code generation loop" << endl;
  Address baseAddr = generateCode(cm, nearTo);
  if (!baseAddr) {
    relocation_cerr << "  ERROR: generateCode returned baseAddr of " << baseAddr << ", exiting" << endl;
    return false;
  }

  if (dyn_debug_reloc || dyn_debug_write) {
      using namespace InstructionAPI;
      // Print out the buffer we just created
      cerr << "DUMPING RELOCATION BUFFER " << hex 
           << cm->blockMap().begin()->first->firstInsnAddr() << dec << endl;
      Address base = baseAddr;
      InstructionDecoder deco
        (cm->ptr(),cm->size(),getArch());
      Instruction::Ptr insn = deco.decode();
      while(insn) {
        cerr << "\t" << hex << base << ": " << insn->format() << endl;
        base += insn->size();
        insn = deco.decode();
      }
      cerr << dec;
  }



  // Copy it in
  relocation_cerr << "  Writing " << cm->size() << " bytes of data into program at "
		  << std::hex << baseAddr << std::dec << endl;
  if (!writeTextSpace((void *)baseAddr,
		      cm->size(),
		      cm->ptr()))
    return false;

  // Now handle patching; AKA linking
  relocation_cerr << "  Patching in jumps to generated code" << endl;

  if (!patchCode(cm, spb)) {
      cerr << "Error: patching in jumps failed, ret false!" << endl;
    return false;
  }

  // Build the address mapping index
  relocatedCode_.back().createIndices();
    
  // Kevin's stuff
  cm->extractDefensivePads(this);

  if (proc() && BPatch_defensiveMode == proc()->getHybridMode()) {
      // adjust PC if active frame is in a modified function, this 
      // forces the instrumented version of the code to execute right 
      // away and is needed for code overwrites
      vector<dyn_thread*>::const_iterator titer;
      for (titer=proc()->threads.begin();
           titer != proc()->threads.end(); 
           titer++) 
      {
          // translate thread's active PC to orig addr
          Frame tframe = (*titer)->getActiveFrame();
          Address pcOrig=0;
          vector<int_function *> origFuncs;
          baseTrampInstance *bti=NULL;
          if (! getAddrInfo(tframe.getPC(), pcOrig, origFuncs, bti)) 
          {
              continue;
          }
          int_function *origFunc;
          if (origFuncs.size() == 1) {
              origFunc = origFuncs[0];
          } else {
              mal_printf("WARNING: active pc %lx is in a shared function we've"
                         " modified but we don't know which, stackwalking to "
                         "find out %s[%d]\n", pcOrig, FILE__,__LINE__);
              origFunc = proc()->findActiveFuncByAddr(pcOrig);
          }
          // if the PC matches a modified function, change the PC
          for (FuncSet::const_iterator fit = begin; fit != end; fit++) {
              if ((*fit)->findBlockInstanceByAddr(pcOrig)) {
                  list<Address> relocPCs;
                  getRelocAddrs(pcOrig, origFunc, relocPCs, false);
                  if (relocPCs.size()) {
                      (*titer)->get_lwp()->changePC(relocPCs.back(),NULL);
                      mal_printf("Pulling active frame PC into newest relocation "
                                 "orig[%lx]cur[%lx]new[%lx] %s[%d]\n", pcOrig, 
                                 tframe.getPC(), relocPCs.back(),FILE__,__LINE__);
                      break;
                      }
              }
          }
      }
  }

  return true;
}

bool AddressSpace::transform(CodeMover::Ptr cm) {
  // Ensure each block ends with an appropriate CFElement
  CFAtomCreator c;
  cm->transform(c);

<<<<<<< HEAD
  sensitivity_cerr << "Applying PCSens transformer" << endl;
=======
  //sensitivity_cerr << "Applying PCSens transformer" << endl;
>>>>>>> bbd47ccb
  //PCSensitiveTransformer v(this, cm->priorityMap());
  //cm->transform(v);

  adhocMovementTransformer a(this);
  cm->transform(a);

  //cerr << "Memory emulator" << endl;
  MemEmulatorTransformer m;
  cm->transform(m);

  // Insert whatever binary modifications are desired
  // Right now needs to go before Instrumenters because we use
  // instrumentation for function replacement.
  Modification mod(callReplacements_, functionReplacements_, callRemovals_);
  cm->transform(mod);

  // Localize control transfers
  //cerr << "  Applying control flow localization" << endl;
  LocalizeCF t(cm->blockMap(), 
	       cm->priorityMap());
  cm->transform(t);

  // Add instrumentation
  // For ease of edge instrumentation this should occur post-LocalCFTransformer-age
  //cerr << "Inst transformer" << endl;
  Instrumenter i;
  cm->transform(i);

  // And remove unnecessary jumps. This needs to be last.
  Fallthroughs f;
  cm->transform(f);

  // Kevin's stuff
  Defensive d(cm->priorityMap());
  cm->transform(d);

  return true;

}

Address AddressSpace::generateCode(CodeMover::Ptr cm, Address nearTo) {
  // And now we start the relocation process.
  // This is at heart an iterative process, using the following
  // algorithm
  // size = code size estimate
  // done = false
  // While (!done), do
  //   addr = inferiorMalloc(size)
  //   cm.relocate(addr)
  //   if ((cm.size <= size) || (inferiorRealloc(addr, cm.size)))
  //     done = true
  //   else
  //     size = cm.size
  //     inferiorFree(addr)
  // In effect, we keep trying until we get a code generation that fits
  // in the space we have allocated.

  Address baseAddr = 0;

  codeGen genTemplate;
  genTemplate.setAddrSpace(this);
  // Set the code emitter?
  
  if (!cm->initialize(genTemplate)) {
    return 0;
  }

  while (1) {
    relocation_cerr << "   Attempting to allocate " << cm->size() << "bytes" << endl;
    baseAddr = inferiorMalloc(cm->size(), anyHeap, nearTo);
    relocation_cerr << "   inferiorMalloc returned " 
		    << std::hex << baseAddr << std::dec << endl;


    relocation_cerr << "   Calling CodeMover::relocate" << endl;
    if (!cm->relocate(baseAddr)) {
      // Whoa
      relocation_cerr << "   ERROR: CodeMover failed relocation!" << endl;
      return 0;
    }

    // Either attempt to expand or shrink...
    relocation_cerr << "   Calling inferiorRealloc to fit new size " << cm->size() 
		    << ", current base addr is " 
		    << std::hex << baseAddr << std::dec << endl;
    if (!inferiorRealloc(baseAddr, cm->size())) {
      relocation_cerr << "   ... inferiorRealloc failed, trying again" << endl;
      inferiorFree(baseAddr);
      continue;
    }
    else {
      relocation_cerr << "   ... inferiorRealloc succeeded, finished" << endl;
      break;
    }
  }

  relocation_cerr << "   ... fixpoint finished, returning baseAddr " 
		  << std::hex << baseAddr << std::dec << endl;

  //addrMap.debug();

  return baseAddr;
}

bool AddressSpace::patchCode(CodeMover::Ptr cm,
			     SpringboardBuilder::Ptr spb) {

   SpringboardMap &p = cm->sBoardMap(this);
  
  // A SpringboardMap has three priority sets: Required, Suggested, and
  // NotRequired. We care about:
  // Required: all
  // Suggested: function entries
  // NotRequired: none

  std::list<codeGen> patches;

  if (!spb->generate(patches, p)) {
      cerr << "Failed springboard generation, ret false" << endl;
    return false;
  }

  for (std::list<codeGen>::iterator iter = patches.begin();
       iter != patches.end(); ++iter) {
    if (!writeTextSpace((void *)iter->startAddr(),
			iter->used(),
            iter->start_ptr())) {
        cerr << "Failed writing a springboard branch, ret false" << endl;
            return false;
    }
    }


  return true;
};

void AddressSpace::causeTemplateInstantiations() {
}

void AddressSpace::getRelocAddrs(Address orig, 
                                 int_function *func,
                                 std::list<Address> &relocs,
                                 bool getInstrumentationAddrs) const {
  for (CodeTrackers::const_iterator iter = relocatedCode_.begin();
       iter != relocatedCode_.end(); ++iter) {
    Relocation::CodeTracker::RelocatedElements reloc;
    if (iter->origToReloc(orig, func, reloc)) {
      // Pick instrumentation if it's there, otherwise use the reloc instruction
      if (reloc.instrumentation && getInstrumentationAddrs) {
        relocs.push_back(reloc.instrumentation);
      }
      else {
        assert(reloc.instruction);
        relocs.push_back(reloc.instruction);
      }
    }
  }
}      

bool AddressSpace::getAddrInfo(Address relocAddr,
				Address &origAddr,
				vector<int_function *> &origFuncs,
				baseTrampInstance *&baseT) 
{
    // retrieve if unrelocated address
    bblInstance *bbi = findOrigByAddr(relocAddr)->is_basicBlockInstance();
    if ( bbi ) {
        origAddr = relocAddr;
        findFuncsByAddr(origAddr, origFuncs);
        baseT = NULL;
        return true;
    }

    // retrieve if relocated address
    int_function *func;
    if (getRelocInfo(relocAddr, origAddr, func, baseT)) {
        origFuncs.push_back(func);
        return true;
    }

    return false;

}


bool AddressSpace::getRelocInfo(Address relocAddr,
				Address &origAddr,
				int_function *&origFunc,
				baseTrampInstance *&baseT) 
{
  baseT = NULL;
  origFunc = NULL;

  // address is relocated (or bad), check relocation maps
  for (CodeTrackers::const_iterator iter = relocatedCode_.begin();
       iter != relocatedCode_.end(); ++iter) 
  {
     if (iter->relocToOrig(relocAddr, origAddr, origFunc, baseT)) {
        return true;
     }
  }

  return false;
}

void AddressSpace::addModifiedFunction(int_function *func) {
  assert(func->obj());

  modifiedFunctions_[func->obj()].insert(func);
}

void AddressSpace::addDefensivePad(bblInstance *callBlock, Address padStart, unsigned size) {
  // We want to register these in terms of a bblInstance that the pad ends, but 
  // the CFG can change out from under us; therefore, for lookup we use an instPoint
  // as they are invariant. 
   
   instPoint *point = callBlock->func()->findInstPByAddr(callBlock->lastInsnAddr());
   if (!point) {
       callBlock->func()->funcCalls();
       point = callBlock->func()->findInstPByAddr(callBlock->lastInsnAddr());
   }
   if (!point) {
       // Kevin didn't instrument it so we don't care :)
       return;
   }
   
   forwardDefensiveMap_[point].insert(std::make_pair(padStart, size));
   reverseDefensiveMap_.insert(padStart, padStart+size, point);
}

void AddressSpace::getPreviousInstrumentationInstances(baseTramp *bt,
						       std::set<Address>::iterator &b,
						       std::set<Address>::iterator &e) {
  b = instrumentationInstances_[bt].begin();
  e = instrumentationInstances_[bt].end();
  return;
}

void AddressSpace::addInstrumentationInstance(baseTramp *bt,
					      Address a) {
  instrumentationInstances_[bt].insert(a);
}

void AddressSpace::addAllocatedRegion(Address start, unsigned size) {
   memEmulator_->addAllocatedRegion(start, size);
}

void AddressSpace::addModifiedRegion(mapped_object *obj) {
   memEmulator_->addRegion(obj);
   return;
}

void AddressSpace::updateMemEmulator() {
   memEmulator_->update();
}<|MERGE_RESOLUTION|>--- conflicted
+++ resolved
@@ -1631,16 +1631,12 @@
   CFAtomCreator c;
   cm->transform(c);
 
-<<<<<<< HEAD
   sensitivity_cerr << "Applying PCSens transformer" << endl;
-=======
-  //sensitivity_cerr << "Applying PCSens transformer" << endl;
->>>>>>> bbd47ccb
-  //PCSensitiveTransformer v(this, cm->priorityMap());
-  //cm->transform(v);
-
-  adhocMovementTransformer a(this);
-  cm->transform(a);
+  PCSensitiveTransformer v(this, cm->priorityMap());
+  cm->transform(v);
+
+  //adhocMovementTransformer a(this);
+  //cm->transform(a);
 
   //cerr << "Memory emulator" << endl;
   MemEmulatorTransformer m;
