--- conflicted
+++ resolved
@@ -1621,36 +1621,6 @@
     return (result == WTX_OK);
 }
 
-<<<<<<< HEAD
-=======
-// getActiveFrame(): populate Frame object using toplevel frame
-Frame dyn_lwp::getActiveFrame()
-{
-    struct dyn_saved_regs r;
-
-    WTX_CONTEXT ctx;
-    ctx.contextType  = WTX_CONTEXT_TASK;
-    ctx.contextId    = currCtx;
-    ctx.contextSubId = 0;
-
-    STATUS result = wtxRegsGet(wtxh, //WTX API handle
-                               &ctx, // WTX Context
-                               WTX_REG_SET_IU, // type of register set
-                               0x0, // first byte of register set
-                               sizeof(r.iu), // number of bytes of register set
-                               &r.iu); // place holder for reg. values
-    if (result != WTX_OK) {
-        fprintf(stderr, "Error on wtxRegsGet(): %s\n", wtxErrMsgGet(wtxh));
-        return Frame();
-    }
-
-    return Frame(swapBytesIfNeeded(r.iu[WTX_REG_IU_PC]),
-                 swapBytesIfNeeded(r.iu[WTX_REG_IU_FP]),
-                 swapBytesIfNeeded(r.iu[WTX_REG_IU_SP]),
-                 proc_->getPid(), proc_, NULL, this, true);
-}
-
->>>>>>> cdedaa70
 bool dyn_lwp::getRegisters_(struct dyn_saved_regs *regs, bool /*includeFP*/)
 {
     WTX_CONTEXT ctx;
