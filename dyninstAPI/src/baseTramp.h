--- conflicted
+++ resolved
@@ -46,11 +46,6 @@
 
 class miniTramp;
 class baseTramp;
-<<<<<<< HEAD
-class instPointInstance;
-=======
-class rpcMgr;
->>>>>>> cdedaa70
 
 class generatedCodeObject;
 
@@ -61,21 +56,8 @@
     baseTramp();
 
  public:
-<<<<<<< HEAD
-    baseTrampInstance(baseTramp *tramp,
-                      multiTramp *multi);
-    // FORK!
-    baseTrampInstance(const baseTrampInstance *pI,
-                      baseTramp *cBT,
-                      multiTramp *cMT,
-                      AddressSpace *child);
-
-=======
     static baseTramp *create(instPoint *p);
-    static baseTramp *create(rpcMgr *r, AstNodePtr ast);
     static baseTramp *fork(baseTramp *parBT, AddressSpace *child);
->>>>>>> cdedaa70
-
 
     func_instance *func() const;
     instPoint *point() const { return point_; }
@@ -107,60 +89,7 @@
   private:
     instPoint *point_;
 
-<<<<<<< HEAD
-    AddressSpace *proc() const;
-
-    bool isIRPCTramp() const  { return isIRPCTramp_; }
-    void setIRPCTramp(bool b) { isIRPCTramp_ = b; }
-
-    void invalidateBT() { valid = false; };
-
-    bool doOptimizations();
-    bool generateSaves(codeGen &,
-                       registerSpace *,
-                       baseTrampInstance *inst);
-    bool generateRestores(codeGen &,
-                          registerSpace *,
-                          baseTrampInstance *inst);
-
-    bool isConservative();
-    bool isCallsite();
-    bool isEntryExit();
-
-    void setCreateFrame(bool frame);
-    bool createFrame();
-
-    unsigned getBTCost();
-
-    bool inBasetramp( Address addr );
-    bool inSavedRegion( Address addr );
-
-    miniTramp *firstMini;
-    miniTramp *lastMini;
-
-    // Normal constructor
-    baseTramp(instPoint *iP, callWhen when);
-    // Fork constructor
-    baseTramp(const baseTramp *parentT, AddressSpace *proc);
-
-    // destructor
-    ~baseTramp();
-
-    pdvector<baseTrampInstance *> instances;
-
-    // Hooks the minitramp into the appropriate place in the chains 'o minis,
-    // and sets the miniTramp next and prev members
-    bool addMiniTramp(miniTramp *newMT, callOrder order);
-
-    bool removeMiniTramp(miniTramp *oldMT);
-
-    // Remove the instrumentation skip jumps if necessary
-    bool clearBaseBranch();
-=======
-    // If we're RPCing it we have a built-in ast.
-    rpcMgr *rpcMgr_;
     AstNodePtr ast_;
->>>>>>> cdedaa70
     
     bool shouldRegenBaseTramp(registerSpace *rs); 
 
@@ -210,18 +139,8 @@
     bool makesCall();
     bool needsFrame() { return needsStackFrame_; }
 
-<<<<<<< HEAD
- private:
-    
-    bool createFrame_;
-    unsigned instVersion_;
-    callWhen when_;
-    bool isIRPCTramp_;
-    AddressSpace *rpcProc_;
-=======
     bool saveFPRs();
     void setNeedsFrame(bool);
->>>>>>> cdedaa70
 };
 
 #define X86_REGS_SAVE_LIMIT 3
