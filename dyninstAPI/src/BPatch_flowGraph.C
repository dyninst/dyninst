--- conflicted
+++ resolved
@@ -275,35 +275,16 @@
 }
 
 bool
-<<<<<<< HEAD
-BPatch_flowGraph::getAllBasicBlocksInt(std::set<BPatch_basicBlock*>& abb)
-=======
-BPatch_flowGraph::getAllBasicBlocks(BPatch_Set<BPatch_basicBlock*>& abb)
->>>>>>> bee0dcf0
+BPatch_flowGraph::getAllBasicBlocks(std::set<BPatch_basicBlock*>& abb)
 {
    std::copy(allBlocks.begin(), allBlocks.end(), std::inserter(abb, abb.end()));
    return true;
 }
 
 bool
-<<<<<<< HEAD
-BPatch_flowGraph::getAllBasicBlocksInt(BPatch_Set<BPatch_basicBlock*>& abb) {
+BPatch_flowGraph::getAllBasicBlocks(std::set<BPatch_basicBlock*>& abb) {
    std::copy(allBlocks.begin(), allBlocks.end(), std::inserter(abb.int_set, abb.int_set.end()));
    return true;
-=======
-BPatch_flowGraph::getAllBasicBlocks(std::set<BPatch_basicBlock*>& abb)
-{
-  BPatch_basicBlock** belements =
-    new BPatch_basicBlock* [allBlocks.size()];
-
-  allBlocks.elements(belements);
-
-  for (unsigned int i=0;i<allBlocks.size(); i++)
-    abb.insert(belements[i]);
-
-  delete[] belements;
-  return true;
->>>>>>> bee0dcf0
 }
 
 // this is the method that returns the set of entry points
