/*
 * Copyright (c) 1996-2004 Barton P. Miller
 * 
 * We provide the Paradyn Parallel Performance Tools (below
 * described as "Paradyn") on an AS IS basis, and do not warrant its
 * validity or performance.  We reserve the right to update, modify,
 * or discontinue this software at any time.  We shall have no
 * obligation to supply such updates or modifications or any other
 * form of support to you.
 * 
 * This license is for research uses.  For such uses, there is no
 * charge. We define "research use" to mean you may freely use it
 * inside your organization for whatever purposes you see fit. But you
 * may not re-distribute Paradyn or parts of Paradyn, in any form
 * source or binary (including derivatives), electronic or otherwise,
 * to any other organization or entity without our permission.
 * 
 * (for other uses, please contact us at paradyn@cs.wisc.edu)
 * 
 * All warranties, including without limitation, any warranty of
 * merchantability or fitness for a particular purpose, are hereby
 * excluded.
 * 
 * By your use of Paradyn, you understand and agree that we (or any
 * other person or entity with proprietary rights in Paradyn) are
 * under no obligation to provide either maintenance services,
 * update services, notices of latent defects, or correction of
 * defects for Paradyn.
 * 
 * Even if advised of the possibility of such damages, under no
 * circumstances shall we (or any other person or entity with
 * proprietary rights in the software licensed hereunder) be liable
 * to you or any third party for direct, indirect, or consequential
 * damages of any character regardless of type of action, including,
 * without limitation, loss of profits, loss of use, loss of good
 * will, or computer failure or malfunction.  You agree to indemnify
 * us (and any other person or entity with proprietary rights in the
 * software licensed hereunder) for any and all liability it may
 * incur to third parties resulting from your use of Paradyn.
 */

/*
 * emit-x86.h - x86 & AMD64 code generators
 * $Id: emit-x86.h,v 1.32 2008/09/11 20:14:14 mlam Exp $
 */

#ifndef _EMIT_X86_H
#define _EMIT_X86_H

#include "common/h/headers.h"
#include "dyninstAPI/src/instPoint.h"
#include "dyninstAPI/src/arch-x86.h"
#include "dyninstAPI/src/baseTramp.h"

#include "dyninstAPI/src/emitter.h"
class codeGen;
class registerSpace;

class registerSlot;

// Emitter moved to emitter.h - useful on other platforms as well

// 32-bit class declared here since its implementation is in both inst-x86.C and emit-x86.C
class EmitterIA32 : public Emitter {

public:
    virtual ~EmitterIA32() {};
    static const int mt_offset;
    codeBufIndex_t emitIf(Register expr_reg, Register target, codeGen &gen);
    void emitOp(unsigned opcode, Register dest, Register src1, Register src2, codeGen &gen);
    void emitRelOp(unsigned op, Register dest, Register src1, Register src2, codeGen &gen);
    void emitDiv(Register dest, Register src1, Register src2, codeGen &gen);
    void emitOpImm(unsigned opcode1, unsigned opcode2, Register dest, Register src1, RegValue src2imm,
			   codeGen &gen);
    void emitRelOpImm(unsigned op, Register dest, Register src1, RegValue src2imm, codeGen &gen);
    void emitTimesImm(Register dest, Register src1, RegValue src1imm, codeGen &gen);
    void emitDivImm(Register dest, Register src1, RegValue src1imm, codeGen &gen);
    void emitLoad(Register dest, Address addr, int size, codeGen &gen);
    void emitLoadConst(Register dest, Address imm, codeGen &gen);
    void emitLoadIndir(Register dest, Register addr_reg, codeGen &gen);
    bool emitLoadRelative(Register dest, Address offset, Register base, codeGen &gen);
    bool emitLoadRelative(registerSlot* /*dest*/, Address /*offset*/, registerSlot* /*base*/, codeGen &/*gen*/) { assert(0); return true; }
<<<<<<< HEAD
    void emitLoadShared(opCode op, Register dest, const image_variable *var, bool is_local, int size, codeGen &gen);
=======
    void emitLoadShared(opCode op, Register dest, const image_variable *var, bool is_local,int size, codeGen &gen, Address offset);
>>>>>>> bd74153d
    void emitLoadFrameAddr(Register dest, Address offset, codeGen &gen);
    void emitLoadOrigFrameRelative(Register dest, Address offset, codeGen &gen);
    void emitLoadOrigRegRelative(Register dest, Address offset, Register base, codeGen &gen, bool store);
    void emitLoadOrigRegister(Address register_num, Register dest, codeGen &gen);

    void emitStoreOrigRegister(Address register_num, Register dest, codeGen &gen);

    void emitStore(Address addr, Register src, int size, codeGen &gen);
    void emitStoreIndir(Register addr_reg, Register src, codeGen &gen);
    void emitStoreFrameRelative(Address offset, Register src, Register scratch, int size, codeGen &gen);

    void emitStoreRelative(Register source, Address offset, Register base, codeGen &gen);
    void emitStoreRelative(registerSlot* /*source*/, Address /*offset*/, registerSlot* /*base*/, codeGen &/*gen*/) { assert(0); }

<<<<<<< HEAD
    void emitStoreShared(Register source, const image_variable *var, bool is_local, int size, codeGen &gen);
=======
    void emitStoreShared(Register source, const image_variable *var, bool is_local,int size, codeGen &gen);
>>>>>>> bd74153d

    bool clobberAllFuncCall(registerSpace *rs,int_function *callee);
    void setFPSaveOrNot(const int * liveFPReg,bool saveOrNot);
    // We can overload this for the stat/dyn case
    virtual Register emitCall(opCode op, codeGen &gen,
                              const pdvector<AstNodePtr> &operands,
                              bool noCost, int_function *callee);
    int emitCallParams(codeGen &gen, 
                       const pdvector<AstNodePtr> &operands,
                       int_function *target, 
                       pdvector<Register> &extra_saves,
                       bool noCost);
    bool emitCallCleanup(codeGen &gen, int_function *target, 
                         int frame_size, pdvector<Register> &extra_saves);
    void emitGetRetVal(Register dest, codeGen &gen);
    void emitGetParam(Register dest, Register param_num, instPointType_t pt_type, codeGen &gen);
    void emitFuncJump(Address addr, instPointType_t ptType, codeGen &gen);
    void emitASload(int ra, int rb, int sc, long imm, Register dest, codeGen &gen);
    void emitCSload(int ra, int rb, int sc, long imm, Register dest, codeGen &gen);
    void emitPushFlags(codeGen &gen);
    void emitRestoreFlags(codeGen &gen, unsigned offset);
    void emitRestoreFlagsFromStackSlot(codeGen &gen);
    bool emitBTSaves(baseTramp* bt, codeGen &gen);
    bool emitBTRestores(baseTramp* bt, codeGen &gen);
    void emitLoadEffectiveAddress(Register base, Register index, unsigned int scale, int disp,
				  Register dest, codeGen &gen);
    void emitStoreImm(Address addr, int imm, codeGen &gen, bool noCost);
    void emitAddSignedImm(Address addr, int imm, codeGen &gen, bool noCost);
    int Register_DWARFtoMachineEnc(int n);
    bool emitPush(codeGen &gen, Register pushee);
    bool emitPop(codeGen &gen, Register popee);

    bool emitAdjustStackPointer(int index, codeGen &gen);

    bool emitMoveRegToReg(Register src, Register dest, codeGen &gen);
    bool emitMoveRegToReg(registerSlot* /*src*/, registerSlot* /*dest*/, codeGen& /*gen*/) { assert(0); return true; }


 protected:
    virtual bool emitCallInstruction(codeGen &gen, int_function *target) = 0;

};

class EmitterIA32Dyn : public EmitterIA32 {
 public:
    ~EmitterIA32Dyn() {};
    
 protected:
    bool emitCallInstruction(codeGen &gen, int_function *target);
};

class EmitterIA32Stat : public EmitterIA32 {
 public:

    ~EmitterIA32Stat() {};
    
 protected:
    bool emitCallInstruction(codeGen &gen, int_function *target);
};

extern EmitterIA32Dyn emitterIA32Dyn;
extern EmitterIA32Stat emitterIA32Stat;


// some useful 64-bit codegen functions
void emitMovRegToReg64(Register dest, Register src, bool is_64, codeGen &gen);
void emitMovPCRMToReg64(Register dest, int offset, codeGen &gen);
void emitMovImmToReg64(Register dest, long imm, bool is_64, codeGen &gen);
void emitLEA64(Register base, Register index, unsigned int scale, int disp, Register dest, bool is_64, codeGen &gen);
void emitPushReg64(Register src, codeGen &gen);
void emitPopReg64(Register dest, codeGen &gen);
void emitMovImmToRM64(Register base, int disp, int imm, codeGen &gen);
void emitAddMem64(Address addr, int imm, codeGen &gen);
void emitAddRM64(Address addr, int imm, codeGen &gen);

#if defined(arch_x86_64)
class EmitterAMD64 : public Emitter {

public:
    virtual ~EmitterAMD64() {};
    static const int mt_offset;
    codeBufIndex_t emitIf(Register expr_reg, Register target, codeGen &gen);
    void emitOp(unsigned op, Register dest, Register src1, Register src2, codeGen &gen);
    void emitRelOp(unsigned op, Register dest, Register src1, Register src2, codeGen &gen);
    void emitDiv(Register dest, Register src1, Register src2, codeGen &gen);
    void emitOpImm(unsigned opcode1, unsigned opcode2, Register dest, Register src1, RegValue src2imm,
			   codeGen &gen);
    void emitRelOpImm(unsigned op, Register dest, Register src1, RegValue src2imm, codeGen &gen);
    void emitTimesImm(Register dest, Register src1, RegValue src1imm, codeGen &gen);
    void emitDivImm(Register dest, Register src1, RegValue src1imm, codeGen &gen);
    void emitLoad(Register dest, Address addr, int size, codeGen &gen);
    void emitLoadConst(Register dest, Address imm, codeGen &gen);
    void emitLoadIndir(Register dest, Register addr_reg, codeGen &gen);
    bool emitLoadRelative(Register dest, Address offset, Register base, codeGen &gen);
    bool emitLoadRelative(registerSlot *dest, Address offset, registerSlot *base, codeGen &gen);
<<<<<<< HEAD
    void emitLoadShared(opCode op, Register dest, const image_variable *var, bool is_local, int size, codeGen &gen);
=======
>>>>>>> bd74153d
    void emitLoadFrameAddr(Register dest, Address offset, codeGen &gen);

    void emitLoadOrigFrameRelative(Register dest, Address offset, codeGen &gen);
    void emitLoadOrigRegRelative(Register dest, Address offset, Register base, codeGen &gen, bool store);
    void emitLoadOrigRegister(Address register_num, Register dest, codeGen &gen);
    void emitLoadShared(opCode op, Register dest, const image_variable *var, bool is_local,int size, codeGen &gen, Address offset);

    void emitStoreOrigRegister(Address register_num, Register dest, codeGen &gen);

    void emitStore(Address addr, Register src, int size, codeGen &gen);
    void emitStoreIndir(Register addr_reg, Register src, codeGen &gen);
    void emitStoreFrameRelative(Address offset, Register src, Register scratch, int size, codeGen &gen);
    void emitStoreRelative(Register source, Address offset, Register base, codeGen &gen);

    void emitStoreRelative(registerSlot *source, Address offset, registerSlot *base, codeGen &gen);
    void emitStoreShared(Register source, const image_variable *var, bool is_local,int size, codeGen &gen);

<<<<<<< HEAD
    void emitStoreShared(Register source, const image_variable *var, bool is_local, int size, codeGen &gen);
=======
>>>>>>> bd74153d

    bool clobberAllFuncCall(registerSpace *rs, int_function *callee);
    void setFPSaveOrNot(const int * liveFPReg,bool saveOrNot);
    // See comment on 32-bit emitCall
    virtual Register emitCall(opCode op, codeGen &gen,
                              const pdvector<AstNodePtr> &operands,
                              bool noCost, int_function *callee);
    void emitGetRetVal(Register dest, codeGen &gen);
    void emitGetParam(Register dest, Register param_num, instPointType_t pt_type, codeGen &gen);
    void emitFuncJump(Address addr, instPointType_t ptType, codeGen &gen);
    void emitASload(int ra, int rb, int sc, long imm, Register dest, codeGen &gen);
    void emitCSload(int ra, int rb, int sc, long imm, Register dest, codeGen &gen);
    void emitPushFlags(codeGen &gen);
    void emitRestoreFlags(codeGen &gen, unsigned offset);
    void emitRestoreFlagsFromStackSlot(codeGen &gen);
    bool emitBTSaves(baseTramp* bt, codeGen &gen);
    bool emitBTRestores(baseTramp* bt, codeGen &gen);
    void emitStoreImm(Address addr, int imm, codeGen &gen, bool noCost);
    void emitAddSignedImm(Address addr, int imm, codeGen &gen, bool noCost);
    /* The DWARF register numbering does not correspond to the architecture's
       register encoding for 64-bit target binaries *only*. This method
       maps the number that DWARF reports for a register to the actual
       register number. */
    int Register_DWARFtoMachineEnc(int n);
    bool emitPush(codeGen &gen, Register pushee);
    bool emitPop(codeGen &gen, Register popee);

    bool emitAdjustStackPointer(int index, codeGen &gen);

    bool emitMoveRegToReg(Register src, Register dest, codeGen &gen);
    bool emitMoveRegToReg(registerSlot *src, registerSlot *dest, codeGen &gen);

 protected:
    virtual bool emitCallInstruction(codeGen &gen, int_function *target) = 0;

};

class EmitterAMD64Dyn : public EmitterAMD64 {
 public:
    ~EmitterAMD64Dyn() {}

    bool emitCallInstruction(codeGen &gen, int_function *target);
};

class EmitterAMD64Stat : public EmitterAMD64 {
 public:
    ~EmitterAMD64Stat() {};
    
    bool emitCallInstruction(codeGen &gen, int_function *target);
};

extern EmitterAMD64Dyn emitterAMD64Dyn;
extern EmitterAMD64Stat emitterAMD64Stat;

/* useful functions for inter-library function/variable references
 * (used in the binary rewriter) */
Address getInterModuleFuncAddr(int_function *func, codeGen& gen);
Address getInterModuleVarAddr(const image_variable *var, codeGen& gen);

#endif

#endif<|MERGE_RESOLUTION|>--- conflicted
+++ resolved
@@ -80,11 +80,7 @@
     void emitLoadIndir(Register dest, Register addr_reg, codeGen &gen);
     bool emitLoadRelative(Register dest, Address offset, Register base, codeGen &gen);
     bool emitLoadRelative(registerSlot* /*dest*/, Address /*offset*/, registerSlot* /*base*/, codeGen &/*gen*/) { assert(0); return true; }
-<<<<<<< HEAD
-    void emitLoadShared(opCode op, Register dest, const image_variable *var, bool is_local, int size, codeGen &gen);
-=======
     void emitLoadShared(opCode op, Register dest, const image_variable *var, bool is_local,int size, codeGen &gen, Address offset);
->>>>>>> bd74153d
     void emitLoadFrameAddr(Register dest, Address offset, codeGen &gen);
     void emitLoadOrigFrameRelative(Register dest, Address offset, codeGen &gen);
     void emitLoadOrigRegRelative(Register dest, Address offset, Register base, codeGen &gen, bool store);
@@ -99,11 +95,7 @@
     void emitStoreRelative(Register source, Address offset, Register base, codeGen &gen);
     void emitStoreRelative(registerSlot* /*source*/, Address /*offset*/, registerSlot* /*base*/, codeGen &/*gen*/) { assert(0); }
 
-<<<<<<< HEAD
-    void emitStoreShared(Register source, const image_variable *var, bool is_local, int size, codeGen &gen);
-=======
     void emitStoreShared(Register source, const image_variable *var, bool is_local,int size, codeGen &gen);
->>>>>>> bd74153d
 
     bool clobberAllFuncCall(registerSpace *rs,int_function *callee);
     void setFPSaveOrNot(const int * liveFPReg,bool saveOrNot);
@@ -199,10 +191,6 @@
     void emitLoadIndir(Register dest, Register addr_reg, codeGen &gen);
     bool emitLoadRelative(Register dest, Address offset, Register base, codeGen &gen);
     bool emitLoadRelative(registerSlot *dest, Address offset, registerSlot *base, codeGen &gen);
-<<<<<<< HEAD
-    void emitLoadShared(opCode op, Register dest, const image_variable *var, bool is_local, int size, codeGen &gen);
-=======
->>>>>>> bd74153d
     void emitLoadFrameAddr(Register dest, Address offset, codeGen &gen);
 
     void emitLoadOrigFrameRelative(Register dest, Address offset, codeGen &gen);
@@ -219,11 +207,6 @@
 
     void emitStoreRelative(registerSlot *source, Address offset, registerSlot *base, codeGen &gen);
     void emitStoreShared(Register source, const image_variable *var, bool is_local,int size, codeGen &gen);
-
-<<<<<<< HEAD
-    void emitStoreShared(Register source, const image_variable *var, bool is_local, int size, codeGen &gen);
-=======
->>>>>>> bd74153d
 
     bool clobberAllFuncCall(registerSpace *rs, int_function *callee);
     void setFPSaveOrNot(const int * liveFPReg,bool saveOrNot);
