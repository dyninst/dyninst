/*
 * Copyright (c) 1996-2011 Barton P. Miller
 * 
 * We provide the Paradyn Parallel Performance Tools (below
 * described as "Paradyn") on an AS IS basis, and do not warrant its
 * validity or performance.  We reserve the right to update, modify,
 * or discontinue this software at any time.  We shall have no
 * obligation to supply such updates or modifications or any other
 * form of support to you.
 * 
 * By your use of Paradyn, you understand and agree that we (or any
 * other person or entity with proprietary rights in Paradyn) are
 * under no obligation to provide either maintenance services,
 * update services, notices of latent defects, or correction of
 * defects for Paradyn.
 * 
 * This library is free software; you can redistribute it and/or
 * modify it under the terms of the GNU Lesser General Public
 * License as published by the Free Software Foundation; either
 * version 2.1 of the License, or (at your option) any later version.
 * 
 * This library is distributed in the hope that it will be useful,
 * but WITHOUT ANY WARRANTY; without even the implied warranty of
 * MERCHANTABILITY or FITNESS FOR A PARTICULAR PURPOSE.  See the GNU
 * Lesser General Public License for more details.
 * 
 * You should have received a copy of the GNU Lesser General Public
 * License along with this library; if not, write to the Free Software
 * Foundation, Inc., 51 Franklin Street, Fifth Floor, Boston, MA 02110-1301 USA
 */

// $Id: binaryEdit.C,v 1.26 2008/10/28 18:42:44 bernat Exp $

#include "binaryEdit.h"
#include "common/h/headers.h"
#include "mapped_object.h"
#include "mapped_module.h"
#include "debug.h"
#include "os.h"
#include "instPoint.h"
#include "function.h"

using namespace Dyninst::SymtabAPI;

// #define USE_ADDRESS_MAPS

// Reading and writing get somewhat interesting. We are building
// a false address space - that of the "inferior" binary we're editing. 
// However, that address space doesn't exist - and so we must overlay
// it on ours. In the dynamic case this is easy, of course. So what
// we have is a mapping. An "Address" that we get (inOther), can
// map to one of the following:
//  1) An area created with inferiorMalloc
//  2) A section of the binary that is original
//  3) A section of the binary that was modified

bool BinaryEdit::readTextSpace(const void *inOther,
                               u_int size,
                               void *inSelf) {
    Address addr = (Address) inOther;
    
    // Look up this address in the code range tree of memory
    codeRange *range = NULL;
    if (!memoryTracker_->find(addr, range))
        return false;
    assert(addr >= range->get_address());

    Address offset = addr - range->get_address();
    assert(offset < range->get_size());

    void *local_ptr = ((void *) (offset + (Address)range->get_local_ptr()));
    memcpy(inSelf, local_ptr, size);

    return true;
}

bool BinaryEdit::writeTextSpace(void *inOther,
                            u_int size,
                            const void *inSelf) {
    // This assumes we already have a memory tracker; inefficient, but
    // it works. 
    Address addr = (Address) inOther;
    unsigned int to_do = size;
    Address local = (Address) inSelf;
    markDirty();

    while (to_do) {
       // Look up this address in the code range tree of memory
       codeRange *range = NULL;
       if (!memoryTracker_->find(addr, range)) {
          return false;
       }
       
       // We might (due to fragmentation) be overlapping multiple backing
       // store "chunks", so this has to be iterative rather than a one-shot.
       
       Address chunk_start = range->get_address();
       Address chunk_end = range->get_address() + range->get_size();
       
       assert (addr >= chunk_start);
       
       unsigned chunk_size = 0;
       if ((addr + to_do) <= chunk_end) {
          chunk_size = to_do;
       }
       else {
          chunk_size = chunk_end - addr;
       }
       
       Address offset = addr - range->get_address();
       assert(offset < range->get_size());
       
       void *local_ptr = ((void *) (offset + (Address)range->get_local_ptr()));
       inst_printf("Copying to 0x%lx [base=0x%lx] from 0x%lx (%d bytes)  target=0x%lx  offset=0x%lx\n", 
              local_ptr, range->get_local_ptr(), local, chunk_size, addr, offset);
       //range->print_range();
       memcpy(local_ptr, (void *)local, chunk_size);
       memoryTracker* mt = dynamic_cast<memoryTracker*>(range);
       assert(mt);
       mt->dirty = true;
       
       to_do -= chunk_size;
       addr += chunk_size;
       local += chunk_size;
    }

    return true;
}    

bool BinaryEdit::readDataSpace(const void *inOther,
                           u_int amount,
                           void *inSelf,
                           bool) {
    return readTextSpace(inOther, amount, inSelf);
}

bool BinaryEdit::writeDataSpace(void *inOther,
                            u_int amount,
                            const void *inSelf) {
    return writeTextSpace(inOther, amount, inSelf);
}

bool BinaryEdit::readTextWord(const void *inOther,
                              u_int size,
                              void *inSelf)
{ return readTextSpace(inOther, size, inSelf); }

bool BinaryEdit::writeTextWord(void *inOther,
                               u_int size,
                               const void *inSelf)
{ return writeTextSpace(inOther, size, inSelf); }

bool BinaryEdit::readDataWord(const void *inOther,
                              u_int amount,
                              void *inSelf,
                              bool)
{ return readTextSpace(inOther, amount, inSelf); }

bool BinaryEdit::writeDataWord(void *inOther,
                               u_int amount,
                               const void *inSelf)
{ return writeTextSpace(inOther, amount, inSelf); }

const Address ADDRESS_LO = (Address)0;
const Address ADDRESS_HI = (Address)(~(Address)0);
const unsigned HEAP_STAT_BUF_SIZE = (0x100000);

Address BinaryEdit::inferiorMalloc(unsigned size,
                               inferiorHeapType /*ignored*/,
                               Address /*near*/,
                               bool *err) {
    // It looks like we're ignoring near...
    Address ret = 0;

    Address lo = ADDRESS_LO;
    Address hi = ADDRESS_HI;

    if (err) *err = false;
   
    inferiorMallocAlign(size); // align size

    int freeIndex = -1;
    int ntry = 0;
    for (ntry = 0; freeIndex == -1; ntry++) {
        switch(ntry) {
        case 0: 
            // See if we have available memory
            break;
        case 1:
            inferiorFreeCompact();
            break;
        case 2:
            inferiorMallocStatic(size);
            break;
        default:
            return 0;
        }
        ret = inferiorMallocInternal(size, lo, hi, anyHeap);
        if (ret) {
	  memoryTracker *newTracker = new memoryTracker(ret, size);
	  newTracker->alloced = true;
	  if (!memoryTracker_)
	    memoryTracker_ = new codeRangeTree();
	  memoryTracker_->insert(newTracker);

	  break;
	}
    }

    return ret;
}

void BinaryEdit::inferiorFree(Address item)
{
  inferiorFreeInternal(item);

  codeRange *obj;
  memoryTracker_->find(item, obj);
  
  delete obj;

  memoryTracker_->remove(item);
}

bool BinaryEdit::inferiorRealloc(Address item, unsigned newsize)
{
  bool result = inferiorReallocInternal(item, newsize);
  if (!result)
    return false;

  maxAllocedAddr();

  codeRange *obj;
  result = memoryTracker_->find(item, obj);
  assert(result);

  memoryTracker_->remove(item);

  memoryTracker *mem_track = dynamic_cast<memoryTracker *>(obj);
  assert(mem_track);
  mem_track->realloc(newsize);

  memoryTracker_->insert(obj);
  return true;
}

Architecture BinaryEdit::getArch() const {
    assert(mapped_objects.size());
   
    // XXX presumably all of the objects in the BinaryEdit collection
    //     must be the same architecture.
    return mapped_objects[0]->parse_img()->codeObject()->cs()->getArch();
}

unsigned BinaryEdit::getAddressWidth() const {
    assert(mapped_objects.size());
    
    return mapped_objects[0]->parse_img()->codeObject()->cs()->getAddressWidth();
}
Address BinaryEdit::offset() const {
    fprintf(stderr,"error BinaryEdit::offset() unimpl\n");
    return 0;
}
Address BinaryEdit::length() const {
    fprintf(stderr,"error BinaryEdit::length() unimpl\n");
    return 0;
}

bool BinaryEdit::multithread_capable(bool) {
   return multithread_capable_;
}

bool BinaryEdit::multithread_ready(bool) {
    return multithread_capable();
}

BinaryEdit::BinaryEdit() : 
   highWaterMark_(0),
   lowWaterMark_(0),
   isDirty_(false),
   memoryTracker_(NULL),
   multithread_capable_(false)
{
   trapMapping.shouldBlockFlushes(true);
}

BinaryEdit::~BinaryEdit() 
{
}

void BinaryEdit::deleteBinaryEdit() {
    deleteAddressSpace();
    highWaterMark_ = 0;
    lowWaterMark_ = 0;

    // TODO: is this cleanup necessary?
    depRelocation *rel;
    while (dependentRelocations.size() > 0) {
        rel = dependentRelocations[0];
        dependentRelocations.erase(dependentRelocations.begin());
        delete rel;
    }
}

BinaryEdit *BinaryEdit::openFile(const std::string &file, const std::string &member) {
    if (!OS::executableExists(file)) {
        startup_printf("%s[%d]:  failed to read file %s\n", FILE__, __LINE__, file.c_str());
        std::string msg = std::string("Can't read executable file ") + file + (": ") + strerror(errno);
        showErrorCallback(68, msg.c_str());
        return NULL;
    }
    
    fileDescriptor desc;
    if (!getStatFileDescriptor(file, desc)) {
        startup_printf("%s[%d]: failed to create file descriptor for %s!\n",
                       FILE__, __LINE__, file.c_str());
        return NULL;
    }

    // Open the mapped object as an archive member
    if( !member.empty() ) {
        desc.setMember(member);
    }

    BinaryEdit *newBinaryEdit = new BinaryEdit();
    if (!newBinaryEdit) {
        startup_printf("%s[%d]: failed to create binary representation for %s!\n",
                       FILE__, __LINE__, file.c_str());
    }

    newBinaryEdit->mobj = mapped_object::createMappedObject(desc, newBinaryEdit);
    if (!newBinaryEdit->mobj) {
        startup_printf("%s[%d]: failed to create mapped object for %s\n",
                       FILE__, __LINE__, file.c_str());
        return NULL;
    }

    newBinaryEdit->mapped_objects.push_back(newBinaryEdit->mobj);

    // We now need to access the start of the new section we're creating.

    // I'm going through the mapped_object interface for now - 
    // I assume we'll pass it to DynSymtab, then add our base
    // address to it at the mapped_ level. 
    Symtab* linkedFile = newBinaryEdit->getAOut()->parse_img()->getObject();
  
    Region *newSec = NULL;
    linkedFile->findRegion(newSec, ".dyninstInst");
    if (newSec) {
         // We're re-instrumenting - will fail for now
         fprintf(stderr, "ERROR:  unable to open/reinstrument previously instrumented binary %s!\n", file.c_str());
         return NULL;
    }
       
    newBinaryEdit->highWaterMark_ = linkedFile->getFreeOffset(50*1024*1024);
    newBinaryEdit->lowWaterMark_ = newBinaryEdit->highWaterMark_;

    newBinaryEdit->makeInitAndFiniIfNeeded();

    newBinaryEdit->createMemoryBackingStore(newBinaryEdit->getAOut());
    newBinaryEdit->initialize();

    //Don't count initialization in determining dirty
    newBinaryEdit->isDirty_ = false; //!(foundInit && foundFini);
    return newBinaryEdit;
}

#if !defined(os_linux) && !defined(os_freebsd)
void BinaryEdit::makeInitAndFiniIfNeeded()
{
}

bool BinaryEdit::archSpecificMultithreadCapable() {
    return false;
}
#endif

bool BinaryEdit::getStatFileDescriptor(const std::string &name, fileDescriptor &desc) {
   desc = fileDescriptor(name.c_str(),
                         0, // code base address
                         0); // data base address
   return true;
}

#if !defined(os_linux) && !defined(os_solaris) && !defined(os_freebsd)
std::map<std::string, BinaryEdit*> BinaryEdit::openResolvedLibraryName(std::string filename) {
    /*
     * Note: this does not actually do any library name resolution, as that is OS-dependent
     * If resolution is required, it should be implemented in an OS-dependent file
     * (see linux.C for an example)
     *
     * However, this version allows the RT library to be opened with this function regardless
     * if library name resolution has been implemented on a platform.
     */
    std::map<std::string, BinaryEdit *> retMap;

    BinaryEdit *temp = BinaryEdit::openFile(filename);
    if( temp && temp->getAddressWidth() == getAddressWidth() ) {
        retMap.insert(std::make_pair(filename, temp));
        return retMap;
    }

    retMap.insert(std::make_pair("", static_cast < BinaryEdit * >(NULL)));
    return retMap;
}

bool BinaryEdit::getResolvedLibraryPath(const std::string &, std::vector<std::string> &) {
    assert(!"Not implemented");
    return false;
}
#endif

#if !(defined(cap_binary_rewriter) && (defined(arch_x86) || defined(arch_x86_64))) 
bool BinaryEdit::doStaticBinarySpecialCases() {
    return true;
}
#endif

bool BinaryEdit::isMultiThreadCapable()
{
   Symtab *symtab = mobj->parse_img()->getObject();
   std::vector<std::string> depends = symtab->getDependencies();
   for (std::vector<std::string>::iterator curDep = depends.begin();
        curDep != depends.end(); curDep++) {
     if(    (curDep->find("libpthread") != std::string::npos) 
         || (curDep->find("libthread") != std::string::npos)
         || (curDep->find("libthr") != std::string::npos) )
     {
        return true;
     }
   }

   return archSpecificMultithreadCapable();
}

bool BinaryEdit::getAllDependencies(std::map<std::string, BinaryEdit*>& deps)
{
   Symtab *symtab = mobj->parse_img()->getObject();
   std::deque<std::string> depends;
   std::copy(symtab->getDependencies().begin(), symtab->getDependencies().end(), std::back_inserter(depends));
   while(!depends.empty())
   {
     std::string lib = depends.front();
     if(deps.find(lib) == deps.end()) {
         std::map<std::string, BinaryEdit*> res = openResolvedLibraryName(lib);
         std::map<std::string, BinaryEdit*>::iterator bedit_it;
         for(bedit_it = res.begin(); bedit_it != res.end(); ++bedit_it) {
           if (bedit_it->second) {
             deps.insert(*bedit_it);
             if(!bedit_it->second->getAllDependencies(deps))
             {
               return false;
             }
           } else {
             return false;
           }
         }
     }
     depends.pop_front();
   }
   return true;
}

bool BinaryEdit::writeFile(const std::string &newFileName) 
{
   // Step 1: changes. 

      inst_printf(" writing %s ... \n", newFileName.c_str());

      Symtab *symObj = mobj->parse_img()->getObject();

      if( symObj->isStaticBinary() && isDirty() ) {
          if( !doStaticBinarySpecialCases() ) {
              return false;
          }
      }

      vector<Region*> oldSegs;
      symObj->getAllRegions(oldSegs);

      //vector<Region*> newSegs = oldSegs;

      //Write any traps to the mutatee
      trapMapping.shouldBlockFlushes(false);
      trapMapping.flush();

      // Now, we need to copy in the memory of the new segments
      for (unsigned i = 0; i < oldSegs.size(); i++) {
         codeRange *segRange = NULL;
         if (!memoryTracker_->find(oldSegs[i]->getRegionAddr(), segRange)) {
#if 0
            // Looks like BSS
            if (newSegs[i].name == ".bss")
#endif
               continue;
            //inst_printf (" segment name: %s\n", newSegs[i].name.c_str());
            //assert(0);
         }
         //inst_printf(" ==> memtracker: Copying to 0x%lx from 0x%lx\n", 
         //newSegs[i].loadaddr, segRange->get_local_ptr());
	 memoryTracker* mt = dynamic_cast<memoryTracker*>(segRange);
	 assert(mt);
	 if(mt->dirty) {
	   oldSegs[i]->setPtrToRawData(segRange->get_local_ptr(), oldSegs[i]->getRegionSize());
	 }
	 
         //newSegs[i].data = segRange->get_local_ptr();
      }

      // Okay, that does it for the old stuff.

      // Now we need to get the new stuff. That's all the allocated memory. First, big
      // buffer to hold it.

      void *newSectionPtr = malloc(highWaterMark_ - lowWaterMark_);

      pdvector<codeRange *> writes;
      memoryTracker_->elements(writes);

      for (unsigned i = 0; i < writes.size(); i++) {
         memoryTracker *tracker = dynamic_cast<memoryTracker *>(writes[i]);
         assert(tracker);
         //inst_printf("memory tracker: 0x%lx  load=0x%lx  size=%d  %s\n", 
         //tracker->get_local_ptr(), tracker->get_address(), tracker->get_size(),
         //tracker->alloced ? "[A]" : "");
         if (!tracker->alloced) continue;

         // Copy whatever is in there into the big buffer, at the appropriate address
         assert(tracker->get_address() >= lowWaterMark_);
         Address offset = tracker->get_address() - lowWaterMark_;
         assert((offset + tracker->get_size()) < highWaterMark_);
         void *ptr = (void *)(offset + (Address)newSectionPtr);
         memcpy(ptr, tracker->get_local_ptr(), tracker->get_size());
      }
            
      // Righto. Now, that includes the old binary - by design - 
      // so skip it and see what we're talking about size-wise. Which should
      // be less than the highWaterMark, so we can double-check.

      // Next, make a new section. We have the following parameters:
      // Offset vaddr: we get this from Symtab - "first free address with sufficient space"
      // std::string name: without reflection, ".dyninstInst"
      // unsigned long flags: these are a SymtabAPI abstraction. We're going with text|data because
      //    we might have both.
      // bool loadable: heck yeah...
        
      Region *newSec = NULL;
      symObj->findRegion(newSec, ".dyninstInst");
      if (newSec) {
         // We're re-instrumenting - will fail for now
         fprintf(stderr, "ERROR:  unable to open/reinstrument previously instrumented binary %s!\n", newFileName.c_str());
         return false;
      }
      Address HWM = maxAllocedAddr();


      symObj->addRegion(lowWaterMark_,
                        newSectionPtr,
                        HWM - lowWaterMark_,
                        ".dyninstInst",
                        Region::RT_TEXTDATA,
                        true);
        
      symObj->findRegion(newSec, ".dyninstInst");
      assert(newSec);

      if (mobj == getAOut()) {
         // Add dynamic symbol relocations
         for (unsigned i=0; i < dependentRelocations.size(); i++) {
            Address to = dependentRelocations[i]->getAddress();
            Symbol *referring = dependentRelocations[i]->getReferring();

            /*
            if (!symObj->isStaticBinary() && !symObj->hasReldyn() && !symObj->hasReladyn()) {
	      Address addr = referring->getOffset();
	      bool result = writeDataSpace((void *) to, getAddressWidth(), &addr);
	      assert(result);
	      continue;
	    }
            */

            // Create the relocationEntry
            relocationEntry localRel(to, referring->getMangledName(), referring,
                    relocationEntry::getGlobalRelType(getAddressWidth()));

            /*
            if( mobj->isSharedLib() ) {
                localRel.setRelAddr(to - mobj->imageOffset());
            }
            */

            symObj->addExternalSymbolReference(referring, newSec, localRel);

	    /*
	    newSymbol = new Symbol(referring->getName(), 
                                   Symbol::ST_FUNCTION, 
                                   Symbol::SL_GLOBAL,
                                   Symbol::SV_DEFAULT, 
                                   (Address)0, 
                                   symObj->getDefaultModule(),
                                   NULL, 
                                   8,
                                   true, 
                                   false);
            symObj->addSymbol(newSymbol, referring);
	    if (!symObj->hasReldyn() && symObj->hasReladyn()) {
               newSec->addRelocationEntry(to, newSymbol, relocationEntry::dynrel, Region::RT_RELA);
            } else {
               newSec->addRelocationEntry(to, newSymbol, relocationEntry::dynrel);
          }
          */
         }
      }

      pdvector<Symbol *> newSyms;
      buildDyninstSymbols(newSyms, newSec, symObj->getOrCreateModule("dyninstInst",
                                                                     lowWaterMark_));
      for (unsigned i = 0; i < newSyms.size(); i++) {
         symObj->addSymbol(newSyms[i]);
      }
        
      // Okay, now...
      // Hand textSection and newSection to DynSymtab.
        
      // First, textSection.
        
      // From the SymtabAPI documentation: we have the following methods we want to use.
      // Symtab::addSection(Offset vaddr, void *data, unsigned int dataSize, std::string name, 
      //                    unsigned long flags, bool loadable)
      // Symtab::updateCode(void *buffer, unsigned size)
      // Symtab::emit(std::string filename)
        
      // First, text
      assert(symObj);
        
#if 0
      for (unsigned i = 0; i < oldSegs.size(); i++) {
         if (oldSegs[i].data != newSegs[i].data) {
            inst_printf("Data not equivalent, %d, %s  load=0x%lx\n", 
			i, oldSegs[i].name.c_str(), oldSegs[i].loadaddr);
	    
            if (oldSegs[i].name == ".text" || 
		memcmp(oldSegs[i].data, newSegs[i].data, oldSegs[i].size < newSegs[i].size ? oldSegs[i].size : newSegs[i].size)) {
            //if ((oldSegs[i].name == ".text") 
             //|| (oldSegs[i].name == ".data")) {
               //inst_printf("  TEXT SEGMENT: old-base=0x%lx  old-size=%d  new-base=0x%lx  new-size=%d\n",
               //oldSegs[i].data, oldSegs[i].size, newSegs[i].data, newSegs[i].size);
               symObj->updateRegion(oldSegs[i].name.c_str(), newSegs[i].data,
                                  newSegs[i].size);
            }
         }
      }
#endif        

      // And now we generate the new binary
      //if (!symObj->emit(newFileName.c_str())) {
      if (!symObj->emit(newFileName.c_str())) {
         SymtabError lastError = Symtab::getLastSymtabError();
         showErrorCallback(109, Symtab::printError(lastError));
         return false;
      }
   return true;
}

Address BinaryEdit::maxAllocedAddr() {
   inferiorFreeCompact();
   Address hi = 0;

   for (dictionary_hash<Address, heapItem *>::iterator iter = heap_.heapActive.begin();
        iter != heap_.heapActive.end(); ++iter) {
      Address localHi = (*iter)->addr + (*iter)->length;
      cerr << "Heap item [" << hex << (*iter)->addr << "," << localHi << dec 
           << "], " << (*iter)->length << " bytes" << endl;
      if (localHi > hi) hi = localHi;
   }
   return hi;
}


bool BinaryEdit::inferiorMallocStatic(unsigned size) {
    // Should be set by now
    assert(highWaterMark_ != 0);

#if defined(USE_ADDRESS_MAPS)
    void *buf = malloc(size);
    if (!buf) return false;
#endif
    
    Address newStart = highWaterMark_;

    // If there is a free heap that _ends_ at the highWaterMark,
    // just extend it. This is a special case of inferiorFreeCompact;
    // when we make that function faster, we can just call it. 
    bool found = false;
    for (unsigned i = 0; i < heap_.heapFree.size(); i++) {
        heapItem *h = heap_.heapFree[i];
        assert(h);
        Address end = h->addr + h->length;
        if (end == newStart) {
            found = true;
            h->length += size;
            break;
        }
    }
    if (!found) {
        // Build tracking objects for it
        heapItem *h = new heapItem(highWaterMark_, 
                                   size,
                                   anyHeap,
                                   true,
                                   HEAPfree);
        addHeap(h);
    }

    highWaterMark_ += size;

    return true;
}


bool BinaryEdit::createMemoryBackingStore(mapped_object *obj) {
    // We want to create a buffer for every section in the
    // binary so that we can store updates.

    Symtab *symObj = obj->parse_img()->getObject();
    vector<Region*> regs;
    symObj->getAllRegions(regs);

   for (unsigned i = 0; i < regs.size(); i++) {
      memoryTracker *newTracker = NULL;
      if (regs[i]->getRegionType() == Region::RT_BSS || (regs[i]->getDiskSize() == 0))
      {
         continue;
      }
      else {
         newTracker = new memoryTracker(regs[i]->getRegionAddr(),
                                        regs[i]->getDiskSize(),
                                        regs[i]->getPtrToRawData());
         
      }
      newTracker->alloced = false;
      if (!memoryTracker_)
         memoryTracker_ = new codeRangeTree();
      memoryTracker_->insert(newTracker);
   }

    
   return true;
}


bool BinaryEdit::initialize() {
   //Load the RT library
   
   // Create the tramp guard
   
   // Initialization. For now we're skipping threads, since we can't
   // get the functions we need. However, we kinda need the recursion
   // guard. This is an integer (one per thread, for now - 1) that 
   // begins initialized to 1.

    return true;
}

void BinaryEdit::addDependentRelocation(Address to, Symbol *referring) {
    // prevent duplicate relocations
    std::vector<depRelocation *>::iterator it;
    for (it = dependentRelocations.begin(); it != dependentRelocations.end(); it++)
        if ((*it)->getAddress() == to && (*it)->getReferring() == referring)
            return;
    // create a new relocation and add it to the collection
	depRelocation *reloc = new depRelocation(to, referring);
	dependentRelocations.push_back(reloc);
}

Address BinaryEdit::getDependentRelocationAddr(Symbol *referring) {
	Address retAddr = 0x0;
	for (unsigned i=0; i < dependentRelocations.size(); i++) {
		if (dependentRelocations[i]->getReferring() == referring) {
			retAddr = dependentRelocations[i]->getAddress();
			break;
		}
	}
	return retAddr;
}


// Build a list of symbols describing instrumentation and relocated functions. 
// To keep this list (somewhat) short, we're doing one symbol per extent of 
// instrumentation + relocation for a particular function. 
// New: do this for one mapped object. 


void BinaryEdit::buildDyninstSymbols(pdvector<Symbol *> &newSyms, 
                                     Region *newSec,
                                     Module *newMod) {
#if 0
    pdvector<codeRange *> ranges;
    // FIXME: fill this in
    // Should just check each relocated function and add a symbol
    // for it, since this is now totally broken.

    func_instance *currFunc = NULL;
    codeRange *startRange = NULL;

    Address startAddr = 0;
    unsigned size = 0;

    for (unsigned i = 0; i < ranges.size(); i++) {
        block_instance *bbl = ranges[i]->is_basicBlockInstance();

        bool finishCurrentRegion = false;
        bool startNewRegion = false;
        bool extendCurrentRegion = false;

        if (bbl) {
           if (bbl->func() != currFunc) {
                finishCurrentRegion = true;
                startNewRegion = true;
            }
            else {
                extendCurrentRegion = true;
            }
        }
        else
            continue;

        if (finishCurrentRegion && (currFunc != NULL)) {
            std::string name = currFunc->prettyName();
            name.append("_dyninst");

            Symbol *newSym = new Symbol(name.c_str(),
                                        Symbol::ST_FUNCTION,
                                        Symbol::SL_GLOBAL,
                                        Symbol::SV_DEFAULT,
                                        startAddr,
                                        newMod,
                                        newSec,
                                        size);
                                        
            newSyms.push_back(newSym);

            currFunc = NULL;
            startAddr = 0;
            size = 0;
            startRange = NULL;
        }
        if (startNewRegion) {
            assert(currFunc == NULL);
            
            currFunc = bbl->func();
            assert(currFunc != NULL);
            startRange = ranges[i];
            startAddr = ranges[i]->get_address();
            size = ranges[i]->get_size();
        }
        if (extendCurrentRegion) {
            size += ranges[i]->get_size() + (ranges[i]->get_address() - (startAddr + size));
        }
    }
#endif
}
    
void BinaryEdit::markDirty()
{
   isDirty_ = true;
}

bool BinaryEdit::isDirty()
{
   return isDirty_;
}

mapped_object *BinaryEdit::getMappedObject()
{
   return mobj;
}

void BinaryEdit::setupRTLibrary(std::vector<BinaryEdit *> &r)
{
   rtlib = r;

   // Update addressSpace collection for RT library
   runtime_lib.clear();
   std::vector<BinaryEdit *>::iterator rtlib_it;
   for(rtlib_it = r.begin(); rtlib_it != r.end(); ++rtlib_it) {
       runtime_lib.insert((*rtlib_it)->getMappedObject());
   }
}

void BinaryEdit::setTrampGuard(int_variable* tg)
{
  trampGuardBase_ = tg;
}


int_variable* BinaryEdit::createTrampGuard()
{
  // If we have one, just return it
  if(trampGuardBase_) return trampGuardBase_;
  assert(rtlib.size());

  std::vector<BinaryEdit *>::iterator rtlib_it;
  const int_variable *var = NULL;
  for(rtlib_it = rtlib.begin(); rtlib_it != rtlib.end(); ++rtlib_it) {
      mapped_object *mobj = (*rtlib_it)->getMappedObject();
      var = mobj->getVariable("DYNINST_default_tramp_guards");
      if( var ) break;
  }
  
  assert(var);
  trampGuardBase_ = const_cast<int_variable *>(var);
  
  return trampGuardBase_;
}

vector<BinaryEdit *> &BinaryEdit::rtLibrary()
{
   return rtlib;
}

func_instance *BinaryEdit::findOnlyOneFunction(const std::string &name,
                                              const std::string &libname,
                                              bool search_rt_lib)
{
   func_instance *f = AddressSpace::findOnlyOneFunction(name, libname, search_rt_lib);
   if (!f && search_rt_lib) {
      std::vector<BinaryEdit *>::iterator rtlib_it;
      for(rtlib_it = rtlib.begin(); rtlib_it != rtlib.end(); ++rtlib_it) {
          f = (*rtlib_it)->findOnlyOneFunction(name, libname, false);
          if( f ) break;
      }
   }
   return f;
}

void BinaryEdit::setMultiThreadCapable(bool b)
{
   multithread_capable_ = b;
}

void BinaryEdit::addSibling(BinaryEdit *be)
{
   if (this != be) {
      siblings.push_back(be);
   }
}

std::vector<BinaryEdit *> &BinaryEdit::getSiblings()
{
   return siblings;
}



// Here's the story. We may need to install a trap handler for instrumentation
// to work in the rewritten binary. This doesn't play nicely with trap handlers
// that the binary itself registers. So we're going to replace every call to
// sigaction in the binary with a call to our wrapper. This wrapper:
//   1) Ignores attempts to register a SIGTRAP
//   2) Passes everything else through to sigaction
// It's called "dyn_sigaction".

bool BinaryEdit::usedATrap() {
    return (!trapMapping.empty());
}

// Find all calls to sigaction equivalents and replace with
// calls to dyn_<sigaction_equivalent_name>. 
bool BinaryEdit::replaceTrapHandler() {

<<<<<<< HEAD
    vector<string> sigaction_names;
    OS::get_sigaction_names(sigaction_names);
=======
    // We haven't code generated yet, so we're working 
    // with addInst.

    func_instance *dyn_sigaction = findOnlyOneFunction("dyn_sigaction");
    assert(dyn_sigaction);

    func_instance *dyn_signal = findOnlyOneFunction("dyn_signal");
    assert(dyn_signal);
>>>>>>> d2d9ff8f

    pdvector<func_instance *> allFuncs;
    getAllFunctions(allFuncs);

    for (unsigned nidx = 0; nidx < sigaction_names.size(); nidx++) 
    {
    // find replacement function
    std::stringstream repname;
    repname << "dyn_" << sigaction_names[nidx];
    int_function *repfunc = findOnlyOneFunction(repname.str().c_str());
    assert(repfunc);
    
    // replace all callsites to current sigaction function
    for (unsigned i = 0; i < allFuncs.size(); i++) {
        func_instance *func = allFuncs[i];        
        assert(func);
<<<<<<< HEAD
        const pdvector<instPoint *> &calls = func->funcCalls();

        for (unsigned j = 0; j < calls.size(); j++) {
            instPoint *point = calls[j];

            // the function name could have up to two underscores
            // prepended (e.g., sigaction, _sigaction, __sigaction),
            // try all three possibilities for each name
            std::string calleeName = point->getCalleeName();
            std::string sigactName = sigaction_names[nidx];
            for (int num_s=0; 
                 num_s <= 2; 
                 num_s++, sigactName.append(string("_"),0,1)) 
            {
               if (calleeName == sigactName) {
                  replaceFunctionCall(point, repfunc);
                  break;
               }
            }
        }
    } // for each func in the rewritten binary
    } // for each sigaction-equivalent function to replace
    return true;
=======
        for (func_instance::BlockSet::const_iterator iter = func->blocks().begin();
             iter != func->blocks().end(); ++iter) {
           if ((*iter)->containsCall()) {
              std::string calleeName = (*iter)->calleeName();
              
              if ((calleeName == "sigaction") ||
                  (calleeName == "_sigaction") ||
                  (calleeName == "__sigaction")) {
                 modifyCall(*iter, dyn_sigaction, func);
                 replaced = true;
              }
              else if ((calleeName == "signal") ||
                       (calleeName == "_signal") ||
                       (calleeName == "__signal"))
              {
                 modifyCall(*iter, dyn_sigaction, func);
                 replaced = true;
              }
           }
        }
    }
    if (!replaced) return true;

    return relocate();
>>>>>>> d2d9ff8f
}

bool BinaryEdit::needsPIC()
{
   Symtab *symtab = getMappedObject()->parse_img()->getObject();
   assert(symtab);
   if(getMappedObject()->fileName().find("lib") == 0)
   {
       if(getMappedObject()->fileName().find(".so") != std::string::npos)
       {
           return true;
       }
   }
   //If there is a fixed load address, then we can calculate 
   // absolute addresses.
   return (symtab->getLoadAddress() == 0);  
}<|MERGE_RESOLUTION|>--- conflicted
+++ resolved
@@ -969,19 +969,8 @@
 // calls to dyn_<sigaction_equivalent_name>. 
 bool BinaryEdit::replaceTrapHandler() {
 
-<<<<<<< HEAD
     vector<string> sigaction_names;
     OS::get_sigaction_names(sigaction_names);
-=======
-    // We haven't code generated yet, so we're working 
-    // with addInst.
-
-    func_instance *dyn_sigaction = findOnlyOneFunction("dyn_sigaction");
-    assert(dyn_sigaction);
-
-    func_instance *dyn_signal = findOnlyOneFunction("dyn_signal");
-    assert(dyn_signal);
->>>>>>> d2d9ff8f
 
     pdvector<func_instance *> allFuncs;
     getAllFunctions(allFuncs);
@@ -998,23 +987,20 @@
     for (unsigned i = 0; i < allFuncs.size(); i++) {
         func_instance *func = allFuncs[i];        
         assert(func);
-<<<<<<< HEAD
-        const pdvector<instPoint *> &calls = func->funcCalls();
-
-        for (unsigned j = 0; j < calls.size(); j++) {
-            instPoint *point = calls[j];
+        for (func_instance::BlockSet::const_iterator iter = func->blocks().begin();
+             iter != func->blocks().end(); ++iter) {
+           if ((*iter)->containsCall()) {
 
             // the function name could have up to two underscores
             // prepended (e.g., sigaction, _sigaction, __sigaction),
             // try all three possibilities for each name
-            std::string calleeName = point->getCalleeName();
+            std::string calleeName = (*iter)->calleeName();
             std::string sigactName = sigaction_names[nidx];
             for (int num_s=0; 
                  num_s <= 2; 
-                 num_s++, sigactName.append(string("_"),0,1)) 
-            {
+                 num_s++, sigactName.append(string("_"),0,1)) {
                if (calleeName == sigactName) {
-                  replaceFunctionCall(point, repfunc);
+                  modifyCall(*iter, dyn_sigaction, repfunc);
                   break;
                }
             }
@@ -1022,32 +1008,6 @@
     } // for each func in the rewritten binary
     } // for each sigaction-equivalent function to replace
     return true;
-=======
-        for (func_instance::BlockSet::const_iterator iter = func->blocks().begin();
-             iter != func->blocks().end(); ++iter) {
-           if ((*iter)->containsCall()) {
-              std::string calleeName = (*iter)->calleeName();
-              
-              if ((calleeName == "sigaction") ||
-                  (calleeName == "_sigaction") ||
-                  (calleeName == "__sigaction")) {
-                 modifyCall(*iter, dyn_sigaction, func);
-                 replaced = true;
-              }
-              else if ((calleeName == "signal") ||
-                       (calleeName == "_signal") ||
-                       (calleeName == "__signal"))
-              {
-                 modifyCall(*iter, dyn_sigaction, func);
-                 replaced = true;
-              }
-           }
-        }
-    }
-    if (!replaced) return true;
-
-    return relocate();
->>>>>>> d2d9ff8f
 }
 
 bool BinaryEdit::needsPIC()
