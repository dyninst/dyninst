/*
 * Copyright (c) 1996-2011 Barton P. Miller
 * 
 * We provide the Paradyn Parallel Performance Tools (below
 * described as "Paradyn") on an AS IS basis, and do not warrant its
 * validity or performance.  We reserve the right to update, modify,
 * or discontinue this software at any time.  We shall have no
 * obligation to supply such updates or modifications or any other
 * form of support to you.
 * 
 * By your use of Paradyn, you understand and agree that we (or any
 * other person or entity with proprietary rights in Paradyn) are
 * under no obligation to provide either maintenance services,
 * update services, notices of latent defects, or correction of
 * defects for Paradyn.
 * 
 * This library is free software; you can redistribute it and/or
 * modify it under the terms of the GNU Lesser General Public
 * License as published by the Free Software Foundation; either
 * version 2.1 of the License, or (at your option) any later version.
 * 
 * This library is distributed in the hope that it will be useful,
 * but WITHOUT ANY WARRANTY; without even the implied warranty of
 * MERCHANTABILITY or FITNESS FOR A PARTICULAR PURPOSE.  See the GNU
 * Lesser General Public License for more details.
 * 
 * You should have received a copy of the GNU Lesser General Public
 * License along with this library; if not, write to the Free Software
 * Foundation, Inc., 51 Franklin Street, Fifth Floor, Boston, MA 02110-1301 USA
 */

// $Id: binaryEdit.C,v 1.26 2008/10/28 18:42:44 bernat Exp $

#include "binaryEdit.h"
#include "common/h/headers.h"
#include "mapped_object.h"
#include "mapped_module.h"
#include "debug.h"
#include "os.h"
#include "instPoint.h"
#include "function.h"

using namespace Dyninst::SymtabAPI;

// #define USE_ADDRESS_MAPS

// Reading and writing get somewhat interesting. We are building
// a false address space - that of the "inferior" binary we're editing. 
// However, that address space doesn't exist - and so we must overlay
// it on ours. In the dynamic case this is easy, of course. So what
// we have is a mapping. An "Address" that we get (inOther), can
// map to one of the following:
//  1) An area created with inferiorMalloc
//  2) A section of the binary that is original
//  3) A section of the binary that was modified

bool BinaryEdit::readTextSpace(const void *inOther,
                               u_int size,
                               void *inSelf) {
    Address addr = (Address) inOther;
    
    // Look up this address in the code range tree of memory
    codeRange *range = NULL;
    if (!memoryTracker_->find(addr, range))
        return false;
    assert(addr >= range->get_address());

    Address offset = addr - range->get_address();
    assert(offset < range->get_size());

    void *local_ptr = ((void *) (offset + (Address)range->get_local_ptr()));
    memcpy(inSelf, local_ptr, size);

    return true;
}

bool BinaryEdit::writeTextSpace(void *inOther,
                            u_int size,
                            const void *inSelf) {
    // This assumes we already have a memory tracker; inefficient, but
    // it works. 
    Address addr = (Address) inOther;
    unsigned int to_do = size;
    Address local = (Address) inSelf;
    markDirty();

    while (to_do) {
       // Look up this address in the code range tree of memory
       codeRange *range = NULL;
       if (!memoryTracker_->find(addr, range)) {
          return false;
       }
       
       // We might (due to fragmentation) be overlapping multiple backing
       // store "chunks", so this has to be iterative rather than a one-shot.
       
       Address chunk_start = range->get_address();
       Address chunk_end = range->get_address() + range->get_size();
       
       assert (addr >= chunk_start);
       
       unsigned chunk_size = 0;
       if ((addr + to_do) <= chunk_end) {
          chunk_size = to_do;
       }
       else {
          chunk_size = chunk_end - addr;
       }
       
       Address offset = addr - range->get_address();
       assert(offset < range->get_size());
       
       void *local_ptr = ((void *) (offset + (Address)range->get_local_ptr()));
       inst_printf("Copying to 0x%lx [base=0x%lx] from 0x%lx (%d bytes)  target=0x%lx  offset=0x%lx\n", 
              local_ptr, range->get_local_ptr(), local, chunk_size, addr, offset);
       //range->print_range();
       memcpy(local_ptr, (void *)local, chunk_size);
       memoryTracker* mt = dynamic_cast<memoryTracker*>(range);
       assert(mt);
       mt->dirty = true;
       
       to_do -= chunk_size;
       addr += chunk_size;
       local += chunk_size;
    }

    return true;
}    

bool BinaryEdit::readDataSpace(const void *inOther,
                           u_int amount,
                           void *inSelf,
                           bool) {
    return readTextSpace(inOther, amount, inSelf);
}

bool BinaryEdit::writeDataSpace(void *inOther,
                            u_int amount,
                            const void *inSelf) {
    return writeTextSpace(inOther, amount, inSelf);
}

bool BinaryEdit::readTextWord(const void *inOther,
                              u_int size,
                              void *inSelf)
{ return readTextSpace(inOther, size, inSelf); }

bool BinaryEdit::writeTextWord(void *inOther,
                               u_int size,
                               const void *inSelf)
{ return writeTextSpace(inOther, size, inSelf); }

bool BinaryEdit::readDataWord(const void *inOther,
                              u_int amount,
                              void *inSelf,
                              bool)
{ return readTextSpace(inOther, amount, inSelf); }

bool BinaryEdit::writeDataWord(void *inOther,
                               u_int amount,
                               const void *inSelf)
{ return writeTextSpace(inOther, amount, inSelf); }

const Address ADDRESS_LO = (Address)0;
const Address ADDRESS_HI = (Address)(~(Address)0);
const unsigned HEAP_STAT_BUF_SIZE = (0x100000);

Address BinaryEdit::inferiorMalloc(unsigned size,
                               inferiorHeapType /*ignored*/,
                               Address /*near*/,
                               bool *err) {
    // It looks like we're ignoring near...
    Address ret = 0;

    Address lo = ADDRESS_LO;
    Address hi = ADDRESS_HI;

    if (err) *err = false;
   
    inferiorMallocAlign(size); // align size

    int freeIndex = -1;
    int ntry = 0;
    for (ntry = 0; freeIndex == -1; ntry++) {
        switch(ntry) {
        case 0: 
            // See if we have available memory
            break;
        case 1:
            inferiorFreeCompact();
            break;
        case 2:
            inferiorMallocStatic(size);
            break;
        default:
            return 0;
        }
        ret = inferiorMallocInternal(size, lo, hi, anyHeap);
        if (ret) {
	  memoryTracker *newTracker = new memoryTracker(ret, size);
	  newTracker->alloced = true;
	  if (!memoryTracker_)
	    memoryTracker_ = new codeRangeTree();
	  memoryTracker_->insert(newTracker);

	  break;
	}
    }

    return ret;
}

void BinaryEdit::inferiorFree(Address item)
{
  inferiorFreeInternal(item);

  codeRange *obj;
  memoryTracker_->find(item, obj);
  
  delete obj;
  
  memoryTracker_->remove(item);
}

bool BinaryEdit::inferiorRealloc(Address item, unsigned newsize)
{
  bool result = inferiorReallocInternal(item, newsize);
  if (!result)
    return false;

  maxAllocedAddr();

  codeRange *obj;
  result = memoryTracker_->find(item, obj);
  assert(result);

  memoryTracker_->remove(item);

  memoryTracker *mem_track = dynamic_cast<memoryTracker *>(obj);
  assert(mem_track);
  mem_track->realloc(newsize);

  memoryTracker_->insert(obj);
  return true;
}

Architecture BinaryEdit::getArch() const {
  assert(mapped_objects.size());
    // XXX presumably all of the objects in the BinaryEdit collection
    //     must be the same architecture.
  return mapped_objects[0]->parse_img()->codeObject()->cs()->getArch();
}

unsigned BinaryEdit::getAddressWidth() const {
  assert(mapped_objects.size());
  return mapped_objects[0]->parse_img()->codeObject()->cs()->getAddressWidth();
}
Address BinaryEdit::offset() const {
    fprintf(stderr,"error BinaryEdit::offset() unimpl\n");
    return 0;
}
Address BinaryEdit::length() const {
    fprintf(stderr,"error BinaryEdit::length() unimpl\n");
    return 0;
}

bool BinaryEdit::multithread_capable(bool) {
   return multithread_capable_;
}

bool BinaryEdit::multithread_ready(bool) {
    return multithread_capable();
}

BinaryEdit::BinaryEdit() : 
   highWaterMark_(0),
   lowWaterMark_(0),
   isDirty_(false),
   memoryTracker_(NULL),
   multithread_capable_(false) {
   trapMapping.shouldBlockFlushes(true);
}

BinaryEdit::~BinaryEdit() 
{
}

void BinaryEdit::deleteBinaryEdit() {
    deleteAddressSpace();
    highWaterMark_ = 0;
    lowWaterMark_ = 0;

    // TODO: is this cleanup necessary?
    depRelocation *rel;
    while (dependentRelocations.size() > 0) {
        rel = dependentRelocations[0];
        dependentRelocations.erase(dependentRelocations.begin());
        delete rel;
    }
}

BinaryEdit *BinaryEdit::openFile(const std::string &file, PatchMgrPtr mgr, const std::string &member) {
    if (!OS::executableExists(file)) {
        startup_printf("%s[%d]:  failed to read file %s\n", FILE__, __LINE__, file.c_str());
        std::string msg = std::string("Can't read executable file ") + file + (": ") + strerror(errno);
        showErrorCallback(68, msg.c_str());
        return NULL;
    }
    
    fileDescriptor desc;
    if (!getStatFileDescriptor(file, desc)) {
        startup_printf("%s[%d]: failed to create file descriptor for %s!\n",
                       FILE__, __LINE__, file.c_str());
        return NULL;
    }
    
    // Open the mapped object as an archive member
    if( !member.empty() ) {
        desc.setMember(member);
    }

    BinaryEdit *newBinaryEdit = new BinaryEdit();
    if (!newBinaryEdit) {
        startup_printf("%s[%d]: failed to create binary representation for %s!\n",
                       FILE__, __LINE__, file.c_str());
    }

    newBinaryEdit->mobj = mapped_object::createMappedObject(desc, newBinaryEdit);
    if (!newBinaryEdit->mobj) {
        startup_printf("%s[%d]: failed to create mapped object for %s\n",
                       FILE__, __LINE__, file.c_str());
        return NULL;
    }

    /* PatchAPI stuffs */
    if (!mgr) {
      newBinaryEdit->initPatchAPI(newBinaryEdit->mobj);
    } else {
      newBinaryEdit->setMgr(mgr);
    }
    newBinaryEdit->addMappedObject(newBinaryEdit->mobj);
    /* End of PatchAPI stuffs */

    // We now need to access the start of the new section we're creating.

    // I'm going through the mapped_object interface for now - 
    // I assume we'll pass it to DynSymtab, then add our base
    // address to it at the mapped_ level. 
    Symtab* linkedFile = newBinaryEdit->getAOut()->parse_img()->getObject();
    Region *newSec = NULL;
    linkedFile->findRegion(newSec, ".dyninstInst");
    if (newSec) {
         // We're re-instrumenting - will fail for now
         fprintf(stderr, "ERROR:  unable to open/reinstrument previously instrumented binary %s!\n", file.c_str());
         return NULL;
    }
    newBinaryEdit->highWaterMark_ = linkedFile->getFreeOffset(50*1024*1024);
    newBinaryEdit->lowWaterMark_ = newBinaryEdit->highWaterMark_;

    newBinaryEdit->makeInitAndFiniIfNeeded();

    newBinaryEdit->createMemoryBackingStore(newBinaryEdit->getAOut());
    newBinaryEdit->initialize();

    //Don't count initialization in determining dirty
    newBinaryEdit->isDirty_ = false; //!(foundInit && foundFini);
    return newBinaryEdit;
}

#if !defined(os_linux) && !defined(os_freebsd)
void BinaryEdit::makeInitAndFiniIfNeeded()
{
}

bool BinaryEdit::archSpecificMultithreadCapable() {
    return false;
}
#endif

bool BinaryEdit::getStatFileDescriptor(const std::string &name, fileDescriptor &desc) {
   desc = fileDescriptor(name.c_str(),
                         0, // code base address
                         0); // data base address
   return true;
}

#if !defined(os_linux) && !defined(os_freebsd)
mapped_object *BinaryEdit::openResolvedLibraryName(std::string filename, std::map<std::string, BinaryEdit *> &allOpened) {
    /*
     * Note: this does not actually do any library name resolution, as that is OS-dependent
     * If resolution is required, it should be implemented in an OS-dependent file
     * (see linux.C for an example)
     *
     * However, this version allows the RT library to be opened with this function regardless
     * if library name resolution has been implemented on a platform.
     */
    std::map<std::string, BinaryEdit *> retMap;
    assert(mgr());
    BinaryEdit *temp = BinaryEdit::openFile(filename, mgr());

    if( temp && temp->getAddressWidth() == getAddressWidth() ) {
       allOpened.insert(std::make_pair(filename, temp));
       return temp->getMappedObject();
    }
    
    return NULL;
}

bool BinaryEdit::getResolvedLibraryPath(const std::string &, std::vector<std::string> &) {
    assert(!"Not implemented");
    return false;
}
#endif

#if !(defined(cap_binary_rewriter) && (defined(arch_x86) || defined(arch_x86_64) || defined(arch_power))) 
bool BinaryEdit::doStaticBinarySpecialCases() {
    return true;
}
#endif

bool BinaryEdit::isMultiThreadCapable()
{
   Symtab *symtab = mobj->parse_img()->getObject();
   std::vector<std::string> depends = symtab->getDependencies();
   for (std::vector<std::string>::iterator curDep = depends.begin();
        curDep != depends.end(); curDep++) {
     if(    (curDep->find("libpthread") != std::string::npos) 
         || (curDep->find("libthread") != std::string::npos)
         || (curDep->find("libthr") != std::string::npos) )
     {
        return true;
     }
   }

   return archSpecificMultithreadCapable();
}

bool BinaryEdit::getAllDependencies(std::map<std::string, BinaryEdit*>& deps)
{
   Symtab *symtab = mobj->parse_img()->getObject();
   std::deque<std::string> depends;
   std::copy(symtab->getDependencies().begin(), symtab->getDependencies().end(), std::back_inserter(depends));
   while(!depends.empty())
   {
     std::string lib = depends.front();
     if(deps.find(lib) == deps.end()) {
        std::map<std::string, BinaryEdit*> res;
        openResolvedLibraryName(lib, res);
         std::map<std::string, BinaryEdit*>::iterator bedit_it;
         for(bedit_it = res.begin(); bedit_it != res.end(); ++bedit_it) {
           if (bedit_it->second) {
             deps.insert(*bedit_it);
             if(!bedit_it->second->getAllDependencies(deps))
             {
               return false;
             }
           } else {
             return false;
           }
         }
     }
     depends.pop_front();
   }
   return true;
}

#if 0 //KEVINTODO: I think this is redundant, SymtabAPI::emitWin.C does this
static unsigned long addTrapTableSpace_win(AddressSpace *as)
{
#if defined (os_windows)
    return as->getAddressWidth() + 16;
#else
    return 0;
#endif
}

void addTrapTable_win(newSectionPtr, Address tableAddr)
{
}
#endif

bool BinaryEdit::writeFile(const std::string &newFileName) 
{
   // Step 1: changes. 


      inst_printf(" writing %s ... \n", newFileName.c_str());

      Symtab *symObj = mobj->parse_img()->getObject();

      // link to the runtime library if tramp guards are currently enabled
      if ( !symObj->isStaticBinary() && !BPatch::bpatch->isTrampRecursive() ) {
          assert(!runtime_lib.empty());
          symObj->addLibraryPrereq((*runtime_lib.begin())->fileName());
      }

      if( symObj->isStaticBinary() && isDirty() ) {
         if( !doStaticBinarySpecialCases() ) {
            return false;
         }
      }

   delayRelocation_ = false;
      relocate();
      
      vector<Region*> oldSegs;
      symObj->getAllRegions(oldSegs);

      //Write any traps to the mutatee
      trapMapping.shouldBlockFlushes(false);
      trapMapping.flush();

      // Now, we need to copy in the memory of the new segments
      for (unsigned i = 0; i < oldSegs.size(); i++) {
         codeRange *segRange = NULL;
         if (!memoryTracker_->find(oldSegs[i]->getRegionAddr(), segRange)) {
#if 0
            // Looks like BSS
            if (newSegs[i].name == ".bss")
#endif
               continue;
            //inst_printf (" segment name: %s\n", newSegs[i].name.c_str());
            //assert(0);
         }
         //inst_printf(" ==> memtracker: Copying to 0x%lx from 0x%lx\n", 
         //newSegs[i].loadaddr, segRange->get_local_ptr());
	 memoryTracker* mt = dynamic_cast<memoryTracker*>(segRange);
	 assert(mt);
	 if(mt->dirty) {
            oldSegs[i]->setPtrToRawData(segRange->get_local_ptr(), oldSegs[i]->getDiskSize());
	 }
	 
         //newSegs[i].data = segRange->get_local_ptr();
      }

      // Okay, that does it for the old stuff.

      // Now we need to get the new stuff. That's all the allocated memory. First, big
      // buffer to hold it.

      void *newSectionPtr = malloc(highWaterMark_ - lowWaterMark_);

      pdvector<codeRange *> writes;
      memoryTracker_->elements(writes);

      for (unsigned i = 0; i < writes.size(); i++) {
         assert(newSectionPtr);
         memoryTracker *tracker = dynamic_cast<memoryTracker *>(writes[i]);
         assert(tracker);
         //inst_printf("memory tracker: 0x%lx  load=0x%lx  size=%d  %s\n", 
         //tracker->get_local_ptr(), tracker->get_address(), tracker->get_size(),
         //tracker->alloced ? "[A]" : "");
         if (!tracker->alloced) continue;

         // Copy whatever is in there into the big buffer, at the appropriate address
         assert(tracker->get_address() >= lowWaterMark_);
         Address offset = tracker->get_address() - lowWaterMark_;
         assert((offset + tracker->get_size()) < highWaterMark_);
         void *ptr = (void *)(offset + (Address)newSectionPtr);
         memcpy(ptr, tracker->get_local_ptr(), tracker->get_size());
      }
            
      // Righto. Now, that includes the old binary - by design - 
      // so skip it and see what we're talking about size-wise. Which should
      // be less than the highWaterMark, so we can double-check.

      // Next, make a new section. We have the following parameters:
      // Offset vaddr: we get this from Symtab - "first free address with sufficient space"
      // std::string name: without reflection, ".dyninstInst"
      // unsigned long flags: these are a SymtabAPI abstraction. We're going with text|data because
      //    we might have both.
      // bool loadable: heck yeah...
        
      Region *newSec = NULL;
      symObj->findRegion(newSec, ".dyninstInst");
      if (newSec) {
         // We're re-instrumenting - will fail for now
         fprintf(stderr, "ERROR:  unable to open/reinstrument previously instrumented binary %s!\n", newFileName.c_str());
         return false;
      }

      symObj->addRegion(lowWaterMark_,
                        newSectionPtr,
                        highWaterMark_ - lowWaterMark_,
                        ".dyninstInst",
                        Region::RT_TEXTDATA,
                        true);
      
      symObj->findRegion(newSec, ".dyninstInst");
      assert(newSec);

      
      if (mobj == getAOut()) {
         // Add dynamic symbol relocations
         for (unsigned i=0; i < dependentRelocations.size(); i++) {
            Address to = dependentRelocations[i]->getAddress();
            Symbol *referring = dependentRelocations[i]->getReferring();
            
            /*
              if (!symObj->isStaticBinary() && !symObj->hasReldyn() && !symObj->hasReladyn()) {
              Address addr = referring->getOffset();
              bool result = writeDataSpace((void *) to, getAddressWidth(), &addr);
              assert(result);
              continue;
              }
            */
               
            // Create the relocationEntry
            relocationEntry localRel(to, referring->getMangledName(), referring,
                                     relocationEntry::getGlobalRelType(getAddressWidth()));
            
            /*
              if( mobj->isSharedLib() ) {
              localRel.setRelAddr(to - mobj->imageOffset());
              }
            */
            
            symObj->addExternalSymbolReference(referring, newSec, localRel);
            
            /*
              newSymbol = new Symbol(referring->getName(), 
              Symbol::ST_FUNCTION, 
              Symbol::SL_GLOBAL,
              Symbol::SV_DEFAULT, 
              (Address)0, 
              symObj->getDefaultModule(),
              NULL, 
              8,
              true, 
              false);
              symObj->addSymbol(newSymbol, referring);
              if (!symObj->hasReldyn() && symObj->hasReladyn()) {
              newSec->addRelocationEntry(to, newSymbol, relocationEntry::dynrel, Region::RT_RELA);
              } else {
              newSec->addRelocationEntry(to, newSymbol, relocationEntry::dynrel);
              }
            */
         }
      }
      
      pdvector<Symbol *> newSyms;
      buildDyninstSymbols(newSyms, newSec, symObj->getOrCreateModule("dyninstInst",
                                                                     lowWaterMark_));
      for (unsigned i = 0; i < newSyms.size(); i++) {
         symObj->addSymbol(newSyms[i]);
      }
      
      // Okay, now...
      // Hand textSection and newSection to DynSymtab.
        
      // First, textSection.
        
      // From the SymtabAPI documentation: we have the following methods we want to use.
      // Symtab::addSection(Offset vaddr, void *data, unsigned int dataSize, std::string name, 
      //                    unsigned long flags, bool loadable)
      // Symtab::updateCode(void *buffer, unsigned size)
      // Symtab::emit(std::string filename)
        
      // First, text
      assert(symObj);
      
      
      // And now we generate the new binary
      //if (!symObj->emit(newFileName.c_str())) {
      if (!symObj->emit(newFileName.c_str())) {
         SymtabError lastError = Symtab::getLastSymtabError();
         showErrorCallback(109, Symtab::printError(lastError));
         return false;
      }
   return true;
}

Address BinaryEdit::maxAllocedAddr() {
   inferiorFreeCompact();
   Address hi = lowWaterMark_;

   for (dictionary_hash<Address, heapItem *>::iterator iter = heap_.heapActive.begin();
        iter != heap_.heapActive.end(); ++iter) {
      Address localHi = (*iter)->addr + (*iter)->length;
      if (localHi > hi) hi = localHi;
   }
   return hi;
}


bool BinaryEdit::inferiorMallocStatic(unsigned size) {
    // Should be set by now
    assert(highWaterMark_ != 0);

#if defined(USE_ADDRESS_MAPS)
    void *buf = malloc(size);
    if (!buf) return false;
#endif
    
    Address newStart = highWaterMark_;

    // If there is a free heap that _ends_ at the highWaterMark,
    // just extend it. This is a special case of inferiorFreeCompact;
    // when we make that function faster, we can just call it. 
    bool found = false;
    for (unsigned i = 0; i < heap_.heapFree.size(); i++) {
        heapItem *h = heap_.heapFree[i];
        assert(h);
        Address end = h->addr + h->length;
        if (end == newStart) {
            found = true;
            h->length += size;
            break;
        }
    }
    if (!found) {
        // Build tracking objects for it
        heapItem *h = new heapItem(highWaterMark_, 
                                   size,
                                   anyHeap,
                                   true,
                                   HEAPfree);
        addHeap(h);
    }

    highWaterMark_ += size;

    return true;
}


bool BinaryEdit::createMemoryBackingStore(mapped_object *obj) {
    // We want to create a buffer for every section in the
    // binary so that we can store updates.

    Symtab *symObj = obj->parse_img()->getObject();
    vector<Region*> regs;
    symObj->getAllRegions(regs);

   for (unsigned i = 0; i < regs.size(); i++) {
      memoryTracker *newTracker = NULL;
      if (regs[i]->getRegionType() == Region::RT_BSS || (regs[i]->getDiskSize() == 0))
      {
         continue;
      }
      else {
         newTracker = new memoryTracker(regs[i]->getRegionAddr(),
                                        regs[i]->getDiskSize(),
                                        regs[i]->getPtrToRawData());
         
      }
      newTracker->alloced = false;
      if (!memoryTracker_)
         memoryTracker_ = new codeRangeTree();
      memoryTracker_->insert(newTracker);
   }

    
   return true;
}


bool BinaryEdit::initialize() {
   //Load the RT library
   
   // Create the tramp guard
   
   // Initialization. For now we're skipping threads, since we can't
   // get the functions we need. However, we kinda need the recursion
   // guard. This is an integer (one per thread, for now - 1) that 
   // begins initialized to 1.

    return true;
}

void BinaryEdit::addDependentRelocation(Address to, Symbol *referring) {
    // prevent duplicate relocations
    std::vector<depRelocation *>::iterator it;
    for (it = dependentRelocations.begin(); it != dependentRelocations.end(); it++)
        if ((*it)->getAddress() == to && (*it)->getReferring() == referring)
            return;
    // create a new relocation and add it to the collection
	depRelocation *reloc = new depRelocation(to, referring);
	dependentRelocations.push_back(reloc);
}

Address BinaryEdit::getDependentRelocationAddr(Symbol *referring) {
	Address retAddr = 0x0;
	for (unsigned i=0; i < dependentRelocations.size(); i++) {
		if (dependentRelocations[i]->getReferring() == referring) {
			retAddr = dependentRelocations[i]->getAddress();
			break;
		}
	}
	return retAddr;
}

void BinaryEdit::addLibraryPrereq(std::string libname) {
   Symtab *symObj = mobj->parse_img()->getObject();
   symObj->addLibraryPrereq(libname);
}


// Build a list of symbols describing instrumentation and relocated functions. 
// To keep this list (somewhat) short, we're doing one symbol per extent of 
// instrumentation + relocation for a particular function. 
// New: do this for one mapped object. 


<<<<<<< HEAD
void BinaryEdit::buildDyninstSymbols(pdvector<Symbol *> & /*newSyms*/, 
                                     Region * /*newSec*/,
                                     Module * /*newMod*/) {
#if 0
    pdvector<codeRange *> ranges;
    // FIXME: fill this in
    // Should just check each relocated function and add a symbol
    // for it, since this is now totally broken.

    func_instance *currFunc = NULL;
    codeRange *startRange = NULL;

    Address startAddr = 0;
    unsigned size = 0;

    for (unsigned i = 0; i < ranges.size(); i++) {
        block_instance *bbl = ranges[i]->is_basicBlockInstance();

        bool finishCurrentRegion = false;
        bool startNewRegion = false;
        bool extendCurrentRegion = false;

        if (bbl) {
           if (bbl->func() != currFunc) {
                finishCurrentRegion = true;
                startNewRegion = true;
            }
            else {
                extendCurrentRegion = true;
=======
void BinaryEdit::buildDyninstSymbols(pdvector<Symbol *> &newSyms, 
                                     Region *newSec,
                                     Module *newMod) {
   for (std::vector<SymtabAPI::Symbol *>::iterator iter = newDyninstSyms_.begin();
        iter != newDyninstSyms_.end(); ++iter) {
      (*iter)->setModule(newMod);
      (*iter)->setRegion(newSec);
      newSyms.push_back(*iter);
   }
                                                                              

   for (CodeTrackers::iterator i = relocatedCode_.begin();
        i != relocatedCode_.end(); ++i) {
      Relocation::CodeTracker *CT = *i;
      func_instance *currFunc = NULL;
      Address start = 0;
      unsigned size = 0;
      
      for (Relocation::CodeTracker::TrackerList::const_iterator iter = CT->trackers().begin();
           iter != CT->trackers().end(); ++iter) {
         const Relocation::TrackerElement *tracker = *iter;
         
         func_instance *tfunc = tracker->func();
         
         if (currFunc != tfunc) {
            // Starting a new function
            if (currFunc) {
               // Record the old one
               // currfunc set
               // start set
               size = tracker->reloc() - start;
               
               std::string name = currFunc->prettyName();
               name.append("_dyninst");
               
               Symbol *newSym = new Symbol(name.c_str(),
                                           Symbol::ST_FUNCTION,
                                           Symbol::SL_GLOBAL,
                                           Symbol::SV_DEFAULT,
                                           start,
                                           newMod,
                                           newSec,
                                           size);                                        
               newSyms.push_back(newSym);
>>>>>>> 41da13ce
            }
            currFunc = tfunc;
            start = tracker->reloc();
            size = 0;
         }
         else {
            // Accumulate size
            size = tracker->reloc() - start;
         }
      }
   }
}
    
void BinaryEdit::markDirty()
{
   isDirty_ = true;
}

bool BinaryEdit::isDirty()
{
   return isDirty_;
}

mapped_object *BinaryEdit::getMappedObject()
{
   return mobj;
}

void BinaryEdit::setupRTLibrary(std::vector<BinaryEdit *> &r)
{
   rtlib = r;

   // Update addressSpace collection for RT library
   runtime_lib.clear();
   std::vector<BinaryEdit *>::iterator rtlib_it;
   for(rtlib_it = r.begin(); rtlib_it != r.end(); ++rtlib_it) {
       runtime_lib.insert((*rtlib_it)->getMappedObject());
   }
}

void BinaryEdit::setTrampGuard(int_variable* tg)
{
  trampGuardBase_ = tg;
}


int_variable* BinaryEdit::createTrampGuard()
{
  // If we have one, just return it
  if(trampGuardBase_) return trampGuardBase_;
  assert(rtlib.size());

  std::vector<BinaryEdit *>::iterator rtlib_it;
  const int_variable *var = NULL;
  for(rtlib_it = rtlib.begin(); rtlib_it != rtlib.end(); ++rtlib_it) {
      mapped_object *mobj = (*rtlib_it)->getMappedObject();
      var = mobj->getVariable("DYNINST_default_tramp_guards");
      if( var ) break;
  }
  
  assert(var);
  trampGuardBase_ = const_cast<int_variable *>(var);
  
  return trampGuardBase_;
}

vector<BinaryEdit *> &BinaryEdit::rtLibrary()
{
   return rtlib;
}

func_instance *BinaryEdit::findOnlyOneFunction(const std::string &name,
                                              const std::string &libname,
                                              bool search_rt_lib)
{
   func_instance *f = AddressSpace::findOnlyOneFunction(name, libname, search_rt_lib);
   if (!f && search_rt_lib) {
      std::vector<BinaryEdit *>::iterator rtlib_it;
      for(rtlib_it = rtlib.begin(); rtlib_it != rtlib.end(); ++rtlib_it) {
          f = (*rtlib_it)->findOnlyOneFunction(name, libname, false);
          if( f ) break;
      }
   }
   return f;
}

void BinaryEdit::setMultiThreadCapable(bool b)
{
   multithread_capable_ = b;
}

void BinaryEdit::addSibling(BinaryEdit *be)
{
   if (this != be) {
      siblings.push_back(be);
   }
}

std::vector<BinaryEdit *> &BinaryEdit::getSiblings()
{
   return siblings;
}



// Here's the story. We may need to install a trap handler for instrumentation
// to work in the rewritten binary. This doesn't play nicely with trap handlers
// that the binary itself registers. So we're going to replace every call to
// sigaction in the binary with a call to our wrapper. This wrapper:
//   1) Ignores attempts to register a SIGTRAP
//   2) Passes everything else through to sigaction
// It's called "dyn_sigaction".

bool BinaryEdit::usedATrap() {
    return (!trapMapping.empty());
}

// Find all calls to sigaction equivalents and replace with
// calls to dyn_<sigaction_equivalent_name>. 
bool BinaryEdit::replaceTrapHandler() {

    vector<string> sigaction_names;
    OS::get_sigaction_names(sigaction_names);

    pdvector<func_instance *> allFuncs;
    getAllFunctions(allFuncs);
    
    bool replaced = false;
    for (unsigned nidx = 0; nidx < sigaction_names.size(); nidx++) 
    {
        // find replacement function
        std::stringstream repname;
        repname << "dyn_" << sigaction_names[nidx];
        func_instance *repfunc = findOnlyOneFunction(repname.str().c_str());
        assert(repfunc);
    
        // replace all callsites to current sigaction function
        for (unsigned i = 0; i < allFuncs.size(); i++) {
            func_instance *func = allFuncs[i];        
            assert(func);

            for (PatchFunction::Blockset::const_iterator iter = func->blocks().begin();
                 iter != func->blocks().end(); ++iter) {
                block_instance* iblk = SCAST_BI(*iter);
                if (iblk->containsCall()) {
                    
                    // the function name could have up to two underscores
                    // prepended (e.g., sigaction, _sigaction, __sigaction),
                    // try all three possibilities for each name
                    std::string calleeName = iblk->calleeName();
                    std::string sigactName = sigaction_names[nidx];
                    for (int num_s=0; 
                         num_s <= 2; 
                         num_s++, sigactName.append(string("_"),0,1)) {
                        if (calleeName == sigactName) {
                            modifyCall(iblk, repfunc, func);
                            replaced = true;
                            break;
                        }
                    }
                }
            } // for each func in the rewritten binary
        } // for each sigaction-equivalent function to replace
    }

    if (!replaced) return true;

    /* PatchAPI stuffs */
    return AddressSpace::patch(this);
    /* End of PatchAPI stuffs */
    // return relocate();
}

bool BinaryEdit::needsPIC()
{
   Symtab *symtab = getMappedObject()->parse_img()->getObject();
   assert(symtab);
   if(getMappedObject()->fileName().find("lib") == 0)
   {
       if(getMappedObject()->fileName().find(".so") != std::string::npos)
       {
           return true;
       }
   }
   //If there is a fixed load address, then we can calculate 
   // absolute addresses.
   return (symtab->getLoadAddress() == 0);  
}
<<<<<<< HEAD

bool BinaryEdit::registerTrapMapping(Address, Address) { return true; }
bool BinaryEdit::unregisterTrapMapping(Address) { return true; }
=======
>>>>>>> 41da13ce
<|MERGE_RESOLUTION|>--- conflicted
+++ resolved
@@ -800,39 +800,6 @@
 // To keep this list (somewhat) short, we're doing one symbol per extent of 
 // instrumentation + relocation for a particular function. 
 // New: do this for one mapped object. 
-
-
-<<<<<<< HEAD
-void BinaryEdit::buildDyninstSymbols(pdvector<Symbol *> & /*newSyms*/, 
-                                     Region * /*newSec*/,
-                                     Module * /*newMod*/) {
-#if 0
-    pdvector<codeRange *> ranges;
-    // FIXME: fill this in
-    // Should just check each relocated function and add a symbol
-    // for it, since this is now totally broken.
-
-    func_instance *currFunc = NULL;
-    codeRange *startRange = NULL;
-
-    Address startAddr = 0;
-    unsigned size = 0;
-
-    for (unsigned i = 0; i < ranges.size(); i++) {
-        block_instance *bbl = ranges[i]->is_basicBlockInstance();
-
-        bool finishCurrentRegion = false;
-        bool startNewRegion = false;
-        bool extendCurrentRegion = false;
-
-        if (bbl) {
-           if (bbl->func() != currFunc) {
-                finishCurrentRegion = true;
-                startNewRegion = true;
-            }
-            else {
-                extendCurrentRegion = true;
-=======
 void BinaryEdit::buildDyninstSymbols(pdvector<Symbol *> &newSyms, 
                                      Region *newSec,
                                      Module *newMod) {
@@ -877,7 +844,6 @@
                                            newSec,
                                            size);                                        
                newSyms.push_back(newSym);
->>>>>>> 41da13ce
             }
             currFunc = tfunc;
             start = tracker->reloc();
@@ -1065,10 +1031,4 @@
    //If there is a fixed load address, then we can calculate 
    // absolute addresses.
    return (symtab->getLoadAddress() == 0);  
-}
-<<<<<<< HEAD
-
-bool BinaryEdit::registerTrapMapping(Address, Address) { return true; }
-bool BinaryEdit::unregisterTrapMapping(Address) { return true; }
-=======
->>>>>>> 41da13ce
+}