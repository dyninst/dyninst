--- conflicted
+++ resolved
@@ -50,13 +50,9 @@
 #include "instructionAPI/h/RegisterIDs.h"
 #include "pcrel.h"
 
-<<<<<<< HEAD
-#include "dyninstAPI/src/pcrel.h"
-=======
 #if defined(os_vxworks)
 #include "common/h/wtxKludges.h"
 #endif
->>>>>>> 01a6ffd8
 
 using namespace std;
 using namespace boost::assign;
@@ -756,7 +752,6 @@
    return (gen->startAddr() != 0x0);
 }
 
-<<<<<<< HEAD
 bool insnCodeGen::generate(codeGen &,
                            instruction &,
                            AddressSpace *,
@@ -765,285 +760,7 @@
                            patchTarget *,
                            patchTarget *) 
 {
-=======
-bool insnCodeGen::generate(codeGen &gen,
-                           instruction & origInsn,
-                           AddressSpace *addrSpace,
-                           Address origAddr, // Could be kept in the instruction class.
-                           Address newAddr,
-                           patchTarget *fallthroughOverride,
-                           patchTarget *targetOverride) 
-{
-   // We grab the maximum space we might need
-   GET_PTR(insnBuf, gen);
-
-   /* 
-      Relative address instructions need to be modified. The relative address
-      can be a 8, 16, or 32-byte displacement relative to the next instruction.
-      Since we are relocating the instruction to a different area, we have
-      to replace 8 and 16-byte displacements with 32-byte displacements.
-       
-      All relative address instructions are one or two-byte opcode followed
-      by a displacement relative to the next instruction:
-       
-      CALL rel16 / CALL rel32
-      Jcc rel8 / Jcc rel16 / Jcc rel32
-      JMP rel8 / JMP rel16 / JMP rel32
-       
-      The only two-byte opcode instructions are the Jcc rel16/rel32,
-      all others have one byte opcode.
-       
-      The instruction JCXZ/JECXZ rel8 does not have an equivalent with rel32
-      displacement. We must generate code to emulate this instruction:
-       
-      JCXZ rel8
-       
-      becomes
-       
-      A0: JCXZ 2 (jump to A4)
-      A2: JMP 5  (jump to A9)
-      A4: JMP rel32 (relocated displacement)
-      A9: ...
-       
-   */
-
-   const unsigned char *origBuf = origInsn.ptr();
-   unsigned insnType = origInsn.type();
-   unsigned insnSz = origInsn.size();
-   // This moves as we emit code
-   unsigned char *newInsn = insnBuf;
-   instruction insn = origInsn;
-
-#if defined(os_vxworks)
-   // Deal with relocations.
-   unsigned char modInsn[32];
-   for (unsigned int i = 0; i < insnSz; ++i) {
-       Address targAddr;
-       if (relocationTarget(origAddr + i, &targAddr)) {
-           Offset insnDisp = targAddr;
-           if ((insnType & REL_B) ||
-               (insnType & REL_W) ||
-               (insnType & REL_D) ||
-               (insnType & REL_D_DATA)) {
-               insnDisp -= origAddr + insnSz;
-           }
-           memcpy(modInsn, origBuf, insnSz);
-           memcpy(modInsn + i, &insnDisp, sizeof(Address));
-           insn.setInstruction(modInsn);
-           origBuf = modInsn;
-           break;
-       }
-   }
-#endif
-
-   // Check to see if we're doing the "get my PC" via a call
-   // We do this first as those aren't "real" jumps.
-   if (insn.isCall() && !insn.isCallIndir()) {
-      // A possibility...
-      // Two types: call(0) (AKA call(me+5));
-      // or call to a move/return combo.
-
-      // First, call(me)
-      Address target = insn.getTarget(origAddr);
-      // Big if tree: "if we go to the next insn"
-      // Also could do with an instrucIter... or even have
-      // parsing label it for us. 
-      // TODO: label in parsing (once)
-        
-      if (target == (origAddr + insn.size())) {
-         if(addrSpace->proc())
-         {
-            *newInsn = 0x68; // Push; we're replacing "call 0" with "push original IP"
-            newInsn++;	  
-            Address EIP = origAddr + insn.size();
-            unsigned int *temp = (unsigned int *) newInsn;
-            *temp = EIP;
-            // No 9-byte jumps...
-            assert(sizeof(unsigned int) == 4); // should be a compile-time assert
-            newInsn += sizeof(unsigned int);
-            assert((newInsn - insnBuf) == 5);
-            SET_PTR(newInsn, gen);
-            goto done;
-         }
-         else
-         {
-            *newInsn = 0xE8;
-            newInsn++;
-            unsigned int *temp = (uint32_t *) newInsn;
-            *temp = 0;
-            newInsn += sizeof(uint32_t);
-            Address offset = origAddr - newAddr;
-            *newInsn = 0x81;
-            newInsn++;
-            *newInsn = 0x04;
-            newInsn++;
-            *newInsn = 0x24;
-            newInsn++;
-            temp =  (uint32_t *) newInsn;
-            *temp = offset;
-            newInsn += sizeof(uint32_t);	  
-            assert((newInsn - insnBuf) == 12);
-            SET_PTR(newInsn, gen);
-            goto done;	  
-         }	
-      }
-      else if (addrSpace->isValidAddress(target)) {
-         // Get us an instrucIter
-          const unsigned char* buf = reinterpret_cast<const unsigned char*>(addrSpace->getPtrToInstruction(target));
-          
-          InstructionDecoder d(buf, 2* InstructionDecoder::maxInstructionLength,
-			       addrSpace->getAddressWidth() == 8 ?
-			       Dyninst::Arch_x86_64 : Dyninst::Arch_x86);
-          Instruction::Ptr firstInsn = d.decode();
-          Instruction::Ptr secondInsn = d.decode();
-          if(firstInsn && firstInsn->getOperation().getID() == e_mov
-             && firstInsn->readsMemory() && !firstInsn->writesMemory()
-             && secondInsn && secondInsn->getCategory() == c_ReturnInsn)
-          {
-              // We need to fake this by figuring out the register
-            // target (assuming we're moving stack->reg),
-            // and constructing an immediate with the value of the
-            // original address of the call (+size)
-            // This was copied from function relocation code... I 
-            // don't understand most of it -- bernat
-              const unsigned char *ptr = (const unsigned char*)(firstInsn->ptr());
-            unsigned char modrm = *(ptr + 1);
-            unsigned char reg = static_cast<unsigned char>((modrm >> 3) & 0x3);
-            // Source register... 
-            if ((modrm == 0x0c) || (modrm == 0x1c)) {
-               // Check source register (%esp == 0x24)
-               if ((*(ptr + 2) == 0x24)) {
-		 if(addrSpace->proc())
-		 {
-		   // Okay, put the PC into the 'reg'
-		   Address EIP = origAddr + insn.size();
-		   *newInsn = static_cast<unsigned char>(0xb8 + reg); // MOV family, destination of the register encoded by
-		   // 'reg', source is an Iv immediate
-		   newInsn++;
-		   unsigned int *temp = (unsigned int *)newInsn;
-		   *temp = EIP;
-		   //assert(sizeof(unsigned int *)==4);
-		   //newInsn += sizeof(unsigned int *);
-		   newInsn += 4;  // fix for AMD64
-		   SET_PTR(newInsn, gen);
-		   goto done;
-		 }
-		 else
-		 {
-		   *newInsn = 0xE8;
-		   newInsn++;
-		   unsigned int *temp = (uint32_t *) newInsn;
-		   *temp = 0;
-		   newInsn += sizeof(unsigned int);
-		   Address offset = origAddr - newAddr;
-		   *newInsn = 0x81;
-		   newInsn++;
-		   *newInsn = 0x04;
-		   newInsn++;
-		   *newInsn = 0x24;
-		   newInsn++;
-		   temp =  (uint32_t*) newInsn;
-		   *temp = offset;
-		   newInsn += sizeof(uint32_t);	  
-		   *newInsn = static_cast<unsigned char>(0x58 + reg); // POP family
-		   newInsn++;
-		   SET_PTR(newInsn, gen);
-		   goto done;
-		 }
-		 
-               }
-            }
-         }
-      }
-      else {
-         parsing_printf("Warning: call at 0x%lx did not have a valid "
-                 "calculated target addr 0x%lx\n", origAddr, target);
-         /* These need to be debug messages -- a call 0 is common in static binaries
-          * fprintf(stderr, "Warning: call at 0x%lx did not have a valid "
-          *       "calculated target addr 0x%lx\n", origAddr, target);
-          */
-      }
-   }
-
-   if (!((insnType & REL_B) ||
-	 (insnType & REL_W) ||
-	 (insnType & REL_D) ||
-	 (insnType & REL_D_DATA))) {
-     // Normal insn, not addr relative
-     for (unsigned u = 0; u < insnSz; u++)
-       *newInsn++ = *origBuf++;
-     SET_PTR(newInsn, gen);
-     goto done;
-   }
-
-   // We're addr-relative...
-   Address orig_target;
-   if (dynamic_cast<toAddressPatch *>(targetOverride)) {
-      //targetOverride's address is known now, we'll keep the address around
-      // rather than the targetOverride.
-      orig_target = targetOverride->get_address();
-      targetOverride = NULL;
-   }
-   else {
-      orig_target = origAddr + insn.size() + get_disp(&insn);
-   }
-   
-#if defined(arch_x86_64)
-   if (insnType & REL_D_DATA) {
-      // Create pcRelRegion that eventually will call pcRelData::apply
-      pcRelData *pcr_data = new pcRelData(orig_target, insn);
-      assert(pcr_data);
-      gen.addPCRelRegion(pcr_data);
-      goto done;
-   }
-#endif
-   
-   if (insnType & IS_JUMP) {
-     // Create pcRelRegion that eventually will call pcRelJump::apply
-     pcRelJump *pcr_jump;
-     if (targetOverride) {
-        pcr_jump = new pcRelJump(targetOverride, insn);
-     }
-     else {
-        pcr_jump = new pcRelJump(orig_target, insn);
-     }
-     assert(pcr_jump);
-     gen.addPCRelRegion(pcr_jump);
-     goto done;
-   }
-
-   if (insnType & IS_JCC) {
-     // Create pcRelRegion that eventually will call pcRelJCC::apply
-     pcRelJCC *pcr_jcc;
-     if (targetOverride) {
-        pcr_jcc = new pcRelJCC(targetOverride, insn);
-     }
-     else {
-        pcr_jcc = new pcRelJCC(orig_target, insn);
-     }
-     assert(pcr_jcc);
-     gen.addPCRelRegion(pcr_jcc);
-     goto done;
-   }
-
-   if (insnType & IS_CALL) {
-     // Create pcRelRegion that eventually will call pcRelCall::apply
-     pcRelCall *pcr_call;
-     if (targetOverride) {
-        pcr_call = new pcRelCall(targetOverride, insn);
-     }
-     else {
-        pcr_call = new pcRelCall(orig_target, insn);
-     }
-     assert(pcr_call);
-     gen.addPCRelRegion(pcr_call);
-     goto done;
-   }
-
-   //If we get here, then we either didn't handle a case of PC-relative instructions,
-   // or we mis-identified an instruction as PC-relative.
-   assert(0);
->>>>>>> 01a6ffd8
+   assert(0 && "Deprecated");
    return false;
 }
 
