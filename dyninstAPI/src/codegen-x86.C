--- conflicted
+++ resolved
@@ -1043,17 +1043,15 @@
 
    if (orig_instr.getPrefix()->getPrefix(1) != 0) {
       //The instruction accesses memory via segment registers.  Disallow.
-<<<<<<< HEAD
-     cerr << "Error: insn uses segment regs" << endl;
-     return false;
+      cerr << "Error: insn uses segment regs" << endl;
+      return false;
    }
    if (loc.modrm_position == -1) {
       //Only supporting MOD/RM instructions now
-       cerr << "Error: no MOD/RM (1)" << endl;
-       return false; 
-   }
-
-   //TODO:
+      cerr << "Error: insn doesn't use MOD/RM" << endl;
+      return false; 
+   }
+
    //if (loc.address_size == 1) {
    //  //Don't support 16-bit instructions yet
    //  cerr << "Error: insn is 16-bit" << endl;
@@ -1061,37 +1059,14 @@
    //}
 
    if (loc.modrm_reg == 4 && !loc.rex_r) {
-     cerr << "Error: insn uses esp/rsp" << endl;
-=======
-      cerr << "Error: insn uses segment regs" << endl;
-      return false;
-   }
-   if (loc.modrm_position == -1) {
-      //Only supporting MOD/RM instructions now
-      cerr << "Error: insn doesn't use MOD/RM" << endl;
-      return false; 
-   }
-
-   if (loc.address_size == 1) {
-     //Don't support 16-bit instructions yet
-     cerr << "Error: insn is 16-bit" << endl;
-     return false;
-   }
-
-   if (loc.modrm_reg == 4 && !loc.rex_r) {
       cerr << "Error: insn uses esp/rsp" << endl;
->>>>>>> 5858eeb5
       //The non-memory access register is %rsp/%esp, we can't work with
       // this register due to our register saving techniques.
       return false;
    }
 
    if (loc.modrm_mod == 3) {
-<<<<<<< HEAD
-     cerr << "Error: insn doesn't use MOD/RM (2)" <<  endl;
-=======
       cerr << "Error: insn doesn't use MOD/RM (2)" <<  endl;
->>>>>>> 5858eeb5
       //This instruction doesn't use the MOD/RM to access memory
       return false;
    }
