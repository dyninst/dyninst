/*
 * Copyright (c) 1996-2011 Barton P. Miller
 * 
 * We provide the Paradyn Parallel Performance Tools (below
 * described as "Paradyn") on an AS IS basis, and do not warrant its
 * validity or performance.  We reserve the right to update, modify,
 * or discontinue this software at any time.  We shall have no
 * obligation to supply such updates or modifications or any other
 * form of support to you.
 * 
 * By your use of Paradyn, you understand and agree that we (or any
 * other person or entity with proprietary rights in Paradyn) are
 * under no obligation to provide either maintenance services,
 * update services, notices of latent defects, or correction of
 * defects for Paradyn.
 * 
 * This library is free software; you can redistribute it and/or
 * modify it under the terms of the GNU Lesser General Public
 * License as published by the Free Software Foundation; either
 * version 2.1 of the License, or (at your option) any later version.
 * 
 * This library is distributed in the hope that it will be useful,
 * but WITHOUT ANY WARRANTY; without even the implied warranty of
 * MERCHANTABILITY or FITNESS FOR A PARTICULAR PURPOSE.  See the GNU
 * Lesser General Public License for more details.
 * 
 * You should have received a copy of the GNU Lesser General Public
 * License along with this library; if not, write to the Free Software
 * Foundation, Inc., 51 Franklin Street, Fifth Floor, Boston, MA 02110-1301 USA
 */

#include <stdio.h>
#ifdef rs6000_ibm_aix4_1
#include <memory.h>
#endif

#include "common/h/headers.h"

#define BPATCH_FILE

#include "BPatch_snippet.h"
#include "BPatch_point.h"
#include "BPatch_type.h"
#include "BPatch_image.h"
#include "BPatch_function.h"
#include "BPatch_collections.h"
#include "BPatch_asyncEventHandler.h"
#include "BPatch.h"
#include "BPatch_process.h"
#include "BPatch_libInfo.h"
#include "process.h"
#include "symtab.h"
#include "instPoint.h"
#include "instP.h"
#include "baseTramp.h"
#include "miniTramp.h"
#include "function.h"

#if defined(cap_instruction_api)
#include "BPatch_memoryAccessAdapter.h"
#else
#include "parseAPI/src/InstrucIter.h"
#endif

#include "BPatch_edge.h"
#include "ast.h"
#include "mapped_module.h"
#include "Instruction.h"
#include "InstructionDecoder.h"

#include "mapped_object.h"

/*
 * Private constructor, insn
 */
BPatch_point::BPatch_point(BPatch_addressSpace *_addSpace, 
                           BPatch_function *_func, instPoint *_point,
                           instPoint *_secondary,
                           BPatch_procedureLocation _pointType,
                           AddressSpace *as) :
   addSpace(_addSpace), lladdSpace(as), func(_func), 
   point(_point), secondaryPoint(_secondary),
   pointType(_pointType), memacc(NULL), dynamic_point_monitor_func(NULL),
   edge_(NULL)
{
   assert(point->func() == _func->lowlevel_func());

   if (_pointType == BPatch_subroutine)
      dynamic_call_site_flag = 2; // dynamic status unknown
   else
      dynamic_call_site_flag = 0; // not a call site, so not a dynamic call site.
   // I'd love to have a "loop" constructor, but the code structure
   // doesn't work right. We create an entry point as a set of edge points,
   // but not all edge points are loop points.
   loop = NULL;
   
   // And check to see if there's already instrumentation there (from a fork, say)
   
   // TODO: we either need to change BPatch_points to match the new instPoint model,
   // or look up any other instPoints that might be in the area. I'd suggest 
   // changing BPatch_points, because otherwise we get all sorts of weird from the
   // function/block entry + first insn problem.
   for (instPoint::iterator iter = point->begin(); iter != point->end(); ++iter) {
      BPatchSnippetHandle *handle = new BPatchSnippetHandle(addSpace);
      handle->addMiniTramp(*iter);
      preSnippets.push_back(handle);
   }
}

/*
 * Private constructor, edge
 */
BPatch_point::BPatch_point(BPatch_addressSpace *_addSpace, 
                           BPatch_function *_func, 
                           BPatch_edge *_edge, instPoint *_point,
                           AddressSpace *as) :
   addSpace(_addSpace), lladdSpace(as), func(_func), 
   point(_point), secondaryPoint(NULL),
   pointType(BPatch_locInstruction), memacc(NULL),
   dynamic_call_site_flag(0), dynamic_point_monitor_func(NULL),edge_(_edge)
{
  // I'd love to have a "loop" constructor, but the code structure
  // doesn't work right. We create an entry point as a set of edge points,
  // but not all edge points are loop points.
  loop = NULL;
  // We override that later... also, a single edge could be multiple loops. We need
  // "virtual" points.   

  // And check to see if there's already instrumentation there (from a fork, say)

  for (instPoint::iterator iter = point->begin(); iter != point->end(); ++iter) {
     BPatchSnippetHandle *handle = new BPatchSnippetHandle(addSpace);
     handle->addMiniTramp(*iter);
     preSnippets.push_back(handle);
  }
}

/*
 * BPatch_point::setLoop
 *
 * For a BPatch_point representing a loop instrumentation site,
 * set the loop that it represents.
 */

void BPatch_point::setLoop(BPatch_basicBlockLoop *l) {
  // We currently can use a single BPatch_point to represent
  // multiple loops. This is a problem, since we would really
  // like the points to label a unique loop. On the other hand,
  // then multiple points would share the same physical address..
  // not good.


  // Point must be for a loop.
  assert(pointType == BPatch_locLoopEntry ||
	 pointType == BPatch_locLoopExit ||
	 pointType == BPatch_locLoopStartIter ||
	 pointType == BPatch_locLoopEndIter);

  loop = l;
}

/*
 * BPatch_point::getPointType
 *
 * Returns type of BPatch_point
 */

BPatch_procedureLocation BPatch_point::getPointTypeInt() 
{ 
   return pointType; 
}

/*
 * BPatch_point::getLoop
 *
 * Returns loop if of appropriate type
 */

BPatch_basicBlockLoop *BPatch_point::getLoopInt() 
{ 
   return loop; 
}

/*
 * BPatch_point::getAddressSpace
 *
 * Returns the point's address space
 */

BPatch_addressSpace *BPatch_point::getAddressSpaceInt()
{
   return addSpace;
}

/*
 * BPatch_point::getFunction
 *
 * Returns function to which this BPatch_point belongs
 */

BPatch_function *BPatch_point::getFunctionInt()
{
   return func;
}

/*
 * BPatch_point::getCalledFunction
 *
 * For a BPatch_point representing a call site, returns a pointer to a
 * BPatch_function that represents the function being called.  If the point
 * isn't a call site, returns NULL.
 */
BPatch_function *BPatch_point::getCalledFunctionInt()
{
   assert(point);

   if (!func->getModule()->isValid()) {
	   return NULL;
   }
   if (addSpace->getType() == TRADITIONAL_PROCESS) {
       BPatch_process *proc = dynamic_cast<BPatch_process *>(addSpace);
       mapped_object *obj = func->getModule()->lowlevel_mod()->obj();
       if (proc->lowlevel_process()->mappedObjIsDeleted(obj)) {
		   return NULL;
	   }
   }
   
   if (point->type() != instPoint::PreCall &&
       point->type() != instPoint::PostCall) {
       parsing_printf("findCallee failed in getCalledFunction- not a call site\n");
	   return NULL;
   }
   
   func_instance *_func = point->block()->callee();
   
   if (!_func) {
       parsing_printf("findCallee failed in getCalledFunction\n");
	   return NULL;
   }
   return addSpace->findOrCreateBPFunc(_func, NULL);
}

<<<<<<< HEAD
=======
std::string BPatch_point::getCalledFunctionNameInt() {
	assert(point->block());
	return point->block()->obj()->getCalleeName(point->block());
}

/*  BPatch_point::getCFTargets
 *  Returns true if the point corresponds to a control flow
 *  instruction whose target can be statically determined, in which
 *  case "target" is set to the targets of the control flow instruction
 */
bool BPatch_point::getCFTargets(BPatch_Vector<Address> &targets)
{
   assert(0 && "TODO");
   return false;
#if 0
    bool ret = true;
    if (point->isDynamic()) {
        if (point->getSavedTargets(targets)) {
            return true;
        } else {
            return false;
        }
    }
    switch(point->getPointType()) 
    {
      case callSite: 
      {
        Address targ = point->callTarget();
        if (targ) {
            targets.push_back(targ);
        } else {
            ret = false;
        }
        break;
      }
      case abruptEnd:
        targets.push_back( point->block()->end() );
        break;
      default: 
      { // branch or jump. 
        // don't miss targets to invalid addresses 
        // (these get linked to the sink block by ParseAPI)
        using namespace ParseAPI;
        Address baseAddr = point->block()->start() 
                         - point->block()->llb()->start();
        Block::edgelist & trgs = point->block()->llb()->targets();
        Block::edgelist::iterator iter = trgs.begin();
        mapped_object *obj = point->func()->obj();
        Architecture arch = point->proc()->getArch();

        for ( ; iter != trgs.end(); iter++) {
            if ( ! (*iter)->sinkEdge() ) {
                targets.push_back( baseAddr + (*iter)->trg()->start() );
            } else {
                // if this is a cond'l branch taken or direct 
                // edge, decode the instruction to get its target, 
                // otherwise we won't find a target for this insn
                switch((*iter)->type()) {
                case INDIRECT:
                    break;
                case COND_NOT_TAKEN:
                case FALLTHROUGH:
                    if (point->proc()->proc() && 
                        BPatch_defensiveMode == 
                        point->proc()->proc()->getHybridMode()) 
                    {
                        assert( 0 && "should be an abrupt end point");
                    }
                    break;
                default:
                { // this is a cond'l taken or jump target
#if defined(cap_instruction_api)
                using namespace InstructionAPI;
                RegisterAST::Ptr thePC = RegisterAST::Ptr
                    ( new RegisterAST( MachRegister::getPC( arch ) ) );

                void *ptr = obj->getPtrToInstruction(point->addr());
                assert(ptr);
                InstructionDecoder dec
                    (ptr, InstructionDecoder::maxInstructionLength, arch);
                Instruction::Ptr insn = dec.decode();
                Expression::Ptr trgExpr = insn->getControlFlowTarget();
                    // FIXME: templated bind()
                trgExpr->bind(thePC.get(), 
                              Result(s64, point->block()->llb()->lastInsnOffset()));
                Result actualTarget = trgExpr->eval();
                if(actualTarget.defined)
                {
                    Address targ = actualTarget.convert<Address>() + baseAddr;
                    targets.push_back( targ );
                }
                break;
                } // end default case
                } // end edge-type switch
#endif
            }
        }
        break;
      }
    }

    return ret;
#endif
}

>>>>>>> 7b5e5fef
Address BPatch_point::getCallFallThroughAddr()
{
    assert(point);
    using namespace InstructionAPI;
    if (!point->block()) return 0;
    edge_instance *fte = point->block()->getFallthrough();
    if (fte && !fte->sinkEdge()) return fte->trg()->start();
    else return point->block()->end();
}

void BPatch_point::attachMemAcc(BPatch_memoryAccess *newMemAcc) {
    if (memacc) {
        // Change if we ever want to override these...
        assert(newMemAcc == memacc);
    }
    else
        memacc = newMemAcc;
}

const BPatch_memoryAccess *BPatch_point::getMemoryAccessInt()
{
    if (!func->getModule()->isValid()) return NULL;

    if (memacc) { 
        return memacc;
    }
    //    fprintf(stderr, "No memory access recorded for 0x%lx, grabbing now...\n",
    //      point->addr());
    assert(point);
    // Try to find it... we do so through an InstrucIter
    Dyninst::InstructionAPI::Instruction::Ptr i = getInsnAtPointInt();
    BPatch_memoryAccessAdapter converter;
    
    attachMemAcc(converter.convert(i, point->insnAddr(), point->proc()->getAddressWidth() == 8));
    return memacc;
}

InstructionAPI::Instruction::Ptr BPatch_point::getInsnAtPointInt()
{
    return point->insn();
}


const BPatch_Vector<BPatchSnippetHandle *> BPatch_point::getCurrentSnippetsInt() 
{
    allSnippets.clear();

    if (!func->getModule()->isValid()) return allSnippets;


    for (unsigned pre = 0; pre < preSnippets.size(); pre++) 
        allSnippets.push_back(preSnippets[pre]);
    for (unsigned post = 0; post < postSnippets.size(); post++) 
        allSnippets.push_back(postSnippets[post]);
    
    return allSnippets;
}

const BPatch_Vector<BPatchSnippetHandle *> 
BPatch_point::getCurrentSnippetsByWhen(BPatch_callWhen when) 
{
    if (when == BPatch_callBefore)
        return preSnippets;
    else {
        assert(when == BPatch_callAfter);
        return postSnippets;
    }
}

#include "registerSpace.h"

#if defined(cap_liveness)
bool BPatch_point::getLiveRegistersInt(std::vector<BPatch_register> &liveRegs)
{
    // Good question: pre- or post-instruction? I'm going to assume pre-instruction.

   bitArray live = point->liveRegisters();
   
   std::vector<BPatch_register> allRegs;
   addSpace->getRegisters(allRegs); 
   
   for (unsigned i = 0; i < allRegs.size(); i++) {
      if (live[allRegs[i].number_])
         liveRegs.push_back(allRegs[i]);
   }
   return true;
   
}
#else
bool BPatch_point::getLiveRegistersInt(std::vector<BPatch_register> &)
{
    // Oops
    return false;
}
#endif


/*
 * BPatch_point::getAddress
 *
 * Returns the original address of the first instruction at this point.
 */
void *BPatch_point::getAddressInt()
{
    return (void *)point->nextExecutedAddr();
}


/*
 * BPatch_point::usesTrap_NP
 *
 * Returns true if this point is or would be instrumented with a trap, rather
 * than a jump to the base tramp, false otherwise.  On platforms that do not
 * use traps (everything other than x86), it always returns false;
 *
 */
bool BPatch_point::usesTrap_NPInt()
{
   assert(point);
   return false;
   //return point->usesTrap();
}

/*
 * BPatch_point::isDynamic
 *
 * Returns true if this point is a dynamic control transfer site.
 *
 */
bool BPatch_point::isDynamicInt()
{
   if (!point) return false;

   switch (point->type()) {
      case instPoint::PreCall:
      case instPoint::PostCall:
         return point->block()->containsDynamicCall();
         break;
      case instPoint::Edge: 
         return point->edge()->sinkEdge();
         break;
      default:
         return false;
   }
}

/*
 * BPatch_point::monitorCalls(BPatch_function *userCBFunc)
 *
 * Insert function call to user-defined callback function
 * at dynamic call site.
 *
 * Returns false if BPatch_point is not a dynamic call site.
 *
 */
void *BPatch_point::monitorCallsInt( BPatch_function * user_cb ) 
{
  BPatch_function *func_to_use = user_cb;

  if (!func->getModule()->isValid()) {
    fprintf(stderr, "%s[%d]: invalid module, cannot monitor\n",
	    FILE__, __LINE__);
    return NULL;
  }
  if ( !isDynamic() ) {
    fprintf(stderr, "%s[%d]:  call site is not dynamic, cannot monitor\n", 
            __FILE__, __LINE__ );
    return NULL;
  }

  if ( dynamic_point_monitor_func ) {
    fprintf(stderr, "%s[%d]:  call site is already monitored\n", 
            __FILE__, __LINE__ );
    return NULL;
  }

  if (!func_to_use) {
    BPatch_image *bpi = addSpace->getImage();
    assert(bpi);
    //  if no user cb is provided, use the one in the rt lib
    BPatch_Vector<BPatch_function *> funcs;
    bpi->findFunction("DYNINSTasyncDynFuncCall", funcs);
    if (!funcs.size()) {
      fprintf(stderr, "%s[%d]:  cannot find function DYNINSTasyncDynFuncCall\n", FILE__, __LINE__);
      return NULL;
    }
    func_to_use = funcs[0];
  }
  // The callback takes two arguments: the first is the (address of the) callee,
  // the second the (address of the) callsite. 

  InstructionAPI::Instruction::Ptr insn = point->block()->getInsn(point->block()->last());
  pdvector<AstNodePtr> args;
  if (!lladdSpace->getDynamicCallSiteArgs(insn, point->block()->last(), args))
      return NULL;
  if (args.size() != 2)
      return NULL;


  // construct function call and insert
  func_instance * fb = func_to_use->lowlevel_func();

  // Monitoring function
  AstNodePtr ast = AstNode::funcCallNode(fb, args);
  

#if 0
  miniTramp *res = point->instrument(ast,
				     callPreInsn,
				     orderLastAtPoint,
				     true,
				     false);
#endif
  miniTramp *res = point->push_back(ast, true);

  if (addSpace->pendingInsertions == NULL) {
    // Trigger it now
    bool tmp;
    addSpace->finalizeInsertionSet(false, &tmp);
  }   
  
  if ( ! res ) {
     fprintf( stderr,"%s[%d]:  insertSnippet failed, cannot monitor call site\n",
               __FILE__, __LINE__ );
     return NULL;
  }

  //  Let asyncEventHandler know that we are being monitored
  if (getAsync()) {
      getAsync()->registerMonitoredPoint(this);
  }

  dynamic_point_monitor_func = res;

  //  Return pointer to handle as unique id, user does not need to know its a
  //  miniTramp.

  return (void*) res;
} /* end monitorCalls() */

bool BPatch_point::stopMonitoringInt()
{
  if (!dynamic_point_monitor_func) {
    bperr("%s[%d]:  call site not currently monitored", __FILE__, __LINE__);
    return false;
  }
  bool ret;
  ret = dynamic_point_monitor_func->uninstrument();

  dynamic_point_monitor_func = NULL;
  return ret;
}

/*
 * BPatch_point::getDisplacedInstructions
 *
 * Returns the instructions to be relocated when instrumentation is inserted
 * at this point.  Returns the number of bytes taken up by these instructions.
 *
 * maxSize      The maximum number of bytes of instructions to return.
 * insns        A pointer to a buffer in which to return the instructions.
 */ 

int BPatch_point::getDisplacedInstructionsInt(int maxSize, void* insns)
{
   return 0;
}

// This isn't a point member because it relies on instPoint.h, which
// we don't want to include in BPatch_point.h. If we had a public "enumerated types"
// header file this could move.
bool BPatchToInternalArgs(BPatch_point *point,
                          BPatch_callWhen when,
                          BPatch_snippetOrder order,
                          callWhen &ipWhen,
                          callOrder &ipOrder) {
    // Edge instrumentation: overrides inputs
  
  if (point->edge()) {
    if (when == BPatch_callAfter) {
      // Can't do this... there is no "before" or 
      // "after" for an edge
      return false;
    }
    switch(point->edge()->getType()) {
    case CondJumpTaken:
    case UncondJump:
      ipWhen = callBranchTargetInsn;
      break;
    case CondJumpNottaken:
    case NonJump:
      ipWhen = callPostInsn;
      break;
    default:
       fprintf(stderr, "Unknown edge type %d\n", point->edge()->getType());
      assert(0);
    }
  }
  else {
    // Instruction level
    if (when == BPatch_callBefore)
      ipWhen = callPreInsn;
    else if (when == BPatch_callAfter)
      ipWhen = callPostInsn;
    else if (when == BPatch_callUnset)
      ipWhen = callPreInsn;
  }
  
  
  if (order == BPatch_firstSnippet)
    ipOrder = orderFirstAtPoint;
  else if (order == BPatch_lastSnippet)
    ipOrder = orderLastAtPoint;
  else
    return false;
  
  //
    // Check for valid combinations of BPatch_procedureLocation & call*
    // 	Right now we don't allow
    //		BPatch_callBefore + BPatch_exit
    //		BPatch_callAfter + BPatch_entry
    //
    //	These combinations are intended to be used to mark the point that
    //      is the last, first valid point where the local variables are
    //      valid.  This is different than the first/last instruction of
    //      a subroutine which is what the other combinations of BPatch_entry
    //	    and BPatch_exit refer to.
    //
    if (when == BPatch_callBefore && point->getPointType() == BPatch_exit) {
        BPatch_reportError(BPatchSerious, 113,
                           "BPatch_callBefore at BPatch_exit not supported yet");
        return false;
    }
    if (when == BPatch_callAfter && point->getPointType() == BPatch_entry) {
        BPatch_reportError(BPatchSerious, 113,
                           "BPatch_callAfter at BPatch_entry not supported yet");
        return false;
    }
    
    if ((point->getPointType() == BPatch_exit)) {
        //  XXX - Hack! 
        //  The semantics of pre/post insn at exit are setup for the new
        //  defintion of using this to control before/after stack creation,
        //  but the lower levels of dyninst don't know about this yet.
        ipWhen = callPreInsn;
    }
    
    return true;
}

BPatch_procedureLocation BPatch_point::convertInstPointType_t(int intType)
{
    BPatch_procedureLocation ret = (BPatch_procedureLocation)-1;
    switch((instPoint::Type) intType) {
       case instPoint::FuncEntry:
          return BPatch_locEntry;
       case instPoint::FuncExit:
          return BPatch_locExit;
       case instPoint::PreCall:
       case instPoint::PostCall:
          return BPatch_locSubroutine;
       default:
          return BPatch_locInstruction;
    }
}

void BPatch_point::recordSnippet(BPatch_callWhen when,
                                 BPatch_snippetOrder order,
                                 BPatchSnippetHandle *handle) {
   if (when == BPatch_callUnset) {
      if (getPointType() == BPatch_exit)
         when = BPatch_callAfter;
      else
         when = BPatch_callBefore;
   }

   if (when == BPatch_callBefore)
      if (order == BPatch_firstSnippet) {
#if !defined(USE_DEPRECATED_BPATCH_VECTOR)
         preSnippets.insert(preSnippets.begin(), handle);
#else
         preSnippets.push_front(handle);
#endif
      }
      else {
         preSnippets.push_back(handle);
      }
   else {
      if (order == BPatch_firstSnippet) {
#if !defined(USE_DEPRECATED_BPATCH_VECTOR)
         postSnippets.insert(postSnippets.begin(), handle);
#else
         postSnippets.push_front(handle);
#endif
      }
      else {
         postSnippets.push_back(handle);
      }
   }        

}

// Removes snippet from datastructures, doesn't actually remove the 
// instrumentation.  Is invoked by BPatch_addressSpace::deleteSnippet
bool BPatch_point::removeSnippet(BPatchSnippetHandle *handle)
{
   bool foundHandle = false;

   std::vector<BPatchSnippetHandle *>::iterator iter;

   for (iter = allSnippets.begin(); iter != allSnippets.end(); ++iter) {
      if (*iter == handle) {
         allSnippets.erase(iter);
         foundHandle = true;
         break;
      }
   }

   for (iter = preSnippets.begin(); iter != preSnippets.end(); ++iter) {
      if (*iter == handle) {
         preSnippets.erase(iter);
         foundHandle = true;
         break;
      }
   }

   for (iter = postSnippets.begin(); iter != postSnippets.end(); ++iter) {
      if (*iter == handle) {
         postSnippets.erase(iter);
         foundHandle = true;
         break;
      }
   }

   return foundHandle;
}

AddressSpace *BPatch_point::getAS()
{
   return lladdSpace;
}

bool BPatch_point::isReturnInstruction()
{
   return point->type() == instPoint::FuncExit;
}

bool BPatch_point::patchPostCallArea()
{
    if (point->proc()->proc()) {
        return point->proc()->proc()->patchPostCallArea(point);
    }
    return false;
}

instPoint *BPatch_point::getPoint(BPatch_callWhen when) {
   switch(when) {
      case BPatch_callBefore:
      case BPatch_callUnset:
         return point;
      case BPatch_callAfter:
         return (secondaryPoint ? secondaryPoint : point);
   }
   assert(0);
   return NULL;
}<|MERGE_RESOLUTION|>--- conflicted
+++ resolved
@@ -240,114 +240,6 @@
    return addSpace->findOrCreateBPFunc(_func, NULL);
 }
 
-<<<<<<< HEAD
-=======
-std::string BPatch_point::getCalledFunctionNameInt() {
-	assert(point->block());
-	return point->block()->obj()->getCalleeName(point->block());
-}
-
-/*  BPatch_point::getCFTargets
- *  Returns true if the point corresponds to a control flow
- *  instruction whose target can be statically determined, in which
- *  case "target" is set to the targets of the control flow instruction
- */
-bool BPatch_point::getCFTargets(BPatch_Vector<Address> &targets)
-{
-   assert(0 && "TODO");
-   return false;
-#if 0
-    bool ret = true;
-    if (point->isDynamic()) {
-        if (point->getSavedTargets(targets)) {
-            return true;
-        } else {
-            return false;
-        }
-    }
-    switch(point->getPointType()) 
-    {
-      case callSite: 
-      {
-        Address targ = point->callTarget();
-        if (targ) {
-            targets.push_back(targ);
-        } else {
-            ret = false;
-        }
-        break;
-      }
-      case abruptEnd:
-        targets.push_back( point->block()->end() );
-        break;
-      default: 
-      { // branch or jump. 
-        // don't miss targets to invalid addresses 
-        // (these get linked to the sink block by ParseAPI)
-        using namespace ParseAPI;
-        Address baseAddr = point->block()->start() 
-                         - point->block()->llb()->start();
-        Block::edgelist & trgs = point->block()->llb()->targets();
-        Block::edgelist::iterator iter = trgs.begin();
-        mapped_object *obj = point->func()->obj();
-        Architecture arch = point->proc()->getArch();
-
-        for ( ; iter != trgs.end(); iter++) {
-            if ( ! (*iter)->sinkEdge() ) {
-                targets.push_back( baseAddr + (*iter)->trg()->start() );
-            } else {
-                // if this is a cond'l branch taken or direct 
-                // edge, decode the instruction to get its target, 
-                // otherwise we won't find a target for this insn
-                switch((*iter)->type()) {
-                case INDIRECT:
-                    break;
-                case COND_NOT_TAKEN:
-                case FALLTHROUGH:
-                    if (point->proc()->proc() && 
-                        BPatch_defensiveMode == 
-                        point->proc()->proc()->getHybridMode()) 
-                    {
-                        assert( 0 && "should be an abrupt end point");
-                    }
-                    break;
-                default:
-                { // this is a cond'l taken or jump target
-#if defined(cap_instruction_api)
-                using namespace InstructionAPI;
-                RegisterAST::Ptr thePC = RegisterAST::Ptr
-                    ( new RegisterAST( MachRegister::getPC( arch ) ) );
-
-                void *ptr = obj->getPtrToInstruction(point->addr());
-                assert(ptr);
-                InstructionDecoder dec
-                    (ptr, InstructionDecoder::maxInstructionLength, arch);
-                Instruction::Ptr insn = dec.decode();
-                Expression::Ptr trgExpr = insn->getControlFlowTarget();
-                    // FIXME: templated bind()
-                trgExpr->bind(thePC.get(), 
-                              Result(s64, point->block()->llb()->lastInsnOffset()));
-                Result actualTarget = trgExpr->eval();
-                if(actualTarget.defined)
-                {
-                    Address targ = actualTarget.convert<Address>() + baseAddr;
-                    targets.push_back( targ );
-                }
-                break;
-                } // end default case
-                } // end edge-type switch
-#endif
-            }
-        }
-        break;
-      }
-    }
-
-    return ret;
-#endif
-}
-
->>>>>>> 7b5e5fef
 Address BPatch_point::getCallFallThroughAddr()
 {
     assert(point);
