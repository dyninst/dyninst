/*
 * Copyright (c) 1996-2011 Barton P. Miller
 *
 * We provide the Paradyn Parallel Performance Tools (below
 * described as "Paradyn") on an AS IS basis, and do not warrant its
 * validity or performance.  We reserve the right to update, modify,
 * or discontinue this software at any time.  We shall have no
 * obligation to supply such updates or modifications or any other
 * form of support to you.
 *
 * By your use of Paradyn, you understand and agree that we (or any
 * other person or entity with proprietary rights in Paradyn) are
 * under no obligation to provide either maintenance services,
 * update services, notices of latent defects, or correction of
 * defects for Paradyn.
 *
 * This library is free software; you can redistribute it and/or
 * modify it under the terms of the GNU Lesser General Public
 * License as published by the Free Software Foundation; either
 * version 2.1 of the License, or (at your option) any later version.
 *
 * This library is distributed in the hope that it will be useful,
 * but WITHOUT ANY WARRANTY; without even the implied warranty of
 * MERCHANTABILITY or FITNESS FOR A PARTICULAR PURPOSE.  See the GNU
 * Lesser General Public License for more details.
 *
 * You should have received a copy of the GNU Lesser General Public
 * License along with this library; if not, write to the Free Software
 * Foundation, Inc., 51 Franklin Street, Fifth Floor, Boston, MA 02110-1301 USA
 */

// $Id: function.h,v 1.52 2008/09/08 16:44:02 bernat Exp $

#ifndef FUNCTION_H
#define FUNCTION_H

#include <string>
#include "common/h/Vector.h"
#include "common/h/Types.h"
#include "common/h/Pair.h"
#include "codegen.h"
#include "codeRange.h"
#include "util.h"
#include "parse-cfg.h"

#include "bitArray.h"

#include "dyn_detail/boost/shared_ptr.hpp"

#include "block.h"
#include "instPoint.h"
#include "PatchCFG.h"
#include "Point.h"

class process;
class mapped_module;
class mapped_object;

class func_instance;
class block_instance;
class edge_instance;
class instPoint;

typedef enum callType {
  unknown_call,
  cdecl_call,
  stdcall_call,
  fastcall_call,
  thiscall_call
} callType;

using Dyninst::PatchAPI::Point;

class func_instance : public patchTarget, public Dyninst::PatchAPI::PatchFunction {
  friend class block_instance;
  friend class edge_instance;
  friend class instPoint;
  public:
    // Almost everythcing gets filled in later.
    func_instance(parse_func *f,
                  Address baseAddr,
                  mapped_module *mod);

    func_instance(const func_instance *parent,
                  mapped_module *child_mod);

    ~func_instance();

  ////////////////////////////////////////////////
  // Passthrough functions.
  ////////////////////////////////////////////////
  // To minimize wasted memory (since there will be many copies of
  // this function) we make most methods passthroughs to the original
  // parsed version.

  const string &symTabName() const { return ifunc()->symTabName(); };
  const string &prettyName() const { return ifunc()->prettyName(); };
  const string &typedName() const { return ifunc()->typedName(); };
  const string &name() const { return symTabName(); }

  const vector<string>& symTabNameVector() const { return ifunc()->symTabNameVector(); }
  const vector<string>& prettyNameVector() const { return ifunc()->prettyNameVector(); }
  const vector<string>& typedNameVector() const { return ifunc()->typedNameVector(); }

  // Debuggering functions
  void debugPrint() const;

  // And add...
  // Don't make the std::string a reference; we want a copy.
  void addSymTabName(const std::string name, bool isPrimary = false);
  void addPrettyName(const std::string name, bool isPrimary = false);

  Address getPtrAddress() const {return ptrAddr_;}

  // Not defined here so we don't have to play header file magic
  // Not const; we can add names via the Dyninst layer
  parse_func *ifunc() const { return SCAST_PF(func_); }
  mapped_module *mod() const { return mod_; }
  mapped_object *obj() const;

  AddressSpace *proc() const;
  std::string format() const;

  ////////////////////////////////////////////////
  // CFG and other function body methods
  ////////////////////////////////////////////////
  typedef AddrOrderedBlockSet BlockSet;

  block_instance *entryBlock();

  // Kevin's defensive mode shtuff
  // Blocks that have a sink target, essentially.
  const BlockSet &unresolvedCF();// Blocks that have a sink target, essentially
  const BlockSet &abruptEnds(); // Blocks where we provisionally stopped 
                                // parsing because things looked weird.
  void addMissingBlocks();
  block_instance * setNewEntryPoint(block_instance *defaultNewEntryBlock);
  // kevin signal-handler information
  bool isSignalHandler() {return handlerFaultAddr_ != 0;}
  Address getHandlerFaultAddr() {return handlerFaultAddr_;}
  Address getHandlerFaultAddrAddr() {return handlerFaultAddrAddr_;}
  void setHandlerFaultAddr(Address fa);
  void setHandlerFaultAddrAddr(Address faa, bool set);
  void triggerModified();

  block_instance *getBlock(const Address addr);

  Offset addrToOffset(const Address addr) const;

  bool hasNoStackFrame() const {return ifunc()->hasNoStackFrame();}
  bool savesFramePointer() const {return ifunc()->savesFramePointer();}

  ////////////////////////////////////////////////
  // Legacy/inter-module calls. Arguably should be an
  // interprocedural edge, but I expect that would
  // break all manner of things
  ////////////////////////////////////////////////
  func_instance *findCallee(block_instance *callBlock);

  bool isInstrumentable();

  Address get_address() const;
  unsigned get_size() const;
  unsigned footprint(); // not const, calls ifunc()->extents()
  std::string get_name() const;

#if defined(arch_x86) || defined(arch_x86_64)
  //Replaces the function with a 'return val' statement.
  // currently needed only on Linux/x86
  // Defined in inst-x86.C
  bool setReturnValue(int val);

#endif

  ////////////////////////////////////////////////
  // Relocation
  ////////////////////////////////////////////////

  bool canBeRelocated() const { return ifunc()->canBeRelocated(); }


  ////////////////////////////////////////////////
  // Code overlapping
  ////////////////////////////////////////////////
  // Get all functions that "share" the block. Actually, the
  // block_instance will not be shared (they are per function),
  // but the underlying parse_block records the sharing status.
  // So dodge through to the image layer and find out that info.
  // Returns true if such functions exist.

  bool getSharingFuncs(block_instance *b,
                       std::set<func_instance *> &funcs);

  // The same, but for any function that overlaps with any of
  // our basic blocks.
  // OPTIMIZATION: we're not checking all blocks, only an exit
  // point; this _should_ work :) but needs to change if we
  // ever do flow-sensitive parsing
  bool getSharingFuncs(std::set<func_instance *> &funcs);

  // Slower version of the above that also finds functions that occupy
  // the same address range, even if they do not share blocks - this can
  // be caused by overlapping but disjoint assembly sequences
  bool getOverlappingFuncs(std::set<func_instance *> &funcs);
  bool getOverlappingFuncs(block_instance *b, std::set<func_instance *> &funcs);

  ////////////////////////////////////////////////
  // Misc
  ////////////////////////////////////////////////


  const pdvector< int_parRegion* > &parRegions();

  bool containsSharedBlocks() const { return ifunc()->containsSharedBlocks(); }
  unsigned getNumDynamicCalls();

  // Fill the <callers> vector with pointers to the statically-determined
  // list of functions that call this function.
  template <class OutputIterator>
    void getCallerBlocks(OutputIterator result);
  template <class OutputIterator>
    void getCallerFuncs(OutputIterator result);

#if defined(arch_power)
  bool savesReturnAddr() const { return ifunc()->savesReturnAddr(); }
#endif

#if defined(os_windows)
  //Calling convention for this function
  callType func_instance::getCallingConvention();
  int getParamSize() { return paramSize; }
  void setParamSize(int s) { paramSize = s; }
#endif

  void removeFromAll();
  void getReachableBlocks(const std::set<block_instance*> &exceptBlocks,
                          const std::list<block_instance*> &seedBlocks,
                          std::set<block_instance*> &reachBlocks);//output


  // So we can assert(consistency());
  bool consistency() const;

  // Wrappers for patchapi findPoints to find a single instPoint
  instPoint *funcEntryPoint(bool create);
  instPoint *funcExitPoint(block_instance* blk, bool create);
  instPoint *preCallPoint(block_instance* blk, bool create);
  instPoint *postCallPoint(block_instance* blk, bool create);
  instPoint *blockEntryPoint(block_instance* blk, bool create);
  instPoint *blockExitPoint(block_instance* b, bool create);
  instPoint *preInsnPoint(block_instance* b, Address a,
                          InstructionAPI::Instruction::Ptr ptr,
                          bool trusted, bool create);
  instPoint *postInsnPoint(block_instance* b, Address a,
                           InstructionAPI::Instruction::Ptr ptr,
                           bool trusted, bool create);
  instPoint *edgePoint(edge_instance* eg, bool create);

  // Wrappers for patchapi findPoints to find all instPoints w/ certain type
  typedef std::vector<instPoint*> Points;
  void funcExitPoints(Points*);
  void callPoints(Points*);
  void blockInsnPoints(block_instance*, Points*);
  void edgePoints(Points*);

  // And the "mass" version of the above
  bool findInsnPoints(Point::Type type, block_instance *b,
                      InsnInstpoints::const_iterator &begin,
                      InsnInstpoints::const_iterator &end);

  // Function wrapping
  bool callWrappedFunction(func_instance *target);
  bool updateRelocationsToSym(Dyninst::SymtabAPI::Symbol *oldsym, 
			      Dyninst::SymtabAPI::Symbol *newsym);
  Dyninst::SymtabAPI::Symbol *getWrapperSymbol();
  Dyninst::SymtabAPI::Symbol *getRelocSymbol();
  void createWrapperSymbol(Address entry);

  static void destroy(func_instance *f);

  void destroyBlock(block_instance *block);

 private:

  ///////////////////// Basic func info
  //Address addr_; // Absolute address of the start of the function
  Address ptrAddr_; // Absolute address of the function descriptor, if exists

  // parse_func *ifunc_;
  mapped_module *mod_; // This is really a dodge; translate a list of
  // parse_funcs to int_funcs

<<<<<<< HEAD
  BlockSet blocks_;
  BlockSet callBlocks_;
  BlockSet exitBlocks_;

=======
  ///////////////////// CFG and function body
>>>>>>> bcfa14f1
  // Defensive mode
  BlockSet unresolvedCF_;
  BlockSet abruptEnds_;

  ///////////////////// Function-level instPoints
  FuncInstpoints points_;
  std::map<block_instance *, BlockInstpoints> blockPoints_;
  std::map<edge_instance *, EdgeInstpoints> edgePoints_;


  Address handlerFaultAddr_; /* if this is a signal handler, faultAddr_ is
                                set to -1, or to the address of the fault
                                that last caused the handler to be invoked. */
  Address handlerFaultAddrAddr_;

  //////////////////////////  Parallel Regions
  pdvector<int_parRegion*> parallelRegions_; /* pointer to the parallel regions */

  void addblock_instance(block_instance *instance);

#if defined(os_windows)
  callType callingConv;
  int paramSize;
#endif

   Dyninst::SymtabAPI::Symbol *wrapperSym_;
};

template <class OutputIterator>
void func_instance::getCallerBlocks(OutputIterator result)
{
  if(!ifunc() || !ifunc()->entryBlock())
    return;
  /*
  const block_instance::edgelist &ins = entryBlock()->sources();
  for (block_instance::edgelist::const_iterator iter = ins.begin();
       iter != ins.end(); ++iter) {
  */
  const PatchBlock::edgelist &ins = entryBlock()->getSources();
  for (PatchBlock::edgelist::const_iterator iter = ins.begin();
       iter != ins.end(); ++iter) {
    *result = SCAST_EI(*iter)->src();
    ++result;
  }
}

template <class OutputIterator>
void func_instance::getCallerFuncs(OutputIterator result)
{
  std::set<block_instance *> callerBlocks;
  getCallerBlocks(std::inserter(callerBlocks, callerBlocks.end()));
  for (std::set<block_instance *>::iterator iter = callerBlocks.begin();
       iter != callerBlocks.end(); ++iter) {
    (*iter)->getFuncs(result);
  }
}


#endif /* FUNCTION_H */<|MERGE_RESOLUTION|>--- conflicted
+++ resolved
@@ -290,14 +290,7 @@
   mapped_module *mod_; // This is really a dodge; translate a list of
   // parse_funcs to int_funcs
 
-<<<<<<< HEAD
-  BlockSet blocks_;
-  BlockSet callBlocks_;
-  BlockSet exitBlocks_;
-
-=======
   ///////////////////// CFG and function body
->>>>>>> bcfa14f1
   // Defensive mode
   BlockSet unresolvedCF_;
   BlockSet abruptEnds_;
