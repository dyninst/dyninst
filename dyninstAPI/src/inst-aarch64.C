--- conflicted
+++ resolved
@@ -479,12 +479,7 @@
         case divOp:
             {
                 Register rm = insnCodeGen::moveValueToReg(gen, src2imm);
-<<<<<<< HEAD
-                insnCodeGen::generateDiv(gen, rm, src1, dest, true);
-=======
                 insnCodeGen::generateDiv(gen, rm, src1, dest, true, s);
-                //insnCodeGen::generateTrap(gen);
->>>>>>> 1967bf40
             }
             break;
         case xorOp:
