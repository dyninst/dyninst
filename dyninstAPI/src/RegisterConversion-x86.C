/*
 * Copyright (c) 1996-2009 Barton P. Miller
 * 
 * We provide the Paradyn Parallel Performance Tools (below
 * described as "Paradyn") on an AS IS basis, and do not warrant its
 * validity or performance.  We reserve the right to update, modify,
 * or discontinue this software at any time.  We shall have no
 * obligation to supply such updates or modifications or any other
 * form of support to you.
 * 
 * By your use of Paradyn, you understand and agree that we (or any
 * other person or entity with proprietary rights in Paradyn) are
 * under no obligation to provide either maintenance services,
 * update services, notices of latent defects, or correction of
 * defects for Paradyn.
 * 
 * This library is free software; you can redistribute it and/or
 * modify it under the terms of the GNU Lesser General Public
 * License as published by the Free Software Foundation; either
 * version 2.1 of the License, or (at your option) any later version.
 * 
 * This library is distributed in the hope that it will be useful,
 * but WITHOUT ANY WARRANTY; without even the implied warranty of
 * MERCHANTABILITY or FITNESS FOR A PARTICULAR PURPOSE.  See the GNU
 * Lesser General Public License for more details.
 * 
 * You should have received a copy of the GNU Lesser General Public
 * License along with this library; if not, write to the Free Software
 * Foundation, Inc., 51 Franklin Street, Fifth Floor, Boston, MA 02110-1301 USA
 */

#include "RegisterConversion-x86.h"
#include "inst-x86.h"

#include <map>
#include <boost/assign/list_of.hpp>
#include "Register.h"
#include "dyn_regs.h"

using namespace Dyninst;
using namespace Dyninst::InstructionAPI;
using namespace std;
using namespace boost::assign;

map<MachRegister, Register> reverseRegisterMap = map_list_of
        (x86_64::r8, REGNUM_R8)
        (x86_64::r9, REGNUM_R9)
        (x86_64::r10, REGNUM_R10)
        (x86_64::r11, REGNUM_R11)
        (x86_64::r12, REGNUM_R12)
        (x86_64::r13, REGNUM_R13)
        (x86_64::r14, REGNUM_R14)
        (x86_64::r15, REGNUM_R15)
        (x86_64::cs, REGNUM_IGNORED)
        (x86_64::ds, REGNUM_IGNORED)
        (x86_64::es, REGNUM_IGNORED)
        (x86_64::fs, REGNUM_IGNORED)
        (x86_64::gs, REGNUM_IGNORED)
        (x86_64::ss, REGNUM_IGNORED)
        (x86_64::rax, REGNUM_RAX)
        (x86_64::rcx, REGNUM_RCX)
        (x86_64::rdx, REGNUM_RDX)
        (x86_64::rbx, REGNUM_RBX)
        (x86_64::rsp, REGNUM_RSP)
        (x86_64::rbp, REGNUM_RBP)
        (x86_64::rsi, REGNUM_RSI)
        (x86_64::rdi, REGNUM_RDI)
        (x86_64::rip, REGNUM_IGNORED)
        (x86_64::cf, REGNUM_CF)
        (x86_64::pf, REGNUM_PF)
        (x86_64::af, REGNUM_AF)
        (x86_64::zf, REGNUM_ZF)  
        (x86_64::sf, REGNUM_SF)
        (x86_64::tf, REGNUM_TF)
        (x86_64::df, REGNUM_DF)
        (x86_64::of, REGNUM_OF)
        (x86_64::nt_, REGNUM_NT)
        (x86_64::xmm0, REGNUM_XMM0)
        (x86_64::xmm1, REGNUM_XMM1)
        (x86_64::xmm2, REGNUM_XMM2)
        (x86_64::xmm3, REGNUM_XMM3)
        (x86_64::xmm4, REGNUM_XMM4)
        (x86_64::xmm5, REGNUM_XMM5)
        (x86_64::xmm6, REGNUM_XMM6)
        (x86_64::xmm7, REGNUM_XMM7)
        (x86_64::mm0, REGNUM_MM0)
        (x86_64::mm1, REGNUM_MM1)
        (x86_64::mm2, REGNUM_MM2)
        (x86_64::mm3, REGNUM_MM3)
        (x86_64::mm4, REGNUM_MM4)
        (x86_64::mm5, REGNUM_MM5)
        (x86_64::mm6, REGNUM_MM6)
        (x86_64::mm7, REGNUM_MM7)
        (x86_64::cr0, REGNUM_IGNORED)
        (x86_64::cr1, REGNUM_IGNORED)
        (x86_64::cr2, REGNUM_IGNORED)
        (x86_64::cr3, REGNUM_IGNORED)
        (x86_64::cr4, REGNUM_IGNORED)
        (x86_64::cr5, REGNUM_IGNORED)
        (x86_64::cr6, REGNUM_IGNORED)
        (x86_64::cr7, REGNUM_IGNORED)
        (x86_64::dr0, REGNUM_IGNORED)
        (x86_64::dr1, REGNUM_IGNORED)
        (x86_64::dr2, REGNUM_IGNORED)
        (x86_64::dr3, REGNUM_IGNORED)
        (x86_64::dr4, REGNUM_IGNORED)
        (x86_64::dr5, REGNUM_IGNORED)
        (x86_64::dr6, REGNUM_IGNORED)
        (x86_64::dr7, REGNUM_IGNORED)
        (x86_64::st0, REGNUM_IGNORED)
        (x86_64::st1, REGNUM_IGNORED)
        (x86_64::st2, REGNUM_IGNORED)
        (x86_64::st3, REGNUM_IGNORED)
        (x86_64::st4, REGNUM_IGNORED)
        (x86_64::st5, REGNUM_IGNORED)
        (x86_64::st6, REGNUM_IGNORED)
        (x86_64::st7, REGNUM_IGNORED)
        ;

Register convertRegID(MachRegister reg, bool &wasUpcast) {
    wasUpcast = false;
    if(reg.getBaseRegister().val() != reg.val()) wasUpcast = true;
    MachRegister baseReg = MachRegister((reg.getBaseRegister().val() & ~reg.getArchitecture()) | Arch_x86_64);
//    RegisterAST::Ptr debug(new RegisterAST(baseReg));
//    fprintf(stderr, "DEBUG: converting %s", toBeConverted->format().c_str());
//    fprintf(stderr, " to %s\n", debug->format().c_str());
    map<MachRegister, Register>::const_iterator found =
            reverseRegisterMap.find(baseReg);
    if(found == reverseRegisterMap.end()) {
      assert(!"Bad register ID");
    }

    return found->second;
}


Register convertRegID(RegisterAST::Ptr toBeConverted, bool& wasUpcast)
{
    return convertRegID(toBeConverted.get(), wasUpcast);
}
        
Register convertRegID(RegisterAST* toBeConverted, bool& wasUpcast)
{
    if(!toBeConverted) {
        //assert(0);
        return REGNUM_IGNORED;
    }
<<<<<<< HEAD
=======
    MachRegister tmp(toBeConverted->getID());
    wasUpcast = false;
    if(tmp.getBaseRegister().val() != tmp.val()) wasUpcast = true;
    MachRegister baseReg = MachRegister((tmp.getBaseRegister().val() & ~tmp.getArchitecture()) | Arch_x86_64);
//    RegisterAST::Ptr debug(new RegisterAST(baseReg));
//    fprintf(stderr, "DEBUG: converting %s", toBeConverted->format().c_str());
//    fprintf(stderr, " to %s\n", debug->format().c_str());
    map<MachRegister, Register>::const_iterator found =
            reverseRegisterMap.find(baseReg);
    if(found == reverseRegisterMap.end()) {
        fprintf(stderr, "Register ID for %s not found in reverseRegisterLookup!\n", toBeConverted->format().c_str());
        fprintf(stderr, "\t using processed reg 0x%x\n", baseReg.val());
        assert(!"Bad register ID");
    }
>>>>>>> a1a41fd0

    return convertRegID(toBeConverted->getID(), wasUpcast);
}<|MERGE_RESOLUTION|>--- conflicted
+++ resolved
@@ -145,23 +145,5 @@
         //assert(0);
         return REGNUM_IGNORED;
     }
-<<<<<<< HEAD
-=======
-    MachRegister tmp(toBeConverted->getID());
-    wasUpcast = false;
-    if(tmp.getBaseRegister().val() != tmp.val()) wasUpcast = true;
-    MachRegister baseReg = MachRegister((tmp.getBaseRegister().val() & ~tmp.getArchitecture()) | Arch_x86_64);
-//    RegisterAST::Ptr debug(new RegisterAST(baseReg));
-//    fprintf(stderr, "DEBUG: converting %s", toBeConverted->format().c_str());
-//    fprintf(stderr, " to %s\n", debug->format().c_str());
-    map<MachRegister, Register>::const_iterator found =
-            reverseRegisterMap.find(baseReg);
-    if(found == reverseRegisterMap.end()) {
-        fprintf(stderr, "Register ID for %s not found in reverseRegisterLookup!\n", toBeConverted->format().c_str());
-        fprintf(stderr, "\t using processed reg 0x%x\n", baseReg.val());
-        assert(!"Bad register ID");
-    }
->>>>>>> a1a41fd0
-
     return convertRegID(toBeConverted->getID(), wasUpcast);
 }