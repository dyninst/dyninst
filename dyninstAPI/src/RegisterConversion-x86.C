/*
 * Copyright (c) 1996-2009 Barton P. Miller
 * 
 * We provide the Paradyn Parallel Performance Tools (below
 * described as "Paradyn") on an AS IS basis, and do not warrant its
 * validity or performance.  We reserve the right to update, modify,
 * or discontinue this software at any time.  We shall have no
 * obligation to supply such updates or modifications or any other
 * form of support to you.
 * 
 * By your use of Paradyn, you understand and agree that we (or any
 * other person or entity with proprietary rights in Paradyn) are
 * under no obligation to provide either maintenance services,
 * update services, notices of latent defects, or correction of
 * defects for Paradyn.
 * 
 * This library is free software; you can redistribute it and/or
 * modify it under the terms of the GNU Lesser General Public
 * License as published by the Free Software Foundation; either
 * version 2.1 of the License, or (at your option) any later version.
 * 
 * This library is distributed in the hope that it will be useful,
 * but WITHOUT ANY WARRANTY; without even the implied warranty of
 * MERCHANTABILITY or FITNESS FOR A PARTICULAR PURPOSE.  See the GNU
 * Lesser General Public License for more details.
 * 
 * You should have received a copy of the GNU Lesser General Public
 * License along with this library; if not, write to the Free Software
 * Foundation, Inc., 51 Franklin Street, Fifth Floor, Boston, MA 02110-1301 USA
 */

#include "RegisterConversion-x86.h"
#include "inst-x86.h"

#include <map>
#include <boost/assign/list_of.hpp>
#include "Register.h"
#include "dyn_regs.h"

using namespace Dyninst;
using namespace Dyninst::InstructionAPI;
using namespace std;
using namespace boost::assign;

map<MachRegister, Register> reverseRegisterMap = map_list_of
        (x86_64::r8, REGNUM_R8)
        (x86_64::r9, REGNUM_R9)
        (x86_64::r10, REGNUM_R10)
        (x86_64::r11, REGNUM_R11)
        (x86_64::r12, REGNUM_R12)
        (x86_64::r13, REGNUM_R13)
        (x86_64::r14, REGNUM_R14)
        (x86_64::r15, REGNUM_R15)
        (x86_64::cs, REGNUM_IGNORED)
        (x86_64::ds, REGNUM_IGNORED)
        (x86_64::es, REGNUM_IGNORED)
        (x86_64::fs, REGNUM_IGNORED)
        (x86_64::gs, REGNUM_IGNORED)
        (x86_64::ss, REGNUM_IGNORED)
        (x86_64::rax, REGNUM_RAX)
        (x86_64::rcx, REGNUM_RCX)
        (x86_64::rdx, REGNUM_RDX)
        (x86_64::rbx, REGNUM_RBX)
        (x86_64::rsp, REGNUM_RSP)
        (x86_64::rbp, REGNUM_RBP)
        (x86_64::rsi, REGNUM_RSI)
        (x86_64::rdi, REGNUM_RDI)
        (x86_64::rip, REGNUM_IGNORED)
        (x86_64::cf, REGNUM_CF)
        (x86_64::pf, REGNUM_PF)
        (x86_64::af, REGNUM_AF)
        (x86_64::zf, REGNUM_ZF)  
        (x86_64::sf, REGNUM_SF)
        (x86_64::tf, REGNUM_TF)
        (x86_64::df, REGNUM_DF)
<<<<<<< HEAD
  (x86_64::of, REGNUM_OF)
  (x86_64::nt_, REGNUM_NT)
                (x86_64::flags, REGNUM_EFLAGS)
=======
        (x86_64::of, REGNUM_OF)
        (x86_64::nt_, REGNUM_NT)
>>>>>>> 39a185f8
        (x86_64::xmm0, REGNUM_XMM0)
        (x86_64::xmm1, REGNUM_XMM1)
        (x86_64::xmm2, REGNUM_XMM2)
        (x86_64::xmm3, REGNUM_XMM3)
        (x86_64::xmm4, REGNUM_XMM4)
        (x86_64::xmm5, REGNUM_XMM5)
        (x86_64::xmm6, REGNUM_XMM6)
        (x86_64::xmm7, REGNUM_XMM7)
        (x86_64::mm0, REGNUM_MM0)
        (x86_64::mm1, REGNUM_MM1)
        (x86_64::mm2, REGNUM_MM2)
        (x86_64::mm3, REGNUM_MM3)
        (x86_64::mm4, REGNUM_MM4)
        (x86_64::mm5, REGNUM_MM5)
        (x86_64::mm6, REGNUM_MM6)
        (x86_64::mm7, REGNUM_MM7)
        (x86_64::cr0, REGNUM_IGNORED)
        (x86_64::cr1, REGNUM_IGNORED)
        (x86_64::cr2, REGNUM_IGNORED)
        (x86_64::cr3, REGNUM_IGNORED)
        (x86_64::cr4, REGNUM_IGNORED)
        (x86_64::cr5, REGNUM_IGNORED)
        (x86_64::cr6, REGNUM_IGNORED)
        (x86_64::cr7, REGNUM_IGNORED)
        (x86_64::dr0, REGNUM_IGNORED)
        (x86_64::dr1, REGNUM_IGNORED)
        (x86_64::dr2, REGNUM_IGNORED)
        (x86_64::dr3, REGNUM_IGNORED)
        (x86_64::dr4, REGNUM_IGNORED)
        (x86_64::dr5, REGNUM_IGNORED)
        (x86_64::dr6, REGNUM_IGNORED)
        (x86_64::dr7, REGNUM_IGNORED)
        (x86_64::st0, REGNUM_IGNORED)
        (x86_64::st1, REGNUM_IGNORED)
        (x86_64::st2, REGNUM_IGNORED)
        (x86_64::st3, REGNUM_IGNORED)
        (x86_64::st4, REGNUM_IGNORED)
        (x86_64::st5, REGNUM_IGNORED)
        (x86_64::st6, REGNUM_IGNORED)
        (x86_64::st7, REGNUM_IGNORED)
        ;

Register convertRegID(MachRegister reg, bool &wasUpcast) {
    wasUpcast = false;
    if(reg.getBaseRegister().val() != reg.val()) wasUpcast = true;
    MachRegister baseReg = MachRegister((reg.getBaseRegister().val() & ~reg.getArchitecture()) | Arch_x86_64);
//    RegisterAST::Ptr debug(new RegisterAST(baseReg));
//    fprintf(stderr, "DEBUG: converting %s", toBeConverted->format().c_str());
//    fprintf(stderr, " to %s\n", debug->format().c_str());
    map<MachRegister, Register>::const_iterator found =
            reverseRegisterMap.find(baseReg);
    if(found == reverseRegisterMap.end()) {
      assert(!"Bad register ID");
    }

    return found->second;
}


Register convertRegID(RegisterAST::Ptr toBeConverted, bool& wasUpcast)
{
    return convertRegID(toBeConverted.get(), wasUpcast);
}
        
Register convertRegID(RegisterAST* toBeConverted, bool& wasUpcast)
{
    if(!toBeConverted) {
        //assert(0);
        return REGNUM_IGNORED;
    }
    return convertRegID(toBeConverted->getID(), wasUpcast);
}<|MERGE_RESOLUTION|>--- conflicted
+++ resolved
@@ -73,14 +73,9 @@
         (x86_64::sf, REGNUM_SF)
         (x86_64::tf, REGNUM_TF)
         (x86_64::df, REGNUM_DF)
-<<<<<<< HEAD
-  (x86_64::of, REGNUM_OF)
-  (x86_64::nt_, REGNUM_NT)
-                (x86_64::flags, REGNUM_EFLAGS)
-=======
         (x86_64::of, REGNUM_OF)
         (x86_64::nt_, REGNUM_NT)
->>>>>>> 39a185f8
+        (x86_64::flags, REGNUM_EFLAGS)
         (x86_64::xmm0, REGNUM_XMM0)
         (x86_64::xmm1, REGNUM_XMM1)
         (x86_64::xmm2, REGNUM_XMM2)
