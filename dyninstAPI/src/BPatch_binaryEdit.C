/*
 * Copyright (c) 1996-2011 Barton P. Miller
 *
 * We provide the Paradyn Parallel Performance Tools (below
 * described as "Paradyn") on an AS IS basis, and do not warrant its
 * validity or performance.  We reserve the right to update, modify,
 * or discontinue this software at any time.  We shall have no
 * obligation to supply such updates or modifications or any other
 * form of support to you.
 *
 * By your use of Paradyn, you understand and agree that we (or any
 * other person or entity with proprietary rights in Paradyn) are
 * under no obligation to provide either maintenance services,
 * update services, notices of latent defects, or correction of
 * defects for Paradyn.
 *
 * This library is free software; you can redistribute it and/or
 * modify it under the terms of the GNU Lesser General Public
 * License as published by the Free Software Foundation; either
 * version 2.1 of the License, or (at your option) any later version.
 *
 * This library is distributed in the hope that it will be useful,
 * but WITHOUT ANY WARRANTY; without even the implied warranty of
 * MERCHANTABILITY or FITNESS FOR A PARTICULAR PURPOSE.  See the GNU
 * Lesser General Public License for more details.
 *
 * You should have received a copy of the GNU Lesser General Public
 * License along with this library; if not, write to the Free Software
 * Foundation, Inc., 51 Franklin Street, Fifth Floor, Boston, MA 02110-1301 USA
 */

#define BPATCH_FILE

#include "process.h"
#include "binaryEdit.h"
#include "addressSpace.h"
#include "EventHandler.h"
#include "mailbox.h"
#include "signalgenerator.h"
#include "inst.h"
#include "instP.h"
#include "instPoint.h"
#include "function.h" // func_instance
#include "codeRange.h"
#include "dyn_thread.h"
#include "miniTramp.h"

#include "mapped_module.h"

#include "BPatch_libInfo.h"
#include "BPatch.h"
#include "BPatch_addressSpace.h"

#include "BPatch_binaryEdit.h"
#include "BPatch_image.h"
#include "BPatch_thread.h"
#include "BPatch_function.h"
#include "callbacks.h"

#include "BPatch_private.h"
#include <queue>


#include "ast.h"

#include "sys/stat.h"
#include "mapped_object.h"
#include "Relocation/DynAddrSpace.h"

using Dyninst::PatchAPI::DynAddrSpacePtr;
using Dyninst::PatchAPI::DynAddrSpace;

/*
 * BPatch_binaryEdit::BPatch_binaryEdit
 *
 * Starts a new process and associates it with the BPatch_binaryEdit being
 * constructed.  The new process is placed into a stopped state before
 * executing any code.
 *
 * path		Pathname of the executable to start.
 * argv		A list of pointers to character strings which are the
 *              arguments for the new process, terminated by a NULL pointer.
 * envp		A list of pointers to character strings which are the
 *              environment variables for the new process, terminated by a
 *              NULL pointer.  If NULL, the default environment will be used.
 */
BPatch_binaryEdit::BPatch_binaryEdit(const char *path, bool openDependencies) :
   BPatch_addressSpace(),
   creation_error(false)
{
  pendingInsertions = new BPatch_Vector<batchInsertionRecord *>;

  pdvector<std::string> argv_vec;
  pdvector<std::string> envp_vec;

  std::string directoryName = "";

  startup_printf("[%s:%u] - Opening original file %s\n",
                 FILE__, __LINE__, path);
  origBinEdit = BinaryEdit::openFile(std::string(path));

  if (!origBinEdit){
     startup_printf("[%s:%u] - Creation error opening %s\n",
                    FILE__, __LINE__, path);
     creation_error = true;
     return;
  }
  llBinEdits[path] = origBinEdit;

  if(openDependencies) {
    origBinEdit->getAllDependencies(llBinEdits);
  }
  std::map<std::string, BinaryEdit*>::iterator i, j;

  origBinEdit->getDyninstRTLibName();
  std::string rt_name = origBinEdit->dyninstRT_name;

  // Load the RT library and create the collection of BinaryEdits that represent it
  std::map<std::string, BinaryEdit *> rtlibs;
  origBinEdit->openResolvedLibraryName(rt_name, rtlibs);
  std::map<std::string, BinaryEdit *>::iterator rtlibs_it;
  for(rtlibs_it = rtlibs.begin(); rtlibs_it != rtlibs.end(); ++rtlibs_it) {
      if( !rtlibs_it->second ) {
          std::string msg("Failed to load Dyninst runtime library, check the environment variable DYNINSTAPI_RT_LIB");
          showErrorCallback(70, msg.c_str());
          creation_error = true;
          return;
      }
      rtLib.push_back(rtlibs_it->second);
      // Ensure that the correct type of library is loaded
      if(    rtlibs_it->second->getMappedObject()->isSharedLib()
          && origBinEdit->getMappedObject()->isStaticExec() )
      {
          std::string msg = std::string("RT Library is a shared library ") +
              std::string("when it should be a static library");
          showErrorCallback(70, msg.c_str());
          creation_error = true;
          return;
      }else if(     !rtlibs_it->second->getMappedObject()->isSharedLib()
                &&  !origBinEdit->getMappedObject()->isStaticExec() )
      {
          std::string msg = std::string("RT Library is a static library ") +
              std::string("when it should be a shared library");
          showErrorCallback(70, msg.c_str());
          creation_error = true;
          return;
      }
  }

  for(i = llBinEdits.begin(); i != llBinEdits.end(); i++) {
     (*i).second->setupRTLibrary(rtLib);
  }


  int_variable* masterTrampGuard = origBinEdit->createTrampGuard();
  assert(masterTrampGuard);

  for(i = llBinEdits.begin(); i != llBinEdits.end(); i++) {
     BinaryEdit *llBinEdit = (*i).second;
     llBinEdit->registerFunctionCallback(createBPFuncCB);
     llBinEdit->registerInstPointCallback(createBPPointCB);
     llBinEdit->set_up_ptr(this);
     llBinEdit->setupRTLibrary(rtLib);
     llBinEdit->setTrampGuard(masterTrampGuard);
     llBinEdit->setMultiThreadCapable(isMultiThreadCapable());
     for (j = llBinEdits.begin(); j != llBinEdits.end(); j++) {
        llBinEdit->addSibling((*j).second);
     }
  }

  image = new BPatch_image(this);
}

bool BPatch_binaryEdit::isMultiThreadCapable() const
{
  return origBinEdit->isMultiThreadCapable();
}

BPatch_image * BPatch_binaryEdit::getImageInt() {
	return image;
}

void BPatch_binaryEdit::BPatch_binaryEdit_dtor()
{
   if (image)
      delete image;

   image = NULL;

   if (pendingInsertions) {
     for (unsigned f = 0; f < pendingInsertions->size(); f++) {
       delete (*pendingInsertions)[f];
     }
     delete pendingInsertions;
     pendingInsertions = NULL;
   }

  std::map<std::string, BinaryEdit*>::iterator i = llBinEdits.begin();
  for(; i != llBinEdits.end(); i++) {
     delete (*i).second;
  }
  llBinEdits.clear();
  origBinEdit = NULL;

  assert(BPatch::bpatch != NULL);
}

bool BPatch_binaryEdit::writeFileInt(const char * outFile)
{
    assert(pendingInsertions);

    // This should be a parameter...
    //bool atomic = false;

    // Define up here so we don't have gotos causing issues
    std::set<func_instance *> instrumentedFunctions;

    // Two loops: first addInst, then generate/install/link
    pdvector<miniTramp *> workDone;
    //bool err = false;

    // Iterate over our AddressSpaces, triggering relocation
    // in each one.
    std::vector<AddressSpace *> as;
    getAS(as);
    bool ret = true;

    /* PatchAPI stuffs */
    if (as.size() > 0) {
          ret = AddressSpace::patch(as[0]);
    }
    /* end of PatchAPI stuffs */


   // Now that we've instrumented we can see if we need to replace the
   // trap handler.
   replaceTrapHandler();

   for(std::map<std::string, BinaryEdit*>::iterator i = llBinEdits.begin();
       i != llBinEdits.end(); i++)
   {
      (*i).second->trapMapping.flush();
   }


   if( !origBinEdit->writeFile(outFile) ) return false;

   std::map<std::string, BinaryEdit *>::iterator curBinEdit;
   for (curBinEdit = llBinEdits.begin(); curBinEdit != llBinEdits.end(); curBinEdit++) {
     BinaryEdit *bin = (*curBinEdit).second;
     if (bin == origBinEdit)
       continue;
     if (!bin->isDirty())
       continue;

     std::string newname = bin->getMappedObject()->fileName();
     if( !bin->writeFile(newname) ) return false;
   }
   return ret;
}

bool BPatch_binaryEdit::getType()
{
  return STATIC_EDITOR;
}

void BPatch_binaryEdit::getAS(std::vector<AddressSpace *> &as)
{
   std::map<std::string, BinaryEdit*>::iterator i = llBinEdits.begin();
   as.push_back(origBinEdit);
   for(; i != llBinEdits.end(); i++) {
      if ((*i).second == origBinEdit)
         continue;
      as.push_back((*i).second);
   }
}


/*
 * BPatch_addressSpace::beginInsertionSet
 *
 * Starts a batch insertion set; that is, all calls to insertSnippet until
 * finalizeInsertionSet are delayed.
 *
 */

void BPatch_binaryEdit::beginInsertionSetInt()
{
    return;
}


bool BPatch_binaryEdit::finalizeInsertionSetInt(bool /*atomic*/, bool * /*modified*/)
{
    return true;
}

BPatch_module *BPatch_binaryEdit::loadLibraryInt(const char *libname, bool deps)
{
   std::map<std::string, BinaryEdit*> libs;
   mapped_object *obj = origBinEdit->openResolvedLibraryName(libname, libs);
   if (!obj) return NULL;

   std::map<std::string, BinaryEdit*>::iterator lib_it;
   for(lib_it = libs.begin(); lib_it != libs.end(); ++lib_it) {
      std::pair<std::string, BinaryEdit*> lib = *lib_it;
      
      if(!lib.second)
         return NULL;
      
      llBinEdits.insert(lib);
      /* PatchAPI stuffs */
      mapped_object* plib = lib.second->getAOut();
      assert(plib);
      dynamic_cast<DynAddrSpace*>(origBinEdit->mgr()->as())->loadLibrary(plib);
      lib.second->setMgr(origBinEdit->mgr());
      lib.second->setPatcher(origBinEdit->patcher());
      /* End of PatchAPi stuffs */

    int_variable* masterTrampGuard = origBinEdit->createTrampGuard();
    assert(masterTrampGuard);

    lib.second->registerFunctionCallback(createBPFuncCB);
    lib.second->registerInstPointCallback(createBPPointCB);
    lib.second->set_up_ptr(this);
    lib.second->setupRTLibrary(rtLib);
    lib.second->setTrampGuard(masterTrampGuard);
    lib.second->setMultiThreadCapable(isMultiThreadCapable());
    /* Do we need to do this?
       std::map<std::string, BinaryEdit*>::iterator j;
       for (j = llBinEdits.begin(); j != llBinEdits.end(); j++) {
       lib.second->addSibling((*j).second);
       }
    */
    if (deps)
      if( !lib.second->getAllDependencies(llBinEdits) ) return NULL;

<<<<<<< HEAD
   }
=======
  }
  origBinEdit->addLibraryPrereq(libname);
>>>>>>> 1f5a3df7

   origBinEdit->addLibraryPrereq(libname);
   return getImage()->findOrCreateModule(obj->getDefaultModule());
}

// Here's the story. We may need to install a trap handler for instrumentation
// to work in the rewritten binary. This doesn't play nicely with trap handlers
// that the binary itself registers. So we're going to replace every call to
// sigaction in the binary with a call to our wrapper. This wrapper:
//   1) Ignores attempts to register a SIGTRAP
//   2) Passes everything else through to sigaction
// It's called "dyn_sigaction".
// This is just a multiplexing function over each child binaryEdit
// object because they're all individual.

bool BPatch_binaryEdit::replaceTrapHandler() {
    // Did we use a trap?

    bool usedATrap = false;

    std::map<std::string, BinaryEdit *>::iterator iter = llBinEdits.begin();
    for (; iter != llBinEdits.end(); iter++) {
        if (iter->second->usedATrap()) {
            usedATrap = true;
            break;
        }
    }

    if (!usedATrap) return true;

    // We used a trap, so go through and set up the replacement instrumentation.
    // However, don't let this be the first piece of instrumentation put into
    // a library.

    bool success = true;
    iter = llBinEdits.begin();
    for (; iter != llBinEdits.end(); iter++) {
        BinaryEdit *binEd = iter->second;

        // Did we instrument this already?
        if (!binEd->isDirty()) {
            continue;
        }

        // Okay, replace trap handler
        if (!binEd->replaceTrapHandler()) {
            success = false;
        }
    }
    return success;
}

<|MERGE_RESOLUTION|>--- conflicted
+++ resolved
@@ -335,13 +335,7 @@
     if (deps)
       if( !lib.second->getAllDependencies(llBinEdits) ) return NULL;
 
-<<<<<<< HEAD
-   }
-=======
-  }
-  origBinEdit->addLibraryPrereq(libname);
->>>>>>> 1f5a3df7
-
+   }
    origBinEdit->addLibraryPrereq(libname);
    return getImage()->findOrCreateModule(obj->getDefaultModule());
 }
