--- conflicted
+++ resolved
@@ -448,10 +448,6 @@
         if (!binEd->replaceTrapHandler()) {
             success = false;
         }
-<<<<<<< HEAD
-=======
-
->>>>>>> 89b6bce4
     }
     return success;
 }
