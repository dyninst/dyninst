/*
 * Copyright (c) 1996-2011 Barton P. Miller
 * 
 * We provide the Paradyn Parallel Performance Tools (below
 * described as "Paradyn") on an AS IS basis, and do not warrant its
 * validity or performance.  We reserve the right to update, modify,
 * or discontinue this software at any time.  We shall have no
 * obligation to supply such updates or modifications or any other
 * form of support to you.
 * 
 * By your use of Paradyn, you understand and agree that we (or any
 * other person or entity with proprietary rights in Paradyn) are
 * under no obligation to provide either maintenance services,
 * update services, notices of latent defects, or correction of
 * defects for Paradyn.
 * 
 * This library is free software; you can redistribute it and/or
 * modify it under the terms of the GNU Lesser General Public
 * License as published by the Free Software Foundation; either
 * version 2.1 of the License, or (at your option) any later version.
 * 
 * This library is distributed in the hope that it will be useful,
 * but WITHOUT ANY WARRANTY; without even the implied warranty of
 * MERCHANTABILITY or FITNESS FOR A PARTICULAR PURPOSE.  See the GNU
 * Lesser General Public License for more details.
 * 
 * You should have received a copy of the GNU Lesser General Public
 * License along with this library; if not, write to the Free Software
 * Foundation, Inc., 51 Franklin Street, Fifth Floor, Boston, MA 02110-1301 USA
 */

// $Id: addressSpace.h,v 1.9 2008/06/20 22:00:04 legendre Exp $

#ifndef ADDRESS_SPACE_H
#define ADDRESS_SPACE_H

#include "infHeap.h"
#include "codeRange.h"
#include "ast.h"
#include "symtabAPI/h/Symtab.h"
#include "dyninstAPI/src/trapMappings.h"
#include <list>

#include "common/h/IntervalTree.h"

#include "parseAPI/h/CodeObject.h"
#include "parseAPI/h/InstructionSource.h"
#include "Relocation/Relocation.h"
#include "Relocation/CodeTracker.h"
#include "Patching.h"

#include "PatchMgr.h"
#include "Command.h"

class codeRange;
class replacedFunctionCall;

class func_instance;
class block_instance;
class edge_instance;

class parse_func;
class parse_block;

struct edgeStub;
class int_variable;
class mapped_module;
class mapped_object;
class instPoint;

class BPatch_process;
class BPatch_function;
class BPatch_point;

class Emitter;
class generatedCodeObject;
class fileDescriptor;

using namespace Dyninst;
//using namespace SymtabAPI;

class func_instance;
class int_symbol;

class Dyn_Symbol;
class BinaryEdit;
class trampTrapMappings;
class baseTramp;

namespace Dyninst {
   class MemoryEmulator;

   namespace InstructionAPI {
      class Instruction;
   }
};

// This file serves to define an "address space", a set of routines that 
// code generation and instrumentation rely on to perform their duties. 
// This was derived from the process class and serves as a parent to that
// class and the static_space class for the rewriter. 

// The methods in this class were determined by what the code currently
// uses, not a particular design. As such, I expect this to change wildly
// by the time the refactoring is complete. 
//
// bernat, 5SEP07

// Note: this is a pure virtual class; it serves as an interface
// specification.

class AddressSpace : public InstructionSource {
 public:

   // This is a little complex, so let me explain my logic
   // Map from B -> F_c -> F
   // B identifies a call site
   // F_c identifies an (optional) function context for the replacement
   //   ... if F_c is not specified, we use NULL
   // F specifies the replacement callee; if we want to remove the call entirely,
   // also use NULL
   //typedef std::map<block_instance *, std::map<func_instance *, func_instance *> > CallModMap;
   //typedef std::map<func_instance *, func_instance *> FuncModMap;
    
    // Down-conversion functions
    process *proc();
    BinaryEdit *edit();

    // Read/write

    // We have read/write for both "text" and "data". This comes in handy,
    // somewhere, I'm sure
    virtual bool readDataWord(const void *inOther, 
                              u_int amount, 
                              void *inSelf, 
                              bool showError) = 0;
    virtual bool readDataSpace(const void *inOther, 
                               u_int amount, 
                               void *inSelf, 
                               bool showError) = 0;
    virtual bool readTextWord(const void *inOther, 
                              u_int amount, 
                              void *inSelf) = 0;
    virtual bool readTextSpace(const void *inOther, 
                               u_int amount, 
                               void *inSelf) = 0;
    

    virtual bool writeDataWord(void *inOther,
                               u_int amount,
                               const void *inSelf) = 0;
    virtual bool writeDataSpace(void *inOther,
                                u_int amount,
                                const void *inSelf) = 0;
    virtual bool writeTextWord(void *inOther,
                               u_int amount,
                               const void *inSelf) = 0;
    virtual bool writeTextSpace(void *inOther,
                                u_int amount,
                                const void *inSelf) = 0;

    // Memory allocation
    // We don't specify how it should be done, only that it is. The model is
    // that you ask for an allocation "near" a point, where "near" has an
    // internal, platform-specific definition. The allocation mechanism does its
    // best to give you what you want, but there are no promises - check the
    // address of the returned buffer to be sure.

    virtual Address inferiorMalloc(unsigned size, inferiorHeapType type=anyHeap,
                                   Address near = 0, bool *err = NULL) = 0;
    virtual void inferiorFree(Address item) = 0;
    void inferiorFreeInternal(Address item);
    // And a "constrain" call to free unused memory. This is useful because our
    // instrumentation is incredibly wasteful.
    virtual bool inferiorRealloc(Address item, unsigned newSize) = 0;
    bool inferiorReallocInternal(Address item, unsigned newSize);
    bool inferiorShrinkBlock(heapItem *h, Address block, unsigned newSize);
    bool inferiorExpandBlock(heapItem *h, Address block, unsigned newSize);


    bool isInferiorAllocated(Address block);

    bool getDyninstRTLibName();

    // InstructionSource 
    virtual bool isValidAddress(const Address) const;
    virtual void *getPtrToInstruction(const Address) const;
    virtual void *getPtrToData(const Address a) const { return getPtrToInstruction(a); }
    virtual unsigned getAddressWidth() const = 0;
    virtual bool isCode(const Address) const;
    virtual bool isData(const Address) const;
    virtual Address offset() const = 0;
    virtual Address length() const = 0;
    virtual Architecture getArch() const = 0;

    // Trap address to base tramp address (for trap instrumentation)
    trampTrapMappings trapMapping;
    
    //////////////////////////////////////////////////////////////
    // Function/variable lookup code
    // Turns out that instrumentation needs this... so the 
    // AddressSpace keeps growing. 
    //////////////////////////////////////////////////////////////

    // findFuncByName: returns function associated with "func_name"
    // This routine checks both the a.out image and any shared object images 
    // for this function
    //func_instance *findFuncByName(const std::string &func_name);
    
    bool findFuncsByAll(const std::string &funcname,
                        pdvector<func_instance *> &res,
                        const std::string &libname = "");
    
    // Specific versions...
    bool findFuncsByPretty(const std::string &funcname,
                           pdvector<func_instance *> &res,
                           const std::string &libname = "");
    bool findFuncsByMangled(const std::string &funcname, 
                            pdvector<func_instance *> &res,
                            const std::string &libname = "");
    
    bool findVarsByAll(const std::string &varname,
                       pdvector<int_variable *> &res,
                       const std::string &libname = "");
    
    // And we often internally want to wrap the above to return one
    // and only one func...
    virtual func_instance *findOnlyOneFunction(const std::string &name,
                                              const std::string &libname = "",
                                              bool search_rt_lib = true);


    // This will find the named symbol in the image or in a shared object
    // Necessary since some things don't show up as a function or variable.
    //    bool getSymbolInfo( const std::string &name, Dyn_Symbol &ret );
    // This gets wrapped with an int_symbol and returned.
    bool getSymbolInfo( const std::string &name, int_symbol &ret );

    // getAllFunctions: returns a vector of all functions defined in the
    // a.out and in the shared objects
    void getAllFunctions(pdvector<func_instance *> &);
    
    // Find the code sequence containing an address
    bool findFuncsByAddr(Address addr, std::set<func_instance *> &funcs, bool includeReloc = false);
    bool findBlocksByAddr(Address addr, std::set<block_instance *> &blocks, bool includeReloc = false);
    // Don't use this...
    // I take it back. Use it when you _know_ that you want one function,
    // picked arbitrarily, from the possible functions.
    func_instance *findOneFuncByAddr(Address addr);
    // And the one thing that is unique: entry address!
    func_instance *findFuncByEntry(Address addr);
    block_instance *findBlockByEntry(Address addr);

    // And a lookup by "internal" function to find clones during fork...
    func_instance *findFunction(parse_func *ifunc);
    block_instance *findBlock(parse_block *iblock);
    edge_instance *findEdge(ParseAPI::Edge *iedge);

	// Fast lookups across all mapped_objects
	func_instance *findFuncByEntry(const block_instance *block);

    //findJumpTargetFuncByAddr Acts like findFunc, but if it fails,
    // checks if 'addr' is a jump to a function.
    func_instance *findJumpTargetFuncByAddr(Address addr);
    
    // true if the addrs are in the same object and region within the object
    bool sameRegion(Dyninst::Address addr1, Dyninst::Address addr2);

    // findModule: returns the module associated with "mod_name" 
    // this routine checks both the a.out image and any shared object 
    // images for this module
    // if check_excluded is true it checks to see if the module is excluded
    // and if it is it returns 0.  If check_excluded is false it doesn't check
    //  if substring_match is true, the first module whose name contains
    //  the provided string is returned.
    // Wildcard: handles "*" and "?"
    mapped_module *findModule(const std::string &mod_name, bool wildcard = false);
    // And the same for objects
    // Wildcard: handles "*" and "?"
    mapped_object *findObject(const std::string &obj_name, bool wildcard = false) const;
    mapped_object *findObject(Address addr) const;
    mapped_object *findObject(fileDescriptor desc) const;
    mapped_object *findObject(const ParseAPI::CodeObject *co) const;

    mapped_object *getAOut() { assert(mapped_objects.size()); return mapped_objects[0];}
    
    // getAllModules: returns a vector of all modules defined in the
    // a.out and in the shared objects
    void getAllModules(pdvector<mapped_module *> &);

    // return the list of dynamically linked libs
    const pdvector<mapped_object *> &mappedObjects() { return mapped_objects;  } 

    // And a shortcut pointer
    std::set<mapped_object *> runtime_lib;
    // ... and keep the name around
    std::string dyninstRT_name;
    
    // If true is passed for ignore_if_mt_not_set, then an error won't be
    // initiated if we're unable to determine if the program is multi-threaded.
    // We are unable to determine this if the daemon hasn't yet figured out
    // what libraries are linked against the application.  Currently, we
    // identify an application as being multi-threaded if it is linked against
    // a thread library (eg. libpthreads.a on AIX).  There are cases where we
    // are querying whether the app is multi-threaded, but it can't be
    // determined yet but it also isn't necessary to know.
    virtual bool multithread_capable(bool ignore_if_mt_not_set = false) = 0;
    
    // Do we have the RT-side multithread functions available
    virtual bool multithread_ready(bool ignore_if_mt_not_set = false) = 0;

    //////////////////////////////////////////////////////
    // Process-level instrumentation (?)
    /////////////////////////////////////////////////////

    // instPoint isn't const; it may get an updated list of
    // instances since we generate them lazily.
    // Shouldn't this be an instPoint member function?

    void modifyCall(block_instance *callBlock, func_instance *newCallee, func_instance *context = NULL);
    void revertCall(block_instance *callBlock, func_instance *context = NULL);
    void replaceFunction(func_instance *oldfunc, func_instance *newfunc);
    bool wrapFunction(func_instance *original, func_instance *wrapper, SymtabAPI::Symbol *clone);
    void revertReplacedFunction(func_instance *oldfunc);
    void removeCall(block_instance *callBlock, func_instance *context = NULL);
    const func_instance *isFunctionReplacement(func_instance *func) const;

    // And this....
    typedef dyn_detail::boost::shared_ptr<Dyninst::InstructionAPI::Instruction> InstructionPtr;
    bool getDynamicCallSiteArgs(InstructionPtr insn,
                                Address addr,
                                pdvector<AstNodePtr> &args);

    // Default to "nope"
    virtual bool hasBeenBound(const SymtabAPI::relocationEntry &, 
                              func_instance *&, 
                              Address) { return false; }
    
    // Trampoline guard get/set functions
    int_variable* trampGuardBase(void) { return trampGuardBase_; }
    AstNodePtr trampGuardAST(void);

    // Get the current code generator (or emitter)
    Emitter *getEmitter();

    //True if any reference to this address space needs PIC
    virtual bool needsPIC() = 0;
    //True if we need PIC to reference the given variable or function
    // from this addressSpace.
    bool needsPIC(int_variable *v); 
    bool needsPIC(func_instance *f);
    bool needsPIC(AddressSpace *s);
    
    //////////////////////////////////////////////////////
    // BPatch-level stuff
    //////////////////////////////////////////////////////
    // Callbacks for higher level code (like BPatch) to learn about new 
    //  functions and InstPoints.
 private:
    BPatch_function *(*new_func_cb)(AddressSpace *a, func_instance *f);
    BPatch_point *(*new_instp_cb)(AddressSpace *a, func_instance *f, instPoint *ip, 
                                  int type);
 public:
    //Trigger the callbacks from a lower level
    BPatch_function *newFunctionCB(func_instance *f) 
        { assert(new_func_cb); return new_func_cb(this, f); }
    BPatch_point *newInstPointCB(func_instance *f, instPoint *pt, int type)
        { assert(new_instp_cb); return new_instp_cb(this, f, pt, type); }
    
    //Register callbacks from the higher level
    void registerFunctionCallback(BPatch_function *(*f)(AddressSpace *p, 
                                                        func_instance *f))
        { new_func_cb = f; };
    void registerInstPointCallback(BPatch_point *(*f)(AddressSpace *p, func_instance *f,
                                                      instPoint *ip, int type))
        { new_instp_cb = f; }
    
    
    //Anonymous up pointer to the containing process.  This is BPatch_process
    // in Dyninst.  Currently stored as an void pointer in case we do
    // anything with this during the library split.
    void *up_ptr() { return up_ptr_; }
    void set_up_ptr(void *ptr) { up_ptr_ = ptr; }
    
    //////////////////////////////////////////////////////
    // Internal and cleanup 
    //////////////////////////////////////////////////////

    // Clear things out (e.g., deleteProcess)
    void deleteAddressSpace();
    // Fork psuedo-constructor
    void copyAddressSpace(process *parent);

    // Aaand constructor/destructor
    AddressSpace();
    virtual ~AddressSpace();


    //////////////////////////////////////////////////////
    // Yuck
    //////////////////////////////////////////////////////
    Address getObservedCostAddr() const { return costAddr_; }
    void updateObservedCostAddr(Address addr) { costAddr_ = addr;}

    // Can we use traps if necessary?
    bool canUseTraps();
    void setUseTraps(bool usetraps);

    //////////////////////////////////////////////////////
    // The New Hotness
    //////////////////////////////////////////////////////
    //
    // This is the top interface for the new (experimental)
    // (probably not working) code generation interface. 
    // The core idea is to feed a set of func_instances 
    // (actually, a set of blocks, but functions are convenient)
    // into a CodeMover class, let it chew on the code, and 
    // spit out a buffer of moved code. 
    // We also get a priority list of patches; (origAddr,
    // movedAddr) pairs. We then get to decide what we want
    // to do with those patches: put in a branch or say to 
    // heck with it.
    
    bool relocate();
		   

    // Get the list of addresses an address (in a block) 
    // has been relocated to.
    void getRelocAddrs(Address orig,
                       block_instance *block,
                       func_instance *func,
                       std::list<Address> &relocs,
                       bool getInstrumentationAddrs) const;


    bool getAddrInfo(Address relocAddr,//input
                     Address &origAddr,
                     std::vector<func_instance *> &origFuncs,
                     baseTramp *&baseTramp);
    typedef Relocation::CodeTracker::RelocInfo RelocInfo;
    bool getRelocInfo(Address relocAddr,
                      RelocInfo &relocInfo);
    // defensive mode code // 

    void causeTemplateInstantiations();

    // Debugging method
    bool inEmulatedCode(Address addr);

    std::map<func_instance*,std::vector<edgeStub> > 
    getStubs(const std::list<block_instance *> &owBBIs,
             const std::set<block_instance*> &delBBIs,
             const std::list<func_instance*> &deadFuncs);

<<<<<<< HEAD
    void addDefensivePad(block_instance *callBlock, func_instance *callFunc,
                         Address padStart, unsigned size);
=======
    void addDefensivePad(block_instance *callBlock, func_instance *callFunc, Address padStart, unsigned size);
>>>>>>> 46972b4b

    void getPreviousInstrumentationInstances(baseTramp *bt,
					     std::set<Address>::iterator &b,
					     std::set<Address>::iterator &e);
    void addInstrumentationInstance(baseTramp *bt, Address addr);

    void addModifiedFunction(func_instance *func);
    void addModifiedBlock(block_instance *block);

    void updateMemEmulator();
    bool isMemoryEmulated() { return emulateMem_; }
    bool emulatingPC() { return emulatePC_; }
    MemoryEmulator *getMemEm();
    void invalidateMemory(Address base, Address size);

    bool delayRelocation() const { return delayRelocation_; }
 protected:

    // inferior malloc support functions
    void inferiorFreeCompact();
    int findFreeIndex(unsigned size, int type, Address lo, Address hi);
    void addHeap(heapItem *h);
    void initializeHeap();
    
    // Centralization of certain inferiorMalloc operations
    Address inferiorMallocInternal(unsigned size, Address lo, Address hi, 
                                   inferiorHeapType type);
    void inferiorMallocAlign(unsigned &size);

    bool heapInitialized_;
    bool useTraps_;
    inferiorHeap heap_;

    // Loaded mapped objects (may be just 1)
    pdvector<mapped_object *> mapped_objects;

    int_variable* trampGuardBase_; // Tramp recursion index mapping
    AstNodePtr trampGuardAST_;

    void *up_ptr_;

    Address costAddr_;

    /////// New instrumentation system
    typedef std::list<Relocation::CodeTracker *> CodeTrackers;
    CodeTrackers relocatedCode_;

    bool transform(Dyninst::Relocation::CodeMoverPtr cm);
    Address generateCode(Dyninst::Relocation::CodeMoverPtr cm, Address near);
    bool patchCode(Dyninst::Relocation::CodeMoverPtr cm,
		   Dyninst::Relocation::SpringboardBuilderPtr spb);

    typedef std::set<func_instance *> FuncSet;
    std::map<mapped_object *, FuncSet> modifiedFunctions_;

    bool relocateInt(FuncSet::const_iterator begin, FuncSet::const_iterator end, Address near);

    // defensive mode code
    typedef std::pair<Address, unsigned> DefensivePad;
    std::map<instPoint *, std::set<DefensivePad> > forwardDefensiveMap_;
    IntervalTree<Address, instPoint *> reverseDefensiveMap_;

    // Tracking instrumentation for fast removal
    std::map<baseTramp *, std::set<Address> > instrumentationInstances_;

    // Track desired function replacements/removals/call replacements
    // CallModMap callModifications_;
    // FuncModMap functionReplacements_;
    // FuncModMap functionWraps_;

    void addAllocatedRegion(Address start, unsigned size);
    void addModifiedRegion(mapped_object *obj);

    MemoryEmulator *memEmulator_;

    bool emulateMem_;
    bool emulatePC_;

    bool delayRelocation_;

  // PatchAPI stuffs
  public:
    Dyninst::PatchAPI::PatchMgrPtr mgr() const { return mgr_; }
    void setMgr(Dyninst::PatchAPI::PatchMgrPtr m) { mgr_ = m; }
    void setPatcher(Dyninst::PatchAPI::PatcherPtr p) { patcher_ = p; }
    void initPatchAPI(mapped_object* aout);
    void addMappedObject(mapped_object* obj);
    Dyninst::PatchAPI::PatcherPtr patcher() { return patcher_; }
    static bool patch(AddressSpace*);
  protected:
    Dyninst::PatchAPI::PatchMgrPtr mgr_;
    Dyninst::PatchAPI::PatcherPtr patcher_;
};


extern int heapItemCmpByAddr(const heapItem **A, const heapItem **B);

#endif // ADDRESS_SPACE_H<|MERGE_RESOLUTION|>--- conflicted
+++ resolved
@@ -452,12 +452,8 @@
              const std::set<block_instance*> &delBBIs,
              const std::list<func_instance*> &deadFuncs);
 
-<<<<<<< HEAD
     void addDefensivePad(block_instance *callBlock, func_instance *callFunc,
                          Address padStart, unsigned size);
-=======
-    void addDefensivePad(block_instance *callBlock, func_instance *callFunc, Address padStart, unsigned size);
->>>>>>> 46972b4b
 
     void getPreviousInstrumentationInstances(baseTramp *bt,
 					     std::set<Address>::iterator &b,
