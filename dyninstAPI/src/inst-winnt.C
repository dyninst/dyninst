/*
 * Copyright (c) 1996-2011 Barton P. Miller
 * 
 * We provide the Paradyn Parallel Performance Tools (below
 * described as "Paradyn") on an AS IS basis, and do not warrant its
 * validity or performance.  We reserve the right to update, modify,
 * or discontinue this software at any time.  We shall have no
 * obligation to supply such updates or modifications or any other
 * form of support to you.
 * 
 * By your use of Paradyn, you understand and agree that we (or any
 * other person or entity with proprietary rights in Paradyn) are
 * under no obligation to provide either maintenance services,
 * update services, notices of latent defects, or correction of
 * defects for Paradyn.
 * 
 * This library is free software; you can redistribute it and/or
 * modify it under the terms of the GNU Lesser General Public
 * License as published by the Free Software Foundation; either
 * version 2.1 of the License, or (at your option) any later version.
 * 
 * This library is distributed in the hope that it will be useful,
 * but WITHOUT ANY WARRANTY; without even the implied warranty of
 * MERCHANTABILITY or FITNESS FOR A PARTICULAR PURPOSE.  See the GNU
 * Lesser General Public License for more details.
 * 
 * You should have received a copy of the GNU Lesser General Public
 * License along with this library; if not, write to the Free Software
 * Foundation, Inc., 51 Franklin Street, Fifth Floor, Boston, MA 02110-1301 USA
 */

// $Id: inst-winnt.C,v 1.31 2008/06/19 22:13:42 jaw Exp $

#include "dyninstAPI/src/os.h"
#include "dyninstAPI/src/dyninst.h"
#include "dyninstAPI/src/symtab.h"
#include "dyninstAPI/src/pcProcess.h"
#include "dyninstAPI/src/inst.h"
#include "dyninstAPI/src/instP.h"
#include "dyninstAPI/src/ast.h"
#include "dyninstAPI/src/util.h"
#include "common/h/stats.h"
#include "dyninstAPI/src/instPoint.h"

#include "dyninstAPI/src/function.h"
#include "dyninstAPI/src/mapped_object.h"

#include "Instruction.h"
#include "InstructionDecoder.h"
#include <boost/tuple/tuple.hpp>

using namespace Dyninst::InstructionAPI;

#ifndef mips_unknown_ce2_11 //ccw 27 july 2000 : 29 mar 2001
//defined in inst-mips.C

//
// All costs are based on Measurements on a SPARC station 10/40.
//
void initPrimitiveCost()
{
    /* Need to add code here to collect values for other machines */

    // this doesn't really take any time
    primitiveCosts["DYNINSTbreakPoint"] = 1;

    // this happens before we start keeping time.
    primitiveCosts["DYNINSTinit"] = 1;

    primitiveCosts["DYNINSTprintCost"] = 1;

    //
    // I can't find DYNINSTincrementCounter or DYNINSTdecrementCounter
    // I think they are not being used anywhere - naim
    //
    // isthmus acutal numbers from 7/3/94 -- jkh
    // 240 ns
    primitiveCosts["DYNINSTincrementCounter"] = 16;
    // 240 ns
    primitiveCosts["DYNINSTdecrementCounter"] = 16;

    // Updated calculation of the cost for the following procedures.
    // cost in cycles
    // Values (in cycles) benchmarked on a Pentium II 450MHz
    // Level 1 - Hardware Level
    primitiveCosts["DYNINSTstartWallTimer"] = 151;
    primitiveCosts["DYNINSTstopWallTimer"] = 165;

    // Implementation still needs to be added to handle start/stop
    // timer costs for multiple levels
    /* Level 2 - Software Level
    primitiveCosts["DYNINSTstartWallTimer"] = 797;
    primitiveCosts["DYNINSTstopWallTimer"] = 807;
    */
    primitiveCosts["DYNINSTstartProcessTimer"] = 990;
    primitiveCosts["DYNINSTstopProcessTimer"] = 1017;

    // These happen async of the rest of the system.
    primitiveCosts["DYNINSTalarmExpire"] = 3724;
    primitiveCosts["DYNINSTsampleValues"] = 13;
    primitiveCosts["DYNINSTreportTimer"] = 1380;
    primitiveCosts["DYNINSTreportCounter"] = 1270;
    primitiveCosts["DYNINSTreportCost"] = 1350;
    primitiveCosts["DYNINSTreportNewTags"] = 837;
}
#endif

 

// hasBeenBound: returns false
// dynamic linking not implemented on this platform
<<<<<<< HEAD
bool PCProcess::hasBeenBound(const SymtabAPI::relocationEntry &,int_function *&, Address ) {
=======
bool process::hasBeenBound(const SymtabAPI::relocationEntry &,func_instance *&, Address ) {
>>>>>>> cdedaa70
    return false;
}

bool thunkILT(edge_instance *edge, AddressSpace *proc, func_instance *&ret) {
	assert(!edge->sinkEdge());
	// We have a direct call but don't yet know the callee.
	// This may be because we didn't see a symbol for a
	// thunk in the ILT.
	// (I.e., the call is 'call @ILT+<smallconstant>'
    // and at @ILT+<smallconstant> there is a 'jmp <realfuncaddr>'
    // instruction.
    //
    // We consider the callee to be the real function that
    // is eventually called.
	// In CFG terms, this is:
	// We're calling a function that satisfies the following:
	//  1) 1 block long
	//  2) 1 instruction long
	//  3) Has a direct (?) edge to another function entry point.

    // get the target address of the call

    func_instance *cFunc = proc->findFuncByEntry(edge->trg());
	if (cFunc == NULL) return false;

	// 1)
	if (cFunc->blocks().size() > 1) return false;

	// 2)
	block_instance *cBlock = cFunc->entryBlock();
	block_instance::Insns cInsns;
	cBlock->getInsns(cInsns);
	if (cInsns.size() > 1) return false;

	// 3) 
	edge_instance *cEdge = cBlock->getTarget();
	if (!cEdge) return false;
	if (cEdge->sinkEdge()) return false;

	block_instance *block = cEdge->trg();
	if (!block) return false;
	func_instance *func = proc->findFuncByEntry(block);
	if (!func) return false;

	ret = func;
	return true;
}

// findCallee: returns false unless callee is already set in instPoint
// dynamic linking not implemented on this platform
func_instance *block_instance::callee() 
{
	/* Unlike Linux, we do some interpretation here. Windows uses a common idiom of the following.
	 * Source:
	 *   void foo() { bar(); }
	 *   void bar() { ... }
	 * Which turns into
	 * foo:
	 *   call stub
	 * bar:
	 *   ...
	 * stub:
	 *   jmp bar
	 *
	 * Since we're interpreting callees, we want to track this down
	 * and represent the callee as bar, not stub.
	 */

	edge_instance *tEdge = getTarget();
	if (!tEdge) return NULL;

    // Otherwise use the target function...
	if (!tEdge->sinkEdge()) {
	    func_instance *ret;
		// If we're calling a 1-instruction function that branches to a known entry point,
		// elide that...
		if (thunkILT(tEdge, proc(), ret)) {
			return ret;
		}
		return obj()->findFuncByEntry(tEdge->trg());
    }

	  // An call that uses an indirect call instruction could be one
	  // of three things:
	  //
	  // 1. A call to a function within the same executable or DLL.  In 
	  //    this case, it could be a call through a function pointer in
	  //    memory or a register, or some other type of call.
	  //   
	  // 2. A call to a function in an implicitly-loaded DLL.  These are
	  //    indirect calls through an entry in the object's Import Address 
	  //    Table (IAT). An IAT entry is set to the address of the target 
	  //    when the DLL is loaded at process creation.
	  //
	  // 3. A call to a function in a delay-loaded DLL.  Like calls to 
	  //    implicitly-loaded DLLs, these are calls through an entry in the 
	  //    IAT.  However, for delay-loaded DLLs the IAT entry initially 
	  //    holds the address of a short code sequence that loads the DLL,
	  //    looks up the target function, patches the IAT entry with the 
	  //    address of the target function, and finally executes the target 
	  //    function.  After the first call, the IAT entry has been patched
	  //    and subsequent calls look the same as calls into an
	  //    implicitly-loaded DLL.
	  //
	  // Figure out what type of indirect call instruction this is
	  //
	   InstructionAPI::Instruction::Ptr insn = getInsn(last());
	  if(insn && (insn->getCategory() == c_CallInsn))
	  {
		  Expression::Ptr cft = insn->getControlFlowTarget();
		  static Expression* theIP = new RegisterAST(x86::eip);
		  cft->bind(theIP, Result(u64, last()));
		  Result r = cft->eval();
		  if(r.defined)
		  {
			  Address funcPtrAddress = r.convert<Address>();
			  assert( funcPtrAddress != ADDR_NULL );
	              
				// obtain the target address from memory if it is available
			  Address targetAddr = ADDR_NULL;
			  proc()->readDataSpace( (const void*)funcPtrAddress, sizeof(Address),
			  &targetAddr, true );
			  if( targetAddr != ADDR_NULL )
			  {
	        
			// see whether we already know anything about the target
			// this may be the case with implicitly-loaded and delay-loaded
			// DLLs, and it is possible with other types of indirect calls
			func_instance *target = proc()->findFuncByEntry( targetAddr );
			updateCallTarget(target);
			return target;
			  }
		  }
	  }
  return NULL;
}<|MERGE_RESOLUTION|>--- conflicted
+++ resolved
@@ -109,11 +109,7 @@
 
 // hasBeenBound: returns false
 // dynamic linking not implemented on this platform
-<<<<<<< HEAD
-bool PCProcess::hasBeenBound(const SymtabAPI::relocationEntry &,int_function *&, Address ) {
-=======
-bool process::hasBeenBound(const SymtabAPI::relocationEntry &,func_instance *&, Address ) {
->>>>>>> cdedaa70
+bool PCProcess::hasBeenBound(const SymtabAPI::relocationEntry &,func_instance *&, Address ) {
     return false;
 }
 
