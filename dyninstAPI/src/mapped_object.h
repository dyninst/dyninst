/*
 * Copyright (c) 1996-2011 Barton P. Miller
 * 
 * We provide the Paradyn Parallel Performance Tools (below
 * described as "Paradyn") on an AS IS basis, and do not warrant its
 * validity or performance.  We reserve the right to update, modify,
 * or discontinue this software at any time.  We shall have no
 * obligation to supply such updates or modifications or any other
 * form of support to you.
 * 
 * By your use of Paradyn, you understand and agree that we (or any
 * other person or entity with proprietary rights in Paradyn) are
 * under no obligation to provide either maintenance services,
 * update services, notices of latent defects, or correction of
 * defects for Paradyn.
 * 
 * This library is free software; you can redistribute it and/or
 * modify it under the terms of the GNU Lesser General Public
 * License as published by the Free Software Foundation; either
 * version 2.1 of the License, or (at your option) any later version.
 * 
 * This library is distributed in the hope that it will be useful,
 * but WITHOUT ANY WARRANTY; without even the implied warranty of
 * MERCHANTABILITY or FITNESS FOR A PARTICULAR PURPOSE.  See the GNU
 * Lesser General Public License for more details.
 * 
 * You should have received a copy of the GNU Lesser General Public
 * License along with this library; if not, write to the Free Software
 * Foundation, Inc., 51 Franklin Street, Fifth Floor, Boston, MA 02110-1301 USA
 */

// $Id: mapped_object.h,v 1.23 2008/10/27 17:23:53 mlam Exp $

#if !defined(_mapped_object_h)
#define _mapped_object_h

#include <string>
#include "common/h/Types.h"
#include "dyninstAPI/src/symtab.h"
#include "dyninstAPI/h/BPatch_enums.h"
#include <list>

class block_instance;
class func_instance;
class edge_instance;

//  we really do not want to have this defined, but I'm defining it for the moment to get thru paradyn seperation
#define CHECK_ALL_CALL_POINTS  // we depend on this for Paradyn

using namespace Dyninst;

class mapped_module;

class int_symbol {
 public:
    int_symbol(SymtabAPI::Symbol *sym, Address base) : addr_(base + sym->getOffset()), sym_(sym) {}
    int_symbol() : addr_(0), sym_(NULL) {};

    Address getAddr() const { return addr_; }
    unsigned getSize() const { return sym_->getSize(); }
    const string &symTabName() const { return sym_->getMangledName(); }
    const string &prettyName() const { return sym_->getPrettyName(); }
    const string &typedName() const { return sym_->getTypedName(); }
    const SymtabAPI::Symbol *sym() const { return sym_; }

 private:
    Address addr_;
    const SymtabAPI::Symbol *sym_;
};


class int_variable {
    // Should subclass this and function off the same thing...

 private:
    int_variable() {};
 public:
    int_variable(image_variable *var, 
                 Address base,
                 mapped_module *mod);

    int_variable(int_variable *parVar, mapped_module *child);

    Address getAddress() const { return addr_; }
    // Can variables have multiple names?
    const string &symTabName() const;
    const vector<string>& prettyNameVector() const;
    const vector<string>& symTabNameVector() const;
    mapped_module *mod() const { return mod_; };
    //AddressSpace *as() const { return mod()->proc(); }
    const image_variable *ivar() const { return ivar_; }

    Address addr_;
    unsigned size_;
    // type?
    image_variable *ivar_;

    mapped_module *mod_;
};

struct edgeStub {
    edgeStub(block_instance *s, Address t, EdgeTypeEnum y) 
    { src = s; trg = t; type = y; }
    block_instance* src;
    Address trg;
    EdgeTypeEnum type;
};


/*
 * A class for link map information about a shared object that is mmapped 
 * by the dynamic linker into the applications address space at runtime. 
 */
#define 	SHAREDOBJECT_NOCHANGE	0
#define 	SHAREDOBJECT_ADDED	1
#define 	SHAREDOBJECT_REMOVED	2

// mapped_object represents a file in memory. It will be a collection
// of modules (basically, .o's) that are referred to as a unit and
// loaded as a unit.  The big reason for this is 1) per-process
// specialization and 2) a way to reduce memory; to create objects for
// all functions ahead of time is wasteful and expensive. So
// basically, the mapped_object "wins" if it can return useful
// information without having to allocate memory.

class mapped_object : public codeRange {
    friend class mapped_module; // for findFunction
    friend class func_instance;
    friend class block_instance; // Adds to codeRangesByAddr_
    friend class edge_instance;

 private:
    mapped_object();
    mapped_object(fileDescriptor fileDesc, 
                  image *img,
                  AddressSpace *proc,
                  BPatch_hybridMode mode = BPatch_normalMode);

 public:
    // We need a way to check for errors; hence a "get" method
    static mapped_object *createMappedObject(fileDescriptor &desc,
                                             AddressSpace *p,
                                             BPatch_hybridMode m = BPatch_normalMode,
                                             bool parseGaps = true);

    // Copy constructor: for forks
    mapped_object(const mapped_object *par_obj, AddressSpace *child);

    // Will delete all func_instances which were originally part of this object; including 
    // any that were relocated (we can always follow the "I was relocated" pointer).
    ~mapped_object();

    bool analyze();
    bool isAnalyzed() { return analyzed_; }

    const fileDescriptor &getFileDesc() const { return desc_; }
    // Full name, including path
    const string &fullName() const { return fullName_; }
    const string &fileName() const { return fileName_; }
    Address codeAbs() const { return codeBase() + imageOffset(); }
    Address codeBase() const { return codeBase_; }
    Address imageOffset() const { return parse_img()->imageOffset(); }
    unsigned imageSize() const { return parse_img()->imageLength(); }
    unsigned memoryEnd(); // largest allocated memory address + 1

    // Deprecated...
    Address getBaseAddress() const { return codeBase(); }

    Address dataAbs() const { return dataBase() + dataOffset(); }
    Address dataBase() const { return dataBase_; }
    Address dataOffset() const { return parse_img()->dataOffset(); }
    unsigned dataSize() const { return parse_img()->dataLength(); }

    image *parse_img() const { return image_; }
    bool isSharedLib() const;
    bool isStaticExec() const;
    static bool isSystemLib(const std::string &name);
    bool isMemoryImg() const { return memoryImg_; }

    void setMemoryImg() { memoryImg_ = true; };

    // Return an appropriate identification string for debug purposes.
    // Will eventually be required by a debug base class.
    const std::string debugString() const;

    // Used for codeRange ONLY! DON'T USE THIS! BAD USER!
    Address get_address() const { return codeAbs(); }
    void *get_local_ptr() const;
    unsigned get_size() const { return imageSize(); }

    AddressSpace *proc() const;

    mapped_module *findModule(string m_name, bool wildcard = false);
    mapped_module *findModule(pdmodule *mod);

    mapped_module *getDefaultModule();

    func_instance *findFuncByEntry(const Address addr);
    func_instance *findFuncByEntry(const block_instance *blk);

    bool getInfHeapList(pdvector<heapDescriptor> &infHeaps);
    void getInferiorHeaps(vector<pair<string, Address> > &infHeaps);

    bool findFuncsByAddr(const Address addr, std::set<func_instance *> &funcs);
    bool findBlocksByAddr(const Address addr, std::set<block_instance *> &blocks);
    block_instance *findBlockByEntry(const Address addr);
    block_instance *findOneBlockByAddr(const Address addr);
    
    // codeRange method
    void *getPtrToInstruction(Address addr) const;
    void *getPtrToData(Address addr) const;

    // Try to avoid using these if you can, since they'll trigger
    // parsing and allocation. 
    bool getAllFunctions(pdvector<func_instance *> &funcs);
    bool getAllVariables(pdvector<int_variable *> &vars);

    const pdvector<mapped_module *> &getModules();

    // begin exploratory and defensive mode functions //
    BPatch_hybridMode hybridMode() { return analysisMode_; }
    bool isExploratoryModeOn();
    bool parseNewEdges(const std::vector<edgeStub>& sources);
    bool parseNewFunctions(std::vector<Address> &funcEntryAddrs);
    void registerNewFunctions(); // register funcs found by recursive parsing
    bool updateCodeBytesIfNeeded(Address entryAddr); // ret true if was needed
    void updateCodeBytes(const std::list<std::pair<Address,Address> > &owRanges );
    void setCodeBytesUpdated(bool);
    void addProtectedPage(Address pageAddr); // adds to protPages_
    void removeProtectedPage(Address pageAddr);
    void removeEmptyPages();
    void removeFunction(func_instance *func);
    bool splitIntLayer();
    void splitBlock(ParseAPI::Block *first, ParseAPI::Block *second);
    bool findBlocksByRange(Address startAddr,
                          Address endAddr,
                          std::list<block_instance*> &pageBlocks);
    void findFuncsByRange(Address startAddr,
                          Address endAddr,
                          std::set<func_instance*> &pageFuncs);
    void addEmulInsn(Address insnAddr, Register effective_addr);
    bool isEmulInsn(Address insnAddr);
    Register getEmulInsnReg(Address insnAddr);
    void setEmulInsnVal(Address insnAddr, void * val);
private:
    // helper functions
    void updateCodeBytes(SymtabAPI::Region *reg);
    bool isUpdateNeeded(Address entryAddr);
    bool isExpansionNeeded(Address entryAddr);
    void expandCodeBytes(SymtabAPI::Region *reg);
    // end exploratory and defensive mode functions //
public:

<<<<<<< HEAD

=======
>>>>>>> cdedaa70
    bool  getSymbolInfo(const std::string &n, int_symbol &sym);

    // All name lookup functions are vectorized, because you can have
    // multiple overlapping names for all sorts of reasons.
    // Demangled/"pretty": easy overlap (overloaded funcs, etc.).
    // Mangled: multiple modules with static/private functions and
    // we've lost the module name.

    const pdvector<func_instance *> *findFuncVectorByPretty(const std::string &funcname);
    const pdvector<func_instance *> *findFuncVectorByMangled(const std::string &funcname); 

    bool findFuncsByAddr(std::vector<func_instance *> &funcs);
    bool findBlocksByAddr(std::vector<block_instance *> &blocks);

    const pdvector<int_variable *> *findVarVectorByPretty(const std::string &varname);
    const pdvector<int_variable *> *findVarVectorByMangled(const std::string &varname); 
    const int_variable *getVariable(const std::string &varname);
    
	//this marks the shared object as dirty, mutated
	//so it needs saved back to disk
	void setDirty(){ dirty_=true;}
	bool isDirty() { return dirty_; }

<<<<<<< HEAD

    int_function *findFunction(image_func *img_func);
=======
    func_instance *findFunction(ParseAPI::Function *img_func);
>>>>>>> cdedaa70
    int_variable *findVariable(image_variable *img_var);

    block_instance *findBlock(ParseAPI::Block *);
    // If we already know the source or target hand them in for efficiency
    edge_instance *findEdge(ParseAPI::Edge *, block_instance *src = NULL, block_instance *trg = NULL);

    // These methods should be invoked to find the global constructor and
    // destructor functions in stripped, static binaries
    func_instance *findGlobalConstructorFunc(const std::string &ctorHandler);
    func_instance *findGlobalDestructorFunc(const std::string &dtorHandler);

    // We store callee names at the mapped_object level for
    // efficiency
    std::string getCalleeName(block_instance *);
    void setCalleeName(block_instance *, std::string name);

  private:
    //
    //     PRIVATE DATA MEMBERS
    //				
private:
    fileDescriptor desc_; // full file descriptor

    string  fullName_;	// full file name of the shared object
    string  fileName_; // name of shared object as it should be identified
			//  in mdl, e.g. as used for "exclude"....
    Address   codeBase_; // The OS offset where the text segment is loaded;
    // there is a corresponding codeOffset_ in the image class.

    // For example, an a.out often has a codeBase of 0, and a
    // codeOffset of 0x<valid>. Libraries are the reverse; codeBase_
    // of <valid>, codeOffset of 0. All of our incoming functions,
    // etc. from the image class have codeOffset built in.

    Address   dataBase_; // Where the data starts...

    void set_short_name();

    pdvector<mapped_module *> everyModule;

    typedef std::map<const ParseAPI::Block *, block_instance *> BlockMap;
    BlockMap blocks_;
    
    typedef std::map<const ParseAPI::Edge *, edge_instance *> EdgeMap;
    EdgeMap edges_;

    typedef std::map<const ParseAPI::Function *, func_instance *> FuncMap;
    FuncMap everyUniqueFunction;

    dictionary_hash<const image_variable *, int_variable *> everyUniqueVariable;

    dictionary_hash< std::string, pdvector<func_instance *> * > allFunctionsByMangledName;
    dictionary_hash< std::string, pdvector<func_instance *> * > allFunctionsByPrettyName;

    dictionary_hash< std::string, pdvector<int_variable *> * > allVarsByMangledName;
    dictionary_hash< std::string, pdvector<int_variable *> * > allVarsByPrettyName;

    codeRangeTree codeRangesByAddr_;

    // And those call...
    void addFunction(func_instance *func);
    void addVariable(int_variable *var);

    // Add a name after-the-fact
    typedef enum {
        mangledName = 1,
        prettyName = 2,
        typedName = 4 } nameType_t;
    void addFunctionName(func_instance *func, const std::string newName, nameType_t nameType);

    bool dirty_; // marks the shared object as dirty 
    bool dirtyCalled_;//see comment for setDirtyCalled
    
    image  *image_; // pointer to image if processed is true 
    bool dlopenUsed; //mark this shared object as opened by dlopen
    AddressSpace *proc_; // Parent process

    bool analyzed_; // Prevent multiple adds

    // exploratory and defensive mode variables
    typedef enum  {
        PROTECTED,
        REPROTECTED,
        UNPROTECTED,
    } WriteableStatus;
    BPatch_hybridMode analysisMode_;
    map<Address,WriteableStatus> protPages_;
    std::set<SymtabAPI::Region*> expansionCheckedRegions_;
    bool pagesUpdated_;
    typedef std::map<Address, std::pair<Register,void*> > EmulInsnMap;
    EmulInsnMap emulInsns_;

    Address memEnd_; // size of object in memory

    mapped_module *getOrCreateForkedModule(mapped_module *mod);

    // from a string that is a complete path name to a function in a module
    // (ie. "/usr/lib/libc.so.1/write") return a string with the function
    // part removed.  return 0 on error
    char *getModulePart(std::string &full_path_name) ;

    bool memoryImg_;

    std::map<block_instance *, std::string> calleeNames_;
};

// Aggravation: a mapped object might very well occupy multiple "ranges". 
class mappedObjData : public codeRange {
 public:
    mappedObjData(mapped_object *obj_) : obj(obj_) {};
    Address get_address() const { return obj->dataAbs(); }
    unsigned get_size() const { return obj->dataSize(); }
    mapped_object *obj;
};


#endif<|MERGE_RESOLUTION|>--- conflicted
+++ resolved
@@ -251,10 +251,6 @@
     // end exploratory and defensive mode functions //
 public:
 
-<<<<<<< HEAD
-
-=======
->>>>>>> cdedaa70
     bool  getSymbolInfo(const std::string &n, int_symbol &sym);
 
     // All name lookup functions are vectorized, because you can have
@@ -278,12 +274,7 @@
 	void setDirty(){ dirty_=true;}
 	bool isDirty() { return dirty_; }
 
-<<<<<<< HEAD
-
-    int_function *findFunction(image_func *img_func);
-=======
     func_instance *findFunction(ParseAPI::Function *img_func);
->>>>>>> cdedaa70
     int_variable *findVariable(image_variable *img_var);
 
     block_instance *findBlock(ParseAPI::Block *);
