/*
 * See the dyninst/COPYRIGHT file for copyright information.
 * 
 * We provide the Paradyn Tools (below described as "Paradyn")
 * on an AS IS basis, and do not warrant its validity or performance.
 * We reserve the right to update, modify, or discontinue this
 * software at any time.  We shall have no obligation to supply such
 * updates or modifications or any other form of support to you.
 * 
 * By your use of Paradyn, you understand and agree that we (or any
 * other person or entity with proprietary rights in Paradyn) are
 * under no obligation to provide either maintenance services,
 * update services, notices of latent defects, or correction of
 * defects for Paradyn.
 * 
 * This library is free software; you can redistribute it and/or
 * modify it under the terms of the GNU Lesser General Public
 * License as published by the Free Software Foundation; either
 * version 2.1 of the License, or (at your option) any later version.
 * 
 * This library is distributed in the hope that it will be useful,
 * but WITHOUT ANY WARRANTY; without even the implied warranty of
 * MERCHANTABILITY or FITNESS FOR A PARTICULAR PURPOSE.  See the GNU
 * Lesser General Public License for more details.
 * 
 * You should have received a copy of the GNU Lesser General Public
 * License along with this library; if not, write to the Free Software
 * Foundation, Inc., 51 Franklin Street, Fifth Floor, Boston, MA 02110-1301 USA
 */

/*
 * inst-x86.C - x86 dependent functions and code generator
 */

#include "common/src/Vector.h"
#include <unordered_map>
#include "common/src/Vector.h"
#include "parse-cfg.h"
#include "instPoint.h"
#include "mapped_object.h"
#include "image.h"
#include "debug.h"
#include <deque>
#include <set>
#include <algorithm>
//#include "arch.h"

#include "instructionAPI/h/Instruction.h"
#include "instructionAPI/h/InstructionDecoder.h"

using namespace Dyninst::ParseAPI;

bool parse_func::writesFPRs(unsigned level) {
    
    using namespace Dyninst::InstructionAPI;
    // Oh, we should be parsed by now...
    if (!parsed()) image_->analyzeIfNeeded();

    if (containsFPRWrites_ == unknown) {
        // Iterate down and find out...
        // We know if we have callees because we can
        // check the instPoints; no reason to iterate over.
        // We also cache callee values here for speed.

        if (level >= 3) {
            return true; // Arbitrarily decided level 3 iteration.
        }        
        const Function::edgelist & calls = callEdges();
        Function::edgelist::const_iterator cit = calls.begin();
        for( ; cit != calls.end(); ++cit) {
            if(!(*cit)->trg()) continue;
            parse_func * ct = dynamic_cast<parse_func*>(
                obj()->findFuncByEntry(region(),(*cit)->trg()->start()));
            if(ct && ct != this) {
                if (ct->writesFPRs(level+1)) {
                    // One of our kids does... if we're top-level, cache it; in 
                    // any case, return
                    if (level == 0)
                        containsFPRWrites_ = used;
                    return true;
                }
            }
            else if(!ct){
                // Indirect call... oh, yeah. 
                if (level == 0)
                    containsFPRWrites_ = used;
                return true;
            }
        }

        // No kids contain writes. See if our code does.
        static RegisterAST::Ptr st0(new RegisterAST(x86::st0));
        static RegisterAST::Ptr st1(new RegisterAST(x86::st1));
        static RegisterAST::Ptr st2(new RegisterAST(x86::st2));
        static RegisterAST::Ptr st3(new RegisterAST(x86::st3));
        static RegisterAST::Ptr st4(new RegisterAST(x86::st4));
        static RegisterAST::Ptr st5(new RegisterAST(x86::st5));
        static RegisterAST::Ptr st6(new RegisterAST(x86::st6));
        static RegisterAST::Ptr st7(new RegisterAST(x86::st7));
        static RegisterAST::Ptr xmm0(new RegisterAST(x86::xmm0));
        static RegisterAST::Ptr xmm1(new RegisterAST(x86::xmm1));
        static RegisterAST::Ptr xmm2(new RegisterAST(x86::xmm2));
        static RegisterAST::Ptr xmm3(new RegisterAST(x86::xmm3));
        static RegisterAST::Ptr xmm4(new RegisterAST(x86::xmm4));
        static RegisterAST::Ptr xmm5(new RegisterAST(x86::xmm5));
        static RegisterAST::Ptr xmm6(new RegisterAST(x86::xmm6));
        static RegisterAST::Ptr xmm7(new RegisterAST(x86::xmm7));

        vector<FuncExtent *>::const_iterator eit = extents().begin();
        for( ; eit != extents().end(); ++eit) {
            FuncExtent * fe = *eit;
        
            const unsigned char* buf = (const unsigned char*)
                isrc()->getPtrToInstruction(fe->start());
            if(!buf) {
                parsing_printf("%s[%d]: failed to get insn ptr at %lx\n",
                    FILE__, __LINE__,fe->start());
                // if the function cannot be parsed, it is only safe to 
                // assume that the FPRs are written -- mcnulty
                return true; 
            }
            InstructionDecoder d(buf,fe->end()-fe->start(),isrc()->getArch());
            Instruction i = d.decode();

            while((i.isValid())) {
                if(i.isWritten(st0) ||
                    i.isWritten(st1) ||
                    i.isWritten(st2) ||
                    i.isWritten(st3) ||
                    i.isWritten(st4) ||
                    i.isWritten(st5) ||
                    i.isWritten(st6) ||
                    i.isWritten(st7) ||
                   i.isWritten(xmm0) ||
                   i.isWritten(xmm1) ||
                   i.isWritten(xmm2) ||
                   i.isWritten(xmm3) ||
                   i.isWritten(xmm4) ||
                   i.isWritten(xmm5) ||
                   i.isWritten(xmm6) ||
                   i.isWritten(xmm7)
                  )
                {
                    containsFPRWrites_ = used;
                    return true;
                }
                i = d.decode();
            }
        }
        // No kids do, and we don't. Impressive.
        containsFPRWrites_ = unused;
        return false;
    }
    else if (containsFPRWrites_ == used) {
        return true;
    }
    else if (containsFPRWrites_ == unused) {
        return false;
    }

    fprintf(stderr, "ERROR: function %s, containsFPRWrites_ is %d (illegal value!)\n", 
	    symTabName().c_str(), containsFPRWrites_);
    
    assert(0);
    return false;
}

#if defined(os_linux) || defined(os_freebsd)

#include "binaryEdit.h"
#include "addressSpace.h"
#include "function.h"
#include "baseTramp.h"
#include "image.h"

using namespace Dyninst::SymtabAPI;

/*
 * Static binary rewriting support
 *
 * Some of the following functions replace the standard ctor and dtor handlers
 * in a binary. Currently, these operations only work with binaries linked with
 * the GNU toolchain. However, it should be straightforward to extend these
 * operations to other toolchains.
 */
static const std::string LIBC_CTOR_HANDLER("__libc_csu_init");
static const std::string LIBC_DTOR_HANDLER("__libc_csu_fini");
static const std::string DYNINST_CTOR_HANDLER("DYNINSTglobal_ctors_handler");
static const std::string DYNINST_CTOR_BEGIN("DYNINSTctors_begin");
static const std::string DYNINST_CTOR_END("DYNINSTctors_end");
static const std::string DYNINST_DTOR_HANDLER("DYNINSTglobal_dtors_handler");
static const std::string DYNINST_DTOR_BEGIN("DYNINSTdtors_begin");
static const std::string DYNINST_DTOR_END("DYNINSTdtors_end");
static const std::string SYMTAB_CTOR_LIST_REL("__SYMTABAPI_CTOR_LIST__");
static const std::string SYMTAB_DTOR_LIST_REL("__SYMTABAPI_DTOR_LIST__");
static const std::string LIBC_IREL_HANDLER("__libc_csu_irel");
static const std::string DYNINST_IREL_HANDLER("DYNINSTglobal_irel_handler");
static const std::string DYNINST_IREL_START("DYNINSTirel_start");
static const std::string DYNINST_IREL_END("DYNINSTirel_end");
static const std::string SYMTAB_IREL_START("__SYMTABAPI_IREL_START__");
static const std::string SYMTAB_IREL_END("__SYMTABAPI_IREL_END__");


static bool replaceHandler(func_instance *origHandler, func_instance *newHandler, 
			   std::vector<std::pair<int_symbol *, std::string> > &reloc_replacements) {
    // Add instrumentation to replace the function
   // TODO: this should be a function replacement!
   // And why the hell is it in parse-x86.C?
   origHandler->proc()->replaceFunction(origHandler, newHandler);
   AddressSpace::patch(origHandler->proc());

   for (auto iter = reloc_replacements.begin(); iter != reloc_replacements.end(); ++iter) {
     int_symbol *newList = iter->first;
     std::string listRelName = iter->second;

     /* create the special relocation for the new list -- search the RT library for
      * the symbol
      */
     Symbol *newListSym = const_cast<Symbol *>(newList->sym());
     
     std::vector<Region *> allRegions;
     if( !newListSym->getSymtab()->getAllRegions(allRegions) ) {
       return false;
     }
     
     std::vector<Region *>::iterator reg_it;
     bool found = false;
     for(reg_it = allRegions.begin(); reg_it != allRegions.end(); ++reg_it) {
       std::vector<relocationEntry> &region_rels = (*reg_it)->getRelocations();
       vector<relocationEntry>::iterator rel_it;
       for( rel_it = region_rels.begin(); rel_it != region_rels.end(); ++rel_it) {
	 if( rel_it->getDynSym() == newListSym ) {
	   relocationEntry *rel = &(*rel_it);
	   rel->setName(listRelName);
	   found = true;
	 }
       }
     }
     if (!found) {
       return false;
     }
   }

   return true;
}

void add_handler(instPoint* pt, func_instance* add_me)
{
  vector<AstNodePtr> args;
  // no args, just add
  AstNodePtr snip = AstNode::funcCallNode(add_me, args);
  auto instrumentation = pt->pushFront(snip);
  instrumentation->disableRecursiveGuard();
}


bool BinaryEdit::doStaticBinarySpecialCases() {
    Symtab *origBinary = mobj->parse_img()->getObject();

    /* Special Case 1: Handling global constructor and destructor Regions
     *
     * Replace global ctors function with special ctors function,
     * and create a special relocation for the ctors list used by the special
     * ctors function
     *
     * Replace global dtors function with special dtors function,
     * and create a special relocation for the dtors list used by the special
     * dtors function
     */

    // First, find all the necessary symbol info.

    func_instance *globalCtorHandler = mobj->findGlobalConstructorFunc(LIBC_CTOR_HANDLER);
    if( !globalCtorHandler ) {
        logLine("failed to find libc destructor handler\n");
        return false;
    }
    func_instance *dyninstCtorHandler = findOnlyOneFunction(DYNINST_CTOR_HANDLER);
    if( !dyninstCtorHandler ) {
        logLine("failed to find Dyninst constructor handler\n");
        return false;
    }

    func_instance *globalDtorHandler = mobj->findGlobalDestructorFunc(LIBC_DTOR_HANDLER);
    if( !globalDtorHandler ) {
        logLine("failed to find libc destructor handler\n");
        return false;
    }

    func_instance *dyninstDtorHandler = findOnlyOneFunction(DYNINST_DTOR_HANDLER);
    if( !dyninstDtorHandler ) {
        logLine("failed to find Dyninst destructor handler\n");
        return false;
    }
    // Wire in our handlers at libc ctor exit/dtor entry
    vector<instPoint*> init_pts;
    instPoint* fini_point;
    globalCtorHandler->funcExitPoints(&init_pts);
    fini_point = globalDtorHandler->funcEntryPoint(true);
    // convert points to instpoints
    for(auto exit_pt = init_pts.begin();
	exit_pt != init_pts.end();
	++exit_pt)
    {
      add_handler(*exit_pt, dyninstCtorHandler);
    }
    add_handler(fini_point, dyninstDtorHandler);
    AddressSpace::patch(this);
    

    /*
     * Replace the irel handler with our extended version, since they
     * hard-code ALL THE OFFSETS in the function
     */
    func_instance *globalIrelHandler = findOnlyOneFunction(LIBC_IREL_HANDLER);
    func_instance *dyninstIrelHandler = findOnlyOneFunction(DYNINST_IREL_HANDLER);
    int_symbol irelStart;
    int_symbol irelEnd;
    bool irs_found = false;
    bool ire_found = false;
    for (auto rtlib_it = rtlib.begin(); rtlib_it != rtlib.end(); ++rtlib_it) {
      if( (*rtlib_it)->getSymbolInfo(DYNINST_IREL_START, irelStart) ) {
	irs_found = true;
      }
      
      if( (*rtlib_it)->getSymbolInfo(DYNINST_IREL_END, irelEnd) ) {
	ire_found = true;
      }
      if (irs_found && ire_found) break;
    }
    if (globalIrelHandler) {
      assert(dyninstIrelHandler);
      assert(irs_found);
      assert(ire_found);
      std::vector<std::pair<int_symbol *, string> > tmp;
      tmp.push_back(make_pair(&irelStart, SYMTAB_IREL_START));
      tmp.push_back(make_pair(&irelEnd, SYMTAB_IREL_END));
      if (!replaceHandler(globalIrelHandler, dyninstIrelHandler, tmp)) {
	return false;
      }
    }


    /*
     * Special Case 2: Issue a warning if attempting to link pthreads into a binary
     * that originally did not support it or into a binary that is stripped. This
     * scenario is not supported with the initial release of the binary rewriter for
     * static binaries.
     *
     * The other side of the coin, if working with a binary that does have pthreads
     * support, pthreads needs to be loaded.
     */
    bool isMTCapable = isMultiThreadCapable();
    bool foundPthreads = false;

    vector<Archive *> libs;
    vector<Archive *>::iterator libIter;
    if( origBinary->getLinkingResources(libs) ) {
        for(libIter = libs.begin(); libIter != libs.end(); ++libIter) {
            if( (*libIter)->name().find("libpthread") != std::string::npos ||
                (*libIter)->name().find("libthr") != std::string::npos ) 
            {
                foundPthreads = true;
                break;
            }
        }
    }

    if( foundPthreads && (!isMTCapable || origBinary->isStripped()) ) {
        fprintf(stderr,
            "\nWARNING: the pthreads library has been loaded and\n"
            "the original binary is not multithread-capable or\n"
            "it is stripped. Currently, the combination of these two\n"
            "scenarios is unsupported and unexpected behavior may occur.\n");
    }else if( !foundPthreads && isMTCapable ) {
        fprintf(stderr,
            "\nWARNING: the pthreads library has not been loaded and\n"
            "the original binary is multithread-capable. Unexpected\n"
            "behavior may occur because some pthreads routines are\n"
            "unavailable in the original binary\n");
    }

    /* 
     * Special Case 3:
     * The RT library has some dependencies -- Symtab always needs to know
     * about these dependencies. So if the dependencies haven't already been
     * loaded, load them.
     */
    bool loadLibc = true;

    for(libIter = libs.begin(); libIter != libs.end(); ++libIter) {
        if( (*libIter)->name().find("libc.a") != std::string::npos ) {
            loadLibc = false;
        }
    }

    if( loadLibc ) {
        std::map<std::string, BinaryEdit *> res;
        openResolvedLibraryName("libc.a", res);
        if (res.empty()) {
            cerr << "Fatal error: failed to load DyninstAPI_RT library dependency (libc.a)" << endl;
            return false;
        }

        std::map<std::string, BinaryEdit *>::iterator bedit_it;
        for(bedit_it = res.begin(); bedit_it != res.end(); ++bedit_it) {
            if( bedit_it->second == NULL ) {
                cerr << "Fatal error: failed to load DyninstAPI_RT library dependency (libc.a)" << endl;
                return false;
            }
        }

<<<<<<< HEAD
       std::map<std::string, BinaryEdit *>::iterator bedit_it;
       for(bedit_it = res.begin(); bedit_it != res.end(); ++bedit_it) {
          if( bedit_it->second == NULL ) {
	    cerr << "Fatal error: failed to load DyninstAPI_RT library dependency (libc.a)" << endl;
	    return false;
          }
       }

	// libc.a may be depending on libgcc.a
	res.clear();
        if (openResolvedLibraryName("libgcc.a", res) == NULL) {
	    logLine("Failed to find libgcc.a, which can be needed by libc.a on certain platforms\n");
	    logLine("Set LD_LIBRARY_PATH to the directory containing libgcc.a\n");
	}
=======
        // libc.a may be depending on libgcc.a
        res.clear();
        if (!openResolvedLibraryName("libgcc.a", res)) {
            cerr << "Failed to find libgcc.a, which can be needed by libc.a on certain platforms" << endl;
            cerr << "Set LD_LIBRARY_PATH to the directory containing libgcc.a" << endl;
        }
>>>>>>> 20673aae
    }
    
    return true;
}

func_instance *mapped_object::findGlobalConstructorFunc(const std::string &ctorHandler) {
    using namespace Dyninst::InstructionAPI;

    const pdvector<func_instance *> *funcs = findFuncVectorByMangled(ctorHandler);
    if( funcs != NULL ) {
        return funcs->at(0);
    }
    return NULL;
}

func_instance *mapped_object::findGlobalDestructorFunc(const std::string &dtorHandler) {
    using namespace Dyninst::InstructionAPI;

    const pdvector<func_instance *> *funcs = findFuncVectorByMangled(dtorHandler);
    if( funcs != NULL ) {
        return funcs->at(0);
    }
    return NULL;
}


#endif<|MERGE_RESOLUTION|>--- conflicted
+++ resolved
@@ -410,29 +410,12 @@
             }
         }
 
-<<<<<<< HEAD
-       std::map<std::string, BinaryEdit *>::iterator bedit_it;
-       for(bedit_it = res.begin(); bedit_it != res.end(); ++bedit_it) {
-          if( bedit_it->second == NULL ) {
-	    cerr << "Fatal error: failed to load DyninstAPI_RT library dependency (libc.a)" << endl;
-	    return false;
-          }
-       }
-
-	// libc.a may be depending on libgcc.a
-	res.clear();
-        if (openResolvedLibraryName("libgcc.a", res) == NULL) {
-	    logLine("Failed to find libgcc.a, which can be needed by libc.a on certain platforms\n");
-	    logLine("Set LD_LIBRARY_PATH to the directory containing libgcc.a\n");
-	}
-=======
         // libc.a may be depending on libgcc.a
         res.clear();
         if (!openResolvedLibraryName("libgcc.a", res)) {
             cerr << "Failed to find libgcc.a, which can be needed by libc.a on certain platforms" << endl;
             cerr << "Set LD_LIBRARY_PATH to the directory containing libgcc.a" << endl;
         }
->>>>>>> 20673aae
     }
     
     return true;
