/*
 * Copyright (c) 1996-2004 Barton P. Miller
 * 
 * We provide the Paradyn Parallel Performance Tools (below
 * described as "Paradyn") on an AS IS basis, and do not warrant its
 * validity or performance.  We reserve the right to update, modify,
 * or discontinue this software at any time.  We shall have no
 * obligation to supply such updates or modifications or any other
 * form of support to you.
 * 
 * This license is for research uses.  For such uses, there is no
 * charge. We define "research use" to mean you may freely use it
 * inside your organization for whatever purposes you see fit. But you
 * may not re-distribute Paradyn or parts of Paradyn, in any form
 * source or binary (including derivatives), electronic or otherwise,
 * to any other organization or entity without our permission.
 * 
 * (for other uses, please contact us at paradyn@cs.wisc.edu)
 * 
 * All warranties, including without limitation, any warranty of
 * merchantability or fitness for a particular purpose, are hereby
 * excluded.
 * 
 * By your use of Paradyn, you understand and agree that we (or any
 * other person or entity with proprietary rights in Paradyn) are
 * under no obligation to provide either maintenance services,
 * update services, notices of latent defects, or correction of
 * defects for Paradyn.
 * 
 * Even if advised of the possibility of such damages, under no
 * circumstances shall we (or any other person or entity with
 * proprietary rights in the software licensed hereunder) be liable
 * to you or any third party for direct, indirect, or consequential
 * damages of any character regardless of type of action, including,
 * without limitation, loss of profits, loss of use, loss of good
 * will, or computer failure or malfunction.  You agree to indemnify
 * us (and any other person or entity with proprietary rights in the
 * software licensed hereunder) for any and all liability it may
 * incur to third parties resulting from your use of Paradyn.
 */

#ifndef __ANNOTATABLE_H__
#define __ANNOTATABLE_H__

#include <vector>
#include <map>
#include <typeinfo>
#include <string>
#include <assert.h>
#include <stdlib.h>
#include "dyntypes.h"
#include "../../common/h/Types.h"

<<<<<<< HEAD
=======

>>>>>>> 2e3fc967
namespace Dyninst
{

typedef short AnnotationClassID;

// since can't have a single static in a temlated class that spans all template instances.
COMMONEXPORT int AnnotationClass_nextId;
template <class T> 
class AnnotationClass {
   public:
      // typedef T annotation_realtype;

      AnnotationClass(std::string n) {
         id = AnnotationClass_nextId++;
         name = n;
      }
      AnnotationClassID getID() { return id; }
      std::string &getName() {return name;}
   private:
      AnnotationClassID id;
      std::string name;
};

typedef void *anno_list_t;

class AnnotatableDense
{
   /**
    * Inheriting from this class adds a pointer to each object.  Multiple
    * types of annotations are stored under this pointer in a 
    * annotation_type -> anno_list_t map.
    **/

   private:

      typedef anno_list_t anno_map_t;

      struct aInfo {
         anno_map_t *data;
         int max;
      };

      aInfo *annotations;

   public:
      AnnotatableDense() : annotations(NULL)
      {
      }

      template<class T> 
      bool addAnnotation(T *a, AnnotationClass<T> &a_id) 
      {
         int size;
         int id = a_id.getID();

         if (!annotations) 
         {
            size = id;
            annotations = (aInfo *) malloc(sizeof(aInfo));

            annotations->data = (anno_list_t *) calloc(sizeof(anno_list_t *), size);
            annotations->max = size;
         } 
         else if (id > annotations->max) 
         {
            size = annotations->max * 2;
            annotations->max = size;
            annotations->data = (anno_list_t *) realloc(annotations->data, sizeof(anno_list_t *) * size);
         }

         annotations->data[id] = (void *) a;

         return true;
      }

      template<class T> 
      bool getAnnotation(T *&a, AnnotationClass<T> &a_id) const
      {
         if (!annotations)
            return false;

         int id = a_id.getID();

         if (id > annotations->max) 
         {
            return false;
         }

         a = (T *) annotations->data[id];
         if (!a) return false;

         return true;
      }

      template<class T> 
      bool removeAnnotation(AnnotationClass<T> &a_id)
      {
         if (!annotations) return false;

         int id = a_id.getID();
         if (id > annotations->max) 
         {
            return false;
         }

         if (!annotations->data[id]) 
            return false;

         annotations->data[id] = NULL;

         return true;
      }

};

class AnnotatableSparse
{
   public:
      struct void_ptr_hasher
      {
         size_t operator()(const void* a) const
         {
            return (size_t) a;
         }
      };

#if defined (os_windows)
      typedef dyn_hash_map<void *, void *> annos_by_type_t;
#else
      typedef dyn_hash_map<void *, void *, void_ptr_hasher> annos_by_type_t;
#endif

      typedef std::vector<annos_by_type_t *> annos_t;

   private:

      //static annos_t annos;

      template <class T>
      annos_by_type_t *getAnnosOfType(AnnotationClass<T> &a_id, bool do_create =false) const
      {
         int aid = a_id.getID();

         long nelems_to_create = aid - annos.size() + 1;

         if (nelems_to_create > 0)
         {
            if (!do_create)
            {
               return NULL;
            }

            while (nelems_to_create)
            {
               annos_by_type_t *newl = new annos_by_type_t();
               annos.push_back(newl);
               nelems_to_create--;
            }
         }

         annos_by_type_t *abt = annos[aid];

         return abt;
      }

      void *getAnnosForObject(annos_by_type_t *abt,
            void *obj, bool do_create = false) const 
      {
         assert(abt);
         assert(obj);

         void  *target = NULL;

         annos_by_type_t::iterator iter = abt->find(obj);

         if (iter == abt->end())
         {
            if (!do_create)
            {
               return NULL;
            }

            (*abt)[obj] = target;
         }
         else
         {
            target = iter->second;
         }

         return target;
      }

   public:

      template<class T>
      bool addAnnotation(T *a, AnnotationClass<T> &a_id)
         {
            void *obj = this;
            annos_by_type_t *abt = getAnnosOfType(a_id, true /*do create if needed*/);
            assert(abt);

            annos_by_type_t::iterator iter = abt->find(obj);
            if (iter == abt->end())
            {
               (*abt)[obj] = (void *)a;
            }
            else
            {
               //  if the annotation already exists and is identical (by pointer, of course)
               //  what is the best solution?  Replacement makes no sense, since it is the
               //  same.  The question is -- do we fail and report this situation as a logic
               //  error?  This is probably the most conservative and hence safest approach,
               //  but, since the pointer is identical, let's play nice and just report 
               //  success?

               return true;

               //  maybe want to do (silent) replace here?
               //fprintf(stderr, "%s[%d]:  failing to add already existing annotation here\n", FILE__, __LINE__);
               //return false;

            }

            return true;
         }

      template<class T>
      bool getAnnotation(T *&a, AnnotationClass<T> &a_id) const 
      {
         a = NULL;

         annos_by_type_t *abt = getAnnosOfType(a_id, false /*don't create if none*/);

         if (!abt)
         {
            //fprintf(stderr, "%s[%d]:  no annotations of type %s\n",
            //      FILE__, __LINE__, a_id.getName().c_str());
            return false;
         }

         AnnotatableSparse * this_noconst = const_cast<AnnotatableSparse *>(this);
         void *annos_for_object = getAnnosForObject(abt, (void *)this_noconst,
               false /*no create if none*/);

         if (!annos_for_object)
         {
            //fprintf(stderr, "%s[%d]:  no annotations of type %s\n", 
            //      FILE__, __LINE__, a_id->getName().c_str());
            return false;
         }

         a = (T *)annos_for_object;
         return true;
      }

#if 0
      template<class T>
         bool clearAnnotationsOfType(AnnotationClass<T> &a_id)
         {
            annos_by_type_t *abt = getAnnosOfType(a_id, false /*don't create if none*/);

            if (!abt)
            {
               return false;
            }

            int nelem_cleared = abt->size();
            abt->clear();

            return (nelem_cleared != 0);
         }
#endif

      template<class T>
      bool removeAnnotation(AnnotationClass<T> &a_id)
      {
         int aid = a_id.getID();

         if (aid >= annos.size()) 
         {
            fprintf(stderr, "%s[%d]:  failed to remove nonexistant annotation\n", 
                    __FILE__, __LINE__);
            return false;
         }

         annos_t::iterator a_iter(aid);
         annos.erase(a_iter);
         //annos.erase(aid);

#if 0
         int nelems_to_create = aid - annos.size() + 1;

         if (nelems_to_create > 0)
         {
            if (!do_create)
            {
               return NULL;
            }

            while (nelems_to_create)
            {
               annos_by_type_t *newl = new annos_by_type_t();
               annos.push_back(newl);
               nelems_to_create--;
            }
         }

         annos_by_type_t *abt = annos[aid];
         annos_by_type_t *abt = getAnnosOfType(a_id, false /*don't create if none*/);

         if (!abt)
         {
            return false;
         }

         annos_by_type_t::iterator iter = abt->find(obj);
         if (iter == abt->end())
         {
            fprintf(stderr, "%s[%d]:  failing to remove already nonexistant annotation here\n", FILE__, __LINE__);
            return false;
         }
         else
         {
            abt->erase(iter);
         }

#endif
         return true;
      }

};

COMMONEXPORT AnnotatableSparse::annos_t annos;

//AnnotatableSparse::annos_t AnnotatableSparse::annos;
} // namespace

#endif<|MERGE_RESOLUTION|>--- conflicted
+++ resolved
@@ -51,10 +51,6 @@
 #include "dyntypes.h"
 #include "../../common/h/Types.h"
 
-<<<<<<< HEAD
-=======
-
->>>>>>> 2e3fc967
 namespace Dyninst
 {
 
