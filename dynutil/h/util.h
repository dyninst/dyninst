/*
 * Copyright (c) 1996-2011 Barton P. Miller
 * 
 * We provide the Paradyn Parallel Performance Tools (below
 * described as "Paradyn") on an AS IS basis, and do not warrant its
 * validity or performance.  We reserve the right to update, modify,
 * or discontinue this software at any time.  We shall have no
 * obligation to supply such updates or modifications or any other
 * form of support to you.
 * 
 * By your use of Paradyn, you understand and agree that we (or any
 * other person or entity with proprietary rights in Paradyn) are
 * under no obligation to provide either maintenance services,
 * update services, notices of latent defects, or correction of
 * defects for Paradyn.
 * 
 * This library is free software; you can redistribute it and/or
 * modify it under the terms of the GNU Lesser General Public
 * License as published by the Free Software Foundation; either
 * version 2.1 of the License, or (at your option) any later version.
 * 
 * This library is distributed in the hope that it will be useful,
 * but WITHOUT ANY WARRANTY; without even the implied warranty of
 * MERCHANTABILITY or FITNESS FOR A PARTICULAR PURPOSE.  See the GNU
 * Lesser General Public License for more details.
 * 
 * You should have received a copy of the GNU Lesser General Public
 * License along with this library; if not, write to the Free Software
 * Foundation, Inc., 51 Franklin Street, Fifth Floor, Boston, MA 02110-1301 USA
 */


#if !defined(SYMTAB_EXPORT)
  #if defined(_MSC_VER)
    #if defined SYMTAB_LIB
      #define SYMTAB_EXPORT __declspec(dllexport)
    #else
      #define SYMTAB_EXPORT __declspec(dllimport)
    #endif
  #else
    #define SYMTAB_EXPORT
  #endif
#endif

#if !defined(COMMON_EXPORT)
  #if defined (_MSC_VER)
    #if defined(COMMON_LIB)
       #define COMMON_EXPORT __declspec(dllexport)
    #else
       #define COMMON_EXPORT __declspec(dllimport)   
    #endif
  #else
    #define COMMON_EXPORT
  #endif
#endif

#if !defined(COMMON_TEMPLATE_EXPORT)
  #if defined (_MSC_VER)
    #if defined(COMMON_LIB) || defined(INSTRUCTION_LIB) || \
		defined(SYMTAB_LIB)	|| defined(BPATCH_LIBRARY)
       #define COMMON_TEMPLATE_EXPORT __declspec(dllexport)
    #else
       #define COMMON_TEMPLATE_EXPORT __declspec(dllimport)   
    #endif
  #else
    #define COMMON_TEMPLATE_EXPORT
  #endif
#endif

#if !defined(INSTRUCTION_EXPORT)
  #if defined(_MSC_VER)
    #if defined(INSTRUCTION_LIB)
      #define INSTRUCTION_EXPORT __declspec(dllexport)
    #else
      #define INSTRUCTION_EXPORT __declspec(dllimport)
    #endif
  #else
    #define INSTRUCTION_EXPORT
#endif
#endif

#if !defined(PARSER_EXPORT)
  #if defined(_MSC_VER)
    #if defined(PARSER_LIB)
      #define PARSER_EXPORT __declspec(dllexport)
    #else
      #define PARSER_EXPORT __declspec(dllimport)
    #endif
  #else
    #define PARSER_EXPORT
#endif
#endif

#if !defined(DATAFLOW_EXPORT)
  #if defined(_MSC_VER)
    #if defined(DATAFLOW_LIB)
      #define DATAFLOW_EXPORT __declspec(dllexport)
    #else
      #define DATAFLOW_EXPORT __declspec(dllimport)
    #endif
  #else
    #define DATAFLOW_EXPORT
#endif
#endif

<<<<<<< HEAD
#if !defined(PC_EXPORT)
  #if defined(_MSC_VER)
    #if defined(PROCCONTROL_EXPORTS)
      #define PC_EXPORT __declspec(dllexport)
    #else
      #define PC_EXPORT __declspec(dllimport)
    #endif
  #else
    #define PC_EXPORT
#endif
#endif

#if !defined(SW_EXPORT)
  #if defined(_MSC_VER)
    #if defined(STACKWALKER_EXPORTS)
      #define SW_EXPORT __declspec(dllexport)
    #else
      #define SW_EXPORT __declspec(dllimport)
    #endif
  #else
    #define PC_EXPORT
#endif
#endif


=======
#if !defined(SYMEVAL_EXPORT)
  #if defined(_MSC_VER)
    #if defined(SYMEVAL_LIB)
      #define SYMEVAL_EXPORT __declspec(dllexport)
    #else
      #define SYMEVAL_EXPORT __declspec(dllimport)
    #endif
  #else
    #define SYMEVAL_EXPORT
#endif
#endif

>>>>>>> 8cd0966a
#if !defined(THROW) && !defined(THROW_SPEC)
#if defined(_MSC_VER)
#define THROW_SPEC(x)
#define THROW
#else
#define THROW_SPEC(x) throw (x)
#define THROW throw ()
#endif
#endif

#ifndef __UTIL_H__
#define __UTIL_H__

#include "dyntypes.h"
namespace Dyninst {

COMMON_EXPORT unsigned addrHashCommon(const Address &addr);
COMMON_EXPORT unsigned ptrHash(const void * addr);
COMMON_EXPORT unsigned ptrHash(void * addr);

COMMON_EXPORT unsigned addrHash(const Address &addr);
COMMON_EXPORT unsigned addrHash4(const Address &addr);
COMMON_EXPORT unsigned addrHash16(const Address &addr);

COMMON_EXPORT unsigned stringhash(const std::string &s);
COMMON_EXPORT std::string itos(int);
COMMON_EXPORT std::string utos(unsigned);

#define WILDCARD_CHAR '?'
#define MULTIPLE_WILDCARD_CHAR '*'

COMMON_EXPORT bool wildcardEquiv(const std::string &us, const std::string &them, bool checkCase = false );

const char *platform_string();
}

#endif<|MERGE_RESOLUTION|>--- conflicted
+++ resolved
@@ -103,7 +103,6 @@
 #endif
 #endif
 
-<<<<<<< HEAD
 #if !defined(PC_EXPORT)
   #if defined(_MSC_VER)
     #if defined(PROCCONTROL_EXPORTS)
@@ -128,8 +127,6 @@
 #endif
 #endif
 
-
-=======
 #if !defined(SYMEVAL_EXPORT)
   #if defined(_MSC_VER)
     #if defined(SYMEVAL_LIB)
@@ -142,7 +139,6 @@
 #endif
 #endif
 
->>>>>>> 8cd0966a
 #if !defined(THROW) && !defined(THROW_SPEC)
 #if defined(_MSC_VER)
 #define THROW_SPEC(x)
