--- conflicted
+++ resolved
@@ -206,12 +206,8 @@
 # dependencies -- keep parallel make from building out of order
 symtabAPI igen: common
 stackwalk: symtabAPI dynutil
-<<<<<<< HEAD
-dyninstAPI: symtabAPI instructionAPI dataflowAPI parseAPI
-=======
 dyninstAPI: symtabAPI instructionAPI parseAPI common dynutil
 instructionAPI: common dynutil
->>>>>>> a84ea7a9
 symtabAPI dyninstAPI: dynutil
 dyner codeCoverage dyninstAPI/tests testsuite: dyninstAPI
 testsuite: $(coreSubdirs_explicitInstall)
