#
# $Id: Makefile,v 1.1 2008/06/30 19:40:57 legendre Exp $
#

# Define any symbols needed to invoke configuration changes in make.config

NO_IMPLICIT_TEMPLATES = true

# Include standard make configuration stuff that applies to everything
# in the paradyn tree.

include ../../make.config 

LDFLAGS     += $(LIBDIR) -lcommon

SRCS = 	../src/freebsd-swk.C \
        ../src/x86-swk.C \
	../src/symtab-swk.C \
	../src/dbginfo-stepper.C \
	../src/x86-wanderer.C \
	../src/linuxbsd-swk.C \
	../src/linuxbsd-x86-swk.C \
<<<<<<< HEAD
        ../src/freebsd-x86-swk.C
=======
        ../src/freebsd-x86-swk.C 

#USE_PARSE_API = true

ifdef USE_PARSE_API
	SRCS += ../src/analysis_stepper.C \
		../src/callchecker-IAPI.C
else
	SRCS += ../src/callchecker.C
endif
>>>>>>> eb0da280

# Include the module-specific Makefile, which defines everything about
# the module that is common across architectures.

include ../make.module.tmpl

# Include the "standard library template".  This defines all the
# common targets like "clean", "install", etc.

include ../../make.library.tmpl

# Now make any necessary architecture specific changes to variables:

ifdef LIBELF_INC
MYFLAGS += -I$(LIBELF_INC)
endif
ifdef LIBDWARF_INC
MYFLAGS += -I$(LIBDWARF_INC)
endif

ifdef LIBELF_LIB
LDFLAGS += -L$(LIBELF_LIB) -lelf
endif
ifdef LIBDWARF_LIB
LDFLAGS += -L$(LIBDWARF_LIB) -ldwarf -Wl,-rpath,$(LIBDWARF_LIB)
endif

ifdef USE_PARSE_API
	MYFLAGS += -I../../parseAPI/h -I../../dataflowAPI/h
	LDFLAGS += -L../../parseAPI/$(PLATFORM) -lparseAPI	
endif

MYFLAGS += -I../../symtabAPI/h
LDFLAGS += -L../../symtabAPI/$(PLATFORM) -lsymtabAPI

CFLAGS  += -fno-omit-frame-pointer -Dcap_sw_catchfaults $(MYFLAGS)
CXXFLAGS  += -fno-omit-frame-pointer -Dcap_sw_catchfaults $(MYFLAGS)
AS		= as

# Now make any necessary architecture specific changes to variables:
VPATH += ../../common/src<|MERGE_RESOLUTION|>--- conflicted
+++ resolved
@@ -20,20 +20,16 @@
 	../src/x86-wanderer.C \
 	../src/linuxbsd-swk.C \
 	../src/linuxbsd-x86-swk.C \
-<<<<<<< HEAD
-        ../src/freebsd-x86-swk.C
-=======
-        ../src/freebsd-x86-swk.C 
+   ../src/freebsd-x86-swk.C
 
 #USE_PARSE_API = true
 
 ifdef USE_PARSE_API
 	SRCS += ../src/analysis_stepper.C \
-		../src/callchecker-IAPI.C
+           ../src/callchecker-IAPI.C
 else
 	SRCS += ../src/callchecker.C
 endif
->>>>>>> eb0da280
 
 # Include the module-specific Makefile, which defines everything about
 # the module that is common across architectures.
