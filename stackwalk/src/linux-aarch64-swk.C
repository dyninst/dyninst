/*
 * See the dyninst/COPYRIGHT file for copyright information.
 *
 * We provide the Paradyn Tools (below described as "Paradyn")
 * on an AS IS basis, and do not warrant its validity or performance.
 * We reserve the right to update, modify, or discontinue this
 * software at any time.  We shall have no obligation to supply such
 * updates or modifications or any other form of support to you.
 *
 * By your use of Paradyn, you understand and agree that we (or any
 * other person or entity with proprietary rights in Paradyn) are
 * under no obligation to provide either maintenance services,
 * update services, notices of latent defects, or correction of
 * defects for Paradyn.
 *
 * This library is free software; you can redistribute it and/or
 * modify it under the terms of the GNU Lesser General Public
 * License as published by the Free Software Foundation; either
 * version 2.1 of the License, or (at your option) any later version.
 *
 * This library is distributed in the hope that it will be useful,
 * but WITHOUT ANY WARRANTY; without even the implied warranty of
 * MERCHANTABILITY or FITNESS FOR A PARTICULAR PURPOSE.  See the GNU
 * Lesser General Public License for more details.
 *
 * You should have received a copy of the GNU Lesser General Public
 * License along with this library; if not, write to the Free Software
 * Foundation, Inc., 51 Franklin Street, Fifth Floor, Boston, MA 02110-1301 USA
 */

#include "stackwalk/h/swk_errors.h"
#include "stackwalk/h/walker.h"
#include "stackwalk/h/basetypes.h"
#include "stackwalk/h/procstate.h"
#include "stackwalk/h/framestepper.h"
#include "stackwalk/src/linuxbsd-swk.h"
#include "common/h/dyn_regs.h"
#include <sys/user.h>
#include <sys/ptrace.h>
#include <assert.h>
#include <errno.h>
#include <string.h>

<<<<<<< HEAD

=======
>>>>>>> ddc40192
using namespace Dyninst;
using namespace Dyninst::Stackwalker;

bool Walker::createDefaultSteppers()
{
  FrameStepper *stepper;
  bool result;

  stepper = new FrameFuncStepper(this);
  result = addStepper(stepper);
  if (!result) {
    sw_printf("[%s:%u] - Error adding stepper %p\n", FILE__, __LINE__,
	      stepper);
    return false;
  }

  return true;
}

gcframe_ret_t SigHandlerStepperImpl::getCallerFrame(const Frame &/*in*/,
                                                    Frame &/*out*/)
{
	assert(0);
   /**
    * TODO: Implement me on non-x86 platforms.
    **/
   return gcf_not_me;
}<|MERGE_RESOLUTION|>--- conflicted
+++ resolved
@@ -41,10 +41,6 @@
 #include <errno.h>
 #include <string.h>
 
-<<<<<<< HEAD
-
-=======
->>>>>>> ddc40192
 using namespace Dyninst;
 using namespace Dyninst::Stackwalker;
 
