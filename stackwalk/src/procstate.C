--- conflicted
+++ resolved
@@ -111,7 +111,6 @@
 {
   if (library_tracker) return;
 
-<<<<<<< HEAD
   std::string execp("");
   ProcDebug *pd = dynamic_cast<ProcDebug *>(this);
   if (!library_tracker) {
@@ -119,10 +118,6 @@
         execp = pd->getExecutablePath();
      library_tracker = new TrackLibState(this, execp);
   }
-=======
-  std::string execp = getExecutablePath();
-  library_tracker = new TrackLibState(this, execp);
->>>>>>> 82d93e68
 }
 
 Walker *ProcessState::getWalker() const
@@ -137,543 +132,6 @@
    proc_map.erase(pid);
 }
 
-<<<<<<< HEAD
-=======
-int ProcDebug::pipe_in = -1;
-int ProcDebug::pipe_out = -1;
-
-ProcDebug::ProcDebug(PID p, string exe) : 
-  ProcessState(p, exe),
-  initial_thread(NULL),
-  active_thread(NULL),
-  sigfunc(NULL)
-{
-  initial_thread = ThreadState::createThreadState(this);
-  threads[initial_thread->getTid()] = initial_thread;   
-}
-
-ProcDebug::ProcDebug(std::string executable, 
-                     const std::vector<std::string> & /*argv*/) : 
-   ProcessState(0, executable),
-   initial_thread(NULL),
-   active_thread(NULL),
-   sigfunc(NULL)
-{
-}
-
-bool ProcDebug::create(string executable, 
-                       const vector<string> &argv)
-{
-  bool result = debug_create(executable, argv);
-  if (!result) {
-    sw_printf("[%s:%u] - Could not create debuggee, %s\n",
-              __FILE__, __LINE__, executable.c_str());
-    return false;
-  }
-
-  setPid(pid);
-  initial_thread = ThreadState::createThreadState(this, NULL_THR_ID, true);
-
-  threads[initial_thread->getTid()] = initial_thread;   
-
-  sw_printf("[%s:%u] - Created debugged %s on pid %d\n",
-            __FILE__, __LINE__, executable.c_str(), pid);
-  result = debug_waitfor_create();
-  if (state() == ps_exited) {
-     sw_printf("[%s:%u] - Process %s exited during create\n", 
-               __FILE__, __LINE__, executable.c_str());
-    return false; 
-  }
-  if (!result) {
-    sw_printf("[%s:%u] - Error during process create for %d\n",
-	      __FILE__, __LINE__, pid);
-    return false;
-  }
-  result = debug_post_create();
-    if (!result) {
-    sw_printf("[%s:%u] - Error during post create for %d\n",
-                __FILE__, __LINE__, pid);
-      return false;
-    }
-     
-  assert(state() == ps_running);
-  
-  return true;
-}
-
-bool ProcDebug::debug_waitfor_create()
-{
-  for (;;) {
-    bool handled, result;
-    
-    result = debug_wait_and_handle(true, false, handled);
-    if (!result || state() == ps_errorstate) {
-      sw_printf("[%s:%u] - Error.  Process %d errored during create\n",
-                __FILE__, __LINE__, pid);
-      return false;
-    }
-    if (state() == ps_exited) {
-      sw_printf("[%s:%u] - Error.  Process %d exited during create\n",
-                __FILE__, __LINE__, pid);
-      return false;
-    }
-    if (state() == ps_running) {
-      sw_printf("[%s:%u] - Successfully completed create on %d\n",
-                __FILE__, __LINE__, pid);
-      return true;
-    }
-  }
-}
-
-bool ProcDebug::multi_attach(vector<ProcDebug *> &pids)
-{
-   bool result;
-   bool had_error = false;
-   vector<ProcDebug *>::iterator i;
-
-#define for_each_procdebug(func, cond, err_msg) \
-   for (i = pids.begin(); i != pids.end(); i++) { \
-      ProcDebug *pd = (*i); \
-      if (!pd) \
-        continue; \
-      if (!cond) \
-        continue; \
-      result = pd->func(pd->initial_thread); \
-      if (!result) { \
-         sw_printf("[%s:%u] - Could not %s to %d", __FILE__, __LINE__, err_msg, pd->pid); \
-         delete pd; \
-         *i = NULL; \
-         had_error = true; \
-      } \
-   }
-
-   for_each_procdebug(debug_attach, true, "attach");
-
-   for_each_procdebug(debug_waitfor_attach, true, "wait for attach");
-
-   for_each_procdebug(debug_post_attach, true, "post attach");
-
-   for_each_procdebug(debug_continue, (pd->state() != ps_running), "send continue");
-
-   return had_error;
-}
-
-bool ProcDebug::attach()
-{
-  bool result = debug_attach(initial_thread);
-  if (!result) {
-    sw_printf("[%s:%u] - Could not attach to debuggee, %d\n",
-	      __FILE__, __LINE__, pid);
-    return false;
-  }
-
-  result = debug_waitfor_attach(initial_thread);
-  if (!result) {
-     sw_printf("[%s:%u] - Error waiting for attach\n", __FILE__, __LINE__);
-     goto error;
-  }
-
-  result = debug_post_attach(initial_thread);
-  if (!result) {
-     sw_printf("[%s:%u] - Error on post attach for %d\n",
-               __FILE__, __LINE__, pid);
-     goto error;
-  }
-
-  if (state() != ps_running) {
-     result = debug_continue(initial_thread);
-     if (!result) {
-        sw_printf("[%s:%u] - Could not continue debuggee %d after attach\n",
-                  __FILE__, __LINE__, pid);
-        goto error;
-     }
-  }
-
-  return true;
-
- error:
-  if (state() == ps_exited) {
-    setLastError(err_procexit, "Process exited unexpectedly during attach");
-  }
-  sw_printf("[%s:%u] - Error during process attach for %d\n",
-            __FILE__, __LINE__, pid);
-  return false;
-}
-
-
-bool ProcDebug::debug_waitfor_attach(ThreadState *ts)
-{
-  Dyninst::THR_ID tid = ts->getTid();
-  for (;;) {
-    bool handled, result;
-
-    if (ts->state() == ps_exited) {
-      sw_printf("[%s:%u] - Error.  Thread %d/%d exited during attach\n",
-                __FILE__, __LINE__, pid, tid);
-      return false;
-    }
-    if (ts->state() == ps_attached || ts->state() == ps_running)  {
-      sw_printf("[%s:%u] - Successfully completed attach on %d/%d\n",
-                __FILE__, __LINE__, pid, tid);
-      return true;
-    }
-    
-    result = debug_wait_and_handle(true, false, handled);
-    if (!result || ts->state() == ps_errorstate) {
-      sw_printf("[%s:%u] - Error.  Thread %d/%d errored during attach\n",
-                __FILE__, __LINE__, pid, tid);
-      return false;
-    }
-  }
-}
-
-bool ProcDebug::debug_post_attach(ThreadState *)
-{
-   return true;
-}
-
-bool ProcDebug::debug_post_create()
-{
-   return true;
-}
-
-bool ProcDebug::resume(Dyninst::THR_ID tid)
-{
-   sw_printf("[%s:%u] - User is continuing process %d, thread %d\n",
-             __FILE__, __LINE__, pid, tid);
-   
-   ThreadState *thr = NULL;
-   if (tid != NULL_THR_ID) {
-      //Handle the case where we're being asked to continue one thread.
-      thread_map_t::iterator i = threads.find(tid);
-      if (i == threads.end()) {
-         sw_printf("[%s:%u] - Thread %d in process %d was not valid\n",
-                   __FILE__, __LINE__, tid, pid);
-         setLastError(err_badparam, "No such thread");
-         return false;
-      }
-      thr = (*i).second;
-      assert(thr);
-      if (thr->state() == ps_exited) {
-         sw_printf("[%s:%u] - Attempt to resume thread %d in proc %d that "
-                   "already exited\n", __FILE__, __LINE__, tid, pid);
-         setLastError(err_badparam, "Thread already exited");
-         return false;
-      }
-      if (!thr->isStopped()) {
-         sw_printf("[%s:%u] - thread %d is already running on process %d\n",
-                   __FILE__, __LINE__, tid, pid);
-         thr->setUserStopped(false);
-      }
-      else {
-         bool result = resume_thread(thr);
-         if (result) {
-            thr->setUserStopped(false);
-         }
-      }
-      return true;
-   }
-   
-   //Handle the case where we're continuing all threads
-   thread_map_t::iterator i;
-   bool had_error = false;
-   for (i = threads.begin(); i != threads.end(); i++) {
-      thr = (*i).second;
-      int thr_tid = thr->getTid();
-      assert(thr);
-      if (thr->state() == ps_exited) {
-         sw_printf("[%s:%u] - thread %d on process %d already exited\n",
-                __FILE__, __LINE__, thr_tid, pid);
-         continue;
-      }
-      if (!thr->isStopped()) {
-         sw_printf("[%s:%u] - thread %d is already running on process %d\n",
-                   __FILE__, __LINE__, thr_tid, pid);
-         thr->setUserStopped(false);
-         continue;
-      }
-
-      sw_printf("[%s:%u] - Continuing thread %d on process %d\n",
-                __FILE__, __LINE__, thr_tid, pid);
-      bool result = resume_thread(thr);
-      if (!result) {
-         sw_printf("[%s:%u] - Error resuming thread %d on process %d\n",
-                __FILE__, __LINE__, thr_tid, pid);
-         had_error = true;
-      }
-      else {
-         thr->setUserStopped(false);
-      }
-   }
-   return !had_error;
-}
-
-bool ProcDebug::resume_thread(ThreadState *thr)
-{
-   Dyninst::THR_ID tid = thr->getTid();
-   sw_printf("[%s:%u] - Top level resume for %d/%d\n",
-             __FILE__, __LINE__, pid, tid);
-   bool result = debug_continue(thr);
-   if (!result) {
-      sw_printf("[%s:%u] - Could not resume debugee %d, thread %d\n",
-                __FILE__, __LINE__, pid, tid);
-      return false;
-   }
-
-   result = debug_waitfor_continue(thr);
-   if (state() == ps_exited) {
-      setLastError(err_procexit, "Process exited unexpectedly during continue");
-      return false; 
-   }
-   if (!result) {
-      sw_printf("[%s:%u] - Error during process resume for %d\n",
-                __FILE__, __LINE__, pid);
-      return false;
-   }
-   
-   return true;
-}
-
-bool ProcDebug::debug_waitfor_continue(ThreadState *thr)
-{
-  sw_printf("[%s:%u] - At debug_waitfor_continue, isStopped = %d\n",
-            __FILE__, __LINE__, (int) thr->isStopped());
-  while (thr->isStopped()) {
-    bool handled, result;
-    
-    result = debug_wait_and_handle(true, false, handled);
-    if (!result || state() == ps_errorstate) {
-      sw_printf("[%s:%u] - Error.  Process %d errored during continue\n",
-                __FILE__, __LINE__, pid);
-      return false;
-    }
-    if (state() == ps_exited || thr->state() == ps_exited) {
-      sw_printf("[%s:%u] - Error.  Process %d exited during continue\n",
-                __FILE__, __LINE__, pid);
-      return false;
-    }
-  }
-  sw_printf("[%s:%u] - Successfully continued %d/%d\n",
-            __FILE__, __LINE__, pid, thr->getTid());
-  return true;
-}
-
-bool ProcDebug::pause(Dyninst::THR_ID tid)
-{
-   sw_printf("[%s:%u] - User is stopping process %d, thread %d\n",
-             __FILE__, __LINE__, pid, tid);
-   
-   ThreadState *thr = NULL;
-   if (tid != NULL_THR_ID) {
-      //Handle the case where we're being asked to stop one thread.
-      thread_map_t::iterator i = threads.find(tid);
-      if (i == threads.end()) {
-         sw_printf("[%s:%u] - Thread %d in process %d was not valid\n",
-                   __FILE__, __LINE__, tid, pid);
-         setLastError(err_badparam, "No such thread");
-         return false;
-      }
-      thr = (*i).second;
-      assert(thr);
-      if (thr->state() == ps_exited) {
-         sw_printf("[%s:%u] - Attempt to resume thread %d in proc %d that "
-                   "already exited\n", __FILE__, __LINE__, tid, pid);
-         setLastError(err_procexit, "Thread already exited");
-         return false;
-      }
-      bool result = true;
-      if (!thr->isStopped()) {
-         result = pause_thread(thr);
-         if (result) {
-            thr->setUserStopped(true);         
-         }
-      }
-      return result;
-   }
-   
-   //Handle the case where we're stopping all threads
-   thread_map_t::iterator i;
-   bool had_error = false;
-   for (i = threads.begin(); i != threads.end(); i++) {
-      thr = (*i).second;
-      assert(thr);
-      if (thr->state() == ps_exited) {
-         sw_printf("[%s:%u] - thread %d on process %d already exited\n",
-                __FILE__, __LINE__, tid, pid);
-         continue;
-      }
-      sw_printf("[%s:%u] - Pausing thread %d on process %d\n",
-                __FILE__, __LINE__, tid, pid);
-      if (!thr->isStopped()) {
-         bool result = pause_thread(thr);
-         if (!result) {
-            sw_printf("[%s:%u] - Error pausing thread %d on process %d\n",
-                      __FILE__, __LINE__, tid, pid);
-            had_error = true;
-            continue;
-         }
-      }
-      thr->setUserStopped(true);         
-   }
-   return !had_error;   
-}
-
-bool ProcDebug::pause_thread(ThreadState *thr)
-{
-   Dyninst::THR_ID tid = thr->getTid();
-   sw_printf("[%s:%u] - Top level thread pause for %d/%d\n",
-             __FILE__, __LINE__, pid, tid);
-   if (thr->isStopped())
-   {
-      sw_printf("Thread already paused, returning\n");
-      return true;
-   }
-
-   bool result = debug_pause(thr);
-   if (!result) {
-      sw_printf("[%s:%u] - Could not pause debuggee %d, thr %d\n",
-                __FILE__, __LINE__, pid, tid);
-    return false;
-  }
-  
-   result = debug_waitfor_pause(thr);
-   if (thr->state() == ps_exited) {
-    setLastError(err_procexit, "Process exited unexpectedly during pause");
-    return false; 
-  }
-  if (!result) {
-      sw_printf("[%s:%u] - Error during process pause for %d, thr %d\n",
-                __FILE__, __LINE__, pid, tid);
-    return false;
-  }
-
-   assert(thr->isStopped());
-  return true;
-}
-
-bool ProcDebug::debug_waitfor_pause(ThreadState *thr)
-{
-   Dyninst::THR_ID tid = thr->getTid();
-   sw_printf("[%s:%u] - Waiting for %d, %d to stop\n", __FILE__, __LINE__, pid, tid);
-   while (!thr->isStopped()) {
-      bool handled, result;
-      
-      result = debug_wait_and_handle(true, false, handled);
-      if (!result || thr->state() == ps_errorstate) {
-         sw_printf("[%s:%u] - Error.  Process %d, %d errored during pause\n",
-                   __FILE__, __LINE__, pid, tid);
-         return false;
-      }
-      if (thr->state() == ps_exited) {
-         sw_printf("[%s:%u] - Error.  Process %d, %d exited during pause\n",
-                   __FILE__, __LINE__, pid, tid);
-         return false;
-      }
-   }
-   sw_printf("[%s:%u] - Successfully stopped %d, %d\n", 
-             __FILE__, __LINE__, pid, tid);
-  return true;
-}
-
-
-bool ProcDebug::debug_waitfor(dbg_t event_type) {
-  bool handled;
-  dbg_t handled_type;
-  bool flush = false;
-#if defined(os_linux)
-  flush = true;
-#endif
-  while (debug_wait_and_handle(true, flush, handled, &handled_type)) {
-    if (handled_type == event_type) {
-      return true;
-    }
-  }
-  return false;
-}
-
-
-bool ProcDebug::debug_wait_and_handle(bool block, bool flush, bool &handled, 
-                                      dbg_t *event_type)
-{
-  bool result;
-  handled = false;
-  
-  for (;;) {
-     DebugEvent ev = debug_get_event(block);
-
-     if (ev.dbg == dbg_noevent)
-     {
-        sw_printf("[%s:%u] - Returning from debug_wait_and_handle, %s.\n",
-                  __FILE__, __LINE__, handled ? "handled event" : "no event");
-        if (!handled && event_type) {
-           *event_type = dbg_noevent;
-        }
-        return true;
-     }
-     if (event_type) {
-        *event_type = ev.dbg;
-     }
-     if (ev.dbg == dbg_err)
-     {
-        sw_printf("[%s:%u] - Returning from debug_wait_and_handle with error\n",
-                  __FILE__, __LINE__);
-        return false;
-     }
-
-     sw_printf("[%s:%u] - Handling event for pid %d: dbg %d, data %d\n", 
-               __FILE__, __LINE__, ev.proc->pid, ev.dbg, ev.data.idata);
-     result = ev.proc->debug_handle_event(ev);
-     if (!result) {
-        sw_printf("[%s:%u] - debug_handle_event returned error for ev.dbg = %d, " \
-                  "ev.proc = %d\n", __FILE__, __LINE__, ev.dbg, ev.proc->pid);
-        handled = false;
-        return false;
-     }
-     
-     sw_printf("[%s:%u] - Event %d on pid %d successfully handled\n", 
-               __FILE__, __LINE__, ev.dbg, ev.proc->pid);
-     handled = true;
-
-     if (!flush)
-        break;
-     block = false;
-  }
-  return true;
-} 
-
-
-bool ProcDebug::add_new_thread(THR_ID tid) {
-  if (threads.count(tid)) return true;
-
-  sw_printf("[%s:%u] - Adding new thread %d, in proc %d\n",
-            __FILE__, __LINE__, tid, pid);
-
-  ThreadState *new_thread = ThreadState::createThreadState(this, tid);
-  threads[tid] = new_thread;
-  
-  if (!new_thread && getLastError() == err_noproc) {
-    //Race condition, get thread ID or running thread, which then 
-    // exits.  Should be rare...
-    sw_printf("[%s:%u] - Error creating thread %d, does not exist\n",
-              __FILE__, __LINE__, tid);
-    clearLastError();
-    return false;
-
-  } else if (!new_thread) {
-    sw_printf("[%s:%u] - Unexpected error creating thread %d\n",
-              __FILE__, __LINE__, tid);
-    return false;
-  }
-
-  return true;
-}
-
-
-ProcDebug::~ProcDebug()
-{
-}
-
->>>>>>> 82d93e68
 unsigned ProcSelf::getAddressWidth()
 {
    return sizeof(void *);
@@ -700,109 +158,4 @@
 LibraryState *ProcessState::getLibraryTracker()
 {
    return library_tracker;
-<<<<<<< HEAD
-=======
-}
-
-proc_state ProcDebug::state()
-{
-   assert(initial_thread);
-   return initial_thread->state();
-}
-
-void ProcDebug::setState(proc_state p)
-{
-   assert(initial_thread);
-   sw_printf("[%s:%u] - Setting initial thread for %d to state %d\n",
-             __FILE__, __LINE__, pid, p);
-   initial_thread->setState(p);
-}
-
-void ProcDebug::registerSignalCallback(sig_callback_func f)
-{
-   sigfunc = f;
-}
-
-string ProcessState::getExecutablePath() {
-  return executable_path;
-}
-
-ThreadState::ThreadState(ProcDebug *p, Dyninst::THR_ID id) :
-   is_stopped(true),
-   user_stopped(true),
-   should_resume(false),
-   tid(id),
-   thr_state(ps_neonatal),
-   parent(p),
-   pending_sigstops(0)
-{
-}
-
-bool ThreadState::isStopped()
-{
-   return is_stopped;
-}
-
-void ThreadState::setStopped(bool s)
-{
-   is_stopped = s;
-}
-
-bool ThreadState::userIsStopped()
-{
-   return user_stopped;
-}
-
-void ThreadState::setUserStopped(bool u)
-{
-   user_stopped = u;
-}
-
-bool ThreadState::shouldResume()
-{
-   return should_resume;
-}
-
-void ThreadState::setShouldResume(bool r)
-{
-   should_resume = r;
-}
-
-Dyninst::THR_ID ThreadState::getTid()
-{
-   return tid;
-}
-
-proc_state ThreadState::state()
-{
-   return thr_state;
-}
-
-void ThreadState::setState(proc_state s)
-{
-   sw_printf("[%s:%u] - Setting thread %d to state %d\n",
-             __FILE__, __LINE__, tid, s);
-   thr_state = s;
-}
-
-ProcDebug* ThreadState::proc() 
-{
-   return parent;
-}
-
-ThreadState::~ThreadState()
-{
-}
-
-void ThreadState::markPendingStop() {
-  pending_sigstops++;
-}
-
-void ThreadState::clearPendingStop() {
-  pending_sigstops--;
-}
-
-bool ThreadState::hasPendingStop() {
-  return pending_sigstops != 0;
->>>>>>> 82d93e68
 }