--- conflicted
+++ resolved
@@ -36,12 +36,7 @@
 #include "stackwalk/h/steppergroup.h"
 #include "stackwalk/h/walker.h"
 #include "stackwalk/src/dbgstepper-impl.h"
-<<<<<<< HEAD
 #include "stackwalk/src/linuxbsd-swk.h"
-=======
-#include "stackwalk/src/linux-swk.h"
-#include "stackwalk/src/libstate.h"
->>>>>>> 41da13ce
 #include "dynutil/h/dyntypes.h"
 #include "common/h/Types.h"
 
@@ -72,98 +67,25 @@
    Address hiPC;
 };
 
-<<<<<<< HEAD
 #include <stdarg.h>
-=======
-#define ELF_X_NAMESPACE Stackwalker
-#include "common/h/Elf_X.h"
-#include "common/src/Elf_X.C"
-
->>>>>>> 41da13ce
 #include "dwarf.h"
 #include "libdwarf.h"
 #include "common/h/dwarfExpr.h"
 #include "common/h/dwarfSW.h"
 
-<<<<<<< HEAD
 DwarfSW *getDwarfInfo(std::string s, unsigned addr_width)
 {
    Dwarf_Debug dbg;
    DwarfSW *ret = NULL;
    static std::map<std::string, DwarfSW *> dwarf_info;
-=======
-static DwarfSW *ll_getDwarfInfo(Elf_X *elfx)
-{
-   Elf *elf = elfx->e_elfp();
-   Dwarf_Debug dbg;
-   Dwarf_Error err;
-   int status = dwarf_elf_init(elf, DW_DLC_READ, NULL, NULL, &dbg, &err);
-   if (status != DW_DLV_OK) {
-      sw_printf("Error opening dwarf information %u (0x%x): %s\n",
-                (unsigned) dwarf_errno(err), (unsigned) dwarf_errno(err),
-                dwarf_errmsg(err));
-      return NULL;
-   }
-   return new DwarfSW(dbg, elfx->wordSize());
-}
-
-static DwarfSW *getDwarfInfo(std::string s)
-{
-   static std::map<std::string, DwarfSW *> dwarf_info;
-
->>>>>>> 41da13ce
    std::map<std::string, DwarfSW *>::iterator i = dwarf_info.find(s);
    if (i != dwarf_info.end())
       return i->second;
 
-<<<<<<< HEAD
    bool result = getDwarfDebug(s, &dbg);
    if (!result) goto done;
 
    ret = new DwarfSW(dbg, addr_width);
-=======
-   Elf_X *elfx = getElfHandle(s);
-   DwarfSW *result = ll_getDwarfInfo(elfx);
-   dwarf_info[s] = result;
-   return result;
-}
-
-static DwarfSW *getAuxDwarfInfo(std::string s)
-{
-   static std::map<std::string, DwarfSW *> dwarf_aux_info;
-
-   std::map<std::string, DwarfSW *>::iterator i = dwarf_aux_info.find(s);
-   if (i != dwarf_aux_info.end())
-      return i->second;
-
-   Elf_X *orig_elf = getElfHandle(s);
-   if (!orig_elf) {
-      sw_printf("[%s:%u] - Error. Could not find elf handle for file %s\n",
-                __FILE__, __LINE__, s.c_str());
-      dwarf_aux_info[s] = NULL;
-      return NULL;
-   }
-
-   string dbg_name;
-   char *dbg_buffer;
-   unsigned long dbg_buffer_size;
-   bool result = orig_elf->findDebugFile(s, dbg_name, dbg_buffer, dbg_buffer_size);
-   if (!result) {
-      sw_printf("[%s:%u] - No separate debug file associated with %s\n",
-                __FILE__, __LINE__, s.c_str());
-      dwarf_aux_info[s] = NULL;
-      return NULL;
-   }
-   
-   SymbolReaderFactory *fact = getDefaultSymbolReader();
-   SymReader *reader = fact->openSymbolReader(dbg_buffer, dbg_buffer_size);
-   if (!reader) {
-      sw_printf("[%s:%u] - Error opening symbol reader for buffer associated with %s\n",
-                __FILE__, __LINE__, dbg_name.c_str());
-      dwarf_aux_info[s] = NULL;
-      return NULL;
-   }
->>>>>>> 41da13ce
 
    Elf_X *elfx = (Elf_X *) reader->getElfHandle();
    DwarfSW *dresult = ll_getDwarfInfo(elfx);
@@ -176,12 +98,7 @@
    FrameStepper(w),
    parent_stepper(parent),
    cur_frame(NULL),
-<<<<<<< HEAD
    depth_frame(NULL)
-=======
-   last_addr_read(0),
-   last_val_read(0)
->>>>>>> 41da13ce
 {
 }
 
@@ -323,14 +240,7 @@
       }
    }
    
-<<<<<<< HEAD
    DwarfSW *dinfo = getDwarfInfo(lib.first, walker->getProcessState()->getAddressWidth());
-=======
-   /**
-    * Check the actual file for DWARF stackwalking data
-    **/
-   DwarfSW *dinfo = getDwarfInfo(lib.first);
->>>>>>> 41da13ce
    if (!dinfo) {
       sw_printf("[%s:%u] - Could not open file %s for DWARF info\n",
                 __FILE__, __LINE__, lib.first.c_str());
@@ -343,7 +253,6 @@
                  __FILE__, __LINE__, lib.first.c_str());
       return gcf_not_me;
    }   
-<<<<<<< HEAD
    Address pc = in.getRA() - lib.second;
 
    bool isVsyscallPage = false;
@@ -351,8 +260,6 @@
    isVsyscallPage = (strstr(lib.first.c_str(), "[vsyscall-") != NULL);
 #endif
 
-=======
->>>>>>> 41da13ce
    cur_frame = &in;
    gcframe_ret_t gcresult = getCallerFrameArch(pc, in, out, dinfo, isVsyscallPage);
    cur_frame = NULL;
@@ -453,8 +360,4 @@
 
    return gcf_success;
 }
-<<<<<<< HEAD
-#endif
-=======
-#endif
->>>>>>> 41da13ce
+#endif