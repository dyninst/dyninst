--- conflicted
+++ resolved
@@ -18,17 +18,11 @@
 	../src/x86-swk.C \
 	../src/symtab-swk.C \
 	../src/dbginfo-stepper.C \
-<<<<<<< HEAD
 	../src/x86-wanderer.C \
 	../src/analysis_stepper.C \
 	../src/linuxbsd-swk.C \
-	../src/linux-x86-swk.C
-
-=======
-	../../common/src/Elf_X.C \
-	../src/x86-wanderer.C
->>>>>>> cdedaa70
-
+	../src/linux-x86-swk.C \
+	../../common/src/Elf_X.C
 
 # Include the module-specific Makefile, which defines everything about
 # the module that is common across architectures.
