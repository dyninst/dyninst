--- conflicted
+++ resolved
@@ -117,7 +117,6 @@
   virtual ~ProcSelf();
 };
 
-<<<<<<< HEAD
 typedef enum {
   ps_neonatal,                // 0
   ps_attached_intermediate,
@@ -167,8 +166,6 @@
    bool operator()(int a, int b) const;
 };
 
-=======
->>>>>>> c7452107
 class ProcDebug : public ProcessState {
  protected:
    Dyninst::ProcControlAPI::Process::ptr proc;
