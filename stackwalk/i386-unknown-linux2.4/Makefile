#
# $Id: Makefile,v 1.1 2008/06/30 19:40:35 legendre Exp $
#

# Define any symbols needed to invoke configuration changes in make.config

NO_IMPLICIT_TEMPLATES = true

# Include standard make configuration stuff that applies to everything
# in the paradyn tree.

include ../../make.config 

# Include the module-specific Makefile, which defines everything about
# the module that is common across architectures.

# Now make any necessary architecture specific changes to variables:
include ../make.module.tmpl

LDFLAGS     += $(LIBDIR) -lcommon -ldl

SRCS += 	../src/linux-swk.C \
			../src/linuxbsd-x86-swk.C \
			../src/x86-swk.C \
			../src/symtab-swk.C \
			../src/dbginfo-stepper.C \
<<<<<<< HEAD
			../src/x86-wanderer.C \
	                ../src/analysis_stepper.C \
			../src/linuxbsd-swk.C \
			../src/linux-x86-swk.C
=======
			../../common/src/Elf_X.C \
			../src/x86-wanderer.C
>>>>>>> cdedaa70

ifdef LIBELF_INC
MYFLAGS += -I$(LIBELF_INC)
endif
ifdef LIBDWARF_INC
MYFLAGS += -I$(LIBDWARF_INC)
endif

ifdef LIBELF_LIB
LDFLAGS += -L$(LIBELF_LIB) -lelf
endif
ifdef LIBDWARF_LIB
LDFLAGS += -L$(LIBDWARF_LIB) -ldwarf
endif

LIBS	+=
MYFLAGS += -I../../parseAPI/h -I../../symtabAPI/h -I../../symEval/h
CFLAGS  += -fno-omit-frame-pointer -Dcap_sw_catchfaults -fno-inline $(MYFLAGS)
CXXFLAGS  += -fno-omit-frame-pointer -Dcap_sw_catchfaults -fno-inline $(MYFLAGS)
AS		= as

# Include the "standard library template".  This defines all the
# common targets like "clean", "install", etc.

include ../../make.library.tmpl

# Now make any necessary architecture specific changes to variables:
VPATH += ../../common/src

libstackwalk.a: $(OBJS)
	ar rv libstackwalk.a $^
<|MERGE_RESOLUTION|>--- conflicted
+++ resolved
@@ -24,15 +24,11 @@
 			../src/x86-swk.C \
 			../src/symtab-swk.C \
 			../src/dbginfo-stepper.C \
-<<<<<<< HEAD
 			../src/x86-wanderer.C \
 	                ../src/analysis_stepper.C \
 			../src/linuxbsd-swk.C \
-			../src/linux-x86-swk.C
-=======
-			../../common/src/Elf_X.C \
-			../src/x86-wanderer.C
->>>>>>> cdedaa70
+			../src/linux-x86-swk.C \
+			../../common/src/Elf_X.C
 
 ifdef LIBELF_INC
 MYFLAGS += -I$(LIBELF_INC)
