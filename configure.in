--- conflicted
+++ resolved
@@ -328,33 +328,6 @@
 AC_SUBST(LIBXML2_INC_DIR)
 AC_SUBST(LIBXML2_LIB_DIR)
 
-<<<<<<< HEAD
-if test "$host_cpu" != "ia64" ; then
-   AC_MSG_NOTICE([Not IA-64, skipping libunwind...])
-else
-   AC_ARG_WITH(libunwind-incdir,
-            [AS_HELP_STRING([--with-libunwind-incdir],[LIBUNWIND include directory])],
-            [LIBUNWIND_INC_DIR="${withval}";],)
-   AC_ARG_WITH(libunwind-libdir,
-            [AS_HELP_STRING([--with-libunwind-libdir],[LIBUNWIND library directory])],
-            [LIBUNWIND_LIB_DIR="${withval}";],)
-
-   PD_CHECK_INC_DIR(${LIBUNWIND_INC_DIR}, [libunwind.h])
-fi
-AC_SUBST(LIBUNWIND_INC_DIR)
-AC_SUBST(LIBUNWIND_LIB_DIR)
-
-AC_ARG_WITH(launchmon-incdir,
-            [AS_HELP_STRING([--with-launchmon-incdir],[Launchmon include directory])],
-            [LAUNCHMON_INC_DIR="${withval}";],)
-AC_ARG_WITH(launchmon-libdir,
-            [AS_HELP_STRING([--with-launchmon-libdir],[Launchmon library directory])],
-            [LAUNCHMON_LIB_DIR="${withval}";],)
-AC_SUBST(LAUNCHMON_INC_DIR)
-AC_SUBST(LAUNCHMON_LIB_DIR)
-
-=======
->>>>>>> 7bdc7176
 AC_ARG_WITH(libflex-libdir,
             [AS_HELP_STRING([--with-libflex-libdir],[Absolute path to flex library])],
             [LIBFLEX_LIB_DIR="${withval}";],)
