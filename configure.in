dnl == process this file with autoconf to produce a configure script ==


AC_PREREQ(2.63)
AC_INIT([Dyninst], [8.0], [bugs@dyninst.org], [dyninst])
AC_LANG(C++)

AC_PREFIX_DEFAULT(/usr)

AC_CONFIG_AUX_DIR([autodyninst])
AC_CONFIG_MACRO_DIR([autodyninst])

AC_PROG_INSTALL

<<<<<<< HEAD
#This line tells AC_PROG_CXX not leave CXXFLAGS blank by default.  Othwerise
# we get CXXFLAGS='-g -O2'      
: ${CXXFLAGS=""}
=======
AC_PROG_CC(gcc)
>>>>>>> 5e4378c5
AC_PROG_CXX(g++)

m4_include([autodyninst/c++11x.m4])
AX_CXX_COMPILE_STDCXX_11([noext])
AC_SUBST(CXXFLAGS)

AC_MSG_CHECKING([for initializer list support])
AC_COMPILE_IFELSE(
        [AC_LANG_PROGRAM([[#include <map>]],
                         [[std::map<int, int> foo = {{1, 2}, {3, 4}, {5, 6}};]])],
        [
          AC_MSG_RESULT([yes])
          [INITIALIZER_LIST_SUPPORT=true]
        ],
        [
          AC_MSG_RESULT([no])
        ]
)
AC_SUBST(INITIALIZER_LIST_SUPPORT)

AC_PATH_PROG(_ICC_, icc)
AC_PATH_PROG(_ICPC_, icpc)
AC_PATH_PROG(_PGC_, pgcc)
AC_PATH_PROG(_PGCXX_, pgCC)
AC_PATH_PROG(_CC_, cc)
AC_PATH_PROG(_CXX_, CC)
AC_LANG(C++)


dnl === configure options ==

AC_SUBST(INSTALL)

AC_SEARCH_LIBS(dlopen, dl)

AC_ARG_WITH(traditional,
            [AS_HELP_STRING([--with-traditional],[Install to traditional (deprecated) locations])],
            [LIBRARY_DEST_VAR="LIBRARY_DEST=\${TO_CORE}/../\${PLATFORM}/lib";
             PROGRAM_DEST_VAR="PROGRAM_DEST=\${TO_CORE}/../\${PLATFORM}/bin";
             INCLUDE_DEST_VAR="INCLUDE_DEST=\${TO_CORE}/../include";],
            [LIBRARY_DEST_VAR="";
             PROGRAM_DEST_VAR="";
             INCLUDE_DEST_VAR="";])
AC_SUBST(LIBRARY_DEST_VAR)
AC_SUBST(PROGRAM_DEST_VAR)
AC_SUBST(INCLUDE_DEST_VAR)

m4_include([autodyninst/ax_compare_version.m4])
m4_include([autodyninst/boost.m4])

BOOST_REQUIRE

AC_ARG_ENABLE(parseAPI-graphs,
	[AS_HELP_STRING([--enable-parseAPI-graphs],[Enable Boost Graph wrappers for parseAPI Functions])],
   [AX_COMPARE_VERSION([$boost_cv_lib_version],[ge],[1.42],
                       [enableparseAPIgraphs=yes],
                       [AC_ERROR([Boost version must be at least 1.42 for parseAPI graphs])])])
AC_SUBST(enableparseAPIgraphs)

AX_COMPARE_VERSION([$boost_cv_lib_version],[ge],[1.41],[SYSTAP_PARSER_SUPPORT="yes"],[SYSTAP_PARSER_SUPPORT="no"])
if test "$SYSTAP_PARSER_SUPPORT" = "yes"; then
  AC_MSG_NOTICE([Building support for parsing systap sections])  
else
  AC_MSG_NOTICE([Skipping support for parsing systap sections.  Boost version less than 1.41])
fi
AC_SUBST(SYSTAP_PARSER_SUPPORT)

AC_SUBST(BOOST_CPPFLAGS)

PACKAGE_BASE=""
AC_ARG_WITH(package-base,
	   [AS_HELP_STRING([--with-package-base],[Base directory to look for packages])],
	   [PACKAGE_BASE="${withval}";
            TCLTK_INC_DIR="${PACKAGE_BASE}/tcl8.4.5/include";
            TCLTK_LIB_DIR="${PACKAGE_BASE}/tcl8.4.5/lib";
            LIBELF_INC_DIR="${PACKAGE_BASE}/libelf/include";
            LIBELF_LIB_DIR="${PACKAGE_BASE}/libelf/lib";
            LIBDWARF_INC_DIR="${PACKAGE_BASE}/libdwarf/include";
            LIBDWARF_LIB_DIR="${PACKAGE_BASE}/libdwarf/lib";
            ARG_WRAPPER_LIBS="";
            LIBXML2_INC_DIR="${PACKAGE_BASE}/libxml2/include/libxml2"
            LIBXML2_LIB_DIR="${PACKAGE_BASE}/libxml2/lib";
            LIBFLEX_LIB_DIR="${PACKAGE_BASE}/libflex/lib";
           ],[
            # We fall back on these defaults if both --with-package-base and
            # specific --with-<package> arguments are not provided.
            #TCLTK_INC_DIR="/usr/include";
            #TCLTK_LIB_DIR="/usr/lib";
            #LIBELF_INC_DIR="/usr/include";
            #LIBELF_LIB_DIR="/usr/lib";
            ARG_WRAPPER_LIBS="";
            #LIBDWARF_INC_DIR="/usr/include";
            #LIBDWARF_LIB_DIR="/usr/lib";
            LIBXML2_INC_DIR="/usr/include/libxml2"
            #LIBXML2_LIB_DIR="/usr/lib";
            #LIBFLEX_LIB_DIR="/usr/lib";
           ])
# 3/15/09: We don't include libiberty in the cs.wisc.edu package-base.
#          Why?  Putting these here for now...
#LIBIBERTY_LIB_DIR="/usr/lib";

AC_ARG_WITH(default-component,
            [AS_HELP_STRING([--with-default-component],[Valid values: DyninstAPI, SymtabAPI, InstructionAPI, ProcControlAPI, ParseAPI, default])],
            [DEFAULT_COMPONENT="${withval}";],
            [DEFAULT_COMPONENT=`cat autodyninst/default_component`;])                                                            
AC_ARG_WITH(tcl83,
            [AS_HELP_STRING([--with-tcl83],[Use Tcl/Tk 8.3])],
            [TCL_VERSION="tcl8.3"; USE_TCL83="${withval}";],
            [TCL_VERSION="tcl8.4"; USE_TCL83="false";])
AC_ARG_WITH(tcltk,
            [AS_HELP_STRING([--with-tcltk],[TCL/TK directory (must contain ./lib and ./include)])],
            [TCLTK_INC_DIR="${withcal}/include";
             TCLTK_LIB_DIR="${withcal}/lib";],)
AC_ARG_WITH(tcltk-incdir,
            [AS_HELP_STRING([--with-tcltk-incdir],[TCL/TK include directory])],
            [TCLTK_INC_DIR="${withval}";],)
AC_ARG_WITH(tcltk-libdir,
            [AS_HELP_STRING([--with-tcltk-libdir],[TCL/TK library directory])],
            [TCLTK_LIB_DIR="${withval}";],)
PD_SOFT_CHECK_INC_DIR($TCLTK_INC_DIR, [tcl.h], [tcl])
PD_SOFT_CHECK_LIB_DIR($TCLTK_LIB_DIR, $TCL_VERSION, [Tcl_Eval])
AC_SUBST(USE_TCL83)
AC_SUBST(TCLTK_INC_DIR)
AC_SUBST(TCLTK_LIB_DIR)
AC_SUBST(DEFAULT_COMPONENT)
AC_SUBST(LIBXML2_LIB_DIR)
AC_SUBST(LIBSML2_INC_DIR)

AC_CANONICAL_HOST

AC_ARG_WITH(wrapper-libs, 
            [AS_HELP_STRING([--with-wrapper-libs],[Comma seperated list of archive to wrap])],
            [ARG_WRAPPER_LIBS="${withval}";],)
AC_SUBST(ARG_WRAPPER_LIBS)

AC_ARG_ENABLE(gnu-demangler,
              [AS_HELP_STRING([--enable-gnu-demangler],[Use g++'s built in demangler])],
              [GNU_DEMANGLER="true"],)

if test "x$DEFAULT_COMPONENT" = "xInstructionAPI"; then
   AC_MSG_NOTICE([InstructionAPI, not requiring libelf...])   
   SUPPRESS_LIBELF_REQ="true"
   AC_MSG_NOTICE([InstructionAPI, not requiring thread_db...])   
   SUPPRESS_THREADDB_REQ="true"
   AC_MSG_NOTICE([InstructionAPI, not requiring libdwarf...])   
   SUPPRESS_LIBDWARF_REQ="true"
fi
if test "x$DEFAULT_COMPONENT" = "xSymtabAPI"; then
   AC_MSG_NOTICE([SymtabAPI, not requiring thread_db...])
   SUPPRESS_THREADDB_REQ="true"
fi
if test "x$DEFAULT_COMPONENT" = "xParseAPI"; then
   AC_MSG_NOTICE([ParseAPI, not requiring thread_db...])
   SUPPRESS_THREADDB_REQ="true"
fi
if test "x$DEFAULT_COMPONENT" = "xProcControlAPI"; then
   AC_MSG_NOTICE([ProcControlAPI, not requiring libdwarf...])   
   SUPPRESS_LIBDWARF_REQ="true"
fi 
if test "`echo $host_os | cut -b-5`" = "linux" ; then
  if test "x$PLATFORM" = "xppc32_bgp_ion"; then
   AC_MSG_NOTICE([BG/P, thread_db required...])   
  elif test "x$PLATFORM" = "xppc32_bgl_ion"; then
   AC_MSG_NOTICE([BG/L, thread_db required...])
  elif test "x$PLATFORM" = "xppc64_bgq_ion"; then
   AC_MSG_NOTICE([BG/Q, thread_db required...])
  else 
   AC_MSG_NOTICE([Linux, not requiring thread_db...])
   SUPPRESS_THREADDB_REQ="true"
  fi
fi

if test "`echo $host_os | cut -b-3`" = "aix" ; then
   AC_MSG_NOTICE([AIX, not requiring thread_db...])
   SUPPRESS_THREADDB_REQ="true"
fi

if test "`echo $host_os | cut -b-3`" = "aix" ; then
   AC_MSG_NOTICE([AIX system, skipping libelf...])
else
   AC_ARG_WITH(libelf,
                   [AS_HELP_STRING([--with-libelf],[LIBELF directory (must contain ./lib and ./include)])],
                   [LIBELF_INC_DIR="${withval}/include";
                    LIBELF_LIB_DIR="${withval}/lib";],)
   AC_ARG_WITH(libelf-incdir,
		   [AS_HELP_STRING([--with-libelf-incdir],[LIBELF include directory])],
		   [LIBELF_INC_DIR="${withval}";],)
   AC_ARG_WITH(libelf-libdir,
            [AS_HELP_STRING([--with-libelf-libdir],[LIBELF library directory])],
            [LIBELF_LIB_DIR="${withval}";],)
  
   if test "x$SUPPRESS_LIBELF_REQ" = "x"; then
      if test "x$LIBELF_INC_DIR" = "x"; then
         LIBELF_INCFLAGS=""
         LIBELF_ALT_INC_DIR=/usr/include/libelf
      else
         LIBELF_INCFLAGS=-I$LIBELF_INC_DIR
         LIBELF_ALT_INC_DIR=$LIBELF_INC_DIR/libelf
      fi
      LIBELF_ALT_INCFLAGS=-I$LIBELF_ALT_INC_DIR

      CXXFLAGS_HOLD=$CXXFLAGS
      CPPFLAGS_HOLD=$CPPFLAGS
      CXXFLAGS="$CXXFLAGS $LIBELF_INCFLAGS";
      CPPFLAGS="$CPPFLAGS $LIBELF_INCFLAGS";

      AC_CHECK_HEADER([libelf.h], [AC_MSG_NOTICE(ELF include directory: $LIBELF_INC_DIR)],
           [CXXFLAGS="$CXXFLAGS $LIBELF_ALT_INCFLAGS"
            CPPFLAGS="$CPPFLAGS $LIBELF_ALT_INCFLAGS"
            $as_unset ac_cv_header_libelf_h
            AC_CHECK_HEADER([libelf.h],
                            [LIBELF_INC_DIR=$LIBELF_ALT_INC_DIR;AC_MSG_NOTICE(ELF include directory: $LIBELF_INC_DIR)],
                            [AC_ERROR(couldn't find libelf.h: $CPPFLAGS)])])

      CXXFLAGS=$CXXFLAGS_HOLD
      CPPFLAGS=$CPPFLAGS_HOLD
      PD_CHECK_LIB_DIR($LIBELF_LIB_DIR,[elf],[elf_memory])
      PD_CHECK_LIB_TYPE($LIBELF_LIB_DIR, elf)
      AC_ARG_WITH(libelf-static,
			[AS_HELP_STRING([--with-libelf-static],[Use static LIBELF only])],
			[LIBELF_STATIC=true],)
   fi
   AC_SUBST(LIBELF_INC_DIR)
   AC_SUBST(LIBELF_LIB_DIR)
   AC_SUBST(LIBELF_STATIC)
fi

if test "$host_cpu" != "x86_64" -a "$host_cpu" != "i686"; then
   AC_MSG_NOTICE([Not x86/x86_64, skipping icc on $host_cpu...])
else
   AC_ARG_WITH(icc,
               [AS_HELP_STRING([--with-icc],[Path to Intel's ICC compiler])],
               [_ICC_="${withval}"; _ICPC_=`dirname ${withval}`/icpc;],)
fi
AC_SUBST(_ICC_)
AC_SUBST(_ICPC_)

if test "$host_cpu" != "x86_64" -a "$host_cpu" != "i686"; then
   AC_MSG_NOTICE([Not x86/x86_64, skipping pgcc on $host_cpu...])
else
   AC_ARG_WITH(pgcc,
               [AS_HELP_STRING([--with-pgcc],[Path to Portland Group's PGCC compiler])],
               [_PGC_="${withval}"; _PGCXX_=`dirname ${withval}`/pgCC;],)
fi
AC_SUBST(_PGC_)
AC_SUBST(_PGCXX_)

if test "`echo $host_os | cut -b-3`" = "aix" ; then
   if test "`basename $CXX`" = "xlC" ; then
      BUILD_XLC="true";
   elif test "`basename $CC`" = "xlc" ; then
      BUILD_XLC="true";
   else
      BUILD_XLC="";
   fi
   AC_SUBST(BUILD_XLC)
fi

if test "x$BUILD_XLC" = "x" ; then
   AC_ARG_WITH(libiberty-libdir,
            [AS_HELP_STRING([--with-libiberty-libdir],[LIBIBERTY library directory])],
            [LIBIBERTY_LIB_DIR="${withval}";],)
   LIBS_HOLD=$LIBS
   if test "x$LIBIBERTY_LIB_DIR" != "x" ; then
      LIBS="-L$LIBIBERTY_LIB_DIR"
   fi
   AC_CHECK_LIB([iberty], [cplus_demangle], [HAVE_LIBIBERTY="true";],[HAVE_LIBIBERTY="false"])

   LIBS_BAK=$LIBS
   LDFLAGS_BAK=$LDFLAGS
   CXXFLAGS_BAK=$CXXFLAGS
   LIBS="$LIBS -liberty"
   LDFLAGS="$LDFLAGS -shared"
   CXXFLAGS="-fPIC"
   AC_LINK_IFELSE([AC_LANG_PROGRAM([[extern "C" { char *cplus_demangle(char *s, int opts); }]],
                                   [[cplus_demangle("", 0);]])],
                                   [LIBIBERTY_LINK="true"],
                                   [LIBIBERTY_LINK="false"])
   LDFLAGS=$LDFLAGS_BAK
   LIBS=$LIBS_BAK
   CXXFLAGS=$CXXFLAGS_BAK

   if test "x$HAVE_LIBIBERTY" = "xtrue" ; then
      if test "x$LIBIBERTY_LINK" = "xtrue" ; then
         USE_LIBERTY=true
         LINK_LIBERTY=true
      elif test "x$_PGC_" != "x" ; then 
         USE_LIBERTY=true
         echo "WARNING: libiberty does not link with shared objects.  Mutatees will have to be linked with -liberty."
      else
         GNU_DEMANGLER=true
      fi
   else
      GNU_DEMANGLER=true
   fi

   if test "x$GNU_DEMANGLER" = "xtrue" ; then
      USE_LIBIBERTY=""
      LINK_LIBIBERTY=""
   fi
fi

AC_SUBST(GNU_DEMANGLER)
AC_SUBST(USE_LIBERTY)
AC_SUBST(LINK_LIBERTY)
AC_SUBST(LIBIBERTY_LIB_DIR)

AC_ARG_WITH(parseAPI,
	[AS_HELP_STRING([--without-parseAPI],[Disable ParseAPI for stack walking])],
	[WITHOUT_PARSEAPI="true";],[WITHOUT_PARSEAPI="";])
AC_ARG_WITH(symtabAPI,
	[AS_HELP_STRING([--without-symtabAPI],[Disable SymtabAPI for stack walking])],
	[WITHOUT_SYMTABAPI="true";],[WITHOUT_SYMTABAPI="";])
AC_SUBST(WITHOUT_PARSEAPI)
AC_SUBST(WITHOUT_SYMTABAPI)

if test "`echo $host_os | cut -b-3`" = "aix" ; then
   AC_MSG_NOTICE([AIX system, skipping libdwarf...])
else
   AC_ARG_WITH(libdwarf,
                   [AS_HELP_STRING([--with-libdwarf],[LIBDWARF directory (must contain ./lib and ./include)])],
                   [LIBDWARF_INC_DIR="${withval}/include";
                    LIBDWARF_LIB_DIR="${withval}/lib";],)
   AC_ARG_WITH(libdwarf-incdir,
            [AS_HELP_STRING([--with-libdwarf-incdir],[LIBDWARF include directory])],
            [LIBDWARF_INC_DIR="${withval}";],)
   AC_ARG_WITH(libdwarf-libdir,
            [AS_HELP_STRING([--with-libdwarf-libdir],[LIBDWARF library directory])],
            [LIBDWARF_LIB_DIR="${withval}";],)
   
   if test "x$SUPPRESS_LIBDWARF_REQ" = "x"; then
       if test "x$LIBDWARF_INC_DIR" = "x"; then
          LIBDWARF_INCFLAGS="";
          LIBDWARF_ALT_INC_DIR="/usr/include/libdwarf";
       else
          LIBDWARF_INCFLAGS="-I$LIBDWARF_INC_DIR";
          LIBDWARF_ALT_INC_DIR="$LIBDWARF_INC_DIR/libdwarf";
       fi
       LIBDWARF_ALT_INCFLAGS="-I$LIBDWARF_ALT_INC_DIR";

       CXXFLAGS_HOLD=$CXXFLAGS;
       CPPFLAGS_HOLD=$CPPFLAGS;
       CXXFLAGS="$CXXFLAGS $LIBDWARF_INCFLAGS";
       CPPFLAGS="$CPPFLAGS $LIBDWARF_INCFLAGS";

       AC_CHECK_HEADER([libdwarf.h], [AC_MSG_NOTICE(DWARF include directory: $LIBDWARF_INC_DIR)],
                        [CXXFLAGS="$CXXFLAGS_HOLD $LIBDWARF_ALT_INCFLAGS"
                         CPPFLAGS="$CPPFLAGS_HOLD $LIBDWARF_ALT_INCFLAGS"
                         $as_unset ac_cv_header_libdwarf_h
                         AC_CHECK_HEADER([libdwarf.h],
                              [LIBDWARF_INC_DIR=$LIBDWARF_ALT_INC_DIR;AC_MSG_NOTICE(DWARF include directory: $LIBDWARF_INC_DIR)],
                              [AC_ERROR(couldn't find libdwarf.h)])])
       CXXFLAGS=$CXXFLAGS_HOLD;
       CPPFLAGS=$CPPFLAGS_HOLD;

       test -n "$LIBDWARF_LIB_DIR" &&
       LIBDWARF_LINK_FLAGS="-L$LIBDWARF_LIB_DIR";
       if test "x$LIBELF_LIB_DIR" != "x"; then
       	  LIBDWARF_LINK_FLAGS="$LIBDWARF_LINK_FLAGS -L$LIBELF_LIB_DIR";
       fi
       LDFLAGS_HOLD=$LDFLAGS;
       LDFLAGS="$LIBDWARF_LINK_FLAGS $LDFLAGS";
       AC_CHECK_LIB([dwarf], [dwarf_next_cu_header_c], [AC_MSG_NOTICE(DWARF library directory: $LIBDWARF_LIB_DIR)],
       [AC_ERROR(couldn't find sufficiently recent libdwarf (> 2011-12) with dwarf_next_cu_header_c)], [-lelf])
       LDFLAGS=$LDFLAGS_HOLD;

       PD_CHECK_LIB_TYPE($LIBDWARF_LIB_DIR, dwarf)
       AC_ARG_WITH(libdwarf-static,
			[AS_HELP_STRING([--with-libdwarf-static],[Use static LIBDWARF only])],
			[LIBDWARF_STATIC=true],)
       AC_MSG_NOTICE([Checking for libc versions that dwarf may crash on...])
       AC_CHECK_FILE(/lib64/libc-2.16.so,
                        [AC_MSG_WARN(Warning: versions of libdwarf prior to 2013-01-26 may crash when parsing glibc debugging information)]
                        [])
       AC_CHECK_FILE(/lib/libc-2.16.so,
                        [AC_MSG_WARN(Warning: versions of libdwarf prior to 2013-01-26 may crash when parsing glibc debugging information)]
                        [])


   fi

   AC_SUBST(LIBDWARF_INC_DIR)
   AC_SUBST(LIBDWARF_LIB_DIR)
   AC_SUBST(LIBDWARF_STATIC)

   PD_CHECK_LIB_FEATURE($LIBDWARF_LIB_DIR,[dwarf],[dwarf_set_frame_cfa_value],$LIBELF_LIB_DIR,[-lelf])
   LIBDWARF_HAS_SET_FRAME="$HAS_FEATURE"
   AC_SUBST(LIBDWARF_HAS_SET_FRAME)
fi

AC_ARG_WITH(threaddb,
        [AS_HELP_STRING([--with-threaddb],[THREADDB directory (must contain ./lib and ./include)])],
        [THREADDB_INC_DIR="${withval}/include";
         THREADDB_LIB_DIR="${withval}/lib64";],)
AC_ARG_WITH(threaddb-incdir,
         [AS_HELP_STRING([--with-threaddb-incdir],[THREADDB include directory])],
         [THREADDB_INC_DIR="${withval}";],)
AC_ARG_WITH(threaddb-libdir,
         [AS_HELP_STRING([--with-threaddb-libdir],[THREADDB library directory])],
         [THREADDB_LIB_DIR="${withval}";],)
CXXFLAGS_HOLD=$CXXFLAGS;
CPPFLAGS_HOLD=$CPPFLAGS;
LDFLAGS_HOLD=$LDFLAGS
if test "x$THREADDB_INC_DIR" != "x"; then
  CXXFLAGS="$CXXFLAGS -I$THREADDB_INC_DIR"
  CPPFLAGS="$CPPFLAGS -I$THREADDB_INC_DIR"
fi
LDFLAGS="-shared -fPIC"
HAVE_THREADDB="true"
if test "x$SUPPRESS_THREADDB_REQ" = "x"; then
    AC_CHECK_HEADER([thread_db.h], [AC_MSG_NOTICE(thread_db include directory: $THREADDB_INC_DIR)],
                     [AC_ERROR(couldn't find thread_db.h)], )
    PD_CHECK_LIB_DIR($THREADDB_LIB_DIR,[thread_db],[td_ta_new], , )
else
    AC_CHECK_HEADER([thread_db.h], [AC_MSG_NOTICE(thread_db include directory: $THREADDB_INC_DIR)],
                     [HAVE_THREADDB=""], )
    PD_CHECK_LIB_DIR_WERR($THREADDB_LIB_DIR,[thread_db],[td_ta_new], , , [HAVE_THREADDB=""])
fi
if test "x$HAVE_THREADDB" = "xtrue"; then
    PD_CHECK_LIB_TYPE($THREADDB_LIB_DIR, thread_db)
fi
CXXFLAGS=$CXXFLAGS_HOLD
CPPFLAGS=$CPPFLAGS_HOLD
LDFLAGS=$LDFLAGS_HOLD
THREADDB_STATIC="$LIB_TYPE_STATIC"
THREADDB_DYNAMIC="$LIB_TYPE_DYNAMIC"
AC_SUBST(THREADDB_INC_DIR)
AC_SUBST(THREADDB_LIB_DIR)
AC_SUBST(THREADDB_STATIC)
AC_SUBST(THREADDB_DYNAMIC)
AC_SUBST(HAVE_THREADDB)

AC_ARG_WITH(launchmon,
        [AS_HELP_STRING([--with-launchmon],[Launchmon directory (must contain ./lib and ./include)])],
        [LAUNCHMON_INC_DIR="${withval}/include";
        LAUNCHMON_LIB_DIR="${withval}/lib";],)
AC_ARG_WITH(launchmon-incdir,
            [AS_HELP_STRING([--with-launchmon-incdir],[Launchmon include directory])],
            [LAUNCHMON_INC_DIR="${withval}";],)
AC_ARG_WITH(launchmon-libdir,
            [AS_HELP_STRING([--with-launchmon-libdir],[Launchmon library directory])],
            [LAUNCHMON_LIB_DIR="${withval}";],)
AC_SUBST(LAUNCHMON_INC_DIR)
AC_SUBST(LAUNCHMON_LIB_DIR)

AC_ARG_WITH(libflex-libdir,
            [AS_HELP_STRING([--with-libflex-libdir],[Absolute path to flex library])],
            [LIBFLEX_LIB_DIR="${withval}";],)
# 3/15/09: We are not checking for libflex sources and they are not in cs.wisc.edu package-base.
#          What's the story here?  Not needed?
PD_SOFT_CHECK_LIB_DIR(${LIBFLEX_LIB_DIR}, [fl], [yywrap])
AC_SUBST(LIBFLEX_LIB_DIR)
AC_PATH_PROG(NASM, nasm, "", "${PACKAGE_BASE}/nasm/bin:$PATH")
AC_SUBST(NASM)

AC_MSG_CHECKING([for -fno-stack-protector])
SAVED_CXXFLAGS=$CXXFLAGS
CXXFLAGS="-fno-stack-protector"
AC_COMPILE_IFELSE([AC_LANG_PROGRAM([[]], [[]])], 
				[AC_MSG_RESULT([yes]); STACKPROT="DISABLE_STACK_PROT=1"], 
				[AC_MSG_RESULT([no]); STACKPROT=""])
AC_SUBST(STACKPROT)
CXXFLAGS=$SAVED_CXXFLAGS

if test "`echo $host_os | cut -b-3`" = "aix" ; then
    M32FLAG="-maix32"
else
    M32FLAG="-m32"
fi
AC_MSG_CHECKING([for 32-bit build environment])
SAVED_CXXFLAGS=$CXXFLAGS
CXXFLAGS=$M32FLAG
AC_LINK_IFELSE([AC_LANG_PROGRAM([[#include <signal.h>]], [[]])], 
                                [AC_MSG_RESULT([yes]); BUILD32=""],
                                [AC_MSG_RESULT([no]); BUILD32="SKIP_BUILD_RTLIB_32=1"])
AC_ARG_ENABLE(m32, AS_HELP_STRING([--disable-m32],[Disable bulding the 32-bit runtime library]),
			       [],[enable_m32="yes"])
AS_IF([test "x$enable_m32" != "xyes"], [BUILD32="SKIP_BUILD_RTLIB_32=1"],[])
AC_SUBST(BUILD32)
CXXFLAGS=$SAVED_CXXFLAGS

AC_MSG_CHECKING([whether to use MM timer])
case $host in
     ia64-*-*-*) MMTIMER=true ;;
     *)	   MMTIMER=false ;;
esac
AC_MSG_RESULT(${MMTIMER})
AC_SUBST([MMTIMER])

AC_ARG_ENABLE(static, AS_HELP_STRING([--enable-static], [Build all components as static libraries rather than dynamic (default is dynamic)]),
			    [STATIC_COMPS="STATIC_COMPS=1"],[STATIC_COMPS=""])
AC_SUBST([STATIC_COMPS])
AC_SUBST([DEFS])

AC_ARG_ENABLE(testsuite, AS_HELP_STRING([--disable-testsuite], [Disable the Dyninst test suite (default is no)]),
			 [], [enable_testsuite="yes"])

AS_IF([test "x$enable_testsuite" != xyes], [TESTSUITE="DONT_BUILD_NEWTESTSUITE=1"], [TESTSUITE=""])
AC_SUBST([TESTSUITE])


SAVED_CXXFLAGS=$CXXFLAGS
CXXFLAGS="$M32FLAG -static"
AC_CHECK_LIB([stdc++], [main],
		       [],
		       [MISSING_STATIC_32_LIBSTDCPP="true"])
AC_CHECK_LIB([dl], [dlopen],
		       [],
		       [MISSING_DLOPEN_32="true"])


CXXFLAGS=$SAVED_CXXFLAGS

AC_SUBST([MISSING_STATIC_32_LIBSTDCPP])
AC_SUBST([MISSING_DLOPEN_32])


if test "x$PLATFORM" = "x"; then
  if test "x$build" != "x"; then
    PLATFORM=`./scripts/dynsysname ${build}`
  fi
fi
if test "x$PLATFORM" = "x"; then
  SYSPLAT=`./scripts/sysname`
  PLATFORM=`./scripts/dynsysname ${SYSPLAT}`
fi

AC_CONFIG_FILES([${PLATFORM}/make.config.local:autodyninst/make.config.local.in])
AC_OUTPUT<|MERGE_RESOLUTION|>--- conflicted
+++ resolved
@@ -12,13 +12,10 @@
 
 AC_PROG_INSTALL
 
-<<<<<<< HEAD
 #This line tells AC_PROG_CXX not leave CXXFLAGS blank by default.  Othwerise
 # we get CXXFLAGS='-g -O2'      
 : ${CXXFLAGS=""}
-=======
 AC_PROG_CC(gcc)
->>>>>>> 5e4378c5
 AC_PROG_CXX(g++)
 
 m4_include([autodyninst/c++11x.m4])
