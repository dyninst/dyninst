--- conflicted
+++ resolved
@@ -210,11 +210,7 @@
 OLD_DEF     = -Drs6000_ibm_aix5_1 -Drs6000_ibm_aix4_1
 ARCH_DEF    = -Darch_power -Darch_64bit
 OS_DEF      = -Dos_aix
-<<<<<<< HEAD
-CAP_DEF     = -Dcap_proc -Dcap_proc_fd -Dcap_async_events -Dcap_relocation -Dcap_threads -Dcap_dynamic_heap -Dcap_syscall_trap -Dcap_32_64 -Dcap_liveness -Dcap_use_pdvector -Dno_cap_serialization -Dcap_have_libxml -Dcap_registers
-=======
-CAP_DEF     = -Dcap_proc -Dcap_proc_fd -Dcap_save_the_world -Dcap_async_events -Dcap_relocation -Dcap_threads -Dcap_dynamic_heap -Dcap_syscall_trap -Dcap_32_64 -Dcap_liveness -Dcap_use_pdvector -Dno_cap_serialization -Dcap_have_libxml -Dcap_registers -Dcap_instruction_replacement
->>>>>>> 5fa65011
+CAP_DEF     = -Dcap_proc -Dcap_proc_fd -Dcap_async_events -Dcap_relocation -Dcap_threads -Dcap_dynamic_heap -Dcap_syscall_trap -Dcap_32_64 -Dcap_liveness -Dcap_use_pdvector -Dno_cap_serialization -Dcap_have_libxml -Dcap_registers -Dcap_instruction_replacement
 BUG_DEF     = 
 endif
 
