if (UNIX)
  find_package (LibElf)
  if(NOT LIBELF_FOUND)
    message(STATUS "No libelf found, attempting to build as external project")
    cmake_minimum_required (VERSION 2.8.11)
    include(ExternalProject)
    ExternalProject_Add(LibElf
      PREFIX ${CMAKE_BINARY_DIR}/libelf
      URL http://www.mr511.de/software/libelf-0.8.13.tar.gz
      CONFIGURE_COMMAND <SOURCE_DIR>/configure --enable-shared --prefix=${CMAKE_BINARY_DIR}/libelf
      BUILD_COMMAND make
      INSTALL_COMMAND make install
      )
    set(LIBELF_INCLUDE_DIR ${CMAKE_BINARY_DIR}/libelf/include)
    set(LIBELF_LIBRARIES ${CMAKE_BINARY_DIR}/libelf/lib/libelf.so)
    set(SHOULD_INSTALL_LIBELF 1)
  else()
    set(SHOULD_INSTALL_LIBELF 0)
  endif()

  add_library(libelf_imp SHARED IMPORTED)
  set_property(TARGET libelf_imp
    PROPERTY IMPORTED_LOCATION ${LIBELF_LIBRARIES}) 

  find_package (LibDwarf)

  if(NOT LIBDWARF_FOUND)
    message(STATUS "No libdwarf found, attempting to build as external project")
    cmake_minimum_required (VERSION 2.8.11)
    include(ExternalProject)
    ExternalProject_Add(LibDwarf
      PREFIX ${CMAKE_BINARY_DIR}/libdwarf
      DEPENDS libelf_imp
      #	URL http://reality.sgiweb.org/davea/libdwarf-20130126.tar.gz
      #	URL http://sourceforge.net/p/libdwarf/code/ci/20130126/tarball
      URL http://www.paradyn.org/libdwarf/libdwarf-20130126.tar.gz
      #	GIT_REPOSITORY git://git.code.sf.net/p/libdwarf/code libdwarf-code
      #	GIT_TAG 20130126
      CONFIGURE_COMMAND CFLAGS=-I${LIBELF_INCLUDE_DIR} LDFLAGS=-L${CMAKE_BINARY_DIR}/libelf/lib <SOURCE_DIR>/libdwarf/configure --enable-shared
      BUILD_COMMAND make
      INSTALL_DIR ${CMAKE_BINARY_DIR}/libdwarf
      INSTALL_COMMAND mkdir -p <INSTALL_DIR>/include && mkdir -p <INSTALL_DIR>/lib && install <SOURCE_DIR>/libdwarf/libdwarf.h <INSTALL_DIR>/include && install <SOURCE_DIR>/libdwarf/dwarf.h <INSTALL_DIR>/include && install <BINARY_DIR>/libdwarf.so <INSTALL_DIR>/lib
      )
    add_dependencies(LibDwarf libelf_imp)
    target_link_private_libraries(LibDwarf libelf_imp)
    #ExternalProject_Get_Property(LibDwarf 
    set(LIBDWARF_INCLUDE_DIR ${CMAKE_BINARY_DIR}/libdwarf/include)
    set(LIBDWARF_LIBRARIES ${CMAKE_BINARY_DIR}/libdwarf/lib/libdwarf.so)
  else()
    # Unfortunately, libdwarf doesn't always link to libelf itself.
    # (e.g. https://bugzilla.redhat.com/show_bug.cgi?id=1061432)
    set(LIBDWARF_LIBRARIES ${LIBDWARF_LIBRARIES} ${LIBELF_LIBRARIES})
  endif()

  add_library(libdwarf_imp SHARED IMPORTED)
  set_property(TARGET libdwarf_imp 
    PROPERTY IMPORTED_LOCATION ${LIBDWARF_LIBRARIES})

  if (NOT USE_GNU_DEMANGLER)
    find_package (LibIberty)

    if(NOT IBERTY_FOUND)
      cmake_minimum_required (VERSION 2.8.11)
      include(ExternalProject)
      ExternalProject_Add(LibIberty
	PREFIX ${CMAKE_BINARY_DIR}/binutils
	URL http://ftp.gnu.org/gnu/binutils/binutils-2.23.tar.gz
	CONFIGURE_COMMAND CFLAGS=-fPIC CPPFLAGS=-fPIC PICFLAG=-fPIC <SOURCE_DIR>/libiberty/configure --prefix=${CMAKE_BINARY_DIR}/libiberty --enable-shared
	BUILD_COMMAND make all
	INSTALL_DIR ${CMAKE_BINARY_DIR}/libiberty
	INSTALL_COMMAND install <BINARY_DIR>/libiberty.a <INSTALL_DIR>
	)
      set(IBERTY_LIBRARY ${CMAKE_BINARY_DIR}/libiberty/libiberty.a)
    endif()

    message(STATUS "Using libiberty ${IBERTY_LIBRARY}")
    add_library(libiberty_imp STATIC IMPORTED)
    set_property(TARGET libiberty_imp
      PROPERTY IMPORTED_LOCATION ${IBERTY_LIBRARY})
  endif()

  find_package (ThreadDB)
  include_directories (
    ${LIBELF_INCLUDE_DIR}
    ${LIBDWARF_INCLUDE_DIR}
    )
elseif(WIN32)
  find_package (DIASDK REQUIRED)
  include_directories(${DIASDK_INCLUDE_DIR})
endif()

if (PLATFORM MATCHES "bgq")
  # Not a find per se, just a magic include line
  set (PATH_BGQ "/bgsys/drivers/ppcfloor" CACHE STRING "Path to BG/Q include files")
  if (NOT (PATH_BGQ STREQUAL ""))
    include_directories (${PATH_BGQ})
  endif()
endif()


# UPDATE this for newer versions of Boost if you're using
# an older CMake and it complains that it can't find Boost
set(Boost_ADDITIONAL_VERSIONS "1.47" "1.47.0" "1.48" "1.48.0" "1.49" "1.49.0"
  "1.50" "1.50.0" "1.51" "1.51.0" "1.52" "1.52.0"
  "1.53" "1.53.0" "1.54" "1.54.0" "1.55" "1.55.0" "1.56" "1.56.0")

set (Boost_DEBUG ON)
set (PATH_BOOST "/usr" CACHE STRING "Path to boost")
<<<<<<< HEAD
set(Boost_USE_STATIC_LIBS ON)
set(Boost_USE_MULTITHREADED ON)
set(Boost_USE_STATIC_RUNTIME OFF)

if (NOT (PATH_BOOST STREQUAL ""))
=======

set(Boost_USE_MULTITHREADED ON)
set(Boost_USE_STATIC_RUNTIME OFF)

if (NOT ("${Boost_NO_BOOST_CMAKE}" STREQUAL "OFF"))
  message(STATUS "Disabling Boost's own CMake--known buggy in many cases")
  set(Boost_NO_BOOST_CMAKE ON)
endif()
if (NOT ("${PATH_BOOST}" STREQUAL ""))
>>>>>>> 2c675e9b
  set (CMAKE_LIBRARY_PATH ${CMAKE_LIBRARY_PATH} ${PATH_BOOST}/lib ${PATH_BOOST}/lib64)
  set (CMAKE_INCLUDE_PATH ${CMAKE_INCLUDE_PATH} ${PATH_BOOST}/include)
endif()

<<<<<<< HEAD
find_package (Boost REQUIRED COMPONENTS thread)

link_directories ( ${Boost_LIBRARY_DIR} )
=======
# Boost 1.40/1.41 are not compatible with each other
# so ensure that we don't mix incompatible headers with
# the thread library
#set (BOOST_MIN_VERSION 1.41.0)

if(DEFINED PATH_BOOST OR 
	   DEFINED Boost_INCLUDE_DIR OR 
	   DEFINED Boost_LIBRARY_DIR)
  set(Boost_NO_SYSTEM_PATHS ON)
endif()

find_package (Boost ${BOOST_MIN_VERSION} REQUIRED COMPONENTS thread system)

link_directories ( ${Boost_LIBRARY_DIRS} )
>>>>>>> 2c675e9b

include_directories (
  ${Boost_INCLUDE_DIRS}
  )

message(STATUS "Boost includes: ${Boost_INCLUDE_DIRS}")
message(STATUS "Boost library dirs: ${Boost_LIBRARY_DIRS}")
message(STATUS "Boost thread library: ${Boost_THREAD_LIBRARY}")
message(STATUS "Boost libraries: ${Boost_LIBRARIES}")

include(${DYNINST_ROOT}/cmake/CheckCXX11Features.cmake)
if(NOT HAS_CXX11_AUTO)
  message(FATAL_ERROR "No support for C++11 auto found. Dyninst requires this compiler feature.")
else()
  message(STATUS "C++11 support found, required flags are: ${CXX11_COMPILER_FLAGS}")
endif()

set(CMAKE_CXX_FLAGS "${CMAKE_CXX_FLAGS} ${CXX11_COMPILER_FLAGS}")<|MERGE_RESOLUTION|>--- conflicted
+++ resolved
@@ -106,13 +106,6 @@
 
 set (Boost_DEBUG ON)
 set (PATH_BOOST "/usr" CACHE STRING "Path to boost")
-<<<<<<< HEAD
-set(Boost_USE_STATIC_LIBS ON)
-set(Boost_USE_MULTITHREADED ON)
-set(Boost_USE_STATIC_RUNTIME OFF)
-
-if (NOT (PATH_BOOST STREQUAL ""))
-=======
 
 set(Boost_USE_MULTITHREADED ON)
 set(Boost_USE_STATIC_RUNTIME OFF)
@@ -122,16 +115,10 @@
   set(Boost_NO_BOOST_CMAKE ON)
 endif()
 if (NOT ("${PATH_BOOST}" STREQUAL ""))
->>>>>>> 2c675e9b
   set (CMAKE_LIBRARY_PATH ${CMAKE_LIBRARY_PATH} ${PATH_BOOST}/lib ${PATH_BOOST}/lib64)
   set (CMAKE_INCLUDE_PATH ${CMAKE_INCLUDE_PATH} ${PATH_BOOST}/include)
 endif()
 
-<<<<<<< HEAD
-find_package (Boost REQUIRED COMPONENTS thread)
-
-link_directories ( ${Boost_LIBRARY_DIR} )
-=======
 # Boost 1.40/1.41 are not compatible with each other
 # so ensure that we don't mix incompatible headers with
 # the thread library
@@ -146,7 +133,6 @@
 find_package (Boost ${BOOST_MIN_VERSION} REQUIRED COMPONENTS thread system)
 
 link_directories ( ${Boost_LIBRARY_DIRS} )
->>>>>>> 2c675e9b
 
 include_directories (
   ${Boost_INCLUDE_DIRS}
