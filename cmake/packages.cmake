if (UNIX)
<<<<<<< HEAD
  find_package(TBB)

  if(NOT TBB_FOUND)
    message(STATUS "Attempting to build TBB as external project")
    cmake_minimum_required (VERSION 2.8.11)
    include(ExternalProject)
    ExternalProject_Add(TBB
            PREFIX ${CMAKE_BINARY_DIR}/tbb
            STAMP_DIR ${CMAKE_BINARY_DIR}/tbb/src/TBB-stamp
            URL https://github.com/01org/tbb/archive/2018_U6.tar.gz
            URL_MD5 9a0f78db4f72356068b00f29f54ee6bc
            SOURCE_DIR ${CMAKE_BINARY_DIR}/tbb/src/TBB/src
            CONFIGURE_COMMAND ""
            BINARY_DIR ${CMAKE_BINARY_DIR}/tbb/src/TBB/src
            BUILD_COMMAND make -j${NCPU} tbb tbbmalloc tbb_build_dir=${CMAKE_BINARY_DIR}/tbb/src/TBB-build tbb_build_prefix=tbb
            INSTALL_COMMAND sh -c "mkdir -p ${CMAKE_BINARY_DIR}/tbb/include && mkdir -p ${CMAKE_BINARY_DIR}/tbb/lib \
                && cp ${CMAKE_BINARY_DIR}/tbb/src/TBB-build/tbb_release/*.so* ${CMAKE_BINARY_DIR}/tbb/lib \
                && cp -r ${CMAKE_BINARY_DIR}/tbb/src/TBB/src/include/* ${CMAKE_BINARY_DIR}/tbb/include"
            )
    set(TBB_INCLUDE_DIRS ${CMAKE_BINARY_DIR}/tbb/include)
    set(TBB_LIBRARIES ${CMAKE_BINARY_DIR}/tbb/lib/libtbb.so ${CMAKE_BINARY_DIR}/tbb/lib/libtbbmalloc_proxy.so)
    set(TBB_FOUND 1)
=======
  find_package (LibDwarf)
  find_package (LibElf 0.173)
  if(NOT LIBELF_FOUND OR NOT LIBDWARF_FOUND)
    message(STATUS "Attempting to build elfutils as external project")
    cmake_minimum_required (VERSION 2.8.11)
    include(ExternalProject)
    ExternalProject_Add(LibElf
      PREFIX ${CMAKE_BINARY_DIR}/elfutils
      URL https://sourceware.org/elfutils/ftp/elfutils-latest.tar.bz2
      CONFIGURE_COMMAND CFLAGS=-g <SOURCE_DIR>/configure --enable-install-elfh --enable-shared --prefix=${CMAKE_BINARY_DIR}/elfutils
      BUILD_COMMAND make
      INSTALL_COMMAND make install
      )
    set(LIBELF_INCLUDE_DIR ${CMAKE_BINARY_DIR}/elfutils/include)
    set(LIBELF_LIBRARIES ${CMAKE_BINARY_DIR}/elfutils/lib/libelf.so)
    set(LIBDWARF_INCLUDE_DIR ${CMAKE_BINARY_DIR}/elfutils/include)
    set(LIBDWARF_LIBRARIES ${CMAKE_BINARY_DIR}/elfutils/lib/libdw.so)
    set(SHOULD_INSTALL_LIBELF 1)
  else()
    set(SHOULD_INSTALL_LIBELF 0)
  endif()
  add_library(libelf_imp SHARED IMPORTED)
  set_property(TARGET libelf_imp
    PROPERTY IMPORTED_LOCATION ${LIBELF_LIBRARIES})
  if(NOT LIBELF_FOUND)
    add_dependencies(libelf_imp LibElf)
  endif()

  add_library(libdwarf_imp SHARED IMPORTED)
  set_property(TARGET libdwarf_imp 
    PROPERTY IMPORTED_LOCATION ${LIBDWARF_LIBRARIES})
  if(NOT LIBDWARF_FOUND)
    add_dependencies(libdwarf_imp LibDwarf)
>>>>>>> 12cbc0e7
  endif()

  if (NOT USE_GNU_DEMANGLER)
    find_package (LibIberty)

    if(NOT IBERTY_FOUND)
      cmake_minimum_required (VERSION 2.8.11)
      include(ExternalProject)
      ExternalProject_Add(LibIberty
	PREFIX ${CMAKE_BINARY_DIR}/binutils
	URL http://ftp.gnu.org/gnu/binutils/binutils-2.31.1.tar.gz
	CONFIGURE_COMMAND env CFLAGS=${CMAKE_C_FLAGS}\ -fPIC CPPFLAGS=-fPIC PICFLAG=-fPIC <SOURCE_DIR>/libiberty/configure --prefix=${CMAKE_BINARY_DIR}/libiberty --enable-shared
	BUILD_COMMAND make all
	INSTALL_DIR ${CMAKE_BINARY_DIR}/libiberty
	INSTALL_COMMAND install <BINARY_DIR>/libiberty.a <INSTALL_DIR>
	)
      set(IBERTY_LIBRARIES ${CMAKE_BINARY_DIR}/libiberty/libiberty.a)
      set(IBERTY_FOUND TRUE)
      set(IBERTY_BUILD TRUE)
    endif()

    message(STATUS "Using libiberty ${IBERTY_LIBRARIES}")
    add_library(libiberty_imp STATIC IMPORTED)
    set_property(TARGET libiberty_imp
      PROPERTY IMPORTED_LOCATION ${IBERTY_LIBRARIES})
    if(IBERTY_BUILD)
      add_dependencies(libiberty_imp LibIberty)
    endif()
  endif()

  find_package (ThreadDB)
endif()

if (PLATFORM MATCHES "bgq")
  # Not a find per se, just a magic include line
  set (PATH_BGQ "/bgsys/drivers/ppcfloor" CACHE STRING "Path to BG/Q include files")
  if (NOT (PATH_BGQ STREQUAL ""))
    include_directories (${PATH_BGQ})
  endif()
endif()


include(${DYNINST_ROOT}/cmake/CheckCXX11Features.cmake)
if(NOT HAS_CXX11_AUTO)
  message(FATAL_ERROR "No support for C++11 auto found. Dyninst requires this compiler feature.")
else()
  message(STATUS "C++11 support found, required flags are: ${CXX11_COMPILER_FLAGS}")
endif()

set(CMAKE_CXX_FLAGS "${CMAKE_CXX_FLAGS} ${CXX11_COMPILER_FLAGS}")<|MERGE_RESOLUTION|>--- conflicted
+++ resolved
@@ -1,64 +1,4 @@
 if (UNIX)
-<<<<<<< HEAD
-  find_package(TBB)
-
-  if(NOT TBB_FOUND)
-    message(STATUS "Attempting to build TBB as external project")
-    cmake_minimum_required (VERSION 2.8.11)
-    include(ExternalProject)
-    ExternalProject_Add(TBB
-            PREFIX ${CMAKE_BINARY_DIR}/tbb
-            STAMP_DIR ${CMAKE_BINARY_DIR}/tbb/src/TBB-stamp
-            URL https://github.com/01org/tbb/archive/2018_U6.tar.gz
-            URL_MD5 9a0f78db4f72356068b00f29f54ee6bc
-            SOURCE_DIR ${CMAKE_BINARY_DIR}/tbb/src/TBB/src
-            CONFIGURE_COMMAND ""
-            BINARY_DIR ${CMAKE_BINARY_DIR}/tbb/src/TBB/src
-            BUILD_COMMAND make -j${NCPU} tbb tbbmalloc tbb_build_dir=${CMAKE_BINARY_DIR}/tbb/src/TBB-build tbb_build_prefix=tbb
-            INSTALL_COMMAND sh -c "mkdir -p ${CMAKE_BINARY_DIR}/tbb/include && mkdir -p ${CMAKE_BINARY_DIR}/tbb/lib \
-                && cp ${CMAKE_BINARY_DIR}/tbb/src/TBB-build/tbb_release/*.so* ${CMAKE_BINARY_DIR}/tbb/lib \
-                && cp -r ${CMAKE_BINARY_DIR}/tbb/src/TBB/src/include/* ${CMAKE_BINARY_DIR}/tbb/include"
-            )
-    set(TBB_INCLUDE_DIRS ${CMAKE_BINARY_DIR}/tbb/include)
-    set(TBB_LIBRARIES ${CMAKE_BINARY_DIR}/tbb/lib/libtbb.so ${CMAKE_BINARY_DIR}/tbb/lib/libtbbmalloc_proxy.so)
-    set(TBB_FOUND 1)
-=======
-  find_package (LibDwarf)
-  find_package (LibElf 0.173)
-  if(NOT LIBELF_FOUND OR NOT LIBDWARF_FOUND)
-    message(STATUS "Attempting to build elfutils as external project")
-    cmake_minimum_required (VERSION 2.8.11)
-    include(ExternalProject)
-    ExternalProject_Add(LibElf
-      PREFIX ${CMAKE_BINARY_DIR}/elfutils
-      URL https://sourceware.org/elfutils/ftp/elfutils-latest.tar.bz2
-      CONFIGURE_COMMAND CFLAGS=-g <SOURCE_DIR>/configure --enable-install-elfh --enable-shared --prefix=${CMAKE_BINARY_DIR}/elfutils
-      BUILD_COMMAND make
-      INSTALL_COMMAND make install
-      )
-    set(LIBELF_INCLUDE_DIR ${CMAKE_BINARY_DIR}/elfutils/include)
-    set(LIBELF_LIBRARIES ${CMAKE_BINARY_DIR}/elfutils/lib/libelf.so)
-    set(LIBDWARF_INCLUDE_DIR ${CMAKE_BINARY_DIR}/elfutils/include)
-    set(LIBDWARF_LIBRARIES ${CMAKE_BINARY_DIR}/elfutils/lib/libdw.so)
-    set(SHOULD_INSTALL_LIBELF 1)
-  else()
-    set(SHOULD_INSTALL_LIBELF 0)
-  endif()
-  add_library(libelf_imp SHARED IMPORTED)
-  set_property(TARGET libelf_imp
-    PROPERTY IMPORTED_LOCATION ${LIBELF_LIBRARIES})
-  if(NOT LIBELF_FOUND)
-    add_dependencies(libelf_imp LibElf)
-  endif()
-
-  add_library(libdwarf_imp SHARED IMPORTED)
-  set_property(TARGET libdwarf_imp 
-    PROPERTY IMPORTED_LOCATION ${LIBDWARF_LIBRARIES})
-  if(NOT LIBDWARF_FOUND)
-    add_dependencies(libdwarf_imp LibDwarf)
->>>>>>> 12cbc0e7
-  endif()
-
   if (NOT USE_GNU_DEMANGLER)
     find_package (LibIberty)
 
