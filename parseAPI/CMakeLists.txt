include_guard(GLOBAL)

include(DyninstLibrary)

set(SRC_LIST
    src/ParserDetails.C
    src/Parser.C
    src/CFGFactory.C
    src/Function.C
    src/Block.C
    src/CodeObject.C
    src/debug_parse.C
    src/CodeSource.C
    src/ParseData.C
    src/InstructionAdapter.C
    src/Parser-speculative.C
    src/ParseCallback.C
    src/IA_IAPI.C
    src/IA_x86.C
    src/IA_power.C
    src/IA_aarch64.C
    src/IA_amdgpu.C
    src/CFGModifier.C
    src/StackTamperVisitor.C
    src/JumpTableFormatPred.C
    src/JumpTableIndexPred.C
    src/IndirectAnalyzer.C
    src/IndirectASTVisitor.C
    src/SymbolicExpression.C
    src/BoundFactCalculator.C
    src/BoundFactData.C
    src/ThunkData.C
<<<<<<< HEAD
    ${PROJECT_SOURCE_DIR}/dataflowAPI/src/ABI.C
=======
>>>>>>> 7e952a0d
    src/dominator.C
    src/LoopAnalyzer.C
    src/Loop.C
    src/LoopTreeNode.C
    src/IdiomModelDesc.C
    src/ProbabilisticParser.C)

<<<<<<< HEAD
set(ROSE_SRC
    ${PROJECT_SOURCE_DIR}/dataflowAPI/src/ABI.C
    ${PROJECT_SOURCE_DIR}/dataflowAPI/src/Absloc.C
    ${PROJECT_SOURCE_DIR}/dataflowAPI/src/AbslocInterface.C
    ${PROJECT_SOURCE_DIR}/dataflowAPI/src/convertOpcodes.C
    ${PROJECT_SOURCE_DIR}/dataflowAPI/src/debug_dataflow.C
    ${PROJECT_SOURCE_DIR}/dataflowAPI/src/ExpressionConversionVisitor.C
    ${PROJECT_SOURCE_DIR}/dataflowAPI/src/InstructionCache.C
    ${PROJECT_SOURCE_DIR}/dataflowAPI/src/liveness.C
    ${PROJECT_SOURCE_DIR}/dataflowAPI/src/RegisterMap.C
    ${PROJECT_SOURCE_DIR}/dataflowAPI/src/RoseImpl.C
    ${PROJECT_SOURCE_DIR}/dataflowAPI/src/RoseInsnFactory.C
    ${PROJECT_SOURCE_DIR}/dataflowAPI/src/slicing.C
    ${PROJECT_SOURCE_DIR}/dataflowAPI/src/stackanalysis.C
    ${PROJECT_SOURCE_DIR}/dataflowAPI/src/SymbolicExpansion.C
    ${PROJECT_SOURCE_DIR}/dataflowAPI/src/SymEval.C
    ${PROJECT_SOURCE_DIR}/dataflowAPI/src/SymEvalPolicy.C
    ${PROJECT_SOURCE_DIR}/dataflowAPI/src/templates.C
    ${PROJECT_SOURCE_DIR}/dataflowAPI/src/Visitors.C
    ${PROJECT_SOURCE_DIR}/dataflowAPI/rose/ExtentMap.C
    ${PROJECT_SOURCE_DIR}/dataflowAPI/rose/rangemap.C
    ${PROJECT_SOURCE_DIR}/dataflowAPI/rose/util/Assert.C
    ${PROJECT_SOURCE_DIR}/dataflowAPI/rose/util/Message.C
    ${PROJECT_SOURCE_DIR}/dataflowAPI/rose/util/Sawyer.C
    ${PROJECT_SOURCE_DIR}/dataflowAPI/rose/util/Synchronization.C
    ${PROJECT_SOURCE_DIR}/dataflowAPI/rose/util/rose_getline.C
    ${PROJECT_SOURCE_DIR}/dataflowAPI/rose/util/SmallObject.C
    ${PROJECT_SOURCE_DIR}/dataflowAPI/rose/util/Stopwatch.C
    ${PROJECT_SOURCE_DIR}/dataflowAPI/rose/util/StringUtility.C
    ${PROJECT_SOURCE_DIR}/dataflowAPI/rose/util/Attribute.C
    ${PROJECT_SOURCE_DIR}/dataflowAPI/rose/util/Combinatorics.C
    ${PROJECT_SOURCE_DIR}/dataflowAPI/rose/util/LinearCongruentialGenerator.C
    ${PROJECT_SOURCE_DIR}/dataflowAPI/rose/semantics/BaseSemantics2.C
    ${PROJECT_SOURCE_DIR}/dataflowAPI/rose/semantics/DispatcherARM64.C
    ${PROJECT_SOURCE_DIR}/dataflowAPI/rose/semantics/DispatcherAmdgpuVega.C
    ${PROJECT_SOURCE_DIR}/dataflowAPI/rose/semantics/DispatcherPowerpc.C
    ${PROJECT_SOURCE_DIR}/dataflowAPI/rose/semantics/RegisterParts.C
    ${PROJECT_SOURCE_DIR}/dataflowAPI/rose/semantics/Registers.C
    ${PROJECT_SOURCE_DIR}/dataflowAPI/rose/semantics/BinarySymbolicExpr.C
    ${PROJECT_SOURCE_DIR}/dataflowAPI/rose/semantics/RegisterStateGeneric.C
    ${PROJECT_SOURCE_DIR}/dataflowAPI/rose/semantics/SymEvalSemantics.C)

# FIXME: Rose needs a bunch of warning cleanup
set_source_files_properties(${ROSE_SRC} PROPERTIES LANGUAGE CXX COMPILE_FLAGS -w)
=======
set(DATAFLOW_SRC
    ../dataflowAPI/src/ABI.C
    ../dataflowAPI/src/Absloc.C
    ../dataflowAPI/src/AbslocInterface.C
    ../dataflowAPI/src/convertOpcodes.C
    ../dataflowAPI/src/debug_dataflow.C
    ../dataflowAPI/src/ExpressionConversionVisitor.C
    ../dataflowAPI/src/InstructionCache.C
    ../dataflowAPI/src/liveness.C
    ../dataflowAPI/src/RegisterMap.C
    ../dataflowAPI/src/RoseImpl.C
    ../dataflowAPI/src/RoseInsnFactory.C
    ../dataflowAPI/src/slicing.C
    ../dataflowAPI/src/stackanalysis.C
    ../dataflowAPI/src/SymbolicExpansion.C
    ../dataflowAPI/src/SymEval.C
    ../dataflowAPI/src/SymEvalPolicy.C
    ../dataflowAPI/src/templates.C
    ../dataflowAPI/src/Visitors.C)

set(ROSE_SRC
    ../dataflowAPI/rose/ExtentMap.C
    ../dataflowAPI/rose/rangemap.C
    ../dataflowAPI/rose/util/Assert.C
    ../dataflowAPI/rose/util/Message.C
    ../dataflowAPI/rose/util/Sawyer.C
    ../dataflowAPI/rose/util/Synchronization.C
    ../dataflowAPI/rose/util/rose_getline.C
    ../dataflowAPI/rose/util/SmallObject.C
    ../dataflowAPI/rose/util/Stopwatch.C
    ../dataflowAPI/rose/util/StringUtility.C
    ../dataflowAPI/rose/util/Attribute.C
    ../dataflowAPI/rose/util/Combinatorics.C
    ../dataflowAPI/rose/util/LinearCongruentialGenerator.C
    ../dataflowAPI/rose/semantics/BaseSemantics2.C
    ../dataflowAPI/rose/semantics/DispatcherARM64.C
    ../dataflowAPI/rose/semantics/DispatcherAmdgpuVega.C
    ../dataflowAPI/rose/semantics/DispatcherPowerpc.C
    ../dataflowAPI/rose/semantics/RegisterParts.C
    ../dataflowAPI/rose/semantics/Registers.C
    ../dataflowAPI/rose/semantics/BinarySymbolicExpr.C
    ../dataflowAPI/rose/semantics/RegisterStateGeneric.C
    ../dataflowAPI/rose/semantics/SymEvalSemantics.C)

# FIXME: Rose needs a bunch of warning cleanup
set_source_files_properties(${ROSE_SRC} PROPERTIES LANGUAGE CXX COMPILE_FLAGS -w)
set(SRC_LIST ${SRC_LIST} ${DATAFLOW_SRC} ${ROSE_SRC})
>>>>>>> 7e952a0d

if(LIGHTWEIGHT_SYMTAB)
  list(APPEND SRC_LIST src/SymLiteCodeSource.C)
else()
  list(APPEND SRC_LIST src/SymtabCodeSource.C)
endif()

file(GLOB parseapi_headers "h/*.h")
file(GLOB dataflowapi_headers "${PROJECT_SOURCE_DIR}/dataflowAPI/h/*.h")

if(ENABLE_PARSE_API_GRAPHS)
  list(APPEND SRC_LIST src/GraphAdapter.C)
endif()

# cmake-format: off
dyninst_library(
  parseAPI
  PRIVATE_HEADER_FILES ${parseapi_headers} ${dataflowapi_headers} 
  SOURCE_FILES ${SRC_LIST} ${ROSE_SRC}
  DEFINES PARSER_LIB DATAFLOW_LIB
  DYNINST_DEPS common instructionAPI ${SYMREADER}
  PUBLIC_DEPS Dyninst::Boost_headers OpenMP::OpenMP_CXX
)
# cmake-format: on

foreach(t ${parseAPI_TARGETS})
  # There is both a common/h/util.h and a parseAPI/h/util.h, so put
  # the common/h include path first
  target_include_directories(${t} BEFORE
                             PRIVATE "$<BUILD_INTERFACE:${PROJECT_SOURCE_DIR}/common/h>")

  target_include_directories(
    ${t} PUBLIC "$<BUILD_INTERFACE:${PROJECT_SOURCE_DIR}/dataflowAPI/h>")

  set_property(TARGET ${t} PROPERTY PUBLIC_HEADER ${parseapi_headers}
                                    ${dataflowapi_headers})

  if(DYNINST_OS_Windows)
    target_compile_definitions(${t} PRIVATE "ROSE_UTIL_EXPORTS" "NOMINMAX")
    target_link_libraries(parseAPI PRIVATE shlwapi)
  endif()

  install(TARGETS ${t} PUBLIC_HEADER DESTINATION ${DYNINST_INSTALL_INCLUDEDIR})
endforeach()<|MERGE_RESOLUTION|>--- conflicted
+++ resolved
@@ -30,10 +30,6 @@
     src/BoundFactCalculator.C
     src/BoundFactData.C
     src/ThunkData.C
-<<<<<<< HEAD
-    ${PROJECT_SOURCE_DIR}/dataflowAPI/src/ABI.C
-=======
->>>>>>> 7e952a0d
     src/dominator.C
     src/LoopAnalyzer.C
     src/Loop.C
@@ -41,8 +37,7 @@
     src/IdiomModelDesc.C
     src/ProbabilisticParser.C)
 
-<<<<<<< HEAD
-set(ROSE_SRC
+set(DATAFLOW_SRC
     ${PROJECT_SOURCE_DIR}/dataflowAPI/src/ABI.C
     ${PROJECT_SOURCE_DIR}/dataflowAPI/src/Absloc.C
     ${PROJECT_SOURCE_DIR}/dataflowAPI/src/AbslocInterface.C
@@ -60,7 +55,9 @@
     ${PROJECT_SOURCE_DIR}/dataflowAPI/src/SymEval.C
     ${PROJECT_SOURCE_DIR}/dataflowAPI/src/SymEvalPolicy.C
     ${PROJECT_SOURCE_DIR}/dataflowAPI/src/templates.C
-    ${PROJECT_SOURCE_DIR}/dataflowAPI/src/Visitors.C
+    ${PROJECT_SOURCE_DIR}/dataflowAPI/src/Visitors.C)
+
+set(ROSE_SRC
     ${PROJECT_SOURCE_DIR}/dataflowAPI/rose/ExtentMap.C
     ${PROJECT_SOURCE_DIR}/dataflowAPI/rose/rangemap.C
     ${PROJECT_SOURCE_DIR}/dataflowAPI/rose/util/Assert.C
@@ -86,55 +83,7 @@
 
 # FIXME: Rose needs a bunch of warning cleanup
 set_source_files_properties(${ROSE_SRC} PROPERTIES LANGUAGE CXX COMPILE_FLAGS -w)
-=======
-set(DATAFLOW_SRC
-    ../dataflowAPI/src/ABI.C
-    ../dataflowAPI/src/Absloc.C
-    ../dataflowAPI/src/AbslocInterface.C
-    ../dataflowAPI/src/convertOpcodes.C
-    ../dataflowAPI/src/debug_dataflow.C
-    ../dataflowAPI/src/ExpressionConversionVisitor.C
-    ../dataflowAPI/src/InstructionCache.C
-    ../dataflowAPI/src/liveness.C
-    ../dataflowAPI/src/RegisterMap.C
-    ../dataflowAPI/src/RoseImpl.C
-    ../dataflowAPI/src/RoseInsnFactory.C
-    ../dataflowAPI/src/slicing.C
-    ../dataflowAPI/src/stackanalysis.C
-    ../dataflowAPI/src/SymbolicExpansion.C
-    ../dataflowAPI/src/SymEval.C
-    ../dataflowAPI/src/SymEvalPolicy.C
-    ../dataflowAPI/src/templates.C
-    ../dataflowAPI/src/Visitors.C)
-
-set(ROSE_SRC
-    ../dataflowAPI/rose/ExtentMap.C
-    ../dataflowAPI/rose/rangemap.C
-    ../dataflowAPI/rose/util/Assert.C
-    ../dataflowAPI/rose/util/Message.C
-    ../dataflowAPI/rose/util/Sawyer.C
-    ../dataflowAPI/rose/util/Synchronization.C
-    ../dataflowAPI/rose/util/rose_getline.C
-    ../dataflowAPI/rose/util/SmallObject.C
-    ../dataflowAPI/rose/util/Stopwatch.C
-    ../dataflowAPI/rose/util/StringUtility.C
-    ../dataflowAPI/rose/util/Attribute.C
-    ../dataflowAPI/rose/util/Combinatorics.C
-    ../dataflowAPI/rose/util/LinearCongruentialGenerator.C
-    ../dataflowAPI/rose/semantics/BaseSemantics2.C
-    ../dataflowAPI/rose/semantics/DispatcherARM64.C
-    ../dataflowAPI/rose/semantics/DispatcherAmdgpuVega.C
-    ../dataflowAPI/rose/semantics/DispatcherPowerpc.C
-    ../dataflowAPI/rose/semantics/RegisterParts.C
-    ../dataflowAPI/rose/semantics/Registers.C
-    ../dataflowAPI/rose/semantics/BinarySymbolicExpr.C
-    ../dataflowAPI/rose/semantics/RegisterStateGeneric.C
-    ../dataflowAPI/rose/semantics/SymEvalSemantics.C)
-
-# FIXME: Rose needs a bunch of warning cleanup
-set_source_files_properties(${ROSE_SRC} PROPERTIES LANGUAGE CXX COMPILE_FLAGS -w)
 set(SRC_LIST ${SRC_LIST} ${DATAFLOW_SRC} ${ROSE_SRC})
->>>>>>> 7e952a0d
 
 if(LIGHTWEIGHT_SYMTAB)
   list(APPEND SRC_LIST src/SymLiteCodeSource.C)
