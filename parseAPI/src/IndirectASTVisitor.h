--- conflicted
+++ resolved
@@ -13,15 +13,12 @@
 using namespace Dyninst::DataflowAPI;
 
 //bool PerformTableRead(StridedInterval &target, set<int64_t> & jumpTargets, CodeSource*);
-<<<<<<< HEAD
-=======
 
 #define SIGNEX_64_32 0xffffffff00000000LL
 #define SIGNEX_64_16 0xffffffffffff0000LL
 #define SIGNEX_64_8  0xffffffffffffff00LL
 #define SIGNEX_32_16 0xffff0000
 #define SIGNEX_32_8 0xffffff00
->>>>>>> 74cf2a7b
 
 
 
@@ -83,33 +80,6 @@
     using ASTVisitor::visit;
     AbsRegion index;
     int numOfVar;
-<<<<<<< HEAD
-    ParseAPI::Block *b;
-    bool findIncorrectFormat;
-    bool findTableBase;
-    bool findIndex;
-    virtual ASTPtr visit(DataflowAPI::RoseAST *ast);
-    virtual ASTPtr visit(DataflowAPI::VariableAST *ast);
-    JumpTableFormatVisitor(ParseAPI::Block *bl);
-};
-
-class JumpTableReadVisitor: public ASTVisitor {
-public:
-    using ASTVisitor::visit;
-    AbsRegion index;
-    int64_t indexValue;
-    CodeSource* cs;
-    Address targetAddress;
-    int memoryReadSize;
-    bool valid;
-    bool isZeroExtend;
-
-
-    // This tracks the results of computation for each sub AST
-    map<AST*, int64_t> results;
-    JumpTableReadVisitor(AbsRegion i, int v, CodeSource *c, bool ze, int m);
-    virtual ASTPtr visit(DataflowAPI::RoseAST *ast);
-=======
     int memoryReadLayer;
     ParseAPI::Block *b;
     bool findIncorrectFormat;
@@ -137,7 +107,6 @@
     map<AST*, int64_t> results;
     JumpTableReadVisitor(AbsRegion i, int v, CodeSource *c, bool ze, int m);
     virtual ASTPtr visit(DataflowAPI::RoseAST *ast);
->>>>>>> 74cf2a7b
     virtual ASTPtr visit(DataflowAPI::ConstantAST *ast);
     virtual ASTPtr visit(DataflowAPI::VariableAST *ast);
     bool PerformMemoryRead(Address addr, int64_t &v);
