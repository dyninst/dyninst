--- conflicted
+++ resolved
@@ -280,38 +280,6 @@
 
     // Only call this on control flow instructions!
     if(ci->getCategory() == c_CallInsn)
-<<<<<<< HEAD
-      {
-        Address target = getCFT();
-        if(isRealCall() || isDynamicCall())
-	  {
-            outEdges.push_back(std::make_pair(target, NOEDGE));
-	  }
-        else
-	  {
-            if(_isrc->isValidAddress(target))
-	      {
-                if(simulateJump())
-		  {
-                    parsing_printf("[%s:%u] call at 0x%lx simulated as "
-				   "jump to 0x%lx\n",
-				   FILE__,__LINE__,getAddr(),getCFT());
-                    outEdges.push_back(std::make_pair(target, DIRECT));
-                    return;
-		  }
-	      }
-	  }
-        if ( ! _obj->defensiveMode()  // add fallthrough edge unless we're in
-             || ( ( ! isDynamicCall() // defensive mode and this is call with
-                                      // a bad call target or an indirect call 
-                                      // that doesn't pass through the PE's
-                                      // Import Address Table (i.e., the IAT)
-		    )                  // otherwise, the call is unresolved.
-		  && _isrc->isValidAddress(target) ) ) 
-	  {
-            outEdges.push_back(std::make_pair(getAddr() + getSize(),CALL_FT));
-	  }
-=======
     {
         Address target = getCFT();
         if(isRealCall() || isDynamicCall())
@@ -342,7 +310,6 @@
         {
             outEdges.push_back(std::make_pair(getAddr() + getSize(),CALL_FT));
         }
->>>>>>> 6a86a679
         return;
       }
     else if(ci->getCategory() == c_BranchInsn)
