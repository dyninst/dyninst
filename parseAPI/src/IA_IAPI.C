--- conflicted
+++ resolved
@@ -485,7 +485,6 @@
   return (ci->getOperation().getID() == e_sysenter);
 }
 
-<<<<<<< HEAD
 bool IA_IAPI::isIndirectJump() const {
     Instruction::Ptr ci = curInsn();
     if(ci->getCategory() != c_BranchInsn) return false;
@@ -496,14 +495,14 @@
     if (valid) return false;
     parsing_printf("... indirect jump at 0x%x, delay parsing it\n", current);
     return true;
-=======
+}
+
 void IA_IAPI::parseSyscall(std::vector<std::pair<Address, EdgeTypeEnum> >& outEdges) const
 {
     parsing_printf("[%s:%d] Treating syscall as call to sink w/ possible FT edge to next insn at 0x%lx\n",
 		   FILE__, __LINE__, getAddr());
     outEdges.push_back(std::make_pair((Address)-1,CALL));
     outEdges.push_back(std::make_pair(getNextAddr(), CALL_FT));
->>>>>>> a7671c9b
 }
 
 void IA_IAPI::parseSysEnter(std::vector<std::pair<Address, EdgeTypeEnum> >& outEdges) const
