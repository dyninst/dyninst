/*
 * Copyright (c) 1996-2009 Barton P. Miller
 * 
 * We provide the Paradyn Parallel Performance Tools (below
 * described as "Paradyn") on an AS IS basis, and do not warrant its
 * validity or performance.  We reserve the right to update, modify,
 * or discontinue this software at any time.  We shall have no
 * obligation to supply such updates or modifications or any other
 * form of support to you.
 * 
 * By your use of Paradyn, you understand and agree that we (or any
 * other person or entity with proprietary rights in Paradyn) are
 * under no obligation to provide either maintenance services,
 * update services, notices of latent defects, or correction of
 * defects for Paradyn.
 * 
 * This library is free software; you can redistribute it and/or
 * modify it under the terms of the GNU Lesser General Public
 * License as published by the Free Software Foundation; either
 * version 2.1 of the License, or (at your option) any later version.
 * 
 * This library is distributed in the hope that it will be useful,
 * but WITHOUT ANY WARRANTY; without even the implied warranty of
 * MERCHANTABILITY or FITNESS FOR A PARTICULAR PURPOSE.  See the GNU
 * Lesser General Public License for more details.
 * 
 * You should have received a copy of the GNU Lesser General Public
 * License along with this library; if not, write to the Free Software
 * Foundation, Inc., 51 Franklin Street, Fifth Floor, Boston, MA 02110-1301 USA
 */

#include "dyntypes.h"
#include "IA_IAPI.h"
#include "util.h"
#include "Register.h"
#include "Dereference.h"
#include "Immediate.h"
#include "BinaryFunction.h"
#include "debug_parse.h"
#include "IA_platformDetails.h"
#include "util.h"

#include <deque>
#include <map>

#if defined(os_vxworks)
#include "common/h/wtxKludges.h"
#endif

using namespace Dyninst;
using namespace InstructionAPI;
using namespace Dyninst::InsnAdapter;
using namespace Dyninst::ParseAPI;

std::map<Architecture, RegisterAST::Ptr> IA_IAPI::framePtr;
std::map<Architecture, RegisterAST::Ptr> IA_IAPI::stackPtr;
std::map<Architecture, RegisterAST::Ptr> IA_IAPI::thePC;

void IA_IAPI::initASTs()
{
    if(framePtr.empty())
    {
        framePtr[Arch_x86] = RegisterAST::Ptr(new RegisterAST(MachRegister::getFramePointer(Arch_x86)));
        framePtr[Arch_x86_64] = RegisterAST::Ptr(new RegisterAST(MachRegister::getFramePointer(Arch_x86_64)));
        framePtr[Arch_ppc32] = RegisterAST::Ptr(new RegisterAST(MachRegister::getFramePointer(Arch_ppc32)));
        framePtr[Arch_ppc64] = RegisterAST::Ptr(new RegisterAST(MachRegister::getFramePointer(Arch_ppc64)));
    }
    if(stackPtr.empty())
    {
        stackPtr[Arch_x86] = RegisterAST::Ptr(new RegisterAST(MachRegister::getStackPointer(Arch_x86)));
        stackPtr[Arch_x86_64] = RegisterAST::Ptr(new RegisterAST(MachRegister::getStackPointer(Arch_x86_64)));
        stackPtr[Arch_ppc32] = RegisterAST::Ptr(new RegisterAST(MachRegister::getStackPointer(Arch_ppc32)));
        stackPtr[Arch_ppc64] = RegisterAST::Ptr(new RegisterAST(MachRegister::getStackPointer(Arch_ppc64)));
    }
    if(thePC.empty())
    {
        thePC[Arch_x86] = RegisterAST::Ptr(new RegisterAST(MachRegister::getPC(Arch_x86)));
        thePC[Arch_x86_64] = RegisterAST::Ptr(new RegisterAST(MachRegister::getPC(Arch_x86_64)));
        thePC[Arch_ppc32] = RegisterAST::Ptr(new RegisterAST(MachRegister::getPC(Arch_ppc32)));
        thePC[Arch_ppc64] = RegisterAST::Ptr(new RegisterAST(MachRegister::getPC(Arch_ppc64)));
    }
}

IA_IAPI::IA_IAPI(InstructionDecoder &dec_, 
        Address where_,
        CodeObject * o,
        CodeRegion * r,
        InstructionSource *isrc,
	Block * curBlk_) :
    InstructionAdapter(where_, o, r, isrc, curBlk_), 
    dec(dec_),
    validCFT(false), 
    cachedCFT(std::make_pair(false, 0)),
    validLinkerStubState(false)
{
    hascftstatus.first = false;
    tailCall.first = false;
    boost::tuples::tie(curInsnIter, boost::tuples::ignore) = allInsns.insert(std::make_pair(current, dec.decode()));
    initASTs();
}

void IA_IAPI::advance()
{
    if(!curInsn()) {
        parsing_printf("..... WARNING: failed to advance InstructionAdapter at 0x%lx, allInsns.size() = %d\n", current,
                       allInsns.size());
        return;
    }
    InstructionAdapter::advance();
    current += curInsn()->size();
    boost::tuples::tie(curInsnIter, boost::tuples::ignore) = allInsns.insert(std::make_pair(current, dec.decode()));
    if(!curInsn())
    {
        parsing_printf("......WARNING: after advance at 0x%lx, curInsn() NULL\n", current);
    }
    validCFT = false;
    validLinkerStubState = false;
    hascftstatus.first = false;
    tailCall.first = false;
}

bool IA_IAPI::retreat()
{
    if(!curInsn()) {
        parsing_printf("..... WARNING: failed to retreat InstructionAdapter at 0x%lx, allInsns.size() = %d\n", current,
                       allInsns.size());
        return false;
    }
    InstructionAdapter::retreat();
    std::map<Address,Instruction::Ptr>::iterator remove = curInsnIter;
    if(curInsnIter != allInsns.begin()) {
        --curInsnIter;
        allInsns.erase(remove);
        current = curInsnIter->first;
        if(curInsnIter != allInsns.begin()) {
            std::map<Address,Instruction::Ptr>::iterator pit = curInsnIter;
            --pit;
            previous = curInsnIter->first;
        } else {
            previous = -1;
        }
    } else {
        parsing_printf("..... WARNING: cowardly refusal to retreat past first instruction at 0x%lx\n", current);
        return false;
    }

    /* blind duplication -- nate */
    validCFT = false;
    validLinkerStubState = false;
    hascftstatus.first = false;
    tailCall.first = false;
    return true;
} 
    
    

size_t IA_IAPI::getSize() const
{
    Instruction::Ptr ci = curInsn();
    assert(ci);
    return ci->size();
}

bool IA_IAPI::hasCFT() const
{
  parsing_cerr << "hasCFT called" << endl;
  if(hascftstatus.first) {
    parsing_cerr << "\t Returning cached entry: " << hascftstatus.second << endl;
    return hascftstatus.second;
  }
  InsnCategory c = curInsn()->getCategory();
  hascftstatus.second = false;
  if(c == c_BranchInsn ||
     c == c_ReturnInsn) {
     if ( likely ( ! (_obj->defensiveMode() && isNopJump()) ) ) {
        parsing_cerr << "\t branch or return, ret true" << endl;
        hascftstatus.second = true;
     }
  }
  if(c == c_CallInsn) {
    if(isRealCall()) {
      parsing_cerr << "\t is real call, ret true" << endl;
      hascftstatus.second = true;
    }
<<<<<<< HEAD
    if(isDynamicCall()) {
      parsing_cerr << "\t is dynamic call, ret true" << endl;
      hascftstatus.second = true;
=======
    else if(c == c_CallInsn)
    {
        if(isRealCall()) {
            hascftstatus.second = true;
        }
        else if(isDynamicCall()) {
            hascftstatus.second = true;
        }
        else if(simulateJump()) {
            hascftstatus.second = true;
        }
>>>>>>> f4eb92fb
    }
    if(simulateJump()) {
      parsing_cerr << "\t is a simulated jump, ret true" << endl;
      hascftstatus.second = true;
    }
  }
  hascftstatus.first = true;
  return hascftstatus.second;
}

bool IA_IAPI::isAbortOrInvalidInsn() const
{
    entryID e = curInsn()->getOperation().getID();
    if(e == e_No_Entry)
    {
        parsing_printf("...WARNING: un-decoded instruction at 0x%x\n", current);

	}
	// GARBAGE PARSING HEURISTIC
	if (unlikely(_obj->defensiveMode())) {
        if (e == e_arpl) {
    		cerr << "REACHED AN ARPL, COUNTING AS INVALID" << endl;
            return true;
		}
    }
	
	return e == e_No_Entry ||
            e == e_int3 ||
            e == e_hlt;
}

bool IA_IAPI::isFrameSetupInsn() const
{
    return isFrameSetupInsn(curInsn());
}

bool IA_IAPI::isDynamicCall() const
{
    Instruction::Ptr ci = curInsn();
    if(ci && (ci->getCategory() == c_CallInsn))
    {
       Address addr;
       bool success;
       boost::tie(success, addr) = getCFT();
       if (!success) {
          parsing_printf("... Call 0x%lx is indirect\n", current);
          return true;
       }
    }
    return false;
}

bool IA_IAPI::isAbsoluteCall() const
{
    Instruction::Ptr ci = curInsn();
    if(ci->getCategory() == c_CallInsn)
    {
        Expression::Ptr cft = ci->getControlFlowTarget();
        if(cft && dyn_detail::boost::dynamic_pointer_cast<Immediate>(cft))
        {
            return true;
        }
        if (isDynamicCall()) {
            return true; // indirect call targets are absolute 
                         // (though unknown for now)
        }
    }
    return false;
}

bool IA_IAPI::isBranch() const
{
    return curInsn()->getCategory() == c_BranchInsn;
}
bool IA_IAPI::isCall() const
{
    return curInsn()->getCategory() == c_CallInsn;
}

bool IA_IAPI::isInterruptOrSyscall() const
{
    return (isInterrupt() && isSyscall());
}

bool IA_IAPI::isSyscall() const
{
    static RegisterAST::Ptr gs(new RegisterAST(x86::gs));
    
    Instruction::Ptr ci = curInsn();

    return (((ci->getOperation().getID() == e_call) &&
            /*(curInsn()->getOperation().isRead(gs))) ||*/
            (ci->getOperand(0).format() == "16")) ||
            (ci->getOperation().getID() == e_syscall) || 
            (ci->getOperation().getID() == e_int) || 
            (ci->getOperation().getID() == power_op_sc));
}


bool IA_IAPI::isInterrupt() const
{
    Instruction::Ptr ci = curInsn();
    return ((ci->getOperation().getID() == e_int) ||
            (ci->getOperation().getID() == e_int3));
}

void IA_IAPI::getNewEdges(std::vector<std::pair< Address, EdgeTypeEnum> >& outEdges,
			  Function* context,
			  Block* currBlk,
			  unsigned int num_insns,
			  dyn_hash_map<Address, std::string> *plt_entries) const
{
    Instruction::Ptr ci = curInsn();

    // Only call this on control flow instructions!
    if(ci->getCategory() == c_CallInsn)
    {
       bool success; 
       Address target;
       boost::tie(success, target) = getCFT();
        bool callEdge = true;
        bool ftEdge = true;
        if( success && !isDynamicCall() )
        {
            if ( ! isRealCall() )
                callEdge = false;

            if ( simulateJump() ) 
            {
                outEdges.push_back(std::make_pair(target, DIRECT));
                callEdge = false;
                ftEdge = false;
            }
        }

        if ( unlikely(_obj->defensiveMode()) )
        {
            if (!success || isDynamicCall()) 
            {
                if ( ! isIATcall() )
                    ftEdge = false;
            }
            else if ( ! _isrc->isValidAddress(target) )
            {
                ftEdge = false;
            }
        }
 
        if (callEdge)
            outEdges.push_back(std::make_pair(target, NOEDGE));
        if (ftEdge)
            outEdges.push_back(std::make_pair(getAddr() + getSize(), CALL_FT));
        return;
    }
    else if(ci->getCategory() == c_BranchInsn)
    {
        if(ci->allowsFallThrough())
        {
            outEdges.push_back(std::make_pair(getCFT().second,
                                              COND_TAKEN));
            outEdges.push_back(std::make_pair(getNextAddr(), COND_NOT_TAKEN));
            return;
        }
        bool valid;
        Address target;
        boost::tie(valid, target) = getCFT(); 
        // Direct jump
        if (valid) 
        {
            Address catchStart;
            if(_cr->findCatchBlock(getNextAddr(),catchStart))
            {
                outEdges.push_back(std::make_pair(catchStart, CATCH));
            }

            if(!isTailCall(context,num_insns))
            {
                if(plt_entries->find(target) == plt_entries->end())
                {
                    outEdges.push_back(std::make_pair(target,DIRECT));
                }
                else
                {
                    parsing_printf("%s[%d]: PLT tail call to %x (%s)\n", 
                        FILE__, __LINE__, target,
                        (*plt_entries)[target].c_str());
                    outEdges.push_back(std::make_pair(target, NOEDGE));
                    tailCall.second = true;
                }
            }
            else
            {
                parsing_printf("%s[%d]: tail call to %x\n", 
                    FILE__, __LINE__, target);
                outEdges.push_back(std::make_pair(target, NOEDGE));
            }
            return;
        }
        else
        {
            parsing_printf("... indirect jump at 0x%x\n", current);
            if( num_insns == 2 ) {
                parsing_printf("... uninstrumentable due to 0 size\n");
                return;
            }
            if(isTailCall(context,num_insns)) {
                parsing_printf("%s[%d]: indirect tail call %s at 0x%lx\n", FILE__, __LINE__,
                               ci->format().c_str(), current);
                return;
            }
            parsing_printf("%s[%d]: jump table candidate %s at 0x%lx\n", FILE__, __LINE__,
                           ci->format().c_str(), current);
            parsedJumpTable = true;
            successfullyParsedJumpTable = parseJumpTable(currBlk, outEdges);

            if(!successfullyParsedJumpTable || outEdges.empty()) {
                outEdges.push_back(std::make_pair((Address)-1,INDIRECT));
            	parsing_printf("%s[%d]: BCTR unparsed jump table %s at 0x%lx in function %s UNINSTRUMENTABLE\n", FILE__, __LINE__,
                           ci->format().c_str(), current, context->name().c_str());
            }
            return;
        }
    }
    else if(ci->getCategory() == c_ReturnInsn)
    {
        parsing_printf("%s[%d]: BLR %s at 0x%lx\n", FILE__, __LINE__,
                           ci->format().c_str(), current);
        if(ci->allowsFallThrough())
        {
            outEdges.push_back(std::make_pair(getNextAddr(), FALLTHROUGH));
        }
 	else if (!isReturnInst(context, currBlk)) {
	    // If BLR is not a return, then it is a jump table
            parsedJumpTable = true;
            parsing_printf("%s[%d]: BLR jump table candidate %s at 0x%lx\n", FILE__, __LINE__,
                           ci->format().c_str(), current);
            successfullyParsedJumpTable = parseJumpTable(currBlk, outEdges);

            if(!successfullyParsedJumpTable || outEdges.empty()) {
            	parsing_printf("%s[%d]: BLR unparsed jump table %s at 0x%lx in function %s UNINSTRUMENTABLE\n", FILE__, __LINE__, ci->format().c_str(), current, context->name().c_str());
                outEdges.push_back(std::make_pair((Address)-1,INDIRECT));
            }
	}
	return;
    }
    fprintf(stderr, "Unhandled instruction %s\n", ci->format().c_str());
    assert(0);
}

bool IA_IAPI::isIPRelativeBranch() const
{
            // These don't exist on IA32...
#if !defined(arch_x86_64)
    return false;
#endif
    Instruction::Ptr ci = curInsn();

    bool valid;
    Address target;
    boost::tie(valid, target) = getCFT();
    
    if(ci->getCategory() == c_BranchInsn &&
       !valid) {
       Expression::Ptr cft = ci->getControlFlowTarget();
       if(cft->isUsed(thePC[_isrc->getArch()]))
       {
          parsing_printf("\tIP-relative indirect jump to %s at 0x%lx\n",
                         cft->format().c_str(), current);
          return true;
       }
    }
    return false;
    
}

Instruction::Ptr IA_IAPI::curInsn() const
{
    return curInsnIter->second;
}

bool IA_IAPI::isLeave() const
{
    Instruction::Ptr ci = curInsn();
    return ci && (ci->getOperation().getID() == e_leave);
}

bool IA_IAPI::isDelaySlot() const
{
#if defined(arch_sparc)
    assert(!"Implement delay slots on SPARC!");
#endif
    return false;
}

Instruction::Ptr IA_IAPI::getInstruction()
{
    return curInsn();
}

bool IA_IAPI::isRealCall() const
{
<<<<<<< HEAD
  // Obviated by simulateJump
   bool success;
   Address addr;
   boost::tie(success, addr) = getCFT();
   if (success &&
       (addr == getNextAddr())) {
      parsing_printf("... getting PC\n");
      return false;
   }
   if(isThunk()) {
      return false;
   }
   return true;
=======
    if(getCFT() == getNextAddr())
    {
        parsing_printf("... getting PC\n");
        return false;
    }
    if(isThunk()) {
        parsing_printf("... getting PC (thunk call)\n");
        return false;
    }
    return true;
>>>>>>> f4eb92fb
}

std::map<Address, bool> IA_IAPI::thunkAtTarget;


bool IA_IAPI::isConditional() const
{
    return curInsn()->allowsFallThrough();
}

bool IA_IAPI::simulateJump() const
{
    // obfuscated programs simulate jumps by calling into a block that 
    // discards the return address from the stack, we check for these
    // fake calls in malware mode
    if (_obj->defensiveMode() && !isDynamicCall()) {
        return isFakeCall();
    }
    // TODO: we don't simulate jumps on x86 architectures; add logic as we need it.                
    return false;
}

std::pair<bool, Address> IA_IAPI::getCFT() const
{
   if(validCFT) return cachedCFT;
    Expression::Ptr callTarget = curInsn()->getControlFlowTarget();
        // FIXME: templated bind(),dammit!
    callTarget->bind(thePC[_isrc->getArch()].get(), Result(s64, current));
    parsing_printf("%s[%d]: binding PC %s in %s to 0x%x...", FILE__, __LINE__,
                   thePC[_isrc->getArch()]->format().c_str(), curInsn()->format().c_str(), current);

    Result actualTarget = callTarget->eval();
#if defined(os_vxworks)
    if (actualTarget.convert<Address>() == current) {
        // We have a zero offset branch.  Consider relocation information.
        SymtabCodeRegion *scr = dynamic_cast<SymtabCodeRegion *>(_cr);
        SymtabCodeSource *scs = dynamic_cast<SymtabCodeSource *>(_obj->cs());

        if (!scr && scs) {
            set<CodeRegion *> regions;
            assert( scs->findRegions(current, regions) == 1 );
            scr = dynamic_cast<SymtabCodeRegion *>(*regions.begin());
        }

        SymtabAPI::Symbol *sym = NULL;
        if (scr) {
            std::vector<SymtabAPI::relocationEntry> relocs =
                scr->symRegion()->getRelocations();

            for (unsigned i = 0; i < relocs.size(); ++i) {
                if (relocs[i].rel_addr() == current) {
                    sym = relocs[i].getDynSym();
                    if (sym && sym->getOffset()) {
                        parsing_printf(" <reloc hit> ");
                        actualTarget = Result(s64, sym->getOffset());
                    }
                    break;
                }
            }
        }

        if (sym && sym->getOffset() == 0) {
            // VxWorks external call.
            // Need some external means to find the target.
            Address found;
            const std::string &sym_name = sym->getMangledName();
            if (wtxFindFunction(sym_name.c_str(), 0x0, found)) {
                parsing_printf(" <wtx search hit> ");
                actualTarget = Result(s64, found);

                // We've effectively found a plt call.  Update linkage table.
                _obj->cs()->linkage()[found] = sym_name;

            } else {
                parsing_printf(" <wtx fail %s> ", sym_name.c_str());
                actualTarget.defined = false;
            }
        }
    }
#endif

    if(actualTarget.defined)
    {
       cachedCFT = std::make_pair(true, actualTarget.convert<Address>());
       parsing_printf("SUCCESS (CFT=0x%x)\n", cachedCFT.second);
    }
    else
    {
       cachedCFT = std::make_pair(false, 0); 
        parsing_printf("FAIL (CFT=0x%x), callTarget exp: %s\n",
                       cachedCFT.second,callTarget->format().c_str());
    }
    validCFT = true;

    if(isLinkerStub()) {
        parsing_printf("Linker stub detected: Correcting CFT.  (CFT=0x%x)\n",
                       cachedCFT.second);
    }

    return cachedCFT;
}

bool IA_IAPI::isRelocatable(InstrumentableLevel lvl) const
{
    Instruction::Ptr ci = curInsn();
    if(ci && (ci->getCategory() == c_CallInsn))
    {
        if(!isDynamicCall())
        {
           bool valid; Address addr;
           boost::tie(valid, addr) = getCFT();
           assert(valid);
           if(!_isrc->isValidAddress(addr))
           {
              parsing_printf("... Call to 0x%lx is invalid (outside code or data)\n",
                             addr);
                return false;
            }
        }
    }
    if(lvl == HAS_BR_INDIR)
    {
        return false;
    }
    return true;
}

bool IA_IAPI::parseJumpTable(Dyninst::ParseAPI::Block* currBlk,
                    std::vector<std::pair< Address, Dyninst::ParseAPI::EdgeTypeEnum > >& outEdges) const
{
    IA_platformDetails* jumpTableParser = makePlatformDetails(_isrc->getArch(), this);
    bool ret = jumpTableParser->parseJumpTable(currBlk, outEdges);
    delete jumpTableParser;
    return ret;
}



InstrumentableLevel IA_IAPI::getInstLevel(Function * context, unsigned int num_insns) const
{
    InstrumentableLevel ret = InstructionAdapter::getInstLevel(context, num_insns);
/*    if(ret == HAS_BR_INDIR && isIPRelativeBranch())
    {
        return NORMAL;
}*/
    return ret;
}<|MERGE_RESOLUTION|>--- conflicted
+++ resolved
@@ -81,7 +81,7 @@
     }
 }
 
-IA_IAPI::IA_IAPI(InstructionDecoder &dec_, 
+IA_IAPI::IA_IAPI(InstructionDecoder dec_, 
         Address where_,
         CodeObject * o,
         CodeRegion * r,
@@ -177,33 +177,16 @@
         hascftstatus.second = true;
      }
   }
-  if(c == c_CallInsn) {
-    if(isRealCall()) {
-      parsing_cerr << "\t is real call, ret true" << endl;
-      hascftstatus.second = true;
-    }
-<<<<<<< HEAD
-    if(isDynamicCall()) {
-      parsing_cerr << "\t is dynamic call, ret true" << endl;
-      hascftstatus.second = true;
-=======
-    else if(c == c_CallInsn)
-    {
-        if(isRealCall()) {
-            hascftstatus.second = true;
-        }
-        else if(isDynamicCall()) {
-            hascftstatus.second = true;
-        }
-        else if(simulateJump()) {
-            hascftstatus.second = true;
-        }
->>>>>>> f4eb92fb
-    }
-    if(simulateJump()) {
-      parsing_cerr << "\t is a simulated jump, ret true" << endl;
-      hascftstatus.second = true;
-    }
+  else if(c == c_CallInsn) {
+     if(isRealCall()) {
+        hascftstatus.second = true;
+     }
+     else if(isDynamicCall()) {
+        hascftstatus.second = true;
+     }
+     else if(simulateJump()) {
+        hascftstatus.second = true;
+     }
   }
   hascftstatus.first = true;
   return hascftstatus.second;
@@ -500,7 +483,6 @@
 
 bool IA_IAPI::isRealCall() const
 {
-<<<<<<< HEAD
   // Obviated by simulateJump
    bool success;
    Address addr;
@@ -514,18 +496,6 @@
       return false;
    }
    return true;
-=======
-    if(getCFT() == getNextAddr())
-    {
-        parsing_printf("... getting PC\n");
-        return false;
-    }
-    if(isThunk()) {
-        parsing_printf("... getting PC (thunk call)\n");
-        return false;
-    }
-    return true;
->>>>>>> f4eb92fb
 }
 
 std::map<Address, bool> IA_IAPI::thunkAtTarget;
