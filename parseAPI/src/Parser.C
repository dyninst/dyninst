--- conflicted
+++ resolved
@@ -107,27 +107,7 @@
                        FILE__,__LINE__);
         _parse_state = UNPARSEABLE;
     }
-
-<<<<<<< HEAD
-    // check whether regions overlap
-    vector<CodeRegion *> const& regs = obj.cs()->regions();
-    vector<CodeRegion *> copy(regs.begin(),regs.end());
-    sort(copy.begin(),copy.end(),less_cr());
-
-    // allocate a sink block -- region is arbitrary
-    _sink = new Block(&_obj, regs[0], std::numeric_limits<Address>::max());
-
-    bool overlap = false;
-    CodeRegion * prev = copy[0], *cur = NULL;
-    for(unsigned i=1;i<copy.size();++i) {
-        cur = copy[i];
-        if(cur->offset() < prev->offset() + prev->length()) {
-            parsing_printf("Overlapping code regions [%lx,%lx) and [%lx,%lx)\n",
-                           prev->offset(),prev->offset()+prev->length(),
-                           cur->offset(),cur->offset()+cur->length());
-            overlap = true;
-            break;
-=======
+    
     if (_parse_state != UNPARSEABLE) {
         // check whether regions overlap
         vector<CodeRegion *> const& regs = obj.cs()->regions();
@@ -135,7 +115,7 @@
         sort(copy.begin(),copy.end(),less_cr());
 
         // allocate a sink block -- region is arbitrary
-        _sink = _cfgfact._mksink(&_obj,copy[0]);
+        _sink = new Block(&_obj, regs[0], std::numeric_limits<Address>::max());
 
         bool overlap = false;
         CodeRegion * prev = copy[0], *cur = NULL;
@@ -143,16 +123,17 @@
             cur = copy[i];
             if(cur->offset() < prev->offset() + prev->length()) {
                 parsing_printf("Overlapping code regions [%lx,%lx) and [%lx,%lx)\n",
-                    prev->offset(),prev->offset()+prev->length(),
-                    cur->offset(),cur->offset()+cur->length());
+                               prev->offset(),prev->offset()+prev->length(),
+                               cur->offset(),cur->offset()+cur->length());
                 overlap = true;
                 break;
             }
->>>>>>> 6f3878cc
-        }
-
-        if(overlap)
+        }
+
+        if(overlap) {
             _parse_data = new OverlappingParseData(this,copy);
+            return;
+        }
     }
 
     _parse_data = new StandardParseData(this);
