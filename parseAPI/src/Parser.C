--- conflicted
+++ resolved
@@ -1676,7 +1676,6 @@
     _parse_data->remove_block(block);
 }
 
-<<<<<<< HEAD
 void Parser::move_func(Function *func, Address new_entry, CodeRegion *new_reg)
 {
     region_data *reg_data = _parse_data->findRegion(func->region());
@@ -1784,8 +1783,6 @@
     return pf;
 }
 
-=======
->>>>>>> db5de364
 void Parser::invalidateContainingFuncs(Function *owner, Block *b)
 {
     CodeRegion * cr;
