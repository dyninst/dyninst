/*
 * See the dyninst/COPYRIGHT file for copyright information.
 * 
 * We provide the Paradyn Tools (below described as "Paradyn")
 * on an AS IS basis, and do not warrant its validity or performance.
 * We reserve the right to update, modify, or discontinue this
 * software at any time.  We shall have no obligation to supply such
 * updates or modifications or any other form of support to you.
 * 
 * By your use of Paradyn, you understand and agree that we (or any
 * other person or entity with proprietary rights in Paradyn) are
 * under no obligation to provide either maintenance services,
 * update services, notices of latent defects, or correction of
 * defects for Paradyn.
 * 
 * This library is free software; you can redistribute it and/or
 * modify it under the terms of the GNU Lesser General Public
 * License as published by the Free Software Foundation; either
 * version 2.1 of the License, or (at your option) any later version.
 * 
 * This library is distributed in the hope that it will be useful,
 * but WITHOUT ANY WARRANTY; without even the implied warranty of
 * MERCHANTABILITY or FITNESS FOR A PARTICULAR PURPOSE.  See the GNU
 * Lesser General Public License for more details.
 * 
 * You should have received a copy of the GNU Lesser General Public
 * License along with this library; if not, write to the Free Software
 * Foundation, Inc., 51 Franklin Street, Fifth Floor, Boston, MA 02110-1301 USA
 */

#include <omp.h>

#include <vector>
#include <limits>

// For Mutex
#define PROCCONTROL_EXPORTS

#include "dyntypes.h"

#include "CodeObject.h"
#include "CFGFactory.h"
#include "ParseCallback.h"
#include "Parser.h"
#include "Parser.h"
#include "CFG.h"
#include "util.h"
#include "debug_parse.h"

#include <boost/bind/bind.hpp>


<<<<<<< HEAD

#include <boost/timer/timer.hpp>
#include <fstream>

#include <tbb/parallel_for_each.h>
=======
#include <boost/timer/timer.hpp>
#include <fstream>

#ifdef ENABLE_RACE_DETECTION
#define USE_CILK 1
#else
#define USE_OPENMP 1
#endif

#if USE_CILK
#include <cilk/cilk.h>
#include <cilk/cilk_api.h>
#endif

#include "race-detector-annotations.h"
>>>>>>> 8ec9fd72

using namespace std;
using namespace Dyninst;
using namespace Dyninst::ParseAPI;
using namespace Dyninst::InstructionAPI;

typedef std::pair< Address, EdgeTypeEnum > edge_pair_t;
typedef vector< edge_pair_t > Edges_t;

#include "common/src/dthread.h"

namespace {
    struct less_cr {
        bool operator()(CodeRegion * x, CodeRegion * y)
        {
            return x->offset() < y->offset();
        }
    };
}

Parser::Parser(CodeObject & obj, CFGFactory & fact, ParseCallbackManager & pcb) :
        _obj(obj),
        _cfgfact(fact),
        _pcb(pcb),
        _parse_data(NULL),
        _parse_state(UNPARSED),
        _in_parse(false),
        _in_finalize(false)
{
    delayed_frames.size = 0;
    // cache plt entries for fast lookup
    const map<Address, string> & lm = obj.cs()->linkage();
    map<Address, string>::const_iterator lit = lm.begin();
    for( ; lit != lm.end(); ++lit) {
        parsing_printf("Cached PLT entry %s (%lx)\n",lit->second.c_str(),lit->first);
        plt_entries[lit->first] = lit->second;
    }

    if(obj.cs()->regions().empty()) {
        parsing_printf("[%s:%d] CodeSource provides no CodeRegions"
                               " -- unparesable\n",
                       FILE__,__LINE__);
        _parse_state = UNPARSEABLE;
        return;
    }

    // check whether regions overlap
    vector<CodeRegion *> const& regs = obj.cs()->regions();
    vector<CodeRegion *> copy(regs.begin(),regs.end());
    sort(copy.begin(),copy.end(),less_cr());

    // allocate a sink block -- region is arbitrary

    bool overlap = false;
    CodeRegion * prev = copy[0], *cur = NULL;
    for(unsigned i=1;i<copy.size();++i) {
        cur = copy[i];
        if(cur->offset() < prev->offset() + prev->length()) {
            parsing_printf("Overlapping code regions [%lx,%lx) and [%lx,%lx)\n",
                           prev->offset(),prev->offset()+prev->length(),
                           cur->offset(),cur->offset()+cur->length());
            overlap = true;
            break;
        }
    }

    if(overlap)
        _parse_data = new OverlappingParseData(this,copy);
    else
        _parse_data = new StandardParseData(this);
}

ParseFrame::~ParseFrame()
{
    cleanup(); // error'd frames still need cleanup
}

Parser::~Parser()
{
    if(_parse_data)
        delete _parse_data;

    for(auto fit = frames.begin() ; fit != frames.end(); ++fit)
        delete *fit;

    frames.clear();
}

void
Parser::add_hint(Function * f)
{
    if(!_parse_data->findFunc(f->region(),f->addr()))
        record_func(f);
}

template <typename T>
std::string pair_to_string(T pr)
{
    std::stringstream s;
    s << pr.first << ", " << pr.second;
    return s.str();
}


void
Parser::parse()
{
    parsing_printf("[%s:%d] parse() called on Parser %p with state %d\n",
                   FILE__,__LINE__,this, _parse_state);

    // For modification: once we've full-parsed once, don't do it again
    if (_parse_state >= COMPLETE) return;

    if(_parse_state == UNPARSEABLE)
        return;

    ScopeLock<Mutex<true> > L(parse_mutex);
//    assert(!_in_parse);
    _in_parse = true;

    parse_vanilla();
    finalize();
    // anything else by default...?

    if(_parse_state < COMPLETE)
        _parse_state = COMPLETE;

    _in_parse = false;
    parsing_printf("[%s:%d] parsing complete for Parser %p with state %d\n", FILE__, __LINE__, this, _parse_state);
#ifdef ADD_PARSE_FRAME_TIMERS
    std::ofstream stat_log("functions.csv");
    stat_log << "Results for " << time_histogram.size() << " buckets\n";
    stat_log << "usecs,count\n";
    std::transform(time_histogram.begin(), time_histogram.end(),
                   std::ostream_iterator<std::string >(stat_log, "\n"),
                   pair_to_string<std::pair<unsigned int, unsigned int> >);
#endif
}

void
Parser::parse_at(
        CodeRegion * region,
        Address target,
        bool recursive,
        FuncSource src)
{
    Function *f;
    ParseFrame *pf;
<<<<<<< HEAD
    FrameSet work;
=======
    LockFreeQueue<ParseFrame *> work;
>>>>>>> 8ec9fd72

    parsing_printf("[%s:%d] entered parse_at([%lx,%lx),%lx)\n",
                   FILE__,__LINE__,region->low(),region->high(),target);

    if(!region->contains(target)) {
        parsing_printf("\tbad address, bailing\n");
        return;
    }

    if(_parse_state < PARTIAL)
        _parse_state = PARTIAL;

    f = _parse_data->get_func(region,target,src);
    if(!f) {
        parsing_printf("   could not create function at %lx\n",target);
        return;
    }

    ParseFrame::Status exist = _parse_data->frameStatus(region,target);
    if(exist != ParseFrame::BAD_LOOKUP && exist != ParseFrame::UNPARSED) {
        parsing_printf("   function at %lx already parsed, status %d\n",
                       target, exist);
        return;
    }

    if(!(pf = _parse_data->findFrame(region,target))) {
        pf = new ParseFrame(f,_parse_data);
        init_frame(*pf);
        frames.insert(pf);
        _parse_data->record_frame(pf);
    }

    work.insert(pf);
    parse_frames(work,recursive);

    // downgrade state if necessary
    if(_parse_state > COMPLETE)
        _parse_state = COMPLETE;

}

void
Parser::parse_at(Address target, bool recursive, FuncSource src)
{
    CodeRegion * region = NULL;

    parsing_printf("[%s:%d] entered parse_at(%lx)\n",FILE__,__LINE__,target);

    if(_parse_state == UNPARSEABLE)
        return;

    StandardParseData * spd = dynamic_cast<StandardParseData *>(_parse_data);
    if(!spd) {
        parsing_printf("   parse_at is invalid on overlapping regions\n");
        return;
    }

    region = spd->reglookup(region,target); // input region ignored for SPD
    if(!region) {
        parsing_printf("   failed region lookup at %lx\n",target);
        return;
    }

    parse_at(region,target,recursive,src);
}

void
Parser::parse_vanilla()
{
<<<<<<< HEAD
    ParseFrame *pf;
    FrameSet work;
    vector<Function *>::iterator fit;
=======
    LockFreeQueue<ParseFrame *> work;
>>>>>>> 8ec9fd72

    parsing_printf("[%s:%d] entered parse_vanilla()\n",FILE__,__LINE__);
    parsing_printf("\t%d function hints\n",hint_funcs.size());

    if(_parse_state < PARTIAL)
        _parse_state = PARTIAL;
    else
        parsing_printf("\tparse state is %d, some parsing already done\n",
                       _parse_state);

    /* Initialize parse frames from hints */

    // Note: there is no fundamental obstacle to parallelizing this loop. However, 
    // race conditions need to be resolved in supporting laysrs first.
    for (unsigned int i = 0; i < hint_funcs.size(); i++) {
        Function * hf = hint_funcs[i];
        ParseFrame::Status test = frame_status(hf->region(),hf->addr());
        if(test != ParseFrame::BAD_LOOKUP &&
           test != ParseFrame::UNPARSED)
        {
            parsing_printf("\tskipping repeat parse of %lx [%s]\n",
                           hf->addr(),hf->name().c_str());
            continue;
        }

	ParseFrame *pf = new ParseFrame(hf,_parse_data);
        init_frame(*pf);
<<<<<<< HEAD
        frames.push_back(pf);
=======
        frames.insert(pf);
>>>>>>> 8ec9fd72
        work.insert(pf);
        _parse_data->record_frame(pf);
    }

    parse_frames(work,true);
}

void
Parser::parse_edges( vector< ParseWorkElem * > & work_elems )
{
    if(_parse_state == UNPARSEABLE)
        return;

    // build up set of needed parse frames and load them with work elements
    set<ParseFrame*> frameset; // for dup checking
<<<<<<< HEAD
    FrameSet frames;
=======
    LockFreeQueue<ParseFrame*> frames;
>>>>>>> 8ec9fd72

    for (unsigned idx=0; idx < work_elems.size(); idx++) {

        ParseWorkElem *elem = work_elems[idx];
        Block *src = elem->edge()->src();

        if (elem->order() == ParseWorkElem::call_fallthrough)
        {
            Edge *callEdge = NULL;
            boost::lock_guard<Block> g(*src);
            Block::edgelist trgs = src->targets();
            for (Block::edgelist::iterator eit = trgs.begin();
                 eit != trgs.end();
                 eit++)
            {
                if ((*eit)->type() == CALL) {
                    callEdge = *eit;
                    if (!(*eit)->sinkEdge()) // if it's a sink edge, look for nonsink CALL
                        break;
                }
            }
            // create a call work elem so that the bundle is complete
            // and set the target function's return status and 
            // tamper to RETURN and TAMPER_NONE, respectively
            //assert(callEdge);

            // When we have a direct call to unallocated memory or garbage
            // we there is no call edge when the call is first executed. I'm
            // not sure why not, so I'm attempting to continue past here without
            // fixing up the called function...
            // Also, in the case I saw, the callee was _not_ returning. Not directly. It 
            // led into a big case with a longjmp() equivalent. 

            if (callEdge)
            {
                bool isResolvable = false;
                Address callTarget = 0;
                if ( ! callEdge->sinkEdge() )
                {
                    isResolvable = true;
                    callTarget = callEdge->trg()->start();
                    // the call target may be in another Code Object
                    Function *callee = callEdge->trg()->obj()->findFuncByEntry(
                            callEdge->trg()->region(), callTarget);
                    assert(callee);
                    callee->set_retstatus(RETURN);
                    callee->_tamper = TAMPER_NONE;
                }
                elem->bundle()->add(new ParseWorkElem
                                            ( elem->bundle(),
                                              callEdge,
                                              callTarget,
                                              isResolvable,
                                              false ));
            }
        }
        ParseFrame *frame = _parse_data->findFrame
                ( src->region(),
                  src->lastInsnAddr() );
        bool isNewFrame = false;
        if (!frame) {
            vector<Function*> funcs;
            src->getFuncs(funcs);
            frame = new ParseFrame(*funcs.begin(),_parse_data);
            for (unsigned fix=1; fix < funcs.size(); fix++) {
                // if the block is shared, all of its funcs need
                // to add the new edge
                funcs[fix]->_cache_valid = false;
            }
            isNewFrame = true;
        }

        // push before frame init so no seed is added
        if (elem->bundle()) {
            frame->work_bundles.push_back(elem->bundle());
        }
        frame->pushWork(elem);
        if (isNewFrame) {
            init_frame(*frame);
        }

        if (frameset.end() == frameset.find(frame)) {
            frameset.insert(frame);
            frames.insert(frame);
        }
    }
    ScopeLock<Mutex<true> > L(parse_mutex);
    // now parse
    if(_parse_state < PARTIAL)
        _parse_state = PARTIAL;
    _in_parse = true;

    parse_frames( frames, true );

    if(_parse_state > COMPLETE)
        _parse_state = COMPLETE;
    _in_parse = false;

    finalize();

}


<<<<<<< HEAD
FrameSet Parser::ProcessOneFrame(ParseFrame* pf, bool recursive) {
=======
LockFreeQueueItem<ParseFrame*> *
Parser::ProcessOneFrame(ParseFrame* pf, bool recursive) {
  LockFreeQueueItem<ParseFrame*> *frame_list = 0;
  if (pf->func && !pf->swap_busy(true)) {
#ifdef ADD_PARSE_FRAME_TIMERS
>>>>>>> 8ec9fd72
    boost::timer::cpu_timer t;
    t.start();
#endif
    parse_frame(*pf,recursive);
#ifdef ADD_PARSE_FRAME_TIMERS
    t.stop();
    unsigned int msecs = floor(t.elapsed().wall / 1000000.0);
    race_detector_fake_lock_acquire(race_detector_fake_lock(time_histogram));
    {
      tbb::concurrent_hash_map<unsigned int, unsigned int>::accessor a;
      time_histogram.insert(a, msecs);
      ++(a->second);
    }
    race_detector_fake_lock_release(race_detector_fake_lock(time_histogram));
#endif
    frame_list = postProcessFrame(pf, recursive);

    // exclusive access to each ParseFrame is mediated by marking a frame busy.
    // we clear evidence of our access to the ParseFrame here because a concurrent
    // thread may try to touch it because of duplicates in the work list. that 
    // won't actually be concurrent because of swap_busy. we suppress the race 
    // report by scrubbing information about our access.
    race_detector_forget_access_history(pf, sizeof(*pf));

    pf->swap_busy(false);
  }
  return frame_list;
}

<<<<<<< HEAD
FrameSet Parser::postProcessFrame(ParseFrame *pf, bool recursive) {
    FrameSet work;
=======
LockFreeQueueItem<ParseFrame *> *Parser::postProcessFrame(ParseFrame *pf, bool recursive) {
    LockFreeQueue<ParseFrame*> work;
>>>>>>> 8ec9fd72
    boost::lock_guard<ParseFrame> g(*pf);
    switch(pf->status()) {
        case ParseFrame::CALL_BLOCKED: {
            parsing_printf("[%s] frame %lx blocked at %lx\n",
                           FILE__,pf->func->addr(),pf->curAddr);
            {

                assert(pf->call_target);

                parsing_printf("    call target %lx\n",pf->call_target->addr());
                work.insert(pf);

                CodeRegion * cr = pf->call_target->region();
                Address targ = pf->call_target->addr();
                ParseFrame * tf = _parse_data->findFrame(cr,targ);
                if(!tf)
                {
                    // sanity
                    if(_parse_data->frameStatus(cr,targ) == ParseFrame::PARSED)
                        assert(0);

                    tf = new ParseFrame(pf->call_target,_parse_data);
                    init_frame(*tf);
                    frames.insert(tf);
                    _parse_data->record_frame(tf);
                }
                if(likely(recursive))
                    work.insert(tf);
                else {
                    assert(0);
                    // XXX should never get here
                    //parsing_printf("    recursive parsing disabled\n");
                }

            }
            break;
        }
        case ParseFrame::PARSED:{
            parsing_printf("[%s] frame %lx complete, return status: %d\n",
                           FILE__,pf->func->addr(),pf->func->retstatus());

            if (unlikely(_obj.defensiveMode() &&
                         TAMPER_NONE != pf->func->tampersStack() &&
                         TAMPER_NONZERO != pf->func->tampersStack() ))
            {   // may adjust CALL_FT targets, add a frame to the worklist,
                // or trigger parsing in a separate target CodeObject
                tamper_post_processing(work,pf);
            }

            /* add waiting frames back onto the worklist */
            resumeFrames(pf->func, work);

            pf->cleanup();
            break;
        }        
        case ParseFrame::FRAME_ERROR:
            parsing_printf("[%s] frame %lx error at %lx\n",
                           FILE__,pf->func->addr(),pf->curAddr);
            break;
        case ParseFrame::FRAME_DELAYED:
        {
            boost::lock_guard<DelayedFrames> g(delayed_frames);
            parsing_printf("[%s] frame %lx delayed at %lx\n",
                                                                                  FILE__,
                                                                                  pf->func->addr(),
                                                                                  pf->curAddr);

            if (pf->delayedWork.size()) {
                // Add frame to global delayed list

                for (auto iter = pf->delayedWork.begin();
                     iter != pf->delayedWork.end();
                     ++iter) {

                    Function * ct = iter->second;
                    parsing_printf("[%s] waiting on %s\n",
                                   __FILE__,
                                   ct->name().c_str());
                    {

                        auto fIter = delayed_frames.frames.find(ct);
                        if (fIter == delayed_frames.frames.end()) {
                            set<ParseFrame *> waiters;
                            waiters.insert(pf);
                            delayed_frames.frames[ct] = waiters;
                        } else {
                            delayed_frames.frames[ct].insert(pf);
                        }
                    }
                }
            } else {
                // We shouldn't get here
                assert(0 && "Delayed frame with no delayed work");
            }

            /* if the return status of this function has been updated, add
             * waiting frames back onto the work list */
            resumeFrames(pf->func, work);
            break;
        }
        case ParseFrame::PROGRESS:
            // another thread is working on this already; possibly something else unblocked.
            break;

        default:
            assert(0 && "invalid parse frame status");
    }
<<<<<<< HEAD
    pf->inProcess = false;
    return work;
=======
    return work.steal();
}

>>>>>>> 8ec9fd72

static void
InsertFrames
(
 LockFreeQueueItem<ParseFrame *> *frames, 
 LockFreeQueue<ParseFrame *> *q
)
{
  if (frames) {
    LockFreeQueue<ParseFrame *> myq(frames);
    q->splice(myq);
  }
}


<<<<<<< HEAD
void
Parser::parse_frames(FrameSet &work, bool recursive)
{
    std::vector<ParseFrame*> the_queue(work.begin(), work.end());
    /* Recursive traversal parsing */
    while(!the_queue.empty())
    {
        // Native TBB
        FrameSet new_frames;
        std::cout << "Begin iteration, worklist size is " << the_queue.size() << endl;
        tbb::parallel_for_each(the_queue, [&](ParseFrame* pf) {
            new_frames += ProcessOneFrame(pf, recursive);
        });
        the_queue.clear();
        std::copy(new_frames.begin(), new_frames.end(), std::back_inserter(the_queue));
=======
void
Parser::LaunchWork
(
 LockFreeQueueItem<ParseFrame*> *frame_list,
 bool recursive 
)
{
  LockFreeQueue<ParseFrame *> private_queue(frame_list);
  for(;;) {
    LockFreeQueueItem<ParseFrame *> *first = private_queue.pop();
    if (first == 0) break;
    ParseFrame *frame = first->value();
    delete first;
#if USE_OPENMP
#pragma omp task firstprivate(frame, recursive)
    SpawnProcessFrame(frame, recursive);
#else
    cilk_spawn SpawnProcessFrame(frame, recursive);
#endif
  }
}


void
Parser::SpawnProcessFrame
(
 ParseFrame *pf, 
 bool recursive
)
{
  LockFreeQueueItem<ParseFrame*> *new_frames = ProcessOneFrame(pf, recursive);
  LaunchWork(new_frames, recursive);
}

void print_work_queue(LockFreeQueue<ParseFrame *> *work_queue) 
{
  LockFreeQueueItem<ParseFrame *> *current = work_queue->peek();
  
  std::cout << "Work Queue" << std::endl;
  while (current) {
    std::cout << "  parse frame " << std::hex << current->value() 
	      << std::dec << std::endl;
    current = current->next();
  }
}


void
Parser::ProcessFrames
(
 LockFreeQueue<ParseFrame *> *work_queue, 
 bool recursive 
)
{
#if USE_OPENMP
#pragma omp parallel shared(work_queue)
  {
#pragma omp master
    LaunchWork(work_queue->steal(), recursive);
  }
#else
  LaunchWork(work_queue->steal(), recursive);
#endif
}
>>>>>>> 8ec9fd72


void
Parser::parse_frames(LockFreeQueue<ParseFrame *> &work, bool recursive)
{
    ProcessFrames(&work, recursive);

    bool done = false, cycle = false;
    {
        boost::lock_guard<DelayedFrames> g(delayed_frames);
        if(delayed_frames.frames.empty()) {
            parsing_printf("[%s] Fixed point reached (0 funcs with unknown return status)\n)",
                           __FILE__);
            delayed_frames.size = 0;
            done = true;
        } else if(delayed_frames.size == delayed_frames.frames.size()) {
            cycle = true;
        }
    }

    // Use fixed-point to ensure we parse frames whose parsing had to be delayed
    if (!done) {
        if(cycle) {
            processCycle(work,recursive);
        } else {
            processFixedPoint(work, recursive);
        }
    }

    cleanup_frames(work);
}

<<<<<<< HEAD
void Parser::processFixedPoint(FrameSet &work, bool recursive) {// We haven't yet reached a fixedpoint; let's recurse
=======
void Parser::processFixedPoint(LockFreeQueue<ParseFrame *> &work, bool recursive) {// We haven't yet reached a fixedpoint; let's recurse
>>>>>>> 8ec9fd72
    {
        boost::lock_guard<DelayedFrames> g(delayed_frames);

        parsing_printf("[%s] Fixed point not yet reached (%d funcs with unknown return status)\n",
                       __FILE__,
                       delayed_frames.frames.size());

        // Update delayed_frames.size for next iteration
        delayed_frames.size = delayed_frames.frames.size();

        // Check if we can resume any frames yet
        vector<Function *> updated;
        for (auto iter = delayed_frames.frames.begin();
             iter != delayed_frames.frames.end();
             ++iter) {
            if (iter->first->retstatus() != UNSET) {
                updated.push_back(iter->first);
            }
        }

        if (updated.size()) {
            for (auto uIter = updated.begin();
                 uIter != updated.end();
                 ++uIter) {
                resumeFrames((*uIter), work);
            }
        }
    }
    // Recurse through parse_frames
    parsing_printf("[%s] Calling parse_frames again... \n", __FILE__);

    parse_frames(work, recursive);
}

<<<<<<< HEAD
void Parser::processCycle(FrameSet &work, bool recursive) {// If we've reached a fixedpoint and have remaining frames, we must
=======
void Parser::processCycle(LockFreeQueue<ParseFrame *> &work, bool recursive) {// If we've reached a fixedpoint and have remaining frames, we must
>>>>>>> 8ec9fd72
    // have a cyclic dependency
    vector<Function *> updated;
    {
        boost::lock_guard<DelayedFrames> g(delayed_frames);
        parsing_printf("[%s] Fixed point reached (%d funcs with unknown return status)\n",
                       __FILE__,
                       delayed_frames.frames.size());

        // Mark UNSET functions in cycle as NORETURN
        // except if we're doing non-recursive parsing.
        // If we're just parsing one function, we want
        // to mark everything RETURN instead.
        for (auto iter = delayed_frames.frames.begin(); iter != delayed_frames.frames.end(); ++iter) {
            Function * func = iter->first;
            if (func->retstatus() == UNSET) {
                if(recursive)
                {
                    func->set_retstatus(NORETURN);
                    func->obj()->cs()->incrementCounter(PARSE_NORETURN_HEURISTIC);
                }
                else
                {
                    func->set_retstatus(RETURN);
                }
                updated.push_back(func);
            }

            set<ParseFrame *> vec = iter->second;
            for (auto vIter = vec.begin(); vIter != vec.end(); ++vIter) {
                Function * delayed = (*vIter)->func;
                if (delayed->retstatus() == UNSET) {
                    delayed->set_retstatus(NORETURN);
                    delayed->obj()->cs()->incrementCounter(PARSE_NORETURN_HEURISTIC);
                    updated.push_back(func);
                }
            }
        }

    }

    // We should have updated the return status of one or more frames; recurse
    if (updated.size()) {
        for (auto uIter = updated.begin();
             uIter != updated.end();
             ++uIter) {
            resumeFrames((*uIter), work);
        }

        if (work.peek()) {
            parsing_printf("[%s] Updated retstatus of delayed frames, trying again...\n", __FILE__);
            parse_frames(work, recursive);
        }
    } else {
        // We shouldn't get here
        parsing_printf("[%s] No more work can be done (%d funcs with unknown return status)\n",
                       __FILE__,
                       delayed_frames.frames.size());
        assert(0);
    }
}

<<<<<<< HEAD
void Parser::cleanup_frames(FrameSet& to_clean)  {
    for(ParseFrame* frame : to_clean) {
        _parse_data->remove_frame(frame);
        delete frame;
    }
=======
void Parser::cleanup_frames()  {
  vector <ParseFrame *> pfv;
  std::copy(frames.begin(), frames.end(), std::back_inserter(pfv));
#if USE_OPENMP
#pragma omp parallel for schedule(auto)
  for (unsigned int i = 0; i < pfv.size(); i++) {
    ParseFrame *pf = pfv[i];
    if (pf) {
      _parse_data->remove_frame(pf);
      delete pf;
    }
  }
  frames.clear();
#elif USE_CILK
  cilk_for(unsigned i=0; i < pfv.size(); ++i) {
    ParseFrame *pf = pfv[i];
    if (pf) {
      _parse_data->remove_frame(pf);
      delete pf;
    }
  }
#else 
  for(unsigned i=0; i < pfv.size(); ++i) {
    ParseFrame *pf = pfv[i];
    if (pf) {
      _parse_data->remove_frame(pf);
      delete pf;
    }
  }
#endif
  frames.clear();
>>>>>>> 8ec9fd72
}

/* Finalizing all functions for consumption:
  
   - Finish delayed parsing
   - Prepare and record FuncExtents for range-based lookup
*/

// Could set cache_valid depending on whether the function is currently
// being parsed somewhere. 

void Parser::finalize_block(Block* b, Function* owner)
{
    Address addr = b->start();
    Address prev_insn = b->lastInsnAddr();
    set<Block *> overlap;
    CodeRegion *cr;
    if(owner->region()->contains(addr))
        cr = owner->region();
    else
        cr = _parse_data->reglookup(owner->region(),addr);

    Block* exist = _parse_data->findBlock(cr, addr);
    if(NULL == exist)
    {
        _parse_data->findBlocks(cr,addr,overlap);
        if(overlap.size() > 1)
            parsing_printf("[%s] address %lx overlapped by %d blocks\n",
                           FILE__,addr,overlap.size());

        /* Platform specific consistency test:
           generally checking for whether the address is an
           instruction boundary in a block */
        for(set<Block *>::iterator sit=overlap.begin();sit!=overlap.end();++sit)
        {
            Block * ob = *sit;

            // consistent will fill in prev_insn with the address of the
            // instruction preceeding addr if addr is consistent
            if(ob->consistent(addr,prev_insn)) {
                exist = b;
                break;
            } else {
                parsing_printf("[%s] %lx is inconsistent with [%lx,%lx)\n",
                               FILE__,addr,b->start(),b->end());
                _pcb.overlapping_blocks(ob,b);
            }
        }

    }
    if(exist) {
        if(exist->start() != addr) {
            Block* ret = split_block(owner, b, addr, prev_insn);
            record_block(ret);
        }
    }
    _pcb.addBlock(owner, b);

}

void
Parser::finalize(Function *f)
{
    boost::unique_lock<boost::mutex> finalize_write_lock(finalize_mutex);
    if(f->_cache_valid) {
        return;
    }

    if(!f->_parsed) {
        parsing_printf("[%s:%d] Parser::finalize(f[%lx]) "
                               "forced parsing\n",
                       FILE__,__LINE__,f->addr());
        parse_at(f->addr(), true, f->src());
    }

    bool cache_value = true;
    /* this is commented out to prevent a failure in tampersStack, but
           this may be an incorrect approach to fixing the problem.
    if(frame_status(f->region(), f->addr()) < ParseFrame::PARSED) {
        // XXX prevent caching of blocks, extents for functions that
        // are actively being parsed. This prevents callbacks and other
        // functions called from within, e.g. parse_frame from setting
        // the caching flag and preventing later updates to the blocks()
        // vector during finalization.
        cache_value = false;
    }*/

    parsing_printf("[%s] finalizing %s (%lx)\n",
                   FILE__,f->name().c_str(),f->addr());

    region_data * rd = _parse_data->findRegion(f->region());
    assert(rd);

    // finish delayed parsing and sorting
    Function::blocklist blocks = f->blocks_int();

    // is this the first time we've parsed this function?
    if (unlikely( !f->_extents.empty() )) {
        _parse_data->remove_extents(f->_extents);
        f->_extents.clear();
    }


    if(blocks.empty()) {
        f->_cache_valid = cache_value; // see above
        return;
    }

    auto bit = blocks.begin();
    FuncExtent * ext = NULL;
    Address ext_s = (*bit)->start();
    Address ext_e = ext_s;

    for( ; bit != blocks.end(); ++bit) {
        Block * b = *bit;
        finalize_block(b, f);
        if(b->start() > ext_e) {
            ext = new FuncExtent(f,ext_s,ext_e);

            // remove access history for ext before publishing it
            // to concurrent readers to avoid false race reports.
            // ext is written before it is published and only read
            // thereafter.
	    race_detector_forget_access_history(ext, sizeof(*ext));

            parsing_printf("%lx extent [%lx,%lx)\n",f->addr(),ext_s,ext_e);
            f->_extents.push_back(ext);
            rd->funcsByRange.insert(ext);
            ext_s = b->start();
        }
        ext_e = b->end();
    }
    ext = new FuncExtent(f,ext_s,ext_e);
 
    // remove access history for ext before publishing it
    // to concurrent readers to avoid false race reports.
    // ext is written before it is published and only read
    // thereafter.
    race_detector_forget_access_history(ext, sizeof(*ext));

    parsing_printf("%lx extent [%lx,%lx)\n",f->addr(),ext_s,ext_e);
    rd->funcsByRange.insert(ext);
    f->_extents.push_back(ext);

    f->_cache_valid = cache_value; // see comment at function entry

    if (unlikely( f->obj()->defensiveMode())) {
        // add fallthrough edges for calls assumed not to be returning
        // whose fallthrough blocks we parsed anyway (this happens if 
        // the FT block is also a branch target)
        Function::edgelist & edges = f->_call_edge_list;
        for (Function::edgelist::iterator eit = edges.begin();
             eit != edges.end();
             eit++)
        {
            boost::lock_guard<Block> g(*(*eit)->src());
            if (2 > (*eit)->src()->targets().size()) {
                Block *ft = _parse_data->findBlock((*eit)->src()->region(),
                                                   (*eit)->src()->end());
                if (ft && HASHDEF(f->_bmap,ft->start())) {
                    link((*eit)->src(),ft,CALL_FT,false);
                }
            }
        }
    }
}

void
Parser::finalize()
{
    if(_parse_state < FINALIZED) {
        finalize_funcs(hint_funcs);
        finalize_funcs(discover_funcs);
        _parse_state = FINALIZED;
    }
}

void
Parser::finalize_funcs(vector<Function *> &funcs)
{
    vector<Function *>::iterator fit = funcs.begin();
    for( ; fit != funcs.end(); ++fit) {
        finalize(*fit);
    }
}

void
Parser::record_func(Function *f)
{
    if(!f) return;

    if(f->src() == HINT)
        hint_funcs.push_back(f);
    else
        discover_funcs.push_back(f);

    sorted_funcs.insert(f);

    _parse_data->record_func(f);
}

void
Parser::init_frame(ParseFrame & frame)
{
    boost::lock_guard<ParseFrame> g(frame);
    Block * b = NULL;
    Block * split = NULL;

    if ( ! frame.func->_entry )
    {
        // Find or create a block
        b = block_at(frame.func, frame.func->addr(),split);
        if(b) {
            frame.leadersToBlock[frame.func->addr()] = b;
            frame.func->_entry = b;
            frame.seed = new ParseWorkElem(NULL,NULL,frame.func->addr(),true,false);
            frame.pushWork(frame.seed);
        } else {
            parsing_printf("[%s] failed to initialize parsing frame\n",
                           FILE__);
            return;
        }
        if (split) {
            _pcb.splitBlock(split,b);
        }
    }

    // FIXME these operations should move into the actual parsing
    Address ia_start = frame.func->addr();
    unsigned size =
            frame.codereg->offset() + frame.codereg->length() - ia_start;
    const unsigned char* bufferBegin =
            (const unsigned char *)(frame.func->isrc()->getPtrToInstruction(ia_start));
    InstructionDecoder dec(bufferBegin,size,frame.codereg->getArch());
    InstructionAdapter_t* ah = InstructionAdapter_t::makePlatformIA_IAPI(obj().cs()->getArch(),
                                                                         dec, ia_start, frame.func->obj(),
                                                                         frame.codereg, frame.func->isrc(), b);
    if(ah->isStackFramePreamble()) {
        frame.func->_no_stack_frame = false;
    }
    frame.func->_saves_fp = ah->savesFP();
    delete ah;
}

void ParseFrame::cleanup()
{
    boost::lock_guard<ParseFrame> g(*this);
    for(unsigned i=0;i<work_bundles.size();++i)
        delete work_bundles[i];
    work_bundles.clear();
    if(seed)
        delete seed;
    seed = NULL;
}

namespace {
    inline Edge * bundle_call_edge(ParseWorkBundle * b)
    {
        if(!b) return NULL;

        vector<ParseWorkElem*> const& elems = b->elems();
        vector<ParseWorkElem*>::const_iterator it = elems.begin();
        for( ; it != elems.end(); ++it) {
            if((*it)->edge()->type() == CALL)
                return (*it)->edge();
        }
        return NULL;
    }

    /* 
     * Look up the next block for detection of straight-line
     * fallthrough edges into existing blocks.
     */
}

void
Parser::parse_frame(ParseFrame & frame, bool recursive) {
    bool already_processing = frame.inProcess.exchange(true);
    if(already_processing) return;
    boost::lock_guard<Function> g(*frame.func);
    /** Persistent intermediate state **/
    InstructionAdapter_t *ahPtr = NULL;
    ParseFrame::worklist_t & worklist = frame.worklist;
    dyn_hash_map<Address, Block *> & leadersToBlock = frame.leadersToBlock;
    Address & curAddr = frame.curAddr;
    Function * func = frame.func;
    dyn_hash_map<Address, bool> & visited = frame.visited;
    unsigned & num_insns = frame.num_insns;
    func->_cache_valid = false;

    /** Non-persistent intermediate state **/
    Address nextBlockAddr;
    Block * nextBlock;

    if (frame.status() == ParseFrame::UNPARSED) {
        parsing_printf("[%s] ==== starting to parse frame %lx ====\n",
                       FILE__,frame.func->addr());
        // prevents recursion of parsing
        frame.func->_parsed = true;
    } else {
        parsing_printf("[%s] ==== resuming parse of frame %lx ====\n",
                       FILE__,frame.func->addr());
        // Pull work that can be resumed off the delayedWork list
        std::map<ParseWorkElem *, Function *>::iterator iter;

        vector<ParseWorkElem *> updated;
        vector<ParseWorkElem *>::iterator uIter;

        for (iter = frame.delayedWork.begin();
             iter != frame.delayedWork.end();
             ++iter) {
            if (iter->second->retstatus() != UNSET) {
                frame.pushWork(iter->first);
                updated.push_back(iter->first);
            }
        }
        for (uIter = updated.begin(); uIter != updated.end(); ++uIter) {
            frame.delayedWork.erase(*uIter);
        }
    }


    frame.set_status(ParseFrame::PROGRESS);

    while(!worklist.empty()) {

        Block * cur = NULL;
        ParseWorkElem * work = frame.popWork();
        if (work->order() == ParseWorkElem::call) {
            Function * ct = NULL;

            if (!work->callproc()) {
                // If we're not doing recursive traversal, skip *all* of the call edge processing.
                // We don't want to create a stub. We'll handle the assumption of a fallthrough
                // target for the fallthrough work element, not the call work element. Catch blocks
                // will get excluded but that's okay; our heuristic is not reliable enough that I'm willing to deploy
                // it when we'd only be detecting a non-returning callee by name anyway.
                // --BW 12/2012
                if (!recursive) {
                    parsing_printf("[%s] non-recursive parse skipping call %lx->%lx\n",
                                   FILE__, work->edge()->src()->lastInsnAddr(), work->target());
                    continue;
                }

                parsing_printf("[%s] binding call %lx->%lx\n",
                               FILE__,work->edge()->src()->lastInsnAddr(),work->target());

                pair<Function*,Edge*> ctp =
                        bind_call(frame,
                                  work->target(),
                                  work->edge()->src(),
                                  work->edge());
                ct = ctp.first;

                work->mark_call();
            } else {
                ct = _parse_data->findFunc(frame.codereg,work->target());
            }

            if (recursive && ct &&
                (frame_status(ct->region(),ct->addr())==ParseFrame::UNPARSED ||
                 frame_status(ct->region(),ct->addr())==ParseFrame::BAD_LOOKUP)) {
                // suspend this frame and parse the next
                parsing_printf("    [suspend frame %lx]\n", func->addr());
                frame.call_target = ct;
                frame.set_status(ParseFrame::CALL_BLOCKED);
                // need to re-visit this edge
                frame.pushWork(work);
                if (ahPtr) delete ahPtr;
                return;
            } else if (ct && work->tailcall()) {
                // XXX The target has been or is currently being parsed (else
                //     the previous conditional would have been taken),
                //     so if its return status is unset then this
                //     function has to take UNKNOWN
                if (func->retstatus() != RETURN) {
                    if (ct->retstatus() > NORETURN)
                        func->set_retstatus(ct->retstatus());
                    else if (ct->retstatus() == UNSET)
                        func->set_retstatus(UNKNOWN);
                }
            }

            continue;
        } else if (work->order() == ParseWorkElem::call_fallthrough) {
            // check associated call edge's return status
            Edge * ce = bundle_call_edge(work->bundle());
            if (!ce) {
                // odd; no call edge in this bundle
                parsing_printf("[%s] unexpected missing call edge at %lx\n",
                               FILE__,work->edge()->src()->lastInsnAddr());
            } else {
                // check for system call FT
                Edge* edge = work->edge();
                Block::Insns blockInsns;
//                boost::lock_guard<Block> src_guard(*edge->src());
                edge->src()->getInsns(blockInsns);
                auto prev = blockInsns.rbegin();
                InstructionAPI::Instruction prevInsn = prev->second;
                bool is_nonret = false;

                if (prevInsn.getOperation().getID() == e_syscall) {
                    Address src = edge->src()->lastInsnAddr();


                    // Need to determine if system call is non-returning
                    long int syscallNumber;
                    if (!getSyscallNumber(func, edge->src(), src, frame.codereg->getArch(), syscallNumber)) {
                        // If we cannot retrieve a syscall number, assume the syscall returns
                        parsing_printf("[%s] could not retrieve syscall edge, assuming returns\n", FILE__);
                    } else {
                        if (obj().cs()->nonReturningSyscall(syscallNumber)) {
                            is_nonret = true;
                        }
                    }

                    if (is_nonret) {
                        parsing_printf("[%s] no fallthrough for non-returning syscall\n",
                                       FILE__,
                                       work->edge()->src()->lastInsnAddr());

                        // unlink tempsink fallthrough edge
                        Edge * remove = work->edge();
                        remove->src()->removeTarget(remove);
                        factory().destroy_edge(remove);
                        continue;
                    }
                } else {
                    Address target = ce->trg()->start();
                    Function * ct = _parse_data->findFunc(frame.codereg,target);
                    bool is_plt = false;

                    // check if associated call edge's return status is still unknown
                    if (ct && (ct->retstatus() == UNSET) ) {
                        // Delay parsing until we've finished the corresponding call edge
                        parsing_printf("[%s] Parsing FT edge %lx, corresponding callee (%s) return status unknown; delaying work\n",
                                       __FILE__,
                                       work->edge()->src()->lastInsnAddr(),
                                       ct->name().c_str());

                        // Add work to ParseFrame's delayed list
                        frame.pushDelayedWork(work, ct);

                        // Continue other work for this frame
                        continue;
                    }

                    is_plt = HASHDEF(plt_entries,target);

                    // CodeSource-defined tests 
                    is_nonret = obj().cs()->nonReturning(target);
                    if (is_nonret) {
                        parsing_printf("\t Disallowing FT edge: CodeSource reports nonreturning\n");
                    }
                    if (!is_nonret && is_plt) {
                        is_nonret |= obj().cs()->nonReturning(plt_entries[target]);
                        if (is_nonret) {
                            parsing_printf("\t Disallowing FT edge: CodeSource reports PLT nonreturning\n");
                        }
                    }
                    // Parsed return status tests
                    if (!is_nonret && !is_plt && ct) {
                        is_nonret |= (ct->retstatus() == NORETURN);
                        if (is_nonret) {
                            parsing_printf("\t Disallowing FT edge: function is non-returning\n");
                        }
                    }
                    // Call-stack tampering tests
                    if (unlikely(!is_nonret && frame.func->obj()->defensiveMode() && ct)) {
                        is_nonret |= (ct->retstatus() == UNKNOWN);
                        if (is_nonret) {
                            parsing_printf("\t Disallowing FT edge: function in "
                                                   "defensive binary may not return\n");
                            mal_printf("Disallowing FT edge: function %lx in "
                                               "defensive binary may not return\n", ct->addr());
                        } else {
                            StackTamper ct_tamper = ct->tampersStack();
                            is_nonret |= (TAMPER_NONZERO == ct_tamper);
                            is_nonret |= (TAMPER_ABS == ct_tamper);
                            if (is_nonret) {
                                mal_printf("Disallowing FT edge: function at %lx "
                                                   "tampers with its stack\n", ct->addr());
                                parsing_printf("\t Disallowing FT edge: function "
                                                       "tampers with its stack\n");
                            }
                        }
                    }
                    if (is_nonret) {
                        parsing_printf("[%s] no fallthrough for non-returning call "
                                               "to %lx at %lx\n",FILE__,target,
                                       work->edge()->src()->lastInsnAddr());

                        // unlink tempsink fallthrough edge
                        Edge * remove = work->edge();
                        remove->src()->removeTarget(remove);
                        factory().destroy_edge(remove);
                        continue;
                    } else
                        // Invalidate cache_valid for all sharing functions
                        invalidateContainingFuncs(func, ce->src());
                }
            }
        } else if (work->order() == ParseWorkElem::seed_addr) {
            cur = leadersToBlock[work->target()];
        } else if (work->order() == ParseWorkElem::resolve_jump_table) {
            // resume to resolve jump table
            auto work_ah = work->ah();
            parsing_printf("... continue parse indirect jump at %lx\n", work_ah->getAddr());
            Block *nextBlock = work->cur();
            if (nextBlock->last() != work_ah->getAddr()) {
                // The block has been split
                region_data * rd = _parse_data->findRegion(frame.codereg);
                set<Block*> blocks;
                rd->blocksByRange.find(work_ah->getAddr(), blocks);
                for (auto bit = blocks.begin(); bit != blocks.end(); ++bit) {
                    if ((*bit)->last() == work_ah->getAddr()) {
                        nextBlock = (*bit);
                        break;
                    }
                }

            }
            ProcessCFInsn(frame,nextBlock,work->ah());
            continue;
        }
            // call fallthrough case where we have already checked that
            // the target returns. this is used in defensive mode.
        else if (work->order() == ParseWorkElem::checked_call_ft) {
            Edge* ce = bundle_call_edge(work->bundle());
            if (ce != NULL) {
                invalidateContainingFuncs(func, ce->src());
            } else {
                parsing_printf("[%s] unexpected missing call edge at %lx\n",
                               FILE__,work->edge()->src()->lastInsnAddr());
            }
        }

        if (NULL == cur) {
            pair<Block*,Edge*> newedge =
                    add_edge(frame,
                             frame.func,
                             work->edge()->src(),
                             work->target(),
                             work->edge()->type(),
                             work->edge());
            cur = newedge.first;
        }

        if (HASHDEF(visited,cur->start()))
        {
            parsing_printf("[%s] skipping locally parsed target at %lx\n",
                           FILE__,work->target());
            continue;
        }
        visited[cur->start()] = true;
        leadersToBlock[cur->start()] = cur;

        if (!cur->_parsed)
        {
            parsing_printf("[%s] parsing block %lx\n",
                           FILE__,cur->start());
            if (frame.func->obj()->defensiveMode()) {
                mal_printf("new block at %lx (0x%lx)\n",cur->start(), cur);
            }

            cur->_parsed = true;
            curAddr = cur->start();
        } else {
            parsing_printf("[%s] deferring parse of shared block %lx\n",
                           FILE__,cur->start());
            if (func->retstatus() < UNKNOWN) {
                // we've parsed into another function, if we've parsed
                // into it's entry point, set retstatus to match it
                Function * other_func = _parse_data->findFunc(
                        func->region(), cur->start());
                if (other_func && other_func->retstatus() > UNKNOWN) {
                    func->set_retstatus(other_func->retstatus());
                } else {
                    func->set_retstatus(UNKNOWN);
                }
            }
            // The edge to this shared block is changed from
            // "going to sink" to going to this shared block.
            // This changes the function boundary, so we need to
            // invalidate the cache.
            func->_cache_valid = false;
            continue;
        }

        /*
         * External consumers of parsing may have invoked finalizing
         * methods from callback routines. Ensure that the caches
         * are invalidated because a new block is being added to the
         * function's view
         */
        func->_cache_valid = false;

        // NB Using block's region() here because it may differ from the
        //    function's if control flow has jumped to another region
        unsigned size =
                cur->region()->offset() + cur->region()->length() - curAddr;
        const unsigned char* bufferBegin =
                (const unsigned char *)(func->isrc()->getPtrToInstruction(curAddr));
        InstructionDecoder dec(bufferBegin,size,frame.codereg->getArch());

        if (!ahPtr)
            ahPtr = InstructionAdapter_t::makePlatformIA_IAPI(func->obj()->cs()->getArch(), dec, curAddr, func->obj(),
                                                              cur->region(), func->isrc(), cur);
        else
            ahPtr->reset(dec,curAddr,func->obj(),
                         cur->region(), func->isrc(), cur);

        InstructionAdapter_t * ah = ahPtr;

        using boost::tuples::tie;
        tie(nextBlockAddr,nextBlock) = func->get_next_block(
                frame.curAddr, frame.codereg);

        bool isNopBlock = ah->isNop();

        while(true) {
            curAddr = ah->getAddr();
            /** Check for straight-line fallthrough **/
            if (curAddr == nextBlockAddr) {
                parsing_printf("[%s] straight-line parse into block at %lx\n",
                               FILE__,curAddr);
                if (frame.func->obj()->defensiveMode()) {
                    mal_printf("straight-line parse into block at %lx\n",curAddr);
                }
                ah->retreat();
                curAddr = ah->getAddr();

                end_block(cur,ahPtr);
                pair<Block*,Edge*> newedge =
                        add_edge(frame,frame.func,cur,
                                 nextBlockAddr,FALLTHROUGH,NULL);

                if (!HASHDEF(visited,nextBlockAddr) &&
                    !HASHDEF(leadersToBlock,nextBlockAddr)) {
                    parsing_printf("[%s:%d] pushing %lx onto worklist\n",
                                   FILE__,__LINE__,nextBlockAddr);

                    frame.pushWork(
                            frame.mkWork(
                                    NULL,
                                    newedge.second,
                                    nextBlockAddr,
                                    true,
                                    false)
                    );
                    /* preserved as example of leaky code; use mkWork instead
                    frame.pushWork(
                        new ParseWorkElem(
                            NULL,
                            newedge.second,
                            nextBlockAddr,
                            true,
                            false)
                        );
                    */
                    leadersToBlock[nextBlockAddr] = nextBlock;
                }
                break;
            } else if (curAddr > nextBlockAddr) {
                parsing_printf("[%s:%d] inconsistent instruction stream: "
                                       "%lx is within [%lx,%lx)\n",
                               FILE__,__LINE__,curAddr,
                               nextBlock->start(),nextBlock->end());

                // NB "cur" hasn't ended, so its range may
                // not look like it overlaps with nextBlock
                _pcb.overlapping_blocks(cur,nextBlock);

                tie(nextBlockAddr,nextBlock) =
                        func->get_next_block(frame.curAddr, frame.codereg);
            }

            // per-instruction callback notification
            ParseCallback::insn_details insn_det;
            insn_det.insn = ah;

            parsing_printf("[%s:%d] curAddr 0x%lx: %s \n",
                           FILE__,__LINE__,curAddr, insn_det.insn->getInstruction().format().c_str() );

            if (func->_is_leaf_function) {
                Address ret_addr;
                func->_is_leaf_function = !(insn_det.insn->isReturnAddrSave(ret_addr));
                parsing_printf("[%s:%d] leaf %d funcname %s \n",
                               FILE__,__LINE__,func->_is_leaf_function, func->name().c_str());
                if (!func->_is_leaf_function) func->_ret_addr = ret_addr;
            }

            _pcb.instruction_cb(func,cur,curAddr,&insn_det);

            if (isNopBlock && !ah->isNop()) {
                ah->retreat();

                end_block(cur,ahPtr);
                pair<Block*,Edge*> newedge =
                        add_edge(frame,frame.func,cur,curAddr,FALLTHROUGH,NULL);
                Block * targ = newedge.first;

                parsing_printf("[%s:%d] nop-block ended at %lx\n",
                               FILE__,__LINE__,curAddr);
                if (targ && !HASHDEF(visited,targ->start())) {
                    parsing_printf("[%s:%d] pushing %lx onto worklist\n",
                                   FILE__,__LINE__,targ->start());

                    frame.pushWork(
                            frame.mkWork(
                                    NULL,
                                    newedge.second,
                                    targ->start(),
                                    true,
                                    false)
                    );
                    leadersToBlock[targ->start()] = targ;
                }
                break;
            }

            /** Particular instruction handling (calls, branches, etc) **/
            ++num_insns;

            if(ah->hasCFT()) {
                if (ah->isIndirectJump()) {
                    // Create a work element to represent that
                    // we will resolve the jump table later
                    end_block(cur,ahPtr);
                    frame.pushWork( frame.mkWork( work->bundle(), cur, ahPtr));
                } else {
                    ProcessCFInsn(frame,cur,ahPtr);
                }
                break;
            } else if (func->_saves_fp &&
                       func->_no_stack_frame &&
                       ah->isFrameSetupInsn()) { // isframeSetup is expensive
                func->_no_stack_frame = false;
            } else if (ah->isLeave()) {
                func->_no_stack_frame = false;
            } else if ( ah->isAbort() ) {
                // 4. `abort-causing' instructions
                end_block(cur,ahPtr);
                //link(cur, sink_block, DIRECT, true);
                break;
            } else if ( ah->isInvalidInsn() ) {
                // 4. Invalid or `abort-causing' instructions
                end_block(cur,ahPtr);
                link(cur, Block::sink_block, DIRECT, true);
                break;
            } else if ( ah->isInterruptOrSyscall() ) {
                // 5. Raising instructions
                end_block(cur,ahPtr);

                pair<Block*,Edge*> newedge =
                        add_edge(frame,frame.func,cur,ah->getNextAddr(),FALLTHROUGH,NULL);
                Block * targ = newedge.first;

                if (targ && !HASHDEF(visited,targ->start()) &&
                    !HASHDEF(leadersToBlock,targ->start())) {
                    parsing_printf("[%s:%d] pushing %lx onto worklist\n",
                                   FILE__,__LINE__,targ->start());

                    frame.pushWork(
                            frame.mkWork(
                                    NULL,
                                    newedge.second,
                                    targ->start(),
                                    true,
                                    false)
                    );
                    leadersToBlock[targ->start()] = targ;
                }
                if (unlikely(func->obj()->defensiveMode())) {
                    fprintf(stderr,"parsed bluepill insn sysenter or syscall "
                            "in defensive mode at %lx\n",curAddr);
                }
                break;
            } else if (unlikely(func->obj()->defensiveMode())) {
                if (!_pcb.hasWeirdInsns(func) && ah->isGarbageInsn()) {
                    // add instrumentation at this addr so we can
                    // extend the function if this really executes
                    ParseCallback::default_details det(
                            (unsigned char*) cur->region()->getPtrToInstruction(cur->lastInsnAddr()),
                            cur->end() - cur->lastInsnAddr(),
                            true);
                    _pcb.abruptEnd_cf(cur->lastInsnAddr(),cur,&det);
                    _pcb.foundWeirdInsns(func);
                    end_block(cur,ahPtr);
                    // allow invalid instructions to end up as a sink node.
                    link(cur, Block::sink_block, DIRECT, true);
                    break;
                } else if (ah->isNopJump()) {
                    // patch the jump to make it a nop, and re-set the 
                    // instruction adapter so we parse the instruction
                    // as a no-op this time, allowing the subsequent
                    // instruction to be parsed correctly
                    mal_printf("Nop jump at %lx, changing it to nop\n",ah->getAddr());
                    _pcb.patch_nop_jump(ah->getAddr());
                    unsigned bufsize =
                            func->region()->offset() + func->region()->length() - ah->getAddr();
                    func->region()->offset() + func->region()->length() - ahPtr->getAddr();
                    const unsigned char* bufferBegin = (const unsigned char *)
                            (func->isrc()->getPtrToInstruction(ah->getAddr()));
                    dec = InstructionDecoder
                            (bufferBegin, bufsize, frame.codereg->getArch());
                    ah->reset(dec, curAddr, func->obj(),
                              func->region(), func->isrc(), cur);
                } else {
                    entryID id = ah->getInstruction().getOperation().getID();
                    switch (id) {
                        case e_rdtsc:
                            fprintf(stderr,"parsed bluepill insn rdtsc at %lx\n",curAddr);
                            break;
                        case e_sldt:
                            fprintf(stderr,"parsed bluepill insn sldt at %lx\n",curAddr);
                            break;
                        default:
                            break;
                    }
                }
            } else {
                // default
            }

            /** Check for overruns of valid address space **/
            if (!is_code(func,ah->getNextAddr())) {
                parsing_printf("[%s] next insn %lx is invalid\n",
                               FILE__,ah->getNextAddr());

                end_block(cur,ahPtr);
                // We need to tag the block with a sink edge
                link(cur, Block::sink_block, DIRECT, true);
                break;
            } else if (!cur->region()->contains(ah->getNextAddr())) {
                parsing_printf("[%s] next address %lx is outside [%lx,%lx)\n",
                               FILE__,ah->getNextAddr(),
                               cur->region()->offset(),
                               cur->region()->offset()+cur->region()->length());
                end_block(cur,ahPtr);
                // We need to tag the block with a sink edge
                link(cur, Block::sink_block, DIRECT, true);
                break;
            }
            ah->advance();
        }
    }
    if (ahPtr) delete ahPtr;
    // Check if parsing is complete
    if (!frame.delayedWork.empty()) {
        frame.set_status(ParseFrame::FRAME_DELAYED);
        return;
    }

    /** parsing complete **/
    if (HASHDEF(plt_entries,frame.func->addr())) {
//        if (obj().cs()->nonReturning(frame.func->addr())) {
        if (obj().cs()->nonReturning(plt_entries[frame.func->addr()])) {
            frame.func->set_retstatus(NORETURN);
        } else {
            frame.func->set_retstatus(UNKNOWN);
        }

        // Convenience -- adopt PLT name
        frame.func->_name = plt_entries[frame.func->addr()];
    } else if (frame.func->retstatus() == UNSET) {
        frame.func->set_retstatus(NORETURN);
    }

    frame.set_status(ParseFrame::PARSED);

    if (unlikely(obj().defensiveMode())) {
        // calculate this after setting the function to PARSED, so that when
        // we finalize the function we'll actually save the results and won't
        // re-finalize it
        func->tampersStack();
    }
    _pcb.newfunction_retstatus( func );
}

void
Parser::end_block(Block * b, InstructionAdapter_t * ah)
{
    b->_lastInsn = ah->getAddr();
    b->updateEnd(ah->getNextAddr());

//    record_block(b);
}

void
Parser::record_block(Block *b)
{
    parsing_printf("[%s:%d] recording block [%lx,%lx)\n",
                   FILE__,__LINE__,b->start(),b->end());
    _parse_data->record_block(b->region(),b);
}


Block *
Parser::block_at(
        Function * owner,
        Address addr,
        Block * & split)
{
//    ScopeLock<Mutex<true> > l(work_mutex);

    Block * exist = NULL;
    Block * ret = NULL;
    Block * inconsistent = NULL;
    Address prev_insn = 0;

    split = NULL;
    CodeRegion *cr;
    if(owner->region()->contains(addr))
        cr = owner->region();
    else
        cr = _parse_data->reglookup(owner->region(),addr);


    if(!is_code(owner,addr)) {
        parsing_printf("[%s] block address %lx rejected by isCode()\n",
                       FILE__,addr);
        return NULL;
    }


    {
#ifdef ENABLE_RACE_DETECTION 
    // this lock causes deadlock when running in parallel, but it is
    // useful for suppressing unimportant races on the iterator
    boost::lock_guard<Function> g(*owner);
#endif
    for(auto i = owner->blocks_begin();
        i != owner->blocks_end();
        ++i)
    {
        if((*i)->start() == addr) return *i;
        if((*i)->start() < addr && addr < (*i)->end()) {
            return split_block(owner, *i, addr, prev_insn);
        }
    }
    return _cfgfact._mkblock(owner, cr, addr);
    }
}

pair<Block *,Edge *>
Parser::add_edge(
        ParseFrame & frame,
        Function * owner,
        Block * src,
        Address dst,
        EdgeTypeEnum et,
        Edge * exist)
{
    // adjust anything pointing to zero to force it to sink
    if(dst == 0) { dst = -1; }
    Block * split = NULL;
    Block * ret = NULL;
    Edge * newedge = NULL;
    pair<Block *, Edge *> retpair((Block *) NULL, (Edge *) NULL);

    if(!is_code(owner,dst)) {
        parsing_printf("[%s] target address %lx rejected by isCode()\n",dst);
        return retpair;
    }

    ret = block_at(owner,dst,split);
    retpair.first = ret;

    if(split == src) {
        // special case -- same block
        src = ret;
    }

    if(split && HASHDEF(frame.visited,split->start())) {
        // prevent "delayed parsing" of extant block if 
        // this frame has already visited it
        frame.visited[ret->start()] = true;
        frame.leadersToBlock[ret->start()] = ret;
    }

    if(NULL == exist) {
        newedge = link(src,ret,et,false);
        retpair.second = newedge;
    } else {
        relink(exist,src,ret);
        retpair.second = exist;
    }

    return retpair;
}

Block *
Parser::split_block(
        Function * owner,
        Block *b,
        Address addr,
        Address previnsn)
{
    Block * ret;
    CodeRegion * cr;
    bool isRetBlock = false;
    if(owner->region()->contains(b->start()))
        cr = owner->region();
    else
        cr = _parse_data->reglookup(owner->region(),b->start());
    region_data * rd = _parse_data->findRegion(cr);

    // enable for extra-safe testing, but callers are responsbible
    // assert(b->consistent(addr);

    ret = factory()._mkblock(owner,cr,addr);

    // move out edges

    {

        Block::edgelist &trgs = b->_trglist;
        Block::edgelist::iterator tit = trgs.begin();
        for (; tit != trgs.end(); ++tit) {
            Edge *e = *tit;
            e->_source = ret;
            ret->_trglist.push_back(e);
        }
        if (!trgs.empty() && RET == (*trgs.begin())->type()) {
            isRetBlock = true;
        }
        trgs.clear();
        ret->updateEnd(b->end());
        ret->_lastInsn = b->_lastInsn;
        ret->_parsed = true;
        link(b,ret,FALLTHROUGH,false);

        record_block(ret);

        // b's range has changed
        //rd->updateBlockEnd(b, addr, previnsn);
        // Any functions holding b that have already been finalized
        // need to have their caches invalidated so that they will
        // find out that they have this new 'ret' block
        std::set<Function*> prev_owners;
        rd->findFuncs(b->start(),prev_owners);
        for(std::set<Function*>::iterator oit = prev_owners.begin();
            oit != prev_owners.end(); ++oit)
        {
            Function * po = *oit;
            if (po->_cache_valid) {
                po->_cache_valid = false;
                parsing_printf("[%s:%d] split of [%lx,%lx) invalidates cache of "
                                       "func at %lx\n",
                               FILE__,__LINE__,b->start(),b->end(),po->addr());
            }
            if (isRetBlock) {
                po->_retBL.clear(); //could remove b from the vector instead of clearing it, not sure what's cheaper
            }
        }
        // KEVINTODO: study performance impact of this callback
        _pcb.splitBlock(b,ret);
    }

    return ret;
}


pair<Function *,Edge*>
Parser::bind_call(ParseFrame & frame, Address target, Block * cur, Edge * exist)
{
    Function * tfunc = NULL;
    Block * tblock = NULL;
    FuncSource how = RT;
    if(frame.func->_src == GAP || frame.func->_src == GAPRT)
        how = GAPRT;

    // look it up
    tfunc = _parse_data->get_func(frame.codereg,target,how);
    if(!tfunc) {
        parsing_printf("[%s:%d] can't bind call to %lx\n",
                       FILE__,__LINE__,target);
        return pair<Function*,Edge*>((Function *) NULL,exist);
    }
    _pcb.discover_function(tfunc);

    // add an edge
    pair<Block*,Edge*> ret = add_edge(frame,tfunc,cur,target,CALL,exist);
    tblock = ret.first;
    if(!tblock) {
        parsing_printf("[%s:%d] can't bind call to %lx\n",
                       FILE__,__LINE__,target);
        return pair<Function*,Edge*>((Function *) NULL,exist);
    }

    return pair<Function*,Edge*>(tfunc,ret.second);
}

Function *
Parser::findFuncByEntry(CodeRegion *r, Address entry)
{
    if(_parse_state < PARTIAL) {
        parsing_printf("[%s:%d] Parser::findFuncByEntry([%lx,%lx),%lx) "
                               "forced parsing\n",
                       FILE__,__LINE__,r->low(),r->high(),entry);
        parse();
    }
    return _parse_data->findFunc(r,entry);
}

int
Parser::findFuncs(CodeRegion *r, Address addr, set<Function *> & funcs)
{
    if(_parse_state < COMPLETE) {
        parsing_printf("[%s:%d] Parser::findFuncs([%lx,%lx),%lx,...) "
                               "forced parsing\n",
                       FILE__,__LINE__,r->low(),r->high(),addr);
        parse();
    }
    if(_parse_state < FINALIZED) {
        parsing_printf("[%s:%d] Parser::findFuncs([%lx,%lx),%lx,...) "
                               "forced finalization\n",
                       FILE__,__LINE__,r->low(),r->high(),addr);
        finalize();
    }
    return _parse_data->findFuncs(r,addr,funcs);
}

int
Parser::findFuncs(CodeRegion *r, Address start, Address end, set<Function *> & funcs)
{
    if(_parse_state < COMPLETE) {
        parsing_printf("[%s:%d] Parser::findFuncs([%lx,%lx),%lx,%lx) "
                               "forced parsing\n",
                       FILE__,__LINE__,r->low(),r->high(),start,end);
        parse();
    }
    if(_parse_state < FINALIZED) {
        parsing_printf("[%s:%d] Parser::findFuncs([%lx,%lx),%lx,%lx) "
                               "forced finalization\n",
                       FILE__,__LINE__,r->low(),r->high(),start,end);
        finalize();
    }
    return _parse_data->findFuncs(r,start,end,funcs);
}

Block *
Parser::findBlockByEntry(CodeRegion *r, Address entry)
{
    if(_parse_state < PARTIAL) {
        parsing_printf("[%s:%d] Parser::findBlockByEntry([%lx,%lx),%lx) "
                               "forced parsing\n",
                       FILE__,__LINE__,r->low(),r->high(),entry);
        parse();
    }
    return _parse_data->findBlock(r,entry);
}

Block *
Parser::findNextBlock(CodeRegion *r, Address addr)
{
    if(_parse_state < PARTIAL) {
        parsing_printf("[%s:%d] Parser::findBlockByEntry([%lx,%lx),%lx) "
                               "forced parsing\n",
                       FILE__,__LINE__,r->low(),r->high(),addr);
        parse();
    }
    return _parse_data->findRegion(r)->get_next_block(addr).second;
}

int
Parser::findBlocks(CodeRegion *r, Address addr, set<Block *> & blocks)
{
    if(_parse_state < COMPLETE) {
        parsing_printf("[%s:%d] Parser::findBlocks([%lx,%lx),%lx,...) "
                               "forced parsing\n",
                       FILE__,__LINE__,r->low(),r->high(),addr);
        parse();
    }
    return _parse_data->findBlocks(r,addr,blocks);
}

// find blocks without parsing.
int Parser::findCurrentBlocks(CodeRegion* cr, Address addr,
                              std::set<Block*>& blocks) {
    return _parse_data->findBlocks(cr, addr, blocks);
}

int Parser::findCurrentFuncs(CodeRegion * cr, Address addr, std::set<Function*> &funcs) {
    return _parse_data->findFuncs(cr, addr, funcs);
}

Edge*
Parser::link(Block *src, Block *dst, EdgeTypeEnum et, bool sink)
{
    assert(et != NOEDGE);
    Edge * e = factory()._mkedge(src,dst,et);
    e->_type._sink = sink;
    src->addTarget(e);
    dst->addSource(e);
    _pcb.addEdge(src, e, ParseCallback::target);
    _pcb.addEdge(dst, e, ParseCallback::source);
    return e;
}

/* 
 * During parsing, all edges are temporarily linked to the _tempsink
 * block. Adding and then removing edges to and from this block is
 * wasteful, especially given that removal is an O(N) operation with
 * vector storage. This call thus does not record edges into the sink.
 * These edges are guaranteed to have been relinked when parsing is
 * in state COMPLETE.
 *
 * NB This introduces an inconsistency into the CFG invariant that all
 *    targets of an edge have that edge in their source list if the
 *    data structures are queried during parsing. Extenders of 
 *    parsing callbacks are the only ones who can see this state;
 *    they have been warned and should know better.
 */
Edge*
Parser::link_tempsink(Block *src, EdgeTypeEnum et)
{
    Edge * e = factory()._mkedge(src,Block::sink_block,et);
    e->_type._sink = true;
    src->_trglist.push_back(e);
    return e;
}

void
Parser::relink(Edge * e, Block *src, Block *dst)
{
    assert(e);
    bool addSrcAndDest = true;
    if(src != e->src()) {
        assert(e);
        e->src()->removeTarget(e);
        _pcb.removeEdge(e->src(), e, ParseCallback::target);
        assert(e);
        e->_source = src;
        src->addTarget(e);
        _pcb.addEdge(src, e, ParseCallback::target);
        addSrcAndDest = false;
    }
    if(dst != e->trg()) {
        assert(e);
        if(e->trg() != Block::sink_block) {
            assert(e);
            if(e->trg()) {
                e->trg()->removeSource(e);
            }
            _pcb.removeEdge(e->trg(), e, ParseCallback::source);
            addSrcAndDest = false;
        }
        dst->addSource(e);
        _pcb.addEdge(dst, e, ParseCallback::source);
        if (addSrcAndDest) {
            // We're re-linking a sinkEdge to be a non-sink edge; since 
            // we don't inform PatchAPI of temporary sinkEdges, we have
            // to add both the source AND target edges
            _pcb.addEdge(src, e, ParseCallback::target);
        }
    }

    e->_type._sink = (dst == Block::sink_block);
}

ParseFrame::Status
Parser::frame_status(CodeRegion * cr, Address addr)
{
    // XXX parsing frames may have been cleaned up, but status
    //     is always cached
    return _parse_data->frameStatus(cr,addr);
}

void
Parser::remove_func(Function *func)
{
    if (sorted_funcs.end() != sorted_funcs.find(func)) {
        sorted_funcs.erase(func);
    }
    if (HINT == func->src()) {
        for (unsigned fidx=0; fidx < hint_funcs.size(); fidx++) {
            if (hint_funcs[fidx] == func) {
                hint_funcs[fidx] = hint_funcs[hint_funcs.size()-1];
                hint_funcs.pop_back();
                break;
            }
        }
    }
    else {
        for (unsigned fidx=0; fidx < discover_funcs.size(); fidx++) {
            if (discover_funcs[fidx] == func) {
                discover_funcs[fidx] = discover_funcs[discover_funcs.size()-1];
                discover_funcs.pop_back();
                break;
            }
        }
    }

    _parse_data->remove_func(func);
}

void
Parser::remove_block(Dyninst::ParseAPI::Block *block)
{
    boost::lock_guard<ParseData> g(*_parse_data, boost::adopt_lock);
    _parse_data->remove_block(block);
}

void Parser::move_func(Function *func, Address new_entry, CodeRegion *new_reg)
{
    region_data *reg_data = _parse_data->findRegion(func->region());

    race_detector_fake_lock_acquire(race_detector_fake_lock(reg_data->funcsByAddr));
    {
      tbb::concurrent_hash_map<Address, Function*>::accessor a;
      if(reg_data->funcsByAddr.find(a, func->addr()))
	{
	  reg_data->funcsByAddr.erase(a);
	}
      reg_data = _parse_data->findRegion(new_reg);
      reg_data->funcsByAddr.insert(a, make_pair(new_entry, func));
    }
    race_detector_fake_lock_release(race_detector_fake_lock(reg_data->funcsByAddr));
}

void Parser::invalidateContainingFuncs(Function *owner, Block *b)
{
    CodeRegion * cr;
    if(owner->region()->contains(b->start()))
        cr = owner->region();
    else
        cr = _parse_data->reglookup(owner->region(),b->start());
    region_data * rd = _parse_data->findRegion(cr);


    // Any functions holding b that have already been finalized
    // need to have their caches invalidated so that they will
    // find out that they have this new 'ret' block
    std::set<Function*> prev_owners;
    rd->findFuncs(b->start(),prev_owners);
    for(std::set<Function*>::iterator oit = prev_owners.begin();
        oit != prev_owners.end(); ++oit)
    {
        Function * po = *oit;
        po->_cache_valid = false;
        parsing_printf("[%s:%d] split of [%lx,%lx) invalidates cache of "
                               "func at %lx\n",
                       FILE__,__LINE__,b->start(),b->end(),po->addr());
    }
}

/* Add ParseFrames waiting on func back to the work queue */
<<<<<<< HEAD
void Parser::resumeFrames(Function *func, FrameSet &work)
=======
void Parser::resumeFrames(Function * func, LockFreeQueue<ParseFrame *> & work)
>>>>>>> 8ec9fd72
{
    // If we do not know the function's return status, don't put its waiters back on the worklist
    if (func->retstatus() == UNSET) {
        parsing_printf("[%s] %s return status unknown, cannot resume waiters\n",
                       __FILE__,
                       func->name().c_str());
        return;
    }
    boost::lock_guard<DelayedFrames> g(delayed_frames);

    // When a function's return status is set, all waiting frames back into the worklist
    map<Function *, set<ParseFrame *> >::iterator iter = delayed_frames.frames.find(func);
    if (iter == delayed_frames.frames.end()) {
        // There were no frames waiting, ignore
        parsing_printf("[%s] %s return status %d, no waiters\n",
                       __FILE__,
                       func->name().c_str(),
                       func->retstatus());
        return;
    } else {
        parsing_printf("[%s] %s return status %d, undelaying waiting functions\n",
                       __FILE__,
                       func->name().c_str(),
                       func->retstatus());
        // Add each waiting frame back to the worklist
        set<ParseFrame *> vec = iter->second;
        for (set<ParseFrame *>::iterator fIter = vec.begin();
             fIter != vec.end();
             ++fIter) {
            work.insert(*fIter);
        }
        // remove func from delayedFrames map
        delayed_frames.frames.erase(func);
    }
}

bool Parser::getSyscallNumber(Function * /*func*/,
                              Block * block,
                              Address /*addr*/,
                              Architecture arch,
                              long int & val)
{
    val = -1;

    // In the common case, the setup of system call number
    // is a mov in the previous instruction. We don't currently look elsewhere.
    // In the future, could use slicing and symeval to find the value of
    // this register at the system call (as unstrip does).
    Block::Insns blockInsns;
    block->getInsns(blockInsns);
    auto prevPair = ++(blockInsns.rbegin());
    InstructionAPI::Instruction prevInsn = prevPair->second;
    if (prevInsn.getOperation().getID() != e_mov) {
        return false;
    }

    MachRegister syscallNumberReg = MachRegister::getSyscallNumberReg(arch);
    if (syscallNumberReg == InvalidReg) {
        return false;
    }
    InstructionAPI::RegisterAST* regAST = new InstructionAPI::RegisterAST(syscallNumberReg);
    InstructionAPI::RegisterAST::Ptr regASTPtr = InstructionAPI::RegisterAST::Ptr(regAST);

    std::vector<InstructionAPI::Operand> operands;
    prevInsn.getOperands(operands);
    for (unsigned i = 0; i < operands.size(); i++) {
        if (!operands[i].isWritten(regASTPtr)) {
            InstructionAPI::Expression::Ptr value = operands[i].getValue();
            InstructionAPI::Result res = value->eval();
            if (res.defined) {
                val = res.convert<Offset>();
            }
        }
    }

    return (val != -1);
}
<|MERGE_RESOLUTION|>--- conflicted
+++ resolved
@@ -50,13 +50,6 @@
 #include <boost/bind/bind.hpp>
 
 
-<<<<<<< HEAD
-
-#include <boost/timer/timer.hpp>
-#include <fstream>
-
-#include <tbb/parallel_for_each.h>
-=======
 #include <boost/timer/timer.hpp>
 #include <fstream>
 
@@ -72,7 +65,6 @@
 #endif
 
 #include "race-detector-annotations.h"
->>>>>>> 8ec9fd72
 
 using namespace std;
 using namespace Dyninst;
@@ -221,11 +213,7 @@
 {
     Function *f;
     ParseFrame *pf;
-<<<<<<< HEAD
-    FrameSet work;
-=======
     LockFreeQueue<ParseFrame *> work;
->>>>>>> 8ec9fd72
 
     parsing_printf("[%s:%d] entered parse_at([%lx,%lx),%lx)\n",
                    FILE__,__LINE__,region->low(),region->high(),target);
@@ -295,13 +283,7 @@
 void
 Parser::parse_vanilla()
 {
-<<<<<<< HEAD
-    ParseFrame *pf;
-    FrameSet work;
-    vector<Function *>::iterator fit;
-=======
     LockFreeQueue<ParseFrame *> work;
->>>>>>> 8ec9fd72
 
     parsing_printf("[%s:%d] entered parse_vanilla()\n",FILE__,__LINE__);
     parsing_printf("\t%d function hints\n",hint_funcs.size());
@@ -314,7 +296,7 @@
 
     /* Initialize parse frames from hints */
 
-    // Note: there is no fundamental obstacle to parallelizing this loop. However, 
+    // Note: there is no fundamental obstacle to parallelizing this loop. However,
     // race conditions need to be resolved in supporting laysrs first.
     for (unsigned int i = 0; i < hint_funcs.size(); i++) {
         Function * hf = hint_funcs[i];
@@ -329,11 +311,7 @@
 
 	ParseFrame *pf = new ParseFrame(hf,_parse_data);
         init_frame(*pf);
-<<<<<<< HEAD
-        frames.push_back(pf);
-=======
         frames.insert(pf);
->>>>>>> 8ec9fd72
         work.insert(pf);
         _parse_data->record_frame(pf);
     }
@@ -349,11 +327,7 @@
 
     // build up set of needed parse frames and load them with work elements
     set<ParseFrame*> frameset; // for dup checking
-<<<<<<< HEAD
-    FrameSet frames;
-=======
     LockFreeQueue<ParseFrame*> frames;
->>>>>>> 8ec9fd72
 
     for (unsigned idx=0; idx < work_elems.size(); idx++) {
 
@@ -457,15 +431,11 @@
 }
 
 
-<<<<<<< HEAD
-FrameSet Parser::ProcessOneFrame(ParseFrame* pf, bool recursive) {
-=======
 LockFreeQueueItem<ParseFrame*> *
 Parser::ProcessOneFrame(ParseFrame* pf, bool recursive) {
   LockFreeQueueItem<ParseFrame*> *frame_list = 0;
   if (pf->func && !pf->swap_busy(true)) {
 #ifdef ADD_PARSE_FRAME_TIMERS
->>>>>>> 8ec9fd72
     boost::timer::cpu_timer t;
     t.start();
 #endif
@@ -485,8 +455,8 @@
 
     // exclusive access to each ParseFrame is mediated by marking a frame busy.
     // we clear evidence of our access to the ParseFrame here because a concurrent
-    // thread may try to touch it because of duplicates in the work list. that 
-    // won't actually be concurrent because of swap_busy. we suppress the race 
+    // thread may try to touch it because of duplicates in the work list. that
+    // won't actually be concurrent because of swap_busy. we suppress the race
     // report by scrubbing information about our access.
     race_detector_forget_access_history(pf, sizeof(*pf));
 
@@ -495,13 +465,8 @@
   return frame_list;
 }
 
-<<<<<<< HEAD
-FrameSet Parser::postProcessFrame(ParseFrame *pf, bool recursive) {
-    FrameSet work;
-=======
 LockFreeQueueItem<ParseFrame *> *Parser::postProcessFrame(ParseFrame *pf, bool recursive) {
     LockFreeQueue<ParseFrame*> work;
->>>>>>> 8ec9fd72
     boost::lock_guard<ParseFrame> g(*pf);
     switch(pf->status()) {
         case ParseFrame::CALL_BLOCKED: {
@@ -556,7 +521,7 @@
 
             pf->cleanup();
             break;
-        }        
+        }
         case ParseFrame::FRAME_ERROR:
             parsing_printf("[%s] frame %lx error at %lx\n",
                            FILE__,pf->func->addr(),pf->curAddr);
@@ -609,19 +574,15 @@
         default:
             assert(0 && "invalid parse frame status");
     }
-<<<<<<< HEAD
     pf->inProcess = false;
-    return work;
-=======
     return work.steal();
 }
 
->>>>>>> 8ec9fd72
 
 static void
 InsertFrames
 (
- LockFreeQueueItem<ParseFrame *> *frames, 
+ LockFreeQueueItem<ParseFrame *> *frames,
  LockFreeQueue<ParseFrame *> *q
 )
 {
@@ -632,28 +593,11 @@
 }
 
 
-<<<<<<< HEAD
-void
-Parser::parse_frames(FrameSet &work, bool recursive)
-{
-    std::vector<ParseFrame*> the_queue(work.begin(), work.end());
-    /* Recursive traversal parsing */
-    while(!the_queue.empty())
-    {
-        // Native TBB
-        FrameSet new_frames;
-        std::cout << "Begin iteration, worklist size is " << the_queue.size() << endl;
-        tbb::parallel_for_each(the_queue, [&](ParseFrame* pf) {
-            new_frames += ProcessOneFrame(pf, recursive);
-        });
-        the_queue.clear();
-        std::copy(new_frames.begin(), new_frames.end(), std::back_inserter(the_queue));
-=======
 void
 Parser::LaunchWork
 (
  LockFreeQueueItem<ParseFrame*> *frame_list,
- bool recursive 
+ bool recursive
 )
 {
   LockFreeQueue<ParseFrame *> private_queue(frame_list);
@@ -675,7 +619,7 @@
 void
 Parser::SpawnProcessFrame
 (
- ParseFrame *pf, 
+ ParseFrame *pf,
  bool recursive
 )
 {
@@ -683,13 +627,13 @@
   LaunchWork(new_frames, recursive);
 }
 
-void print_work_queue(LockFreeQueue<ParseFrame *> *work_queue) 
+void print_work_queue(LockFreeQueue<ParseFrame *> *work_queue)
 {
   LockFreeQueueItem<ParseFrame *> *current = work_queue->peek();
-  
+
   std::cout << "Work Queue" << std::endl;
   while (current) {
-    std::cout << "  parse frame " << std::hex << current->value() 
+    std::cout << "  parse frame " << std::hex << current->value()
 	      << std::dec << std::endl;
     current = current->next();
   }
@@ -699,8 +643,8 @@
 void
 Parser::ProcessFrames
 (
- LockFreeQueue<ParseFrame *> *work_queue, 
- bool recursive 
+ LockFreeQueue<ParseFrame *> *work_queue,
+ bool recursive
 )
 {
 #if USE_OPENMP
@@ -713,7 +657,6 @@
   LaunchWork(work_queue->steal(), recursive);
 #endif
 }
->>>>>>> 8ec9fd72
 
 
 void
@@ -746,11 +689,7 @@
     cleanup_frames(work);
 }
 
-<<<<<<< HEAD
-void Parser::processFixedPoint(FrameSet &work, bool recursive) {// We haven't yet reached a fixedpoint; let's recurse
-=======
 void Parser::processFixedPoint(LockFreeQueue<ParseFrame *> &work, bool recursive) {// We haven't yet reached a fixedpoint; let's recurse
->>>>>>> 8ec9fd72
     {
         boost::lock_guard<DelayedFrames> g(delayed_frames);
 
@@ -785,11 +724,7 @@
     parse_frames(work, recursive);
 }
 
-<<<<<<< HEAD
-void Parser::processCycle(FrameSet &work, bool recursive) {// If we've reached a fixedpoint and have remaining frames, we must
-=======
 void Parser::processCycle(LockFreeQueue<ParseFrame *> &work, bool recursive) {// If we've reached a fixedpoint and have remaining frames, we must
->>>>>>> 8ec9fd72
     // have a cyclic dependency
     vector<Function *> updated;
     {
@@ -851,13 +786,6 @@
     }
 }
 
-<<<<<<< HEAD
-void Parser::cleanup_frames(FrameSet& to_clean)  {
-    for(ParseFrame* frame : to_clean) {
-        _parse_data->remove_frame(frame);
-        delete frame;
-    }
-=======
 void Parser::cleanup_frames()  {
   vector <ParseFrame *> pfv;
   std::copy(frames.begin(), frames.end(), std::back_inserter(pfv));
@@ -879,7 +807,7 @@
       delete pf;
     }
   }
-#else 
+#else
   for(unsigned i=0; i < pfv.size(); ++i) {
     ParseFrame *pf = pfv[i];
     if (pf) {
@@ -889,7 +817,6 @@
   }
 #endif
   frames.clear();
->>>>>>> 8ec9fd72
 }
 
 /* Finalizing all functions for consumption:
@@ -1023,7 +950,7 @@
         ext_e = b->end();
     }
     ext = new FuncExtent(f,ext_s,ext_e);
- 
+
     // remove access history for ext before publishing it
     // to concurrent readers to avoid false race reports.
     // ext is written before it is published and only read
@@ -1817,7 +1744,7 @@
 
 
     {
-#ifdef ENABLE_RACE_DETECTION 
+#ifdef ENABLE_RACE_DETECTION
     // this lock causes deadlock when running in parallel, but it is
     // useful for suppressing unimportant races on the iterator
     boost::lock_guard<Function> g(*owner);
@@ -2239,11 +2166,7 @@
 }
 
 /* Add ParseFrames waiting on func back to the work queue */
-<<<<<<< HEAD
-void Parser::resumeFrames(Function *func, FrameSet &work)
-=======
 void Parser::resumeFrames(Function * func, LockFreeQueue<ParseFrame *> & work)
->>>>>>> 8ec9fd72
 {
     // If we do not know the function's return status, don't put its waiters back on the worklist
     if (func->retstatus() == UNSET) {
