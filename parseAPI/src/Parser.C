--- conflicted
+++ resolved
@@ -1024,11 +1024,7 @@
 Parser::finalize()
 {
     if(_parse_state < FINALIZED) {
-<<<<<<< HEAD
-        // finalize_jump_tables();
-=======
         //finalize_jump_tables();
->>>>>>> b913ce9b
         finalize_funcs(hint_funcs);
         finalize_funcs(discover_funcs);
         clean_bogus_funcs(discover_funcs);
