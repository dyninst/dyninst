--- conflicted
+++ resolved
@@ -17,14 +17,11 @@
 
     void GetAllReachableBlock();  
     void FindAllThunks();
-    void ReadTable(AST::Ptr, 
-                   AbsRegion, 
-		   StridedInterval &,  
+    void ReadTable(AST::Ptr,
+                   AbsRegion,
+		   StridedInterval &,
 		   int ,
-<<<<<<< HEAD
-=======
-		   std::set<Address> &, 
->>>>>>> 74cf2a7b
+		   std::set<Address> &,
 		   std::vector<std::pair<Address, Dyninst::ParseAPI::EdgeTypeEnum> > &);
     int GetMemoryReadSize(Assignment::Ptr loc);
 
