--- conflicted
+++ resolved
@@ -195,14 +195,9 @@
     end_block(cur,*ah);
     
     // Instruction adapter provides edge estimates from an instruction
-<<<<<<< HEAD
     ah->getNewEdges(edges_out, frame.func, cur, frame.num_insns, &plt_entries); 
     
     insn_ret = ah->getReturnStatus(frame.func,frame.num_insns); 
-=======
-    ah.getNewEdges(edges_out, frame.func, cur, frame.num_insns, &plt_entries); 
-    insn_ret = ah.getReturnStatus(frame.func,frame.num_insns); 
->>>>>>> a9096d26
 
     // Update function return status if possible
     if(unlikely(insn_ret != UNSET && frame.func->_rs < RETURN))
