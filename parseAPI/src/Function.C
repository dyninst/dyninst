/*
 * Copyright (c) 1996-2011 Barton P. Miller
 * 
 * We provide the Paradyn Parallel Performance Tools (below
 * described as "Paradyn") on an AS IS basis, and do not warrant its
 * validity or performance.  We reserve the right to update, modify,
 * or discontinue this software at any time.  We shall have no
 * obligation to supply such updates or modifications or any other
 * form of support to you.
 * 
 * By your use of Paradyn, you understand and agree that we (or any
 * other person or entity with proprietary rights in Paradyn) are
 * under no obligation to provide either maintenance services,
 * update services, notices of latent defects, or correction of
 * defects for Paradyn.
 * 
 * This library is free software; you can redistribute it and/or
 * modify it under the terms of the GNU Lesser General Public
 * License as published by the Free Software Foundation; either
 * version 2.1 of the License, or (at your option) any later version.
 * 
 * This library is distributed in the hope that it will be useful,
 * but WITHOUT ANY WARRANTY; without even the implied warranty of
 * MERCHANTABILITY or FITNESS FOR A PARTICULAR PURPOSE.  See the GNU
 * Lesser General Public License for more details.
 * 
 * You should have received a copy of the GNU Lesser General Public
 * License along with this library; if not, write to the Free Software
 * Foundation, Inc., 51 Franklin Street, Fifth Floor, Boston, MA 02110-1301 USA
 */
#include <algorithm>

#include "dyntypes.h"

#include "CodeObject.h"
#include "CFG.h"

#include "Parser.h"
#include "debug_parse.h"
#include "util.h"

#include "dataflowAPI/h/slicing.h"
#include "dataflowAPI/h/AbslocInterface.h"
#include "instructionAPI/h/InstructionDecoder.h"
#include "dynutil/h/Graph.h"
#include "StackTamperVisitor.h"

using namespace std;

using namespace Dyninst;
using namespace Dyninst::ParseAPI;

Function::Function() :
        _start(0),
        _obj(NULL),
        _region(NULL),
        _isrc(NULL),
        _src(RT),
        _rs(UNSET),
        _entry(NULL),
	 _is_leaf_function(true),
	 _ret_addr(0),
        _parsed(false),
        _cache_valid(false),
        _bl(_blocks),
        _call_edge_list(_call_edges),
	_retBL(_return_blocks),
        _exitBL(_exit_blocks),
        _no_stack_frame(true),
        _saves_fp(false),
        _cleans_stack(false),
        _tamper(TAMPER_UNSET),
        _tamper_addr(0)
{
    fprintf(stderr,"PROBABLE ERROR, default ParseAPI::Function constructor\n");
}

Function::Function(Address addr, string name, CodeObject * obj, 
    CodeRegion * region, InstructionSource * isrc) :
        _start(addr),
        _obj(obj),
        _region(region),
        _isrc(isrc),
        _src(RT),
        _rs(UNSET),
        _name(name),
        _entry(NULL),
	 _is_leaf_function(true),
	 _ret_addr(0),
        _parsed(false),
        _cache_valid(false),
        _bl(_blocks),
        _call_edge_list(_call_edges),
	_retBL(_return_blocks),
        _exitBL(_exit_blocks),
        _no_stack_frame(true),
        _saves_fp(false),
        _cleans_stack(false),
        _tamper(TAMPER_UNSET),
        _tamper_addr(0)
{
    if (obj->defensiveMode()) {
        mal_printf("new funct at %lx\n",addr);
    }
}

ParseAPI::Edge::~Edge() {
}

Function::~Function()
{
    vector<FuncExtent *>::iterator eit = _extents.begin();
    for( ; eit != _extents.end(); ++eit) {
        delete *eit;
    }
}

Function::blocklist &
Function::blocks()
{
    if(!_cache_valid)
        finalize();
    return _bl;
}

Function::edgelist & 
Function::callEdges() {
    if(!_cache_valid)
        finalize();
    return _call_edge_list; 
}

Function::blocklist &
Function::returnBlocks() {
  if (!_cache_valid) 
    finalize();
  return _retBL;
}

Function::blocklist &
Function::exitBlocks() {
  if (!_cache_valid) 
    finalize();
  return _exitBL;
}

vector<FuncExtent *> const&
Function::extents()
{
    if(!_cache_valid)
        finalize(); 
    return _extents;
}

void
Function::finalize()
{
    // The Parser knows how to finalize
    // a Function's parse data
    _obj->parser->finalize(this);
}

vector<Block *> const&
Function::blocks_int()
{
    if(_cache_valid)
        return _blocks;

    // overloaded map warning:
    // visited[addr] == 1 means visited
    // visited[addr] == 2 means already on the return list
    dyn_hash_map<Address,short> visited;
    vector<Block *> worklist;

    bool need_entry = true;
    for(vector<Block*>::iterator bit=_blocks.begin();
        bit!=_blocks.end();++bit) 
    {
        Block * b = *bit;
        visited[b->start()] = 1;
        need_entry = need_entry && (b != _entry);
    }
    worklist.insert(worklist.begin(),_blocks.begin(),_blocks.end());

    if(need_entry) {
        worklist.push_back(_entry);
        visited[_entry->start()] = 1;
        add_block(_entry);
    }

    // avoid adding duplicate return blocks
    for(vector<Block*>::iterator bit=_exit_blocks.begin();
        bit!=_exit_blocks.end();++bit)
    {
        Block * b = *bit;
        visited[b->start()] = 2;
    }
    
    while(!worklist.empty()) {
        Block * cur = worklist.back();
        worklist.pop_back();

        bool link_return = false;
        bool exits_func = false;
        bool found_call = false;
        bool found_call_ft = false;
        const Block::edgelist & trgs = cur->targets();
        for(Block::edgelist::iterator tit=trgs.begin();
            tit!=trgs.end();++tit) {
            Edge * e = *tit;
            Block * t = e->trg();

            if (e->type() == CALL_FT) {
               found_call_ft = true;
            }

            if(e->type() == CALL) {
                _call_edges.insert(e);
                found_call = true;
                continue;
            }

            if(e->type() == RET) {
                link_return = true;
                exits_func = true;
                if (obj()->defensiveMode()) {
                    if (_tamper != TAMPER_UNSET && _tamper != TAMPER_NONE) 
                       continue;
                }
                
                _rs = RETURN;
                continue;
            }

            // If we are heading to a different CodeObject, call it a return
            // and don't add target blocks.
            if (t->obj() != cur->obj()) {
               // This is a jump to a different CodeObject; call it an exit
               exits_func = true;
                continue;
            }

            /* sink edges receive no further processing */
            if(e->sinkEdge())
                continue;

            if(!HASHDEF(visited,t->start())) {
                worklist.push_back(t);
                visited[t->start()] = true;
                add_block(t);
            }
        } 
<<<<<<< HEAD
        if (found_call && !found_call_ft)
=======
        if (found_call && !found_call_ft && !obj()->defensiveMode())
>>>>>>> fd043705
           exits_func = true;
        
        if (link_return) assert(exits_func);

        if(exits_func) {
           if (link_return)
              delayed_link_return(_obj,cur);
           if(visited[cur->start()] <= 1) {
              _exit_blocks.push_back(cur);
              if (link_return)
                 _return_blocks.push_back(cur);
           }
        }
    }
    Block::compare comp;
    sort(_blocks.begin(),_blocks.end(),comp);

    return _blocks;
}

/* Adds return edges to the CFG for a particular retblk, based 
 * on callers to this function.  Handles case of return block 
 * that targets the entry block of a new function separately
 * (ret to entry happens if the function tampers with its stack 
 *  and maybe if this function is a signal handler?) 
 */ 
void
Function::delayed_link_return(CodeObject * o, Block * retblk)
{
    bool link_entry = false;

    dyn_hash_map<Address,bool> linked;
    Block::edgelist::iterator eit = retblk->targets().begin();
    for( ; eit != retblk->targets().end(); ++eit) {
        Edge * e = *eit;
        linked[e->trg()->start()] = true;
    }

    eit = _entry->sources().begin();
    for( ; eit != _entry->sources().end(); ++eit) {
        Edge * e = *eit;
        if(e->type() == CALL) {
            parsing_printf("[%s:%d] linking return edge %lx -> %lx\n",
                FILE__,__LINE__,retblk->lastInsnAddr(),e->src()->end());

            // XXX opportunity here to be more conservative about delayed
            //     determination of return status
    
            Block * call_ft = _obj->findBlockByEntry(region(),e->src()->end());
            if(!call_ft) {
                parsing_printf("[%s:%d] no block found, error!\n",
                    FILE__,__LINE__);
            } 
            else if(!HASHDEF(linked,call_ft->start())) {
                if(call_ft == _entry)
                    link_entry = true;
                else 
                    o->add_edge(retblk,call_ft,RET);
                linked[call_ft->start()] = true;
            }
        }
    }
    // can't do this during iteration
    if(link_entry)
        o->add_edge(retblk,_entry,RET);
}

void
Function::add_block(Block *b)
{
	++b->_func_cnt;            // block counts references
    _blocks.push_back(b);
    _bmap[b->start()] = b;
}

const string &
Function::name() 
{
    return _name;
}

bool
Function::contains(Block *b)
{
    if(!_cache_valid)
        finalize();

    return HASHDEF(_bmap,b->start());
}

void Function::setEntryBlock(Block *new_entry)
{
    obj()->parser->move_func(this, new_entry->start(), new_entry->region());
    _region = new_entry->region();
    _start = new_entry->start();
    _entry = new_entry;
}

void 
Function::removeBlock(Block* dead)
{
    _cache_valid = false;
    bool found = false;

    // remove dead block from _blocks // KEVINTODO: use binary search
    std::vector<Block *>::iterator biter = _blocks.begin();
    while ( !found && _blocks.end() != biter ) {
        if (dead == *biter) {
            found = true;
            biter = _blocks.erase(biter);
        }
        else {
            biter++;
        }
    }
    if (!found) {
        fprintf(stderr,"Error, tried to remove block [%lx,%lx) from "
                "function at %lx that it does not belong to at %s[%d]\n",
                dead->start(),dead->end(), addr(), FILE__,__LINE__);
        assert(0);
    }

    // specify replacement entry prior to deleting entry block, unless 
    // deleting all blocks
    if (dead == _entry) {
        mal_printf("Warning: removing entry block [%lx %lx) for function at "
                   "%lx\n", dead->start(), dead->end(), addr());
        _entry = NULL;
        assert(0);
    }

    // remove dead block from _return_blocks and _call_edges
    const Block::edgelist & outs = dead->targets();
    for (Block::edgelist::iterator oit = outs.begin();
         outs.end() != oit; 
         oit++ ) 
    {
        switch((*oit)->type()) {
            case CALL: {
                bool foundEdge = false;
                for (set<Edge*>::iterator cit = _call_edges.begin();
                     _call_edges.end() != cit;
                     cit++) 
                {
                    if (*oit == *cit) {
                        foundEdge = true;
                        _call_edges.erase(cit);
                        break;
                    }
                }
                assert(foundEdge || (*oit)->sinkEdge());
                break;
            }
            case RET:
                _return_blocks.erase(std::remove(_return_blocks.begin(),
                                                 _return_blocks.end(),
                                                 dead),
                                     _return_blocks.end());
                break;
            default:
                break;
        }
    }
    // remove dead block from block map
    _bmap.erase(dead->start());
}

class ST_Predicates : public Slicer::Predicates {};

StackTamper 
Function::tampersStack(bool recalculate)
{
    using namespace SymbolicEvaluation;
    using namespace InstructionAPI;

    if ( ! obj()->defensiveMode() ) { 
        assert(0);
        _tamper = TAMPER_NONE;
        return _tamper;
    }

    // this is above the cond'n below b/c it finalizes the function, 
    // which could in turn call this function
    Function::blocklist & retblks = returnBlocks();
    if ( retblks.begin() == retblks.end() ) {
        _tamper = TAMPER_NONE;
        return _tamper;
    }
	_cache_valid = false;

    // if we want to re-calculate the tamper address
    if (!recalculate && TAMPER_UNSET != _tamper) {
        return _tamper;
    }

    AssignmentConverter converter(true);
    vector<Assignment::Ptr> assgns;
    ST_Predicates preds;
    _tamper = TAMPER_UNSET;
    Function::blocklist::iterator bit;
    for (bit = retblks.begin(); retblks.end() != bit; ++bit) {
        Address retnAddr = (*bit)->lastInsnAddr();
        InstructionDecoder retdec(this->isrc()->getPtrToInstruction(retnAddr), 
                                  InstructionDecoder::maxInstructionLength, 
                                  this->region()->getArch() );
        Instruction::Ptr retn = retdec.decode();
        converter.convert(retn, retnAddr, this, *bit, assgns);
        vector<Assignment::Ptr>::iterator ait;
        AST::Ptr sliceAtRet;

        for (ait = assgns.begin(); assgns.end() != ait; ait++) {
            AbsRegion & outReg = (*ait)->out();
            if ( outReg.absloc().isPC() ) {
                // First check to see if an input is an unresolved stack slot 
                // (or worse, the heap) - since if that's the case there's no use
                // in spending a lot of time slicing.
                std::vector<AbsRegion>::const_iterator in_iter;
                for (in_iter = (*ait)->inputs().begin();
                    in_iter != (*ait)->inputs().end(); ++in_iter) {
                    if (in_iter->type() != Absloc::Unknown) {
                        _tamper = TAMPER_NONZERO;
                        _tamper_addr = 0;
                        _rs = NORETURN;
                        mal_printf("Stack tamper analysis for ret block at "
                               "%lx found unresolved stack slot or heap "
                               "addr, marking as TAMPER_NONZERO\n", retnAddr);
                        return _tamper;
                    }
                }

                Slicer slicer(*ait,*bit,this);
                Graph::Ptr slGraph = slicer.backwardSlice(preds);
                if (dyn_debug_malware) {
                    stringstream graphDump;
                    graphDump << "sliceDump_" << this->name() << "_" 
                              << hex << retnAddr << dec << ".dot";
                    //slGraph->printDOT(graphDump.str());
                }
                DataflowAPI::Result_t slRes;
                DataflowAPI::SymEval::expand(slGraph,slRes);
                sliceAtRet = slRes[*ait];
                if (dyn_debug_malware && sliceAtRet != NULL) {
                    cerr << "assignment " << (*ait)->format() << " is "
                         << sliceAtRet->format() << "\n";
                }
                break;
            }
        }
        if (sliceAtRet == NULL) {
            mal_printf("Failed to produce a slice for retn at %x %s[%d]\n",
                       retnAddr, FILE__,__LINE__);
            continue;
        } 
        StackTamperVisitor vis(Absloc(-1 * isrc()->getAddressWidth(), 0, this));
        Address curTamperAddr=0;
        StackTamper curtamper = vis.tampersStack(sliceAtRet, curTamperAddr);
        mal_printf("StackTamperVisitor for func at 0x%lx block[%lx %lx) w/ "
                   "lastInsn at 0x%lx returns tamper=%d tamperAddr=0x%lx\n",
                   _start, (*bit)->start(), (*bit)->end(), retnAddr, 
                   curtamper, curTamperAddr);
        if (TAMPER_UNSET == _tamper || TAMPER_NONE == _tamper ||
            (TAMPER_NONZERO == _tamper && 
             TAMPER_NONE != curtamper))
        {
            _tamper = curtamper;
            _tamper_addr = curTamperAddr;
        } 
        else if ((TAMPER_REL == _tamper   || TAMPER_ABS == _tamper) &&
                 (TAMPER_REL == curtamper || TAMPER_ABS == curtamper))
        {
            if (_tamper != curtamper || _tamper_addr != curTamperAddr) {
                fprintf(stderr, "WARNING! Unhandled case in stackTamper "
                        "analysis, func at %lx has distinct tamperAddrs "
                        "%d:%lx %d:%lx at different return instructions, "
                        "setting to TAMPER_NONZERO %s[%d]\n", 
                        this->addr(), _tamper,_tamper_addr, curtamper, 
                        curTamperAddr, FILE__, __LINE__);
                _tamper = TAMPER_NONZERO; // let instrumentation take care of it
            }
        }
        assgns.clear();
    }

    if ( TAMPER_UNSET == _tamper ) {
        mal_printf("WARNING: we found no valid slices for function at %lx "
                   "%s[%d]\n", _start, _tamper_addr, FILE__,__LINE__);
        _tamper = TAMPER_NONZERO;
    }

    if ( TAMPER_NONE != _tamper && TAMPER_REL != _tamper && RETURN == _rs ) {
        _rs = NORETURN;
    }
    return _tamper;
}

void Function::destroy(Function *f) {
   f->obj()->destroy(f);
}<|MERGE_RESOLUTION|>--- conflicted
+++ resolved
@@ -250,11 +250,7 @@
                 add_block(t);
             }
         } 
-<<<<<<< HEAD
-        if (found_call && !found_call_ft)
-=======
         if (found_call && !found_call_ft && !obj()->defensiveMode())
->>>>>>> fd043705
            exits_func = true;
         
         if (link_return) assert(exits_func);
