/*
 * See the dyninst/COPYRIGHT file for copyright information.
 * 
 * We provide the Paradyn Tools (below described as "Paradyn")
 * on an AS IS basis, and do not warrant its validity or performance.
 * We reserve the right to update, modify, or discontinue this
 * software at any time.  We shall have no obligation to supply such
 * updates or modifications or any other form of support to you.
 * 
 * By your use of Paradyn, you understand and agree that we (or any
 * other person or entity with proprietary rights in Paradyn) are
 * under no obligation to provide either maintenance services,
 * update services, notices of latent defects, or correction of
 * defects for Paradyn.
 * 
 * This library is free software; you can redistribute it and/or
 * modify it under the terms of the GNU Lesser General Public
 * License as published by the Free Software Foundation; either
 * version 2.1 of the License, or (at your option) any later version.
 * 
 * This library is distributed in the hope that it will be useful,
 * but WITHOUT ANY WARRANTY; without even the implied warranty of
 * MERCHANTABILITY or FITNESS FOR A PARTICULAR PURPOSE.  See the GNU
 * Lesser General Public License for more details.
 * 
 * You should have received a copy of the GNU Lesser General Public
 * License along with this library; if not, write to the Free Software
 * Foundation, Inc., 51 Franklin Street, Fifth Floor, Boston, MA 02110-1301 USA
 */
#include "Parser.h"

#include "CodeObject.h"
#include "CFG.h"
#include "IA_IAPI.h"
using namespace Dyninst::InstructionAPI;
#include "InstructionAdapter.h"

#include "debug_parse.h"

using namespace Dyninst;
using namespace Dyninst::ParseAPI;

int HACKCOUNT = 0;

Block::Block(CodeObject * o, CodeRegion *r, Address start, Function *f) :
    SimpleInterval(start, start, 0),
    _obj(o),
    _region(r),
    _start(start),
    _end(start),
    _lastInsn(start),
    _func_cnt(0),
    _parsed(false),
    _createdByFunc(f)
{
    if (_obj && _obj->cs()) {
        _obj->cs()->incrementCounter(PARSE_BLOCK_COUNT);
        _obj->cs()->addCounter(PARSE_BLOCK_SIZE, size());
    }
}

Block::~Block()
{
    // nothing special
    if (_obj && _obj->cs()) {
        _obj->cs()->decrementCounter(PARSE_BLOCK_COUNT);
        _obj->cs()->addCounter(PARSE_BLOCK_SIZE, -1*size());
    }
}

bool
Block::consistent(Address addr, Address & prev_insn) 
{
    if (addr >= end() || addr < start()) return false;
    InstructionSource * isrc;
    if(_obj && !_obj->cs()->regionsOverlap())
        isrc = _obj->cs();
    else
        isrc = region();
    const unsigned char * buf =
        (const unsigned char*)(region()->getPtrToInstruction(_start));
    InstructionDecoder dec(buf,size(),isrc->getArch());
    InstructionAdapter_t* ah = InstructionAdapter_t::makePlatformIA_IAPI(_obj->cs()->getArch(), dec,_start,_obj,region(),isrc, this);

    Address cur = ah->getAddr();
    //parsing_printf("consistency check for [%lx,%lx), start: %lx addr: %lx\n",
        //start(),end(),cur,addr);
    while(cur < addr) {
        ah->advance();
        prev_insn = cur;
        cur = ah->getAddr();
        //parsing_printf(" cur: %lx\n",cur);
    }
    delete ah;
    return cur == addr;
}

void
Block::getFuncs(vector<Function *> & funcs)
{
    if(!_obj) return; // universal sink
    set<Function *> stab;
    _obj->findFuncs(region(),start(),stab);
    set<Function *>::iterator sit = stab.begin();
    for( ; sit != stab.end() ;++sit) {
        if(((const Function*)(*sit))->contains(this))
            funcs.push_back(*sit);
    }
}

bool
EdgePredicate::pred_impl(Edge *) const
{
  return true;
}

bool
Intraproc::pred_impl(Edge * e) const
{
    bool base = EdgePredicate::pred_impl(e);
    return base && (e->type() != CALL) && (e->type() != RET) && (!e->interproc());
}

bool Interproc::pred_impl(Edge *e) const 
{
    bool base = EdgePredicate::pred_impl(e);

    return !base || ((e->type() == CALL) || (e->type() == RET)) || (e->interproc());
}

bool
SingleContext::pred_impl(Edge * e) const
{
    bool base = EdgePredicate::pred_impl(e);
    return base && !e->interproc() && 
        (!_forward || _context->contains(e->trg())) &&
        (!_backward || _context->contains(e->src()));
}

bool
SingleContextOrInterproc::pred_impl(Edge * e) const
{
    bool base = EdgePredicate::pred_impl(e);

    bool singleContext = base && 
        (!_forward || _context->contains(e->trg())) &&
        (!_backward || _context->contains(e->src()));

    bool interproc = !base || ((e->type() == CALL) || (e->type() == RET));

    return singleContext || interproc;
}

int Block::containingFuncs() const {
    if(_obj) _obj->finalize();
    return _func_cnt;
}

void Block::removeFunc(Function *) 
{
    if ((0 == _func_cnt) && _obj) {
        _obj->finalize();
    }
    assert(0 != _func_cnt);
    _func_cnt.fetch_add(-1);
}

void Block::updateEnd(Address addr)
{
    if(!_obj) return;
    _obj->cs()->addCounter(PARSE_BLOCK_SIZE, -1*size());   
    _end = addr;
    high_ = addr;
    _obj->cs()->addCounter(PARSE_BLOCK_SIZE, size());
}

void Block::destroy(Block *b) {
   b->obj()->destroy(b);
}

void Edge::install()
{
    src()->addTarget(this);
    trg()->addSource(this);
}

void Edge::uninstall()
{
    mal_printf("Uninstalling edge [%lx]->[%lx]\n", 
               src()->lastInsnAddr(), _target_off);
    // if it's a call edge, it's cached in the function object, remove it
    if (CALL == type()) {
        vector<Function*> srcFs;
        src()->getFuncs(srcFs);
        for (vector<Function*>::iterator fit = srcFs.begin(); 
             fit != srcFs.end(); fit++) 
        {
            if ( ! (*fit)->_cache_valid ) {
                continue;
            }
            for (set<Edge*>::iterator eit = (*fit)->_call_edge_list.begin();
                 eit != (*fit)->_call_edge_list.end(); eit++) 
            {
                if (this == (*eit)) {
                    (*fit)->_call_edge_list.erase(*eit);
                    break;
                }
            }
        }
    }
    // remove from source and target blocks
    src()->removeTarget(this);
    trg()->removeSource(this);
}

void Edge::destroy(Edge *e, CodeObject *o) {
   o->destroy(e);
}


Block *Edge::trg() const {
<<<<<<< HEAD
    Block* found = index->findBlock(src()->region(), _target_off);
=======
    if (!_from_index) {
      return _target;
    }
    Block* found = index->findBlock(_source->region(), _target_off);
>>>>>>> 15f4dab8
    if(found) return found;
    Block* newBlock = NULL;
//    newBlock = src()->obj()->fact()->_mkblock(NULL, src()->region(), _target_off);
//    newBlock = src()->obj()->fact()->_mksink(src()->obj(), src()->region());
//    index->record_block(src()->region(), newBlock);
    return newBlock;
}

std::string format(EdgeTypeEnum e) {
	switch(e) {
		case CALL: return "call";
		case COND_TAKEN: return "cond_taken";
		case COND_NOT_TAKEN: return "cond_not_taken";
		case INDIRECT: return "indirect";
		case DIRECT: return "direct";
		case FALLTHROUGH: return "fallthrough";
		case CATCH: return "catch";
		case CALL_FT: return "call_ft";
		case RET: return "ret";
		case NOEDGE: return "noedge";
		default: return "<unknown>";
	}
}

bool ParseAPI::Block::wasUserAdded() const {
   return region()->wasUserAdded(); 
}

void
Block::getInsns(Insns &insns) const {
 Offset off = start();
  const unsigned char *ptr =
    (const unsigned char *)region()->getPtrToInstruction(off);
  if (ptr == NULL) return;
  InstructionDecoder d(ptr, size(), obj()->cs()->getArch());
  while (off < end()) {
    Instruction insn = d.decode();
    insns[off] = insn;
    off += insn.size();
  }
}

InstructionAPI::Instruction
Block::getInsn(Offset a) const {
   Insns insns;
   getInsns(insns);
   return insns[a];
}


bool Block::operator==(const Block &rhs) const {
    boost::lock_guard<const Block> g1(*this);
    boost::lock_guard<const Block> g2(rhs);
    // All sinks are equal
    if(_start == std::numeric_limits<Address>::max()) {
        return rhs._start == _start;
    }
    return _obj == rhs._obj &&
           _region == rhs._region &&
           _start == rhs._start &&
           _end == rhs._end &&
           _lastInsn == rhs._lastInsn &&
           _srclist == rhs._srclist &&
           _trglist == rhs._trglist &&
           _func_cnt == rhs._func_cnt &&
           _parsed == rhs._parsed;
}

bool Block::operator!=(const Block &rhs) const {
    return !(rhs == *this);
}<|MERGE_RESOLUTION|>--- conflicted
+++ resolved
@@ -219,14 +219,10 @@
 
 
 Block *Edge::trg() const {
-<<<<<<< HEAD
-    Block* found = index->findBlock(src()->region(), _target_off);
-=======
     if (!_from_index) {
       return _target;
     }
-    Block* found = index->findBlock(_source->region(), _target_off);
->>>>>>> 15f4dab8
+    Block* found = index->findBlock(src()->region(), _target_off);
     if(found) return found;
     Block* newBlock = NULL;
 //    newBlock = src()->obj()->fact()->_mkblock(NULL, src()->region(), _target_off);
