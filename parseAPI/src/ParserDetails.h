--- conflicted
+++ resolved
@@ -31,7 +31,6 @@
 #define _PARSER_DETAILS_H_
 
 #include "IA_IAPI.h"
-#include <boost/shared_ptr.hpp>
 
 namespace Dyninst {
 namespace ParseAPI {
@@ -175,11 +174,7 @@
 
     // This work element is a continuation of
     // parsing jump tables
-<<<<<<< HEAD
-    ParseWorkElem(ParseWorkBundle *bundle, Block *b, boost::shared_ptr<InsnAdapter::IA_IAPI> ah)
-=======
     ParseWorkElem(ParseWorkBundle *bundle, Block *b, const InsnAdapter::IA_IAPI* ah)
->>>>>>> 74cf2a7b
          : _bundle(bundle),
           _edge(NULL),
           _targ((Address)-1),
@@ -187,13 +182,8 @@
           _tailcall(false),
           _order(resolve_jump_table),
           _call_processed(false),
-<<<<<<< HEAD
-	  _cur(b),
-        _ah(ah){
-=======
 	  _cur(b) {	      
 	      _ah = ah->clone();
->>>>>>> 74cf2a7b
 	  }
 
     ~ParseWorkElem() {
