#include "dyntypes.h"
#include "IndirectAnalyzer.h"
#include "BoundFactCalculator.h"
#include "JumpTablePred.h"
#include "IA_IAPI.h"
#include "debug_parse.h"

#include "CodeObject.h"
#include "Graph.h"

#include "Instruction.h"
#include "InstructionDecoder.h"
#include "Register.h"
#include "SymEval.h"
using namespace Dyninst::ParseAPI;
using namespace Dyninst::InstructionAPI;


bool IndirectControlFlowAnalyzer::NewJumpTableAnalysis(std::vector<std::pair< Address, Dyninst::ParseAPI::EdgeTypeEnum > >& outEdges) {
//    if (block->last() == 0x3ed4f33e9e) dyn_debug_parsing=1; else dyn_debug_parsing=0;
    parsing_printf("Apply indirect control flow analysis at %lx\n", block->last());
    parsing_printf("Looking for thunk\n");

//  Find all blocks that reach the block containing the indirect jump
//  This is a prerequisit for finding thunks
    GetAllReachableBlock();
//  Now we try to find all thunks in this function.
//  We pass in the slice because we may need to add new ndoes.
    FindAllThunks();
//  Calculates all blocks that can reach
//  and be reachable from thunk blocks
    ReachFact rf(thunks);
 
    Architecture arch = block->obj()->cs()->getArch();
    Address cleanAddr = stripAddrEncoding(block->last(), arch);
    const unsigned char * buf = (const unsigned char*) block->obj()->cs()->getPtrToInstruction(cleanAddr);
    InstructionDecoder dec(buf, InstructionDecoder::maxInstructionLength, arch);
    Instruction::Ptr insn = dec.decode();
    AssignmentConverter ac(true, false);
    vector<Assignment::Ptr> assignments;
    ac.convert(insn, block->last(), func, block, assignments);
    Slicer s(assignments[0], block, func, false, false);

    std::vector<std::pair< Address, Dyninst::ParseAPI::EdgeTypeEnum > > jumpTableOutEdges;

    JumpTablePred jtp(func, block, rf, thunks, jumpTableOutEdges);
    jtp.setSearchForControlFlowDep(true);
    GraphPtr slice = s.backwardSlice(jtp);
    // After the slicing is done, we do one last check to 
    // see if we can resolve the indirect jump by assuming 
    // one byte read is in bound [0,255]
    if (jumpTableOutEdges.empty() && jtp.jumpTableFormat && block->obj()->cs()->getArch() != Arch_aarch64) {
        GraphPtr g = jtp.BuildAnalysisGraph(s.visitedEdges);
	
	BoundFactsCalculator bfc(func, g, func->entry() == block, rf, thunks, true, jtp.expandCache);
	bfc.CalculateBoundedFacts();
	
	BoundValue target;
	bool ijt = jtp.IsJumpTable(g, bfc, target);
	if (ijt) jtp.FillInOutEdges(target, jumpTableOutEdges);
    }
   // fprintf(stderr, "indirect jump at %lx with %d assignments and %d edges\n", block->last(), jtp.currentAssigns.size(), jumpTableOutEdges.size()); 

    outEdges.insert(outEdges.end(), jumpTableOutEdges.begin(), jumpTableOutEdges.end());
    return !jumpTableOutEdges.empty();
}						       




// Find all blocks that reach the block containing the indirect jump
void IndirectControlFlowAnalyzer::GetAllReachableBlock() {
    reachable.clear();
    queue<Block*> q;
    q.push(block);
    while (!q.empty()) {
        ParseAPI::Block *cur = q.front();
	q.pop();
	if (reachable.find(cur) != reachable.end()) continue;
	reachable.insert(cur);
	for (auto eit = cur->sources().begin(); eit != cur->sources().end(); ++eit)
	    if ((*eit)->intraproc()) 
	        q.push((*eit)->src());
    }

}


static Address ThunkAdjustment(Address afterThunk, MachRegister reg, ParseAPI::Block *b) {
    // After the call to thunk, there is usually
    // an add insturction like ADD ebx, OFFSET to adjust
    // the value coming out of thunk.
   
    Architecture arch = b->obj()->cs()->getArch();
    Address cleanAddr = stripAddrEncoding(afterThunk, arch);
    const unsigned char* buf = (const unsigned char*) (b->obj()->cs()->getPtrToInstruction(cleanAddr));
    InstructionDecoder dec(buf, b->end() - b->start(), arch);
    Instruction::Ptr nextInsn = dec.decode();
    // It has to be an add
    if (nextInsn->getOperation().getID() != e_add) return 0;
    vector<Operand> operands;
    nextInsn->getOperands(operands);
    RegisterAST::Ptr regAST = boost::dynamic_pointer_cast<RegisterAST>(operands[0].getValue());
    // The first operand should be a register
    if (regAST == 0) return 0;
    if (regAST->getID() != reg) return 0;
    Result res = operands[1].getValue()->eval();
    // A not defined result means that
    // the second operand is not an immediate
    if (!res.defined) return 0;
    return res.convert<Address>();
}

void IndirectControlFlowAnalyzer::FindAllThunks() {
    // Enumuerate every block to find thunk
    for (auto bit = reachable.begin(); bit != reachable.end(); ++bit) {
    // We intentional treat a getting PC call as a special case that does not
	// end a basic block. So, we need to check every instruction to find all thunks
    ParseAPI::Block *b = *bit;
    Architecture arch = b->obj()->cs()->getArch();
    Address cleanAddr = stripAddrEncoding(b->start(), arch);
	const unsigned char* buf =
            (const unsigned char*)(b->obj()->cs()->getPtrToInstruction(cleanAddr));
	if( buf == NULL ) {
	    parsing_printf("%s[%d]: failed to get pointer to instruction by offset\n",FILE__, __LINE__);
	    return;
	}
<<<<<<< HEAD
	parsing_printf("Looking for thunk in block [%lx,%lx).", b->start(), b->end());
	InstructionDecoder dec(buf, b->end() - b->start(), arch);
=======
	InstructionDecoder dec(buf, b->end() - b->start(), b->obj()->cs()->getArch());
>>>>>>> a78e3801
	InsnAdapter::IA_IAPI block(dec, b->start(), b->obj() , b->region(), b->obj()->cs(), b);
	Address cur = b->start();
	while (cur < b->end()) {
	    if (block.getInstruction()->getCategory() == c_CallInsn && block.isThunk()) {
	        bool valid;
		Address addr;
		boost::tie(valid, addr) = block.getCFT();
		Address cleanAddrInner = stripAddrEncoding(addr, arch);
		const unsigned char *target = (const unsigned char *) b->obj()->cs()->getPtrToInstruction(cleanAddrInner);
		InstructionDecoder targetChecker(target, InstructionDecoder::maxInstructionLength, arch);
		Instruction::Ptr thunkFirst = targetChecker.decode();
		set<RegisterAST::Ptr> thunkTargetRegs;
		thunkFirst->getWriteSet(thunkTargetRegs);
		
		for (auto curReg = thunkTargetRegs.begin(); curReg != thunkTargetRegs.end(); ++curReg) {
		    ThunkInfo t;
		    t.reg = (*curReg)->getID();
		    t.value = block.getAddr() + block.getInstruction()->size();
		    t.value += ThunkAdjustment(t.value, t.reg, b);
		    t.block = b;
		    thunks.insert(make_pair(block.getAddr(), t));
		    parsing_printf("\tfind thunk at %lx, storing value %lx to %s\n", block.getAddr(), t.value , t.reg.name().c_str());
		}
	    }
	    cur += block.getInstruction()->size();
	    if (cur < b->end()) block.advance();
	}
    }
}

<|MERGE_RESOLUTION|>--- conflicted
+++ resolved
@@ -125,12 +125,7 @@
 	    parsing_printf("%s[%d]: failed to get pointer to instruction by offset\n",FILE__, __LINE__);
 	    return;
 	}
-<<<<<<< HEAD
-	parsing_printf("Looking for thunk in block [%lx,%lx).", b->start(), b->end());
 	InstructionDecoder dec(buf, b->end() - b->start(), arch);
-=======
-	InstructionDecoder dec(buf, b->end() - b->start(), b->obj()->cs()->getArch());
->>>>>>> a78e3801
 	InsnAdapter::IA_IAPI block(dec, b->start(), b->obj() , b->region(), b->obj()->cs(), b);
 	Address cur = b->start();
 	while (cur < b->end()) {
