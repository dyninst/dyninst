--- conflicted
+++ resolved
@@ -1064,25 +1064,16 @@
     return false;
 }
 
-<<<<<<< HEAD
 class ST_Predicates : public Slicer::Predicates {};
-=======
-
-//class ST_Predicates : public Slicer::Predicates {};
->>>>>>> 51f2bc2b
 
 // returns stackTamper, which is false if parsing should not resume 
 // after call instructions to this function.  
 // The function recommends parsing at an alternative address if the stack 
 // delta is a known absolute or relative value, otherwise we will instrument
 // this function's return instructions to see if the function returns
-StackTamper IA_IAPI::tampersStack(ParseAPI::Function *, 
-                                  Address &) const
-{
-    return TAMPER_NONE;
-
-#if 0
-
+StackTamper IA_IAPI::tampersStack(ParseAPI::Function *func, 
+                                  Address &tamperAddr) const
+{
     using namespace SymbolicEvaluation;
     if (TAMPER_UNSET != func->stackTamper()) {
         return func->stackTamper();
@@ -1135,10 +1126,6 @@
         assgns.clear();
     }
     return tamper;
-<<<<<<< HEAD
-=======
-#endif
->>>>>>> 51f2bc2b
 }
 
 /* returns true if the call leads to:
