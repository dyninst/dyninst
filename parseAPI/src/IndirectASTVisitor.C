--- conflicted
+++ resolved
@@ -5,31 +5,6 @@
 #include <algorithm>
 #include "SymbolicExpression.h"
 using namespace Dyninst::ParseAPI;
-<<<<<<< HEAD
-#define SIGNEX_64_32 0xffffffff00000000LL
-#define SIGNEX_64_16 0xffffffffffff0000LL
-#define SIGNEX_64_8  0xffffffffffffff00LL
-#define SIGNEX_32_16 0xffff0000
-#define SIGNEX_32_8 0xffffff00
-
-Address PCValue(Address cur, size_t insnSize, Architecture a) {
-    switch (a) {
-        case Arch_x86:
-	case Arch_x86_64:
-	    return cur + insnSize;
-	case Arch_aarch64:
-	    return cur;
-        case Arch_aarch32:
-        case Arch_ppc32:
-        case Arch_ppc64:
-        case Arch_none:
-        case Arch_cuda:
-            assert(0);
-    }    
-    return cur + insnSize;
-}
-=======
->>>>>>> e45835ab
 
 AST::Ptr SimplifyVisitor::visit(DataflowAPI::RoseAST *ast) {
         unsigned totalChildren = ast->numChildren();
