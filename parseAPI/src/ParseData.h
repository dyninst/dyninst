/*
 * See the dyninst/COPYRIGHT file for copyright information.
 * 
 * We provide the Paradyn Tools (below described as "Paradyn")
 * on an AS IS basis, and do not warrant its validity or performance.
 * We reserve the right to update, modify, or discontinue this
 * software at any time.  We shall have no obligation to supply such
 * updates or modifications or any other form of support to you.
 * 
 * By your use of Paradyn, you understand and agree that we (or any
 * other person or entity with proprietary rights in Paradyn) are
 * under no obligation to provide either maintenance services,
 * update services, notices of latent defects, or correction of
 * defects for Paradyn.
 * 
 * This library is free software; you can redistribute it and/or
 * modify it under the terms of the GNU Lesser General Public
 * License as published by the Free Software Foundation; either
 * version 2.1 of the License, or (at your option) any later version.
 * 
 * This library is distributed in the hope that it will be useful,
 * but WITHOUT ANY WARRANTY; without even the implied warranty of
 * MERCHANTABILITY or FITNESS FOR A PARTICULAR PURPOSE.  See the GNU
 * Lesser General Public License for more details.
 * 
 * You should have received a copy of the GNU Lesser General Public
 * License along with this library; if not, write to the Free Software
 * Foundation, Inc., 51 Franklin Street, Fifth Floor, Boston, MA 02110-1301 USA
 */
#ifndef _PARSE_DATA_H_
#define _PARSE_DATA_H_

#include <set>
#include <vector>
#include <queue>

#include "dyntypes.h"
#include "IBSTree.h"
#include "IBSTree-fast.h"
#include "CodeObject.h"
#include "CFG.h"
#include "ParserDetails.h"
#include "debug_parse.h"

#include <boost/thread/locks.hpp>
#include <boost/thread/lockable_adapter.hpp>
#include <boost/thread/recursive_mutex.hpp>

using namespace std;

namespace Dyninst {
namespace ParseAPI {

class Parser;
class ParseData;

/** Describes a saved frame during recursive parsing **/
// Parsing data for a function. 
class ParseFrame : public boost::lockable_adapter<boost::recursive_mutex> {
 public:
    enum Status {
        UNPARSED,
        PROGRESS,
        CALL_BLOCKED,
        PARSED,
        FRAME_ERROR,
        BAD_LOOKUP,  // error for lookups that return Status
        FRAME_DELAYED // discovered cyclic dependency, delaying parse
    };

    /* worklist details */
    typedef std::priority_queue<
        ParseWorkElem *,
        vector<ParseWorkElem*>,
        ParseWorkElem::compare
       > worklist_t;

    vector<ParseWorkBundle*> work_bundles; 
   
    /* convenience generator for work elements. If a NULL bundle is
       supplied, one will be provided. */
    ParseWorkElem * mkWork(
        ParseWorkBundle * b,
        Edge * e,
        Address target,
        bool resolvable,
        bool tailcall);
    ParseWorkElem * mkWork(
        ParseWorkBundle * b,
	Block* block,
<<<<<<< HEAD
        boost::shared_ptr<InsnAdapter::IA_IAPI> ahPtr);
=======
        const InsnAdapter::IA_IAPI *ah);
>>>>>>> 74cf2a7b

    void pushWork(ParseWorkElem * elem) {
        boost::lock_guard<ParseFrame> g(*this);
        parsing_printf("\t pushing work element for block %p, edge %p, target %p\n", elem->cur(), elem->edge(), elem->target());
        worklist.push(elem);
    }
    ParseWorkElem * popWork() {
        boost::lock_guard<ParseFrame> g(*this);
        ParseWorkElem * ret = NULL;
        if(!worklist.empty()) {
            ret = worklist.top();
            worklist.pop();
        }
        return ret;
    }

    void pushDelayedWork(ParseWorkElem * elem, Function * ct) {
        boost::lock_guard<ParseFrame> g(*this);
        delayedWork.insert(make_pair(elem, ct));
    }

    void cleanup();

    worklist_t worklist;
    std::set<Address> knownTargets; // This set contains known potential targets in this function 
   
    // Delayed work elements 
    std::map<ParseWorkElem *, Function *> delayedWork;

    dyn_hash_map<Address, Block*> leadersToBlock;  // block map
    Address curAddr;                           // current insn address
    unsigned num_insns;
    dyn_hash_map<Address, bool> visited;

    /* These are set when status goes to CALL_BLOCKED */
    Function * call_target;     // discovered callee

    Function * func;
    CodeRegion * codereg;

    ParseWorkElem * seed; // stored for cleanup

    ParseFrame(Function * f,ParseData *pd) :
        curAddr(0),
        num_insns(0),
        call_target(NULL),
        func(f),
        codereg(f->region()),
        seed(NULL),
        _pd(pd)
    {
        set_status(UNPARSED);
    }

    ~ParseFrame();

    Status status() const { return _status; }
    void set_status(Status);
 private:
    Status _status;
    ParseData * _pd;
};

/* per-CodeRegion parsing data */
class region_data : public boost::lockable_adapter<boost::recursive_mutex> {
public:
  // Function lookups
  Dyninst::IBSTree_fast<FuncExtent> funcsByRange;
    dyn_hash_map<Address, Function *> funcsByAddr;

    // Block lookups
    Dyninst::IBSTree_fast<Block > blocksByRange;
    dyn_hash_map<Address, Block *> blocksByAddr;

    // Parsing internals 
    dyn_hash_map<Address, ParseFrame *> frame_map;
    dyn_hash_map<Address, ParseFrame::Status> frame_status;

    Function * findFunc(Address entry);
    Block * findBlock(Address entry);
    int findFuncs(Address addr, set<Function *> & funcs);
    int findBlocks(Address addr, set<Block *> & blocks);
    boost::recursive_mutex& lockable() { return boost::lockable_adapter<boost::recursive_mutex>::lockable(); }

    /* 
     * Look up the next block for detection of straight-line
     * fallthrough edges into existing blocks.
     */
    inline std::pair<Address, Block*> get_next_block(Address addr)
    {
        boost::lock_guard<region_data> g(*this);
        Block * nextBlock = NULL;
        Address nextBlockAddr = numeric_limits<Address>::max();

        if((nextBlock = blocksByRange.successor(addr)) &&
           nextBlock->start() > addr)
        {
            nextBlockAddr = nextBlock->start();   
        }

        return std::pair<Address,Block*>(nextBlockAddr,nextBlock);
    }
    
	 // Find functions within [start,end)
	 int findFuncs(Address start, Address end, set<Function *> & funcs);
};

/** region_data inlines **/

inline Function *
region_data::findFunc(Address entry)
{
    boost::lock_guard<region_data> g(*this);
    dyn_hash_map<Address, Function *>::iterator fit;
    if((fit = funcsByAddr.find(entry)) != funcsByAddr.end())
        return fit->second;
    else
        return NULL;
}
inline Block *
region_data::findBlock(Address entry)
{
    boost::lock_guard<region_data> g(*this);
    dyn_hash_map<Address, Block *>::iterator bit;
    if((bit = blocksByAddr.find(entry)) != blocksByAddr.end())
        return bit->second;
    else
        return NULL;
}
inline int
region_data::findFuncs(Address addr, set<Function *> & funcs)
{
    boost::lock_guard<region_data> g(*this);
    int sz = funcs.size();

    set<FuncExtent *> extents;
    set<FuncExtent *>::iterator eit;
    
    funcsByRange.find(addr,extents);
    for(eit = extents.begin(); eit != extents.end(); ++eit)
        funcs.insert((*eit)->func());
 
    return funcs.size() - sz;
}
inline int
region_data::findFuncs(Address start, Address end, set<Function *> & funcs)
{
    boost::lock_guard<region_data> g(*this);
	 FuncExtent dummy(NULL,start,end);
    int sz = funcs.size();

    set<FuncExtent *> extents;
    set<FuncExtent *>::iterator eit;
    
    funcsByRange.find(&dummy,extents);
    for(eit = extents.begin(); eit != extents.end(); ++eit)
        funcs.insert((*eit)->func());
 
    return funcs.size() - sz;
}
inline int
region_data::findBlocks(Address addr, set<Block *> & blocks)
{
    boost::lock_guard<region_data> g(*this);
    int sz = blocks.size();
    blocksByRange.find(addr,blocks);
    return blocks.size() - sz;
}


/** end region_data **/

class ParseData : public boost::lockable_adapter<boost::recursive_mutex>  {
 protected:
    ParseData(Parser *p) : _parser(p) { }
    Parser * _parser;
 public:
    virtual ~ParseData() { }

    //
    virtual Function * findFunc(CodeRegion *, Address) =0;
    virtual Block * findBlock(CodeRegion *, Address) =0;
    virtual int findFuncs(CodeRegion *, Address, set<Function*> &) =0;
    virtual int findFuncs(CodeRegion *, Address, Address, set<Function*> &) =0;
    virtual int findBlocks(CodeRegion *, Address, set<Block*> &) =0;
    virtual ParseFrame * findFrame(CodeRegion *, Address) = 0;
    virtual ParseFrame::Status frameStatus(CodeRegion *, Address) = 0;
    virtual void setFrameStatus(CodeRegion*,Address,ParseFrame::Status) = 0;

    // creation (if non-existing)
    virtual Function * get_func(CodeRegion *, Address, FuncSource) =0;

    // mapping
    virtual region_data * findRegion(CodeRegion *) =0;

    // accounting
    virtual void record_func(Function *) =0;
    virtual void record_block(CodeRegion *, Block *) =0;
    virtual void record_frame(ParseFrame *) =0;

    // removal
    virtual void remove_frame(ParseFrame *) =0;
    virtual void remove_func(Function *) =0;
    virtual void remove_block(Block *) =0;
    virtual void remove_extents(const std::vector<FuncExtent*> &extents) =0;

    // does the Right Thing(TM) for standard- and overlapping-region 
    // object types
    virtual CodeRegion * reglookup(CodeRegion *cr, Address addr) =0;
};

/* StandardParseData represents parse data for Parsers that disallow
   overlapping CodeRegions. It has fast paths for lookup */
class StandardParseData : public ParseData {
 private:
    region_data _rdata;
 public:
    /* interface implementation */
    StandardParseData(Parser *p);
    ~StandardParseData();

    Function * findFunc(CodeRegion * pf, Address addr);
    Block * findBlock(CodeRegion * pf, Address addr);
    int findFuncs(CodeRegion *, Address, set<Function*> &);
    int findFuncs(CodeRegion *, Address, Address, set<Function*> &);
    int findBlocks(CodeRegion *, Address, set<Block*> &);
    ParseFrame * findFrame(CodeRegion *, Address);
    ParseFrame::Status frameStatus(CodeRegion *, Address);
    void setFrameStatus(CodeRegion*,Address,ParseFrame::Status);

    Function * get_func(CodeRegion * cr, Address addr, FuncSource src);

    region_data * findRegion(CodeRegion *cr);

    void record_func(Function *f);
    void record_block(CodeRegion *cr, Block *b);
    void record_frame(ParseFrame *pf);

    void remove_frame(ParseFrame *);
    void remove_func(Function *);
    void remove_block(Block *);
    void remove_extents(const std::vector<FuncExtent*> &extents);

    CodeRegion * reglookup(CodeRegion *cr, Address addr);
};

inline region_data * StandardParseData::findRegion(CodeRegion * /* cr */)
{
    return &_rdata;
}
inline void StandardParseData::record_func(Function *f)
{
    boost::lock_guard<region_data> g(_rdata);
    _rdata.funcsByAddr[f->addr()] = f;
}
inline void StandardParseData::record_block(CodeRegion * /* cr */, Block *b)
{
    boost::lock_guard<region_data> g(_rdata);
    _rdata.blocksByAddr[b->start()] = b;
    _rdata.blocksByRange.insert(b);
}

/* OverlappingParseData handles binary code objects like .o files
   where CodeRegions may overlap on the same linear address space */
class OverlappingParseData : public ParseData {
    typedef dyn_hash_map<void *, region_data *> reg_map_t;
 private:
    reg_map_t rmap;
 public:
    OverlappingParseData(Parser *p, vector<CodeRegion *> & regions);
    ~OverlappingParseData();

    /* interface implementation */
    Function * findFunc(CodeRegion *, Address addr);
    Block * findBlock(CodeRegion *, Address addr);
    int findFuncs(CodeRegion *, Address, set<Function*> &);
    int findFuncs(CodeRegion *, Address, Address, set<Function*> &);
    int findBlocks(CodeRegion *, Address, set<Block*> &);
    ParseFrame * findFrame(CodeRegion *, Address);
    ParseFrame::Status frameStatus(CodeRegion *, Address);
    void setFrameStatus(CodeRegion*,Address,ParseFrame::Status);

    Function * get_func(CodeRegion * cr, Address addr, FuncSource src);

    region_data * findRegion(CodeRegion *cr);

    void record_func(Function *f);
    void record_block(CodeRegion *cr, Block *b);
    void record_frame(ParseFrame *pf);

    void remove_frame(ParseFrame *);
    void remove_func(Function *);
    void remove_block(Block *);
    void remove_extents(const std::vector<FuncExtent*> &extents);

    CodeRegion * reglookup(CodeRegion *cr, Address addr);
};

}
}

#endif<|MERGE_RESOLUTION|>--- conflicted
+++ resolved
@@ -88,11 +88,7 @@
     ParseWorkElem * mkWork(
         ParseWorkBundle * b,
 	Block* block,
-<<<<<<< HEAD
-        boost::shared_ptr<InsnAdapter::IA_IAPI> ahPtr);
-=======
         const InsnAdapter::IA_IAPI *ah);
->>>>>>> 74cf2a7b
 
     void pushWork(ParseWorkElem * elem) {
         boost::lock_guard<ParseFrame> g(*this);
