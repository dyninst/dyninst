--- conflicted
+++ resolved
@@ -154,21 +154,17 @@
 
     ~ParseFrame();
 
-    Status status() const { 
+    Status status() const {
       race_detector_fake_lock_acquire(race_detector_fake_lock(_status));
-      Status result = _status.load(); 
+      Status result = _status.load();
       race_detector_fake_lock_release(race_detector_fake_lock(_status));
       return result;
     }
     void set_status(Status);
-<<<<<<< HEAD
-    std::atomic<bool> inProcess;
-=======
     bool swap_busy(bool value) {
       return busy.exchange(value);
     }
 ;
->>>>>>> 8ec9fd72
  private:
     std::atomic<Status> _status;
     std::atomic<bool> busy;
