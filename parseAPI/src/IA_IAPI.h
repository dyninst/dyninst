/*
 * Copyright (c) 1996-2009 Barton P. Miller
 * 
 * We provide the Paradyn Parallel Performance Tools (below
 * described as "Paradyn") on an AS IS basis, and do not warrant its
 * validity or performance.  We reserve the right to update, modify,
 * or discontinue this software at any time.  We shall have no
 * obligation to supply such updates or modifications or any other
 * form of support to you.
 * 
 * By your use of Paradyn, you understand and agree that we (or any
 * other person or entity with proprietary rights in Paradyn) are
 * under no obligation to provide either maintenance services,
 * update services, notices of latent defects, or correction of
 * defects for Paradyn.
 * 
 * This library is free software; you can redistribute it and/or
 * modify it under the terms of the GNU Lesser General Public
 * License as published by the Free Software Foundation; either
 * version 2.1 of the License, or (at your option) any later version.
 * 
 * This library is distributed in the hope that it will be useful,
 * but WITHOUT ANY WARRANTY; without even the implied warranty of
 * MERCHANTABILITY or FITNESS FOR A PARTICULAR PURPOSE.  See the GNU
 * Lesser General Public License for more details.
 * 
 * You should have received a copy of the GNU Lesser General Public
 * License along with this library; if not, write to the Free Software
 * Foundation, Inc., 51 Franklin Street, Fifth Floor, Boston, MA 02110-1301 USA
 */

#if !defined(IA_IAPI_H)
#define IA_IAPI_H

#include <boost/tuple/tuple.hpp>
#include <boost/static_assert.hpp>

#include "InstructionAdapter.h"
#include "InstructionDecoder.h"
#include "Instruction.h"

#include "dyntypes.h"

#include "CFG.h"

namespace Dyninst {
namespace InsnAdapter {

class IA_IAPI : public InstructionAdapter {
    friend class image_func;
    friend class IA_platformDetails;
    friend class IA_x86Details;
    friend class IA_powerDetails;
    public:
        IA_IAPI(Dyninst::InstructionAPI::InstructionDecoder dec_,
                Address start_, 
                Dyninst::ParseAPI::CodeObject* o,
                Dyninst::ParseAPI::CodeRegion* r,
                Dyninst::InstructionSource *isrc,
		Dyninst::ParseAPI::Block * curBlk_);
<<<<<<< HEAD
		// Declarations that are purposefully not defined - DO NOT 
		// COPY THESE OBJECTS!
		IA_IAPI(const IA_IAPI &); 
		IA_IAPI &operator=(const IA_IAPI &);
		// End DO NOT COPY THESE OBJECTS
=======

        // We have a iterator, and so can't use the implicit copiers
		IA_IAPI(const IA_IAPI &); 
		IA_IAPI &operator=(const IA_IAPI &r);

>>>>>>> db5de364
		virtual ~IA_IAPI() {
        }
        Dyninst::InstructionAPI::Instruction::Ptr getInstruction();
    
        virtual bool hasCFT() const;
        virtual size_t getSize() const;
        virtual bool isFrameSetupInsn() const;
        virtual bool isAbortOrInvalidInsn() const;
        virtual bool isGarbageInsn() const; //true for insns indicative of bad parse, for defensive mode
        virtual void
                getNewEdges(std::vector<std::pair< Address, 
                                Dyninst::ParseAPI::EdgeTypeEnum> >&outEdges, 
                Dyninst::ParseAPI::Function * context,
                Dyninst::ParseAPI::Block * currBlk,
                unsigned int num_insns,
                dyn_hash_map<Address, std::string> *pltFuncs) const;
        virtual InstrumentableLevel getInstLevel(Dyninst::ParseAPI::Function *, unsigned int num_insns ) const;
        virtual bool isDynamicCall() const;
        virtual bool isAbsoluteCall() const;
        virtual bool simulateJump() const;
        virtual void advance();
        virtual bool retreat();
        virtual bool isNop() const;
        virtual bool isLeave() const;
        virtual bool isDelaySlot() const;
        virtual bool isRelocatable(InstrumentableLevel lvl) const;
        virtual bool isTailCall(Dyninst::ParseAPI::Function *,unsigned int) const;
        virtual std::pair<bool, Address> getCFT() const;
        virtual bool isStackFramePreamble() const;
        virtual bool savesFP() const;
        virtual bool cleansStack() const;
        virtual bool isConditional() const;
        virtual bool isBranch() const;
        virtual bool isInterruptOrSyscall() const;
        virtual bool isSyscall() const;
        virtual bool isInterrupt() const;
        virtual bool isCall() const;
        virtual bool isReturnAddrSave(Address &ret_addr) const;
        virtual bool isNopJump() const;
	virtual bool sliceReturn(ParseAPI::Block* bit, Address ret_addr, ParseAPI::Function * func) const;
private:
        virtual bool isRealCall() const;
        virtual bool isThunk() const;
        bool parseJumpTable(Dyninst::ParseAPI::Block* currBlk,
             std::vector<std::pair< Address, Dyninst::ParseAPI::EdgeTypeEnum > >& outEdges) const;
        bool isIPRelativeBranch() const;
        bool isFrameSetupInsn(Dyninst::InstructionAPI::Instruction::Ptr i) const;
        virtual bool isReturn(Dyninst::ParseAPI::Function *, Dyninst::ParseAPI::Block* currBlk) const;
        bool isFakeCall() const;
        const char *isIATcall() const;
        bool isLinkerStub() const;


        Dyninst::InstructionAPI::InstructionDecoder dec;
        std::map<Address, Dyninst::InstructionAPI::Instruction::Ptr> allInsns;
        Dyninst::InstructionAPI::Instruction::Ptr curInsn() const;
        std::map<Address, Dyninst::InstructionAPI::Instruction::Ptr>::iterator curInsnIter;
        mutable bool validCFT;
        mutable std::pair<bool, Address> cachedCFT;
        mutable bool validLinkerStubState;
        mutable bool cachedLinkerStubState;
        mutable std::pair<bool, bool> hascftstatus;
        mutable std::pair<bool, bool> tailCall;
        static std::map<Architecture, Dyninst::InstructionAPI::RegisterAST::Ptr> framePtr;
        static std::map<Architecture, Dyninst::InstructionAPI::RegisterAST::Ptr> stackPtr;
        static std::map<Architecture, Dyninst::InstructionAPI::RegisterAST::Ptr> thePC;
        static std::map<Address, bool> thunkAtTarget;
        static void initASTs();
};

}
}


#endif // !defined(IA_IAPI_H)<|MERGE_RESOLUTION|>--- conflicted
+++ resolved
@@ -58,19 +58,10 @@
                 Dyninst::ParseAPI::CodeRegion* r,
                 Dyninst::InstructionSource *isrc,
 		Dyninst::ParseAPI::Block * curBlk_);
-<<<<<<< HEAD
-		// Declarations that are purposefully not defined - DO NOT 
-		// COPY THESE OBJECTS!
-		IA_IAPI(const IA_IAPI &); 
-		IA_IAPI &operator=(const IA_IAPI &);
-		// End DO NOT COPY THESE OBJECTS
-=======
-
-        // We have a iterator, and so can't use the implicit copiers
+                // We have a iterator, and so can't use the implicit copiers
 		IA_IAPI(const IA_IAPI &); 
 		IA_IAPI &operator=(const IA_IAPI &r);
 
->>>>>>> db5de364
 		virtual ~IA_IAPI() {
         }
         Dyninst::InstructionAPI::Instruction::Ptr getInstruction();
