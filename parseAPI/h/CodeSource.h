/*
 * See the dyninst/COPYRIGHT file for copyright information.
 * 
 * We provide the Paradyn Tools (below described as "Paradyn")
 * on an AS IS basis, and do not warrant its validity or performance.
 * We reserve the right to update, modify, or discontinue this
 * software at any time.  We shall have no obligation to supply such
 * updates or modifications or any other form of support to you.
 * 
 * By your use of Paradyn, you understand and agree that we (or any
 * other person or entity with proprietary rights in Paradyn) are
 * under no obligation to provide either maintenance services,
 * update services, notices of latent defects, or correction of
 * defects for Paradyn.
 * 
 * This library is free software; you can redistribute it and/or
 * modify it under the terms of the GNU Lesser General Public
 * License as published by the Free Software Foundation; either
 * version 2.1 of the License, or (at your option) any later version.
 * 
 * This library is distributed in the hope that it will be useful,
 * but WITHOUT ANY WARRANTY; without even the implied warranty of
 * MERCHANTABILITY or FITNESS FOR A PARTICULAR PURPOSE.  See the GNU
 * Lesser General Public License for more details.
 * 
 * You should have received a copy of the GNU Lesser General Public
 * License along with this library; if not, write to the Free Software
 * Foundation, Inc., 51 Franklin Street, Fifth Floor, Boston, MA 02110-1301 USA
 */
#ifndef _CODE_SOURCE_H_
#define _CODE_SOURCE_H_

#include <map>
#include <vector>
#include <utility>
#include <string>

#include "Symtab.h"
#include "IBSTree.h"
#include "dyntypes.h"

#include "InstructionSource.h"

class StatContainer;

namespace Dyninst {
namespace ParseAPI {

class CFGModifier;

/** A CodeSource is a very simple contract that allows a
    CodeObject to get the information it needs to pull code
    from some binary source
**/


class PARSER_EXPORT CodeRegion : public Dyninst::InstructionSource, public Dyninst::SimpleInterval<Address> {
 public:

    /* Fills a vector with any names associated with the function at at 
       a given address in this code sources, e.g. symbol names in the
       case of a SymtabCodeSource.

       Optional
    */
    virtual void names(Address, std::vector<std::string> &) { return; }

    /* Finds the exception handler block for a given address
       in the region.

       Optional
    */
    virtual bool findCatchBlock(Address /* addr */, Address & /* catchStart */) 
    { return false; }

    /** interval implementation **/
    virtual Address low() const =0;
    virtual Address high() const =0;

    bool contains(Address) const;

    virtual bool wasUserAdded() const { return false; }

};

template <typename OS>
 OS& operator<< (OS& stream, const CodeRegion& cr)
 {
     stream << "[" << cr.low() << ", " << cr.high() << ")";
     return stream;
 }

/* A starting point for parsing */
struct Hint {
<<<<<<< HEAD
    Hint() : _addr(0), _reg(NULL), _name("") ,_mangledName("") { }
    Hint(Address a, CodeRegion * r, std::string n, std::string m) :
         _addr(a), _reg(r), _name(n), _mangledName(m) { }
=======
    Hint() : _addr(0), _size(0), _reg(NULL), _name("") { }
    Hint(Address a, int size, CodeRegion * r, std::string s) :
        _addr(a), _size(size), _reg(r), _name(s) { }
>>>>>>> e45835ab

    Address _addr;
    int _size;
    CodeRegion * _reg;
    std::string _name;
    std::string _mangledName;

    bool operator < (const Hint &h) const {
        return _addr < h._addr;
    }
};

class PARSER_EXPORT CodeSource : public Dyninst::InstructionSource {
   friend class CFGModifier;
 private:
    bool _regions_overlap;
    
 protected:
    /*
     * Implementers of CodeSource can fill the following
     * structures with available information. Some 
     * of this information is optional.
     */

    /*
     * Named external linkage table (e.g. PLT on ELF). Optional.
     */
    mutable std::map<Address, std::string> _linkage;

    /*
     * Table of Contents for position independent references. Optional.
     */
    Address _table_of_contents;

    /*
     * Code regions in the binary. At least one region is
     * required for parsing.
     */
    std::vector<CodeRegion *> _regions;

    /*
     * Code region lookup. Must be consistent with
     * the _regions vector. Mandatory.
     */
    Dyninst::IBSTree<CodeRegion> _region_tree;

    /*
     * Hints for where to begin parsing. Required for
     * the default parsing mode, but usage of one of
     * the direct parsing modes (parsing particular
     * locations or using speculative methods) is supported
     * without hints.
     */
    std::vector<Hint> _hints;

    /*
     * Lists of known non-returning functions (by name)
     * and syscalls (by number)
     */
    static dyn_hash_map<std::string, bool> non_returning_funcs;
    static dyn_hash_map<int, bool> non_returning_syscalls_x86;
    static dyn_hash_map<int, bool> non_returning_syscalls_x86_64;

 public:
    /* Returns true if the function at an address is known to be
       non returning (e.g., is named `exit' on Linux/ELF, etc.).

       Optional.
    */
    virtual bool nonReturning(Address /*func_entry*/) { return false; }
    bool nonReturning(std::string func_name);
    virtual bool nonReturningSyscall(int /*number*/) { return false; }

    /*
     * If the binary file type supplies non-zero base
     * or load addresses (e.g. Windows PE), override.
     */
    virtual Address baseAddress() const { return 0; }
    virtual Address loadAddress() const { return 0; }

    std::map< Address, std::string > & linkage() const { return _linkage; }
    std::vector< Hint > const& hints() const { return _hints; } 
    std::vector<CodeRegion *> const& regions() const { return _regions; }
    int findRegions(Address addr, std::set<CodeRegion *> & ret) const;
    bool regionsOverlap() const { return _regions_overlap; }

    Address getTOC() const { return _table_of_contents; }
    /* If the binary file type supplies per-function
     * TOC's (e.g. ppc64 Linux), override.
     */
    virtual Address getTOC(Address) const { return _table_of_contents; }

    // statistics accessor
    virtual void print_stats() const { return; }
    virtual bool have_stats() const { return false; }

    // manage statistics
    virtual void incrementCounter(const std::string& /*name*/) const { return; } 
    virtual void addCounter(const std::string& /*name*/, int /*num*/) const { return; }
    virtual void decrementCounter(const std::string& /*name*/) const { return; }
    virtual void startTimer(const std::string& /*name*/) const { return; } 
    virtual void stopTimer(const std::string& /*name*/) const { return; }
    virtual bool findCatchBlockByTryRange(Address /*given try address*/, std::set<Address> & /* catch start */)  const { return false; }
   
 protected:
    CodeSource() : _regions_overlap(false),
                   _table_of_contents(0) {}
    virtual ~CodeSource() {}

    void addRegion(CodeRegion *);
   
 private: 
    // statistics
    virtual bool init_stats() { return false; }

};

/** SymtabCodeRegion and SymtabCodeSource implement CodeSource for program
    binaries supported by the SymtabAPI 
**/

class PARSER_EXPORT SymtabCodeRegion : public CodeRegion {
 private:
    SymtabAPI::Symtab * _symtab;
    SymtabAPI::Region * _region;
    std::map<Address, Address> knownData;
 public:
    SymtabCodeRegion(SymtabAPI::Symtab *, SymtabAPI::Region *);
    ~SymtabCodeRegion();

    void names(Address, std::vector<std::string> &);
    bool findCatchBlock(Address addr, Address & catchStart);

    /** InstructionSource implementation **/
    bool isValidAddress(const Address) const;
    void* getPtrToInstruction(const Address) const;
    void* getPtrToData(const Address) const;
    unsigned int getAddressWidth() const;
    bool isCode(const Address) const;
    bool isData(const Address) const;
    bool isReadOnly(const Address) const;
    Address offset() const;
    Address length() const;
    Architecture getArch() const;

    /** interval **/
    Address low() const { return offset(); }
    Address high() const { return offset() + length(); }

    SymtabAPI::Region * symRegion() const { return _region; }
};

class PARSER_EXPORT SymtabCodeSource : public CodeSource {
 private:
    SymtabAPI::Symtab * _symtab;
    bool owns_symtab;
    mutable CodeRegion * _lookup_cache;

    // Stats information
    StatContainer * stats_parse;
    bool _have_stats;
    
 public:
    struct hint_filt {
        virtual ~hint_filt() { }
        virtual bool operator()(SymtabAPI::Function * f) =0;
    };

    struct try_block {
        Address tryStart;
	Address tryEnd;
	Address catchStart;
	try_block(Address ts, Address te, Address c):
	    tryStart(ts), tryEnd(te), catchStart(c) {}
	bool operator< (const try_block &t) const { return tryStart < t.tryStart; }
    };

    SymtabCodeSource(SymtabAPI::Symtab *, 
                                   hint_filt *, 
                                   bool allLoadedRegions=false);
    SymtabCodeSource(SymtabAPI::Symtab *);
    SymtabCodeSource(char *);

    ~SymtabCodeSource();

    bool nonReturning(Address func_entry);
    bool nonReturningSyscall(int num);

    bool resizeRegion(SymtabAPI::Region *, Address newDiskSize);

    Address baseAddress() const;
    Address loadAddress() const;
    Address getTOC(Address addr) const;
    SymtabAPI::Symtab * getSymtabObject() {return _symtab;} 

    /** InstructionSource implementation **/
    bool isValidAddress(const Address) const;
    void* getPtrToInstruction(const Address) const;
    void* getPtrToData(const Address) const;
    unsigned int getAddressWidth() const;
    bool isCode(const Address) const;
    bool isData(const Address) const;
    bool isReadOnly(const Address) const;
    Address offset() const;
    Address length() const;
    Architecture getArch() const;

    void removeHint(Hint);

    static void addNonReturning(std::string func_name);
    
    // statistics accessor
    void print_stats() const;
    bool have_stats() const { return _have_stats; }

    // manage statistics
    void incrementCounter(const std::string& name) const;
    void addCounter(const std::string& name, int num) const; 
    void decrementCounter(const std::string& name) const;
    void startTimer(const std::string& /*name*/) const; 
    void stopTimer(const std::string& /*name*/) const;
    bool findCatchBlockByTryRange(Address /*given try address*/, std::set<Address> & /* catch start */)  const;
 private:
    void init(hint_filt *, bool);
    void init_regions(hint_filt *, bool);
    void init_hints(dyn_hash_map<void*, CodeRegion*> &, hint_filt*);
    void init_linkage();
    void init_try_blocks();

    CodeRegion * lookup_region(const Address addr) const;
    void removeRegion(CodeRegion &); // removes from region tree

    void overlapping_warn(const char * file, unsigned line) const;
    
    // statistics
    bool init_stats();
    std::vector<try_block> try_blocks;
};

inline bool CodeRegion::contains(const Address addr) const
{
    return addr >= offset() && addr < (offset() + length());
}

}
}

#endif <|MERGE_RESOLUTION|>--- conflicted
+++ resolved
@@ -92,15 +92,9 @@
 
 /* A starting point for parsing */
 struct Hint {
-<<<<<<< HEAD
-    Hint() : _addr(0), _reg(NULL), _name("") ,_mangledName("") { }
-    Hint(Address a, CodeRegion * r, std::string n, std::string m) :
-         _addr(a), _reg(r), _name(n), _mangledName(m) { }
-=======
-    Hint() : _addr(0), _size(0), _reg(NULL), _name("") { }
-    Hint(Address a, int size, CodeRegion * r, std::string s) :
-        _addr(a), _size(size), _reg(r), _name(s) { }
->>>>>>> e45835ab
+    Hint() : _addr(0), _size(0), _reg(NULL), _name(""), _mangledName("") { }
+    Hint(Address a, int size, CodeRegion * r, std::string n, std::string m) :
+        _addr(a), _size(size), _reg(r), _name(n), _mangledName(m) { }
 
     Address _addr;
     int _size;
