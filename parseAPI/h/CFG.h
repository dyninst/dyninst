/*
 * See the dyninst/COPYRIGHT file for copyright information.
 * 
 * We provide the Paradyn Tools (below described as "Paradyn")
 * on an AS IS basis, and do not warrant its validity or performance.
 * We reserve the right to update, modify, or discontinue this
 * software at any time.  We shall have no obligation to supply such
 * updates or modifications or any other form of support to you.
 * 
 * By your use of Paradyn, you understand and agree that we (or any
 * other person or entity with proprietary rights in Paradyn) are
 * under no obligation to provide either maintenance services,
 * update services, notices of latent defects, or correction of
 * defects for Paradyn.
 * 
 * This library is free software; you can redistribute it and/or
 * modify it under the terms of the GNU Lesser General Public
 * License as published by the Free Software Foundation; either
 * version 2.1 of the License, or (at your option) any later version.
 * 
 * This library is distributed in the hope that it will be useful,
 * but WITHOUT ANY WARRANTY; without even the implied warranty of
 * MERCHANTABILITY or FITNESS FOR A PARTICULAR PURPOSE.  See the GNU
 * Lesser General Public License for more details.
 * 
 * You should have received a copy of the GNU Lesser General Public
 * License along with this library; if not, write to the Free Software
 * Foundation, Inc., 51 Franklin Street, Fifth Floor, Boston, MA 02110-1301 USA
 */
#ifndef _PARSER_CFG_H_
#define _PARSER_CFG_H_

#include <vector>
#include <set>
#include <map>
#include <string>
#include <functional>
#include <boost/iterator/transform_iterator.hpp>
#include <boost/range.hpp>
#include <boost/thread/lock_guard.hpp>
#include "dyntypes.h"
#include "IBSTree.h"

#include "InstructionSource.h"
#include "ParseContainers.h"
#include "Annotatable.h"
#include <iostream>
#include <boost/thread/lockable_adapter.hpp>
#include <boost/thread/recursive_mutex.hpp>
#include <boost/atomic.hpp>
#include <list>
#include "race-detector-annotations.h"

namespace Dyninst {

   namespace InstructionAPI {
      class Instruction;
      typedef boost::shared_ptr<Instruction> InstructionPtr;
   }

namespace ParseAPI {

class LoopAnalyzer;
class dominatorCFG;
class CodeObject;
class CFGModifier;
class ParseData;
class region_data;
enum EdgeTypeEnum {
    CALL = 0,
    COND_TAKEN,
    COND_NOT_TAKEN,
    INDIRECT,
    DIRECT,
    FALLTHROUGH,
    CATCH,
    CALL_FT,        // fallthrough after call instruction
    RET,
    NOEDGE,
    _edgetype_end_
};

PARSER_EXPORT std::string format(EdgeTypeEnum e);

#define FLIST_BADNEXT ((void*)0x111)
#define FLIST_BADPREV ((void*)0x222)

/*
 * All CFG objects extend allocatable, which
 * allows them to be added and removed from
 * accounting structures in constant time
 */
class PARSER_EXPORT allocatable {
 public:
    allocatable() :
       anext_((allocatable*)FLIST_BADNEXT),
       aprev_((allocatable*)FLIST_BADPREV)
    { }
    allocatable * anext_;
    allocatable * aprev_;

    inline allocatable * alloc_next() const { return anext_; }
    inline allocatable * alloc_prev() const { return aprev_; }
    inline void alloc_set_next(allocatable *t) { anext_ = t; }
    inline void alloc_set_prev(allocatable *t) { aprev_ = t; }

    void remove() {
        if(anext_ != (allocatable*)FLIST_BADNEXT)
            anext_->aprev_ = aprev_;
        if(aprev_ != (allocatable*)FLIST_BADPREV)
            aprev_->anext_ = anext_;

        anext_ = (allocatable*)FLIST_BADNEXT;
        aprev_ = (allocatable*)FLIST_BADPREV;
    }

    void append(allocatable & new_elem) {
        if(anext_ == (allocatable*)FLIST_BADNEXT ||
           aprev_ == (allocatable*)FLIST_BADPREV)
        {
            fprintf(stderr,
                "allocatable::append called on element not on list: %p\n",this);
            return;
        }
        anext_->aprev_ = &new_elem;
        new_elem.anext_ = anext_;
        new_elem.aprev_ = this;
        anext_ = &new_elem;
    }

    void prepend(allocatable & new_elem) {
        if(anext_ == (allocatable*)FLIST_BADNEXT ||
           aprev_ == (allocatable*)FLIST_BADPREV)
        {
            fprintf(stderr,
               "allocatable::prepend called on element not on list: %p\n",this);
            return;
        }
        aprev_->anext_ = &new_elem;
        new_elem.aprev_ = aprev_;
        new_elem.anext_ = this;
        aprev_ = &new_elem;
    }
};

class Block;


class PARSER_EXPORT Edge : public allocatable {
   friend class CFGModifier;
    friend class Block;
 protected:
    Block * _source;
    ParseData* index;
    Offset _target_off;

 private:

#if defined(_MSC_VER)
	typedef unsigned __int16 uint16_t;
	typedef unsigned __int8 uint8_t;
#else
	typedef unsigned short uint16_t;
	typedef unsigned char uint8_t;
#endif

    struct EdgeType {
        EdgeType(EdgeTypeEnum t, bool s) :
            _type_enum(t), _sink(s), _interproc(false)
        { }
        uint16_t _type_enum;
        uint8_t _sink;
        uint8_t  _interproc;    // modifier for interprocedural branches
                                // (tail calls)
    };
    EdgeType _type;

 public:
    Edge(Block * source,
         Block * target,
         EdgeTypeEnum type);
     virtual ~Edge();

    Block * src() const { return _source; }
    Block * trg() const;
    Address trg_addr() const { return _target_off; }
    EdgeTypeEnum type() const { 
        return static_cast<EdgeTypeEnum>(_type._type_enum); 
    }
    bool sinkEdge() const { return _type._sink != 0; }
    bool interproc() const { 
       return (_type._interproc != 0 ||
               type() == CALL ||
               type() == RET);
    }

    bool intraproc() const {
       return !interproc();
    }

    void install();

    /* removes from blocks (and if of type CALL, from finalized source functions ) */
    void uninstall();

    static void destroy(Edge *, CodeObject *);

 friend class CFGFactory;
 friend class Parser;
};

/* 
 * Iteration over edges can be controlled by an EdgePredicate.
 * Edges are returned only if pred(edge) evaluates true.
 * 
 * EdgePredicates are composable by AND.
 */
class PARSER_EXPORT EdgePredicate 
{
 public:
  EdgePredicate() { }
    virtual ~EdgePredicate() { }
    virtual bool pred_impl(Edge *) const;
    bool operator()(Edge* e) const 
    {
      return pred_impl(e);
    }
 };

/* may follow branches into the function if there is shared code */
class PARSER_EXPORT Intraproc : public EdgePredicate {
 public:
    Intraproc() { }
    ~Intraproc() { }
    bool pred_impl(Edge *) const;

};

/* follow interprocedural edges */
 class PARSER_EXPORT Interproc : public EdgePredicate {
    public:
        Interproc() {}
        ~Interproc() { }
        bool pred_impl(Edge *) const;
};

/*
 * For proper ostritch-like denial of 
 * unresolved control flow edges
 */
 class PARSER_EXPORT NoSinkPredicate : public ParseAPI::EdgePredicate {
 public:
    NoSinkPredicate() { }

    bool pred_impl(ParseAPI::Edge * e) const {
        return !e->sinkEdge() && EdgePredicate::pred_impl(e);
    }
};

/* doesn't follow branches into the function if there is shared code */
class Function;
 class PARSER_EXPORT SingleContext : public EdgePredicate {
 private:
    const Function * _context;
    bool _forward;
    bool _backward;
 public:
    SingleContext(const Function * f, bool forward, bool backward) :
        _context(f),
        _forward(forward),
        _backward(backward) { }
    ~SingleContext() { }
    bool pred_impl(Edge *) const;
};

/* Doesn't follow branches into the function if there is shared code. 
 * Will follow interprocedural call/return edges */
 class PARSER_EXPORT SingleContextOrInterproc : public EdgePredicate {
    private:
        const Function * _context;
        bool _forward;
        bool _backward;
    public:
        SingleContextOrInterproc(const Function * f, bool forward, bool backward) :
            _context(f),
            _forward(forward),
            _backward(backward) { }
        ~SingleContextOrInterproc() { }
        bool pred_impl(Edge *) const;
	bool operator()(Edge* e) const 
	{
	  return pred_impl(e);
	}
};

class CodeRegion;

class PARSER_EXPORT Block :
        public Dyninst::SimpleInterval<Address, int>,
        public allocatable,
        public boost::lockable_adapter<boost::recursive_mutex> {
    friend class CFGModifier;
    friend class Parser;
 public:
    typedef std::map<Offset, InstructionAPI::Instruction> Insns;
    typedef std::list<Edge*> edgelist;
public:
    static Block * sink_block;

    Block(CodeObject * o, CodeRegion * r, Address start, Function* f = NULL);
    virtual ~Block();
    boost::recursive_mutex& lockable() { return boost::lockable_adapter<boost::recursive_mutex>::lockable(); }

<<<<<<< HEAD
    Address start() const { return _start; }
    Address end() const { return _end; }
    Address lastInsnAddr() const { return _lastInsn; } 
    virtual Address last() const { return lastInsnAddr(); }
    Address size() const { return _end - _start; }
    bool containsAddr(Address addr) const { return addr >= _start && addr < _end; }
=======
    inline Address start() const { return _start; }
    inline Address end() const { return _end; }
    inline Address lastInsnAddr() const {  return _lastInsn; }
    inline Address last() const {  return lastInsnAddr(); }
    inline Address size() const {  return _end - _start; }
    bool containsAddr(Address addr) const {   return addr >= _start && addr < _end; }
>>>>>>> d749c41c

    bool parsed() const {  return _parsed; }

    CodeObject * obj() const {  return _obj; }
    CodeRegion * region() const {  return _region; }

    /* Edge access */
    const edgelist & sources() const { return _srclist; }
    const edgelist & targets() const { return _trglist; }
    void copy_sources(edgelist & src) {
        boost::lock_guard<Block> g(*this);
        src = _srclist;
    }
    void copy_targets(edgelist & trg) {
        boost::lock_guard<Block> g(*this);
	trg = _trglist;
    }

    bool consistent(Address addr, Address & prev_insn);

    int  containingFuncs() const;
    void getFuncs(std::vector<Function *> & funcs);
    template<class OutputIterator> void getFuncs(OutputIterator result); 

<<<<<<< HEAD
    virtual void getInsns(Insns &insns) const;
    InstructionAPI::InstructionPtr getInsn(Offset o) const;
=======
    void getInsns(Insns &insns) const;
    InstructionAPI::Instruction getInsn(Offset o) const;
>>>>>>> d749c41c

    bool wasUserAdded() const;

    /* interval implementation */
    Address low() const override {  return start(); }
    Address high() const override {   return end(); }

    struct compare {
        bool operator()(Block * const & b1, Block * const & b2) const {
            if(b1->start() < b2->start()) return true;
            if(b1->start() > b2->start()) return false;
            
            // XXX debugging
            if(b1 != b2)
                fprintf(stderr,"FATAL: blocks %p [%lx,%lx) and %p [%lx,%lx) "
                            "conflict",b1,b1->start(),b1->end(),
                            b2,b2->start(),b2->end());

            assert(b1 == b2);
            return false;
        }
    };

    static void destroy(Block *b);

    bool operator==(const Block &rhs) const;

    bool operator!=(const Block &rhs) const;
    Function * createdByFunc() { return _createdByFunc; }

private:
    void addSource(Edge * e);
    void addTarget(Edge * e);
    void removeTarget(Edge * e);
    void removeSource(Edge * e);
    void removeFunc(Function *);
    friend class region_data;
    void updateEnd(Address addr);

 private:
    CodeObject * _obj;
    CodeRegion * _region;

    Address _start;
    Address _end;
    Address _lastInsn;


    edgelist _srclist;
    edgelist _trglist;
    int _func_cnt;
    bool _parsed;

    Function * _createdByFunc;


 friend class Edge;
 friend class Function;
 friend class Parser;
 friend class CFGFactory;
};

inline void Block::addSource(Edge * e) 
{
    boost::lock_guard<Block> g(*this);
    _srclist.push_back(e);
}

inline void Block::addTarget(Edge * e)
{
    boost::lock_guard<Block> g(*this);
    if(e->type() == FALLTHROUGH ||
            e->type() == COND_NOT_TAKEN)
    {
        assert(e->_target_off == end());
    }
    /* This loop checks whether duplicated edges are added.
     * It should only be used in debugging as it can significantly
     * slow down the performance
    for (auto eit = _trglist.begin(); eit != _trglist.end(); ++eit) {
	assert( (*eit)->trg_addr() != e->trg_addr() || (*eit)->type() != e->type());
    }
    */
    _trglist.push_back(e);
}

inline void Block::removeTarget(Edge * e)
{
    boost::lock_guard<Block> g(*this);
    _trglist.remove(e);
}

inline void Block::removeSource(Edge * e) {

    boost::lock_guard<Block> g(*this);
    _srclist.remove(e);
}

enum FuncReturnStatus {
    UNSET,
    NORETURN,
    UNKNOWN,
    RETURN
};

/* Discovery method of functions */
enum FuncSource {
    RT = 0,     // recursive traversal (default)
    HINT,       // specified in code object hints
    GAP,        // gap heuristics
    GAPRT,      // RT from gap-discovered function
    ONDEMAND,   // dynamically discovered
    MODIFICATION, // Added via user modification
    _funcsource_end_
};

enum StackTamper {
    TAMPER_UNSET,
    TAMPER_NONE,
    TAMPER_REL,
    TAMPER_ABS,
    TAMPER_NONZERO
};

class CodeObject;
class CodeRegion;
class FuncExtent;
class Loop;
class LoopTreeNode;

class PARSER_EXPORT Function : public allocatable, public AnnotatableSparse, public boost::lockable_adapter<boost::recursive_mutex> {
   friend class CFGModifier;
   friend class LoopAnalyzer;
 protected:
    Address _start;
    CodeObject * _obj;
    CodeRegion * _region;
    InstructionSource * _isrc;
    
    FuncSource _src;
    boost::atomic<FuncReturnStatus> _rs;

    std::string _name;
    Block * _entry;
 protected:
    Function(); 
 public:
    bool _is_leaf_function;
    Address _ret_addr; // return address of a function stored in stack at function entry
    typedef std::map<Address, Block*> blockmap;
    template <typename P>
    struct select2nd
    {
      typedef typename P::second_type result_type;
      
      result_type operator()(const P& p) const
      {
	return p.second;
      }
    };
    typedef select2nd<blockmap::value_type> selector;

    
    typedef boost::transform_iterator<selector, blockmap::iterator> bmap_iterator;
    typedef boost::transform_iterator<selector, blockmap::const_iterator> bmap_const_iterator;
    typedef boost::iterator_range<bmap_iterator> blocklist;
    typedef boost::iterator_range<bmap_const_iterator> const_blocklist;
    typedef std::set<Edge*> edgelist;
    
    Function(Address addr, std::string name, CodeObject * obj, 
        CodeRegion * region, InstructionSource * isource);

    virtual ~Function();
    boost::recursive_mutex& lockable() { return boost::lockable_adapter<boost::recursive_mutex>::lockable(); }

    virtual const std::string & name() const;
    void rename(std::string n) { _name = n; }

    Address addr() const { return _start; }
    CodeRegion * region() const { return _region; }
    InstructionSource * isrc() const { return _isrc; }
    CodeObject * obj() const { return _obj; }
    FuncSource src() const { return _src; }
    FuncReturnStatus retstatus() const { 
      race_detector_fake_lock_acquire(race_detector_fake_lock(_rs));
      FuncReturnStatus ret = _rs.load();
      race_detector_fake_lock_release(race_detector_fake_lock(_rs));
      return ret; 
    }
    Block * entry() const { return _entry; }
    bool parsed() const { return _parsed; }

    /* Basic block and CFG access */
    blocklist blocks();
    const_blocklist blocks() const;
    size_t num_blocks()
    {
      boost::lock_guard<Function> g(*this);
      if(!_cache_valid) finalize();
      return _bmap.size();
    }
    size_t num_blocks() const
    { 
      return _bmap.size();
    }

    
    bool contains(Block *b);
    bool contains(Block *b) const;
    const edgelist & callEdges();
    const_blocklist returnBlocks() ;
    const_blocklist exitBlocks();
    const_blocklist exitBlocks() const;

    /* Function details */
    bool hasNoStackFrame() const { return _no_stack_frame; }
    bool savesFramePointer() const { return _saves_fp; }
    bool cleansOwnStack() const { return _cleans_stack; }

    /* Loops */    
    LoopTreeNode* getLoopTree() const;
    Loop* findLoop(const char *name) const;
    bool getLoops(std::vector<Loop*> &loops) const;
    bool getOuterLoops(std::vector<Loop*> &loops) const;

    /* Dominator info */

    /* Return true if A dominates B in this function */
    bool dominates(Block* A, Block *B) const;
    Block* getImmediateDominator(Block *A) const;
    void getImmediateDominates(Block *A, std::set<Block*> &) const;
    void getAllDominates(Block *A, std::set<Block*> &) const;

    /* Post-dominator info */

    /* Return true if A post-dominates B in this function */
    bool postDominates(Block* A, Block *B) const;
    Block* getImmediatePostDominator(Block *A) const;
    void getImmediatePostDominates(Block *A, std::set<Block*> &) const;
    void getAllPostDominates(Block *A, std::set<Block*> &) const;


    /* Parse updates and obfuscation */
    void setEntryBlock(Block *new_entry);
    void set_retstatus(FuncReturnStatus rs);
    void removeBlock( Block* );

    StackTamper tampersStack(bool recalculate=false);

    struct less
    {
        bool operator()(const Function * f1, const Function * f2) const
        {
            return f1->addr() < f2->addr();
        }
    };

    /* Contiguous code segments of function */
    std::vector<FuncExtent *> const& extents();

    /* This should not remain here - this is an experimental fix for
       defensive mode CFG inconsistency */
    void invalidateCache() { _cache_valid = false; }
    inline std::pair<Address, Block*> get_next_block(
            Address addr,
            CodeRegion *codereg) const;

    static void destroy(Function *f);
<<<<<<< HEAD

    /*** Internal parsing methods and state ***/
    void add_block(Block *b);

=======
>>>>>>> d749c41c
 private:
    void delayed_link_return(CodeObject * co, Block * retblk);
    void finalize();

    bool _parsed;
    bool _cache_valid;
    //    blocklist _bl;
    std::vector<FuncExtent *> _extents;

    /* rapid lookup for edge predicate tests */
    blocklist blocks_int();
    
    blockmap _bmap;
    bmap_iterator blocks_begin() {
      return bmap_iterator(_bmap.begin());
    }
    bmap_iterator blocks_end() {
      return bmap_iterator(_bmap.end());
    }
    bmap_const_iterator blocks_begin() const 
    {
      return bmap_const_iterator(_bmap.begin());
    }
    
    bmap_const_iterator blocks_end() const 
    {
      return bmap_const_iterator(_bmap.end());
    }
    
    

    /* rapid lookup for interprocedural queries */
    edgelist _call_edge_list;
    blockmap _retBL;
    bmap_const_iterator ret_begin() const 
    {
      return bmap_const_iterator(_retBL.begin());
    }
    bmap_const_iterator ret_end() const 
    {
      return bmap_const_iterator(_retBL.end());
    }
    // Superset of return blocks; this includes all blocks where
    // execution leaves the function without coming back, including
    // returns, calls to non-returning calls, tail calls, etc.
    // Might want to include exceptions...
    blockmap _exitBL;
    bmap_const_iterator exit_begin() const 
    {
      return bmap_const_iterator(_exitBL.begin());
    }
    bmap_const_iterator exit_end() const 
    {
      return bmap_const_iterator(_exitBL.end());
    }

    /* function details */
    bool _no_stack_frame;
    bool _saves_fp;
    bool _cleans_stack;
    StackTamper _tamper;
    Address _tamper_addr;

    /* Loop details*/
    mutable bool _loop_analyzed; // true if loops in the function have been found and stored in _loops
    mutable std::set<Loop*> _loops;
    mutable LoopTreeNode *_loop_root; // NULL if the tree structure has not be calculated
    void getLoopsByNestingLevel(std::vector<Loop*>& lbb, bool outerMostOnly) const;


    /* Dominator and post-dominator info details */
    mutable bool isDominatorInfoReady;
    mutable bool isPostDominatorInfoReady;
    void fillDominatorInfo() const;
    void fillPostDominatorInfo() const;
    /** set of basic blocks that this basicblock dominates immediately*/
    mutable std::map<Block*, std::set<Block*>*> immediateDominates;
    /** basic block which is the immediate dominator of the basic block */
    mutable std::map<Block*, Block*> immediateDominator;
    /** same as previous two fields, but for postdominator tree */
    mutable std::map<Block*, std::set<Block*>*> immediatePostDominates;
    mutable std::map<Block*, Block*> immediatePostDominator;

    friend void Edge::uninstall();
    friend class Parser;
    friend class CFGFactory;
    friend class CodeObject;
    friend class dominatorCFG;
};
inline std::pair<Address, Block*> Function::get_next_block(
        Address addr,
        CodeRegion *codereg) const
{
    Block * nextBlock = NULL;
    Address nextBlockAddr;
    nextBlockAddr = std::numeric_limits<Address>::max();
    for(auto i = _bmap.begin();
        i != _bmap.end();
        ++i)
    {
        if(i->first > addr && i->first < nextBlockAddr) {
            nextBlockAddr = i->first;
            nextBlock = i->second;
        }
    }

    return std::pair<Address,Block*>(nextBlockAddr,nextBlock);
}

/* Describes a contiguous extent of a Function object */
class PARSER_EXPORT FuncExtent : public Dyninst::SimpleInterval<Address, Function* > {
 private:
    Function * _func;
    Address _start;
    Address _end;

 public:
    FuncExtent(Function * f, Address start, Address end) :
        _func(f),
        _start(start),
        _end(end) { }

    virtual ~FuncExtent() {
        _func = NULL;
    }

    Function * func() { return _func; }

    Address start() const { return _start; }
    Address end() const { return _end; }

    /* interval implementation */
    Address low() const { return _start; }
    Address high() const { return _end; }
    Function* id() const { return _func; }

    bool operator==(const FuncExtent &rhs) const {
        return _func == rhs._func &&
               _start == rhs._start &&
               _end == rhs._end;
    }

    bool operator!=(const FuncExtent &rhs) const {
        return !(rhs == *this);
    }
};

/** Natural loops
  */

class PARSER_EXPORT Loop  
{
	friend class LoopAnalyzer;
	friend std::ostream& operator<<(std::ostream&,Loop&);

private:
        std::set<Edge*> backEdges;
	std::set<Block*> entries;

        // the function this loop is part of
        const Function * func;

	/** set of loops that are contained (nested) in this loop. */
        std::set<Loop*> containedLoops;

	/** the basic blocks in the loop */

        std::set<Block*> childBlocks;
        std::set<Block*> exclusiveBlocks;
    Loop* parent;
public:
	/** If loop which directly encloses this loop. NULL if no such loop */
    void insertBlock(Block* b);
    void insertChildBlock(Block* b);

    Loop* parentLoop() { return parent; }
	/** Return true if the given address is within the range of
	    this loop's basicBlocks */

        bool containsAddress(Address addr);
	  
	/** Return true if the given address is within the range of
	    this loop's basicBlocks or its children */
		   
	bool containsAddressInclusive(Address addr);


	/** Loop::getBackEdges */
        /** Sets edges to the set of back edges that define this loop,
            returns the number of back edges that define this loop */
        int getBackEdges(std::vector<Edge*> &edges);

        /* returns the entry blocks of the loop.
	 * A natural loop has a single entry block
	 * and an irreducible loop has mulbile entry blocks
	 * */
	int getLoopEntries(std::vector<Block*>&);

	/** Loop::getContainedLoops    */
	/** returns vector of contained loops */

        bool getContainedLoops(std::vector<Loop*> &loops);

	/** Loop::getOuterLoops    */
	/** returns vector of outer contained loops */

	bool getOuterLoops(std::vector<Loop*> &loops);

	/** Loop::getLoopBasicBlocks    */
	/** returns all basic blocks in the loop */

        bool getLoopBasicBlocks(std::vector<Block*> &blocks);

	/** Loop::getLoopBasicBlocksExclusive    */
	/** returns all basic blocks in this loop, exluding the blocks
	    of its sub loops. */

        bool getLoopBasicBlocksExclusive(std::vector<Block*> &blocks);

        /** does this loop or its subloops contain the given block? */

        bool hasBlock(Block *b);

        /** does this loop contain the given block? */

        bool hasBlockExclusive(Block *b);

	/** Loop::hasAncestor    */
	/** returns true if this loop is a descendant of the given loop */

        bool hasAncestor(Loop *loop);

	/** returns the function this loop is in */

        const Function * getFunction();

	/** Loop::~Loop    */
	/** destructor for the class */

        ~Loop() { }

        std::string format() const;
    void insertLoop(Loop *childLoop);

private:
// internal use only
	/** constructor of class */
	Loop(const Function *);

	/** constructor of the class */
	Loop(Edge *, const Function *);

	/** get either contained or outer loops, determined by outerMostOnly */
	bool getLoops(std::vector<Loop*>&, 
		      bool outerMostOnly) const;

        }; // class Loop

/** A class to represent the tree of nested loops and 
 *  callees (functions) in the control flow graph.
 *  @see BPatch_basicBlockLoop
 *  @see BPatch_flowGraph
 */

class PARSER_EXPORT LoopTreeNode {
    friend class LoopAnalyzer;

 public:
    // A loop node contains a single Loop instance
    Loop *loop;

    // The LoopTreeNode instances nested within this loop.
    std::vector<LoopTreeNode *> children;

    //  LoopTreeNode::LoopTreeNode
    //  Create a loop tree node for Loop with name n 
    LoopTreeNode(Loop *l, const char *n);

    //  Destructor
    ~LoopTreeNode();

    //  LoopTreeNode::name
    //  Return the name of this loop. 
    const char * name(); 

    //  LoopTreeNode::getCalleeName
    //  Return the function name of the ith callee. 
    const char * getCalleeName(unsigned int i);

    //  LoopTreeNode::numCallees
    //  Return the number of callees contained in this loop's body. 
    unsigned int numCallees();

    //Returns a vector of the functions called by this loop.
    bool getCallees(std::vector<Function *> &v);
    

    //  BPatch_loopTreeNode::findLoop
    //  find loop by hierarchical name
    Loop * findLoop(const char *name);

 private:

    /** name which indicates this loop's relative nesting */
    char *hierarchicalName;

    // A vector of functions called within the body of this loop (and
    // not the body of sub loops). 
    std::vector<Function *> callees;

}; // class LoopTreeNode 

} //namespace ParseAPI
} //namespace Dyninst

#endif<|MERGE_RESOLUTION|>--- conflicted
+++ resolved
@@ -309,23 +309,15 @@
 
     Block(CodeObject * o, CodeRegion * r, Address start, Function* f = NULL);
     virtual ~Block();
+
     boost::recursive_mutex& lockable() { return boost::lockable_adapter<boost::recursive_mutex>::lockable(); }
 
-<<<<<<< HEAD
-    Address start() const { return _start; }
-    Address end() const { return _end; }
-    Address lastInsnAddr() const { return _lastInsn; } 
-    virtual Address last() const { return lastInsnAddr(); }
-    Address size() const { return _end - _start; }
-    bool containsAddr(Address addr) const { return addr >= _start && addr < _end; }
-=======
     inline Address start() const { return _start; }
     inline Address end() const { return _end; }
     inline Address lastInsnAddr() const {  return _lastInsn; }
-    inline Address last() const {  return lastInsnAddr(); }
+    virtual Address last() const {  return lastInsnAddr(); }
     inline Address size() const {  return _end - _start; }
     bool containsAddr(Address addr) const {   return addr >= _start && addr < _end; }
->>>>>>> d749c41c
 
     bool parsed() const {  return _parsed; }
 
@@ -350,13 +342,8 @@
     void getFuncs(std::vector<Function *> & funcs);
     template<class OutputIterator> void getFuncs(OutputIterator result); 
 
-<<<<<<< HEAD
     virtual void getInsns(Insns &insns) const;
-    InstructionAPI::InstructionPtr getInsn(Offset o) const;
-=======
-    void getInsns(Insns &insns) const;
     InstructionAPI::Instruction getInsn(Offset o) const;
->>>>>>> d749c41c
 
     bool wasUserAdded() const;
 
@@ -625,13 +612,10 @@
             CodeRegion *codereg) const;
 
     static void destroy(Function *f);
-<<<<<<< HEAD
 
     /*** Internal parsing methods and state ***/
     void add_block(Block *b);
 
-=======
->>>>>>> d749c41c
  private:
     void delayed_link_return(CodeObject * co, Block * retblk);
     void finalize();
