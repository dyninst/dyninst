/*
 * See the dyninst/COPYRIGHT file for copyright information.
 * 
 * We provide the Paradyn Tools (below described as "Paradyn")
 * on an AS IS basis, and do not warrant its validity or performance.
 * We reserve the right to update, modify, or discontinue this
 * software at any time.  We shall have no obligation to supply such
 * updates or modifications or any other form of support to you.
 * 
 * By your use of Paradyn, you understand and agree that we (or any
 * other person or entity with proprietary rights in Paradyn) are
 * under no obligation to provide either maintenance services,
 * update services, notices of latent defects, or correction of
 * defects for Paradyn.
 * 
 * This library is free software; you can redistribute it and/or
 * modify it under the terms of the GNU Lesser General Public
 * License as published by the Free Software Foundation; either
 * version 2.1 of the License, or (at your option) any later version.
 * 
 * This library is distributed in the hope that it will be useful,
 * but WITHOUT ANY WARRANTY; without even the implied warranty of
 * MERCHANTABILITY or FITNESS FOR A PARTICULAR PURPOSE.  See the GNU
 * Lesser General Public License for more details.
 * 
 * You should have received a copy of the GNU Lesser General Public
 * License along with this library; if not, write to the Free Software
 * Foundation, Inc., 51 Franklin Street, Fifth Floor, Boston, MA 02110-1301 USA
 */
#ifndef _PARSER_CFG_H_
#define _PARSER_CFG_H_

#include <vector>
#include <set>
#include <map>
#include <string>
#include <functional>
#include <boost/iterator/transform_iterator.hpp>
#include <boost/range.hpp>
#include <boost/thread/lock_guard.hpp>
#include "dyntypes.h"
#include "IBSTree.h"

#include "InstructionSource.h"
#include "ParseContainers.h"
#include "Annotatable.h"
#include <iostream>
#include <boost/thread/lockable_adapter.hpp>
#include <boost/thread/recursive_mutex.hpp>
#include <boost/atomic.hpp>
#include <list>
#include "race-detector-annotations.h"

namespace Dyninst {

   namespace InstructionAPI {
      class Instruction;
      typedef boost::shared_ptr<Instruction> InstructionPtr;
   }

namespace ParseAPI {

class LoopAnalyzer;
class dominatorCFG;
class CodeObject;
class CFGModifier;
class ParseData;
class region_data;
enum EdgeTypeEnum {
    CALL = 0,
    COND_TAKEN,
    COND_NOT_TAKEN,
    INDIRECT,
    DIRECT,
    FALLTHROUGH,
    CATCH,
    CALL_FT,        // fallthrough after call instruction
    RET,
    NOEDGE,
    _edgetype_end_
};

PARSER_EXPORT std::string format(EdgeTypeEnum e);

#define FLIST_BADNEXT ((void*)0x111)
#define FLIST_BADPREV ((void*)0x222)

/*
 * All CFG objects extend allocatable, which
 * allows them to be added and removed from
 * accounting structures in constant time
 */
class PARSER_EXPORT allocatable {
 public:
    allocatable() :
       anext_((allocatable*)FLIST_BADNEXT),
       aprev_((allocatable*)FLIST_BADPREV)
    { }
    allocatable * anext_;
    allocatable * aprev_;

    inline allocatable * alloc_next() const { return anext_; }
    inline allocatable * alloc_prev() const { return aprev_; }
    inline void alloc_set_next(allocatable *t) { anext_ = t; }
    inline void alloc_set_prev(allocatable *t) { aprev_ = t; }

    void remove() {
        if(anext_ != (allocatable*)FLIST_BADNEXT)
            anext_->aprev_ = aprev_;
        if(aprev_ != (allocatable*)FLIST_BADPREV)
            aprev_->anext_ = anext_;

        anext_ = (allocatable*)FLIST_BADNEXT;
        aprev_ = (allocatable*)FLIST_BADPREV;
    }

    void append(allocatable & new_elem) {
        if(anext_ == (allocatable*)FLIST_BADNEXT ||
           aprev_ == (allocatable*)FLIST_BADPREV)
        {
            fprintf(stderr,
                "allocatable::append called on element not on list: %p\n",this);
            return;
        }
        anext_->aprev_ = &new_elem;
        new_elem.anext_ = anext_;
        new_elem.aprev_ = this;
        anext_ = &new_elem;
    }

    void prepend(allocatable & new_elem) {
        if(anext_ == (allocatable*)FLIST_BADNEXT ||
           aprev_ == (allocatable*)FLIST_BADPREV)
        {
            fprintf(stderr,
               "allocatable::prepend called on element not on list: %p\n",this);
            return;
        }
        aprev_->anext_ = &new_elem;
        new_elem.aprev_ = aprev_;
        new_elem.anext_ = this;
        aprev_ = &new_elem;
    }
};

class Block;


class PARSER_EXPORT Edge : public allocatable {
   friend class CFGModifier;
    friend class Block;
 protected:
    Block * _source;
    ParseData* index;
    Offset _target_off;

 private:

#if defined(_MSC_VER)
	typedef unsigned __int16 uint16_t;
	typedef unsigned __int8 uint8_t;
#else
	typedef unsigned short uint16_t;
	typedef unsigned char uint8_t;
#endif

    struct EdgeType {
        EdgeType(EdgeTypeEnum t, bool s) :
            _type_enum(t), _sink(s), _interproc(false)
        { }
        uint16_t _type_enum;
        uint8_t _sink;
        uint8_t  _interproc;    // modifier for interprocedural branches
                                // (tail calls)
    };
    EdgeType _type;

 public:
    Edge(Block * source,
         Block * target,
         EdgeTypeEnum type);
     virtual ~Edge();

    Block * src() const { return _source; }
    Block * trg() const;
    Address trg_addr() const { return _target_off; }
    EdgeTypeEnum type() const { 
        return static_cast<EdgeTypeEnum>(_type._type_enum); 
    }
    bool sinkEdge() const { return _type._sink != 0; }
    bool interproc() const { 
       return (_type._interproc != 0 ||
               type() == CALL ||
               type() == RET);
    }

    bool intraproc() const {
       return !interproc();
    }

    void install();

    /* removes from blocks (and if of type CALL, from finalized source functions ) */
    void uninstall();

    static void destroy(Edge *, CodeObject *);

 friend class CFGFactory;
 friend class Parser;
};

/* 
 * Iteration over edges can be controlled by an EdgePredicate.
 * Edges are returned only if pred(edge) evaluates true.
 * 
 * EdgePredicates are composable by AND.
 */
class PARSER_EXPORT EdgePredicate 
{
 public:
  EdgePredicate() { }
    virtual ~EdgePredicate() { }
    virtual bool pred_impl(Edge *) const;
    bool operator()(Edge* e) const 
    {
      return pred_impl(e);
    }
 };

/* may follow branches into the function if there is shared code */
class PARSER_EXPORT Intraproc : public EdgePredicate {
 public:
    Intraproc() { }
    ~Intraproc() { }
    bool pred_impl(Edge *) const;

};

/* follow interprocedural edges */
 class PARSER_EXPORT Interproc : public EdgePredicate {
    public:
        Interproc() {}
        ~Interproc() { }
        bool pred_impl(Edge *) const;
};

/*
 * For proper ostritch-like denial of 
 * unresolved control flow edges
 */
 class PARSER_EXPORT NoSinkPredicate : public ParseAPI::EdgePredicate {
 public:
    NoSinkPredicate() { }

    bool pred_impl(ParseAPI::Edge * e) const {
        return !e->sinkEdge() && EdgePredicate::pred_impl(e);
    }
};

/* doesn't follow branches into the function if there is shared code */
class Function;
 class PARSER_EXPORT SingleContext : public EdgePredicate {
 private:
    const Function * _context;
    bool _forward;
    bool _backward;
 public:
    SingleContext(const Function * f, bool forward, bool backward) :
        _context(f),
        _forward(forward),
        _backward(backward) { }
    ~SingleContext() { }
    bool pred_impl(Edge *) const;
};

/* Doesn't follow branches into the function if there is shared code. 
 * Will follow interprocedural call/return edges */
 class PARSER_EXPORT SingleContextOrInterproc : public EdgePredicate {
    private:
        const Function * _context;
        bool _forward;
        bool _backward;
    public:
        SingleContextOrInterproc(const Function * f, bool forward, bool backward) :
            _context(f),
            _forward(forward),
            _backward(backward) { }
        ~SingleContextOrInterproc() { }
        bool pred_impl(Edge *) const;
	bool operator()(Edge* e) const 
	{
	  return pred_impl(e);
	}
};

class CodeRegion;

class PARSER_EXPORT Block :
        public Dyninst::SimpleInterval<Address, int>,
        public allocatable,
        public boost::lockable_adapter<boost::recursive_mutex> {
    friend class CFGModifier;
    friend class Parser;
 public:
    typedef std::map<Offset, InstructionAPI::Instruction> Insns;
    typedef std::list<Edge*> edgelist;
public:
    static Block * sink_block;

    Block(CodeObject * o, CodeRegion * r, Address start, Function* f = NULL);
    virtual ~Block();
    boost::recursive_mutex& lockable() { return boost::lockable_adapter<boost::recursive_mutex>::lockable(); }

<<<<<<< HEAD
    inline Address start() const { return _start; }
    inline Address end() const { return _end; }
    inline Address lastInsnAddr() const {  return _lastInsn; }
    inline Address last() const {  return lastInsnAddr(); }
    inline Address size() const {  return _end - _start; }
    bool containsAddr(Address addr) const {   return addr >= _start && addr < _end; }
=======
    Address start() const { return _start; }
    Address end() const { return _end; }
    Address lastInsnAddr() const { return _lastInsn; } 
    virtual Address last() const { return lastInsnAddr(); }
    Address size() const { return _end - _start; }
    bool containsAddr(Address addr) const { return addr >= _start && addr < _end; }
>>>>>>> 6f3878cc

    bool parsed() const {  return _parsed; }

    CodeObject * obj() const {  return _obj; }
    CodeRegion * region() const {  return _region; }

    /* Edge access */
    const edgelist & sources() const { return _srclist; }
    const edgelist & targets() const { return _trglist; }
    void copy_sources(edgelist & src) {
        boost::lock_guard<Block> g(*this);
        src = _srclist;
    }
    void copy_targets(edgelist & trg) {
        boost::lock_guard<Block> g(*this);
	trg = _trglist;
    }

    bool consistent(Address addr, Address & prev_insn);

    int  containingFuncs() const;
    void getFuncs(std::vector<Function *> & funcs);
    template<class OutputIterator> void getFuncs(OutputIterator result); 

<<<<<<< HEAD
    void getInsns(Insns &insns) const;
    InstructionAPI::Instruction getInsn(Offset o) const;
=======
    virtual void getInsns(Insns &insns) const;
    InstructionAPI::InstructionPtr getInsn(Offset o) const;
>>>>>>> 6f3878cc

    bool wasUserAdded() const;

    /* interval implementation */
    Address low() const override {  return start(); }
    Address high() const override {   return end(); }

    struct compare {
        bool operator()(Block * const & b1, Block * const & b2) const {
            if(b1->start() < b2->start()) return true;
            if(b1->start() > b2->start()) return false;
            
            // XXX debugging
            if(b1 != b2)
                fprintf(stderr,"FATAL: blocks %p [%lx,%lx) and %p [%lx,%lx) "
                            "conflict",b1,b1->start(),b1->end(),
                            b2,b2->start(),b2->end());

            assert(b1 == b2);
            return false;
        }
    };

    static void destroy(Block *b);

    bool operator==(const Block &rhs) const;

    bool operator!=(const Block &rhs) const;
    Function * createdByFunc() { return _createdByFunc; }

private:
    void addSource(Edge * e);
    void addTarget(Edge * e);
    void removeTarget(Edge * e);
    void removeSource(Edge * e);
    void removeFunc(Function *);
    friend class region_data;
    void updateEnd(Address addr);

 private:
    CodeObject * _obj;
    CodeRegion * _region;

    Address _start;
    Address _end;
    Address _lastInsn;


    edgelist _srclist;
    edgelist _trglist;
    int _func_cnt;
    bool _parsed;

    Function * _createdByFunc;


 friend class Edge;
 friend class Function;
 friend class Parser;
 friend class CFGFactory;
};

inline void Block::addSource(Edge * e) 
{
    boost::lock_guard<Block> g(*this);
    _srclist.push_back(e);
}

inline void Block::addTarget(Edge * e)
{
    boost::lock_guard<Block> g(*this);
    if(e->type() == FALLTHROUGH ||
            e->type() == COND_NOT_TAKEN)
    {
        assert(e->_target_off == end());
    }
    /* This loop checks whether duplicated edges are added.
     * It should only be used in debugging as it can significantly
     * slow down the performance
    for (auto eit = _trglist.begin(); eit != _trglist.end(); ++eit) {
	assert( (*eit)->trg_addr() != e->trg_addr() || (*eit)->type() != e->type());
    }
    */
    _trglist.push_back(e);
}

inline void Block::removeTarget(Edge * e)
{
    boost::lock_guard<Block> g(*this);
    _trglist.remove(e);
}

inline void Block::removeSource(Edge * e) {

    boost::lock_guard<Block> g(*this);
    _srclist.remove(e);
}

enum FuncReturnStatus {
    UNSET,
    NORETURN,
    UNKNOWN,
    RETURN
};

/* Discovery method of functions */
enum FuncSource {
    RT = 0,     // recursive traversal (default)
    HINT,       // specified in code object hints
    GAP,        // gap heuristics
    GAPRT,      // RT from gap-discovered function
    ONDEMAND,   // dynamically discovered
    MODIFICATION, // Added via user modification
    _funcsource_end_
};

enum StackTamper {
    TAMPER_UNSET,
    TAMPER_NONE,
    TAMPER_REL,
    TAMPER_ABS,
    TAMPER_NONZERO
};

class CodeObject;
class CodeRegion;
class FuncExtent;
class Loop;
class LoopTreeNode;

class PARSER_EXPORT Function : public allocatable, public AnnotatableSparse, public boost::lockable_adapter<boost::recursive_mutex> {
   friend class CFGModifier;
   friend class LoopAnalyzer;
 protected:
    Address _start;
    CodeObject * _obj;
    CodeRegion * _region;
    InstructionSource * _isrc;
    
    FuncSource _src;
    boost::atomic<FuncReturnStatus> _rs;

    std::string _name;
    Block * _entry;
 protected:
    Function(); 
 public:
    bool _is_leaf_function;
    Address _ret_addr; // return address of a function stored in stack at function entry
    typedef std::map<Address, Block*> blockmap;
    template <typename P>
    struct select2nd
    {
      typedef typename P::second_type result_type;
      
      result_type operator()(const P& p) const
      {
	return p.second;
      }
    };
    typedef select2nd<blockmap::value_type> selector;

    
    typedef boost::transform_iterator<selector, blockmap::iterator> bmap_iterator;
    typedef boost::transform_iterator<selector, blockmap::const_iterator> bmap_const_iterator;
    typedef boost::iterator_range<bmap_iterator> blocklist;
    typedef boost::iterator_range<bmap_const_iterator> const_blocklist;
    typedef std::set<Edge*> edgelist;
    
    Function(Address addr, std::string name, CodeObject * obj, 
        CodeRegion * region, InstructionSource * isource);

    virtual ~Function();
    boost::recursive_mutex& lockable() { return boost::lockable_adapter<boost::recursive_mutex>::lockable(); }

    virtual const std::string & name() const;
    void rename(std::string n) { _name = n; }

    Address addr() const { return _start; }
    CodeRegion * region() const { return _region; }
    InstructionSource * isrc() const { return _isrc; }
    CodeObject * obj() const { return _obj; }
    FuncSource src() const { return _src; }
    FuncReturnStatus retstatus() const { 
      race_detector_fake_lock_acquire(race_detector_fake_lock(_rs));
      FuncReturnStatus ret = _rs.load();
      race_detector_fake_lock_release(race_detector_fake_lock(_rs));
      return ret; 
    }
    Block * entry() const { return _entry; }
    bool parsed() const { return _parsed; }

    /* Basic block and CFG access */
    blocklist blocks();
    const_blocklist blocks() const;
    size_t num_blocks()
    {
      boost::lock_guard<Function> g(*this);
      if(!_cache_valid) finalize();
      return _bmap.size();
    }
    size_t num_blocks() const
    { 
      return _bmap.size();
    }

    
    bool contains(Block *b);
    bool contains(Block *b) const;
    const edgelist & callEdges();
    const_blocklist returnBlocks() ;
    const_blocklist exitBlocks();
    const_blocklist exitBlocks() const;

    /* Function details */
    bool hasNoStackFrame() const { return _no_stack_frame; }
    bool savesFramePointer() const { return _saves_fp; }
    bool cleansOwnStack() const { return _cleans_stack; }

    /* Loops */    
    LoopTreeNode* getLoopTree() const;
    Loop* findLoop(const char *name) const;
    bool getLoops(std::vector<Loop*> &loops) const;
    bool getOuterLoops(std::vector<Loop*> &loops) const;

    /* Dominator info */

    /* Return true if A dominates B in this function */
    bool dominates(Block* A, Block *B) const;
    Block* getImmediateDominator(Block *A) const;
    void getImmediateDominates(Block *A, std::set<Block*> &) const;
    void getAllDominates(Block *A, std::set<Block*> &) const;

    /* Post-dominator info */

    /* Return true if A post-dominates B in this function */
    bool postDominates(Block* A, Block *B) const;
    Block* getImmediatePostDominator(Block *A) const;
    void getImmediatePostDominates(Block *A, std::set<Block*> &) const;
    void getAllPostDominates(Block *A, std::set<Block*> &) const;


    /* Parse updates and obfuscation */
    void setEntryBlock(Block *new_entry);
    void set_retstatus(FuncReturnStatus rs);
    void removeBlock( Block* );

    StackTamper tampersStack(bool recalculate=false);

    struct less
    {
        bool operator()(const Function * f1, const Function * f2) const
        {
            return f1->addr() < f2->addr();
        }
    };

    /* Contiguous code segments of function */
    std::vector<FuncExtent *> const& extents();

    /* This should not remain here - this is an experimental fix for
       defensive mode CFG inconsistency */
    void invalidateCache() { _cache_valid = false; }
    inline std::pair<Address, Block*> get_next_block(
            Address addr,
            CodeRegion *codereg) const;

    static void destroy(Function *f);
<<<<<<< HEAD
=======

    /*** Internal parsing methods and state ***/
    void add_block(Block *b);

>>>>>>> 6f3878cc
 private:
    void delayed_link_return(CodeObject * co, Block * retblk);
    void finalize();

    bool _parsed;
    bool _cache_valid;
    //    blocklist _bl;
    std::vector<FuncExtent *> _extents;

    /* rapid lookup for edge predicate tests */
    blocklist blocks_int();
    
    blockmap _bmap;
    bmap_iterator blocks_begin() {
      return bmap_iterator(_bmap.begin());
    }
    bmap_iterator blocks_end() {
      return bmap_iterator(_bmap.end());
    }
    bmap_const_iterator blocks_begin() const 
    {
      return bmap_const_iterator(_bmap.begin());
    }
    
    bmap_const_iterator blocks_end() const 
    {
      return bmap_const_iterator(_bmap.end());
    }
    
    

    /* rapid lookup for interprocedural queries */
    edgelist _call_edge_list;
    blockmap _retBL;
    bmap_const_iterator ret_begin() const 
    {
      return bmap_const_iterator(_retBL.begin());
    }
    bmap_const_iterator ret_end() const 
    {
      return bmap_const_iterator(_retBL.end());
    }
    // Superset of return blocks; this includes all blocks where
    // execution leaves the function without coming back, including
    // returns, calls to non-returning calls, tail calls, etc.
    // Might want to include exceptions...
    blockmap _exitBL;
    bmap_const_iterator exit_begin() const 
    {
      return bmap_const_iterator(_exitBL.begin());
    }
    bmap_const_iterator exit_end() const 
    {
      return bmap_const_iterator(_exitBL.end());
    }

    /* function details */
    bool _no_stack_frame;
    bool _saves_fp;
    bool _cleans_stack;
    StackTamper _tamper;
    Address _tamper_addr;

    /* Loop details*/
    mutable bool _loop_analyzed; // true if loops in the function have been found and stored in _loops
    mutable std::set<Loop*> _loops;
    mutable LoopTreeNode *_loop_root; // NULL if the tree structure has not be calculated
    void getLoopsByNestingLevel(std::vector<Loop*>& lbb, bool outerMostOnly) const;


    /* Dominator and post-dominator info details */
    mutable bool isDominatorInfoReady;
    mutable bool isPostDominatorInfoReady;
    void fillDominatorInfo() const;
    void fillPostDominatorInfo() const;
    /** set of basic blocks that this basicblock dominates immediately*/
    mutable std::map<Block*, std::set<Block*>*> immediateDominates;
    /** basic block which is the immediate dominator of the basic block */
    mutable std::map<Block*, Block*> immediateDominator;
    /** same as previous two fields, but for postdominator tree */
    mutable std::map<Block*, std::set<Block*>*> immediatePostDominates;
    mutable std::map<Block*, Block*> immediatePostDominator;

    friend void Edge::uninstall();
    friend class Parser;
    friend class CFGFactory;
    friend class CodeObject;
    friend class dominatorCFG;
};
inline std::pair<Address, Block*> Function::get_next_block(
        Address addr,
        CodeRegion *codereg) const
{
    Block * nextBlock = NULL;
    Address nextBlockAddr;
    nextBlockAddr = std::numeric_limits<Address>::max();
    for(auto i = _bmap.begin();
        i != _bmap.end();
        ++i)
    {
        if(i->first > addr && i->first < nextBlockAddr) {
            nextBlockAddr = i->first;
            nextBlock = i->second;
        }
    }

    return std::pair<Address,Block*>(nextBlockAddr,nextBlock);
}

/* Describes a contiguous extent of a Function object */
class PARSER_EXPORT FuncExtent : public Dyninst::SimpleInterval<Address, Function* > {
 private:
    Function * _func;
    Address _start;
    Address _end;

 public:
    FuncExtent(Function * f, Address start, Address end) :
        _func(f),
        _start(start),
        _end(end) { }

    virtual ~FuncExtent() {
        _func = NULL;
    }

    Function * func() { return _func; }

    Address start() const { return _start; }
    Address end() const { return _end; }

    /* interval implementation */
    Address low() const { return _start; }
    Address high() const { return _end; }
    Function* id() const { return _func; }

    bool operator==(const FuncExtent &rhs) const {
        return _func == rhs._func &&
               _start == rhs._start &&
               _end == rhs._end;
    }

    bool operator!=(const FuncExtent &rhs) const {
        return !(rhs == *this);
    }
};

/** Natural loops
  */

class PARSER_EXPORT Loop  
{
	friend class LoopAnalyzer;
	friend std::ostream& operator<<(std::ostream&,Loop&);

private:
        std::set<Edge*> backEdges;
	std::set<Block*> entries;

        // the function this loop is part of
        const Function * func;

	/** set of loops that are contained (nested) in this loop. */
        std::set<Loop*> containedLoops;

	/** the basic blocks in the loop */

        std::set<Block*> childBlocks;
        std::set<Block*> exclusiveBlocks;
    Loop* parent;
public:
	/** If loop which directly encloses this loop. NULL if no such loop */
    void insertBlock(Block* b);
    void insertChildBlock(Block* b);

    Loop* parentLoop() { return parent; }
	/** Return true if the given address is within the range of
	    this loop's basicBlocks */

        bool containsAddress(Address addr);
	  
	/** Return true if the given address is within the range of
	    this loop's basicBlocks or its children */
		   
	bool containsAddressInclusive(Address addr);


	/** Loop::getBackEdges */
        /** Sets edges to the set of back edges that define this loop,
            returns the number of back edges that define this loop */
        int getBackEdges(std::vector<Edge*> &edges);

        /* returns the entry blocks of the loop.
	 * A natural loop has a single entry block
	 * and an irreducible loop has mulbile entry blocks
	 * */
	int getLoopEntries(std::vector<Block*>&);

	/** Loop::getContainedLoops    */
	/** returns vector of contained loops */

        bool getContainedLoops(std::vector<Loop*> &loops);

	/** Loop::getOuterLoops    */
	/** returns vector of outer contained loops */

	bool getOuterLoops(std::vector<Loop*> &loops);

	/** Loop::getLoopBasicBlocks    */
	/** returns all basic blocks in the loop */

        bool getLoopBasicBlocks(std::vector<Block*> &blocks);

	/** Loop::getLoopBasicBlocksExclusive    */
	/** returns all basic blocks in this loop, exluding the blocks
	    of its sub loops. */

        bool getLoopBasicBlocksExclusive(std::vector<Block*> &blocks);

        /** does this loop or its subloops contain the given block? */

        bool hasBlock(Block *b);

        /** does this loop contain the given block? */

        bool hasBlockExclusive(Block *b);

	/** Loop::hasAncestor    */
	/** returns true if this loop is a descendant of the given loop */

        bool hasAncestor(Loop *loop);

	/** returns the function this loop is in */

        const Function * getFunction();

	/** Loop::~Loop    */
	/** destructor for the class */

        ~Loop() { }

        std::string format() const;
    void insertLoop(Loop *childLoop);

private:
// internal use only
	/** constructor of class */
	Loop(const Function *);

	/** constructor of the class */
	Loop(Edge *, const Function *);

	/** get either contained or outer loops, determined by outerMostOnly */
	bool getLoops(std::vector<Loop*>&, 
		      bool outerMostOnly) const;

        }; // class Loop

/** A class to represent the tree of nested loops and 
 *  callees (functions) in the control flow graph.
 *  @see BPatch_basicBlockLoop
 *  @see BPatch_flowGraph
 */

class PARSER_EXPORT LoopTreeNode {
    friend class LoopAnalyzer;

 public:
    // A loop node contains a single Loop instance
    Loop *loop;

    // The LoopTreeNode instances nested within this loop.
    std::vector<LoopTreeNode *> children;

    //  LoopTreeNode::LoopTreeNode
    //  Create a loop tree node for Loop with name n 
    LoopTreeNode(Loop *l, const char *n);

    //  Destructor
    ~LoopTreeNode();

    //  LoopTreeNode::name
    //  Return the name of this loop. 
    const char * name(); 

    //  LoopTreeNode::getCalleeName
    //  Return the function name of the ith callee. 
    const char * getCalleeName(unsigned int i);

    //  LoopTreeNode::numCallees
    //  Return the number of callees contained in this loop's body. 
    unsigned int numCallees();

    //Returns a vector of the functions called by this loop.
    bool getCallees(std::vector<Function *> &v);
    

    //  BPatch_loopTreeNode::findLoop
    //  find loop by hierarchical name
    Loop * findLoop(const char *name);

 private:

    /** name which indicates this loop's relative nesting */
    char *hierarchicalName;

    // A vector of functions called within the body of this loop (and
    // not the body of sub loops). 
    std::vector<Function *> callees;

}; // class LoopTreeNode 

} //namespace ParseAPI
} //namespace Dyninst

#endif<|MERGE_RESOLUTION|>--- conflicted
+++ resolved
@@ -311,21 +311,12 @@
     virtual ~Block();
     boost::recursive_mutex& lockable() { return boost::lockable_adapter<boost::recursive_mutex>::lockable(); }
 
-<<<<<<< HEAD
     inline Address start() const { return _start; }
     inline Address end() const { return _end; }
     inline Address lastInsnAddr() const {  return _lastInsn; }
-    inline Address last() const {  return lastInsnAddr(); }
+    virtual Address last() const {  return lastInsnAddr(); }
     inline Address size() const {  return _end - _start; }
     bool containsAddr(Address addr) const {   return addr >= _start && addr < _end; }
-=======
-    Address start() const { return _start; }
-    Address end() const { return _end; }
-    Address lastInsnAddr() const { return _lastInsn; } 
-    virtual Address last() const { return lastInsnAddr(); }
-    Address size() const { return _end - _start; }
-    bool containsAddr(Address addr) const { return addr >= _start && addr < _end; }
->>>>>>> 6f3878cc
 
     bool parsed() const {  return _parsed; }
 
@@ -350,13 +341,8 @@
     void getFuncs(std::vector<Function *> & funcs);
     template<class OutputIterator> void getFuncs(OutputIterator result); 
 
-<<<<<<< HEAD
-    void getInsns(Insns &insns) const;
+    virtual getInsns(Insns &insns) const;
     InstructionAPI::Instruction getInsn(Offset o) const;
-=======
-    virtual void getInsns(Insns &insns) const;
-    InstructionAPI::InstructionPtr getInsn(Offset o) const;
->>>>>>> 6f3878cc
 
     bool wasUserAdded() const;
 
@@ -625,13 +611,10 @@
             CodeRegion *codereg) const;
 
     static void destroy(Function *f);
-<<<<<<< HEAD
-=======
 
     /*** Internal parsing methods and state ***/
     void add_block(Block *b);
 
->>>>>>> 6f3878cc
  private:
     void delayed_link_return(CodeObject * co, Block * retblk);
     void finalize();
