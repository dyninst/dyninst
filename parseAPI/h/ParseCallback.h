--- conflicted
+++ resolved
@@ -121,12 +121,8 @@
   virtual void block_split(Block *, Block *) { }
   virtual void patch_nop_jump(Address) { }
   virtual bool updateCodeBytes(Address) { return false; }
-<<<<<<< HEAD
-  virtual void abruptEnd_cf(Address,default_details*) { }
+  virtual void abruptEnd_cf(Address, Block *,default_details*) { }
   virtual bool loadAddr(Address absoluteAddr, Address & loadAddr) { return false; }
-=======
-  virtual void abruptEnd_cf(Address, Block *,default_details*) { }
->>>>>>> 32d2489b
 };
 
 }
