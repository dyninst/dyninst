

add_executable(unstrip unstrip/unstrip.C
                       unstrip/util.C
                       unstrip/types.C
                       unstrip/semanticDescriptor.C
                       unstrip/database.C
                       unstrip/fingerprint.C
                       unstrip/callback.C)
<<<<<<< HEAD
add_dependencies(unstrip parseAPI symtabAPI instructionAPI common dynDwarf dynElf)
target_link_libraries(unstrip parseAPI symtabAPI instructionAPI common dynDwarf dynElf ${Boost_LIBRARIES})
file(COPY unstrip/ddb.db DESTINATION ${INSTALL_BIN_DIR})
file(COPY unstrip/params.db DESTINATION ${INSTALL_BIN_DIR})
file(COPY unstrip/unistd.db DESTINATION ${INSTALL_BIN_DIR})
=======
add_dependencies(unstrip parseAPI symtabAPI instructionAPI common)
target_link_libraries(unstrip parseAPI symtabAPI instructionAPI common)
>>>>>>> 5c9770a9

add_executable(codeCoverage codeCoverage/codeCoverage.C)
add_dependencies(codeCoverage dyninstAPI patchAPI parseAPI symtabAPI instructionAPI pcontrol common stackwalk dynDwarf dynElf)
target_link_libraries(codeCoverage dyninstAPI patchAPI parseAPI symtabAPI instructionAPI pcontrol common stackwalk dynDwarf dynElf ${Boost_LIBRARIES})

add_library(Inst SHARED codeCoverage/libInst.C)

add_executable(cfg_to_dot ../parseAPI/doc/example.cc)
add_dependencies(cfg_to_dot parseAPI symtabAPI instructionAPI common dynDwarf dynElf)
target_link_libraries(cfg_to_dot parseAPI symtabAPI instructionAPI common dynDwarf dynElf ${Boost_LIBRARIES})
#add_executable(retee)

install (TARGETS cfg_to_dot unstrip codeCoverage Inst
        RUNTIME DESTINATION ${INSTALL_BIN_DIR}
        LIBRARY DESTINATION ${INSTALL_LIB_DIR}
        ARCHIVE DESTINATION ${INSTALL_LIB_DIR}
        PUBLIC_HEADER DESTINATION ${INSTALL_INCLUDE_DIR}
)

install (
        FILES unstrip/ddb.db unstrip/params.db unstrip/unistd.db DESTINATION ${INSTALL_BIN_DIR}
)<|MERGE_RESOLUTION|>--- conflicted
+++ resolved
@@ -7,16 +7,8 @@
                        unstrip/database.C
                        unstrip/fingerprint.C
                        unstrip/callback.C)
-<<<<<<< HEAD
-add_dependencies(unstrip parseAPI symtabAPI instructionAPI common dynDwarf dynElf)
-target_link_libraries(unstrip parseAPI symtabAPI instructionAPI common dynDwarf dynElf ${Boost_LIBRARIES})
-file(COPY unstrip/ddb.db DESTINATION ${INSTALL_BIN_DIR})
-file(COPY unstrip/params.db DESTINATION ${INSTALL_BIN_DIR})
-file(COPY unstrip/unistd.db DESTINATION ${INSTALL_BIN_DIR})
-=======
 add_dependencies(unstrip parseAPI symtabAPI instructionAPI common)
-target_link_libraries(unstrip parseAPI symtabAPI instructionAPI common)
->>>>>>> 5c9770a9
+target_link_libraries(unstrip parseAPI symtabAPI instructionAPI common ${Boost_LIBRARIES})
 
 add_executable(codeCoverage codeCoverage/codeCoverage.C)
 add_dependencies(codeCoverage dyninstAPI patchAPI parseAPI symtabAPI instructionAPI pcontrol common stackwalk dynDwarf dynElf)
