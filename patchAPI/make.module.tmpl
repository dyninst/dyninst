#  
# Common makefile template for the dyninstAPI library.  This file is not
# intended to be a useful Makefile in isolation; instead, it should be
# included from within an architecture-specific Makefile.
#
# $Id: make.module.tmpl,v 1.4 2008/09/15 17:38:17 jaw Exp $
#

SUITE_NAME	= Dyninst
RELEASE_MAJOR	= 1
RELEASE_MINOR = 0
#BUILD_MARK should be (re-)defined in core/make.config.local rather than here!

CFLAGS		     += $(USEFULWARNINGS) -I$(TO_CORE)/../include
CXXFLAGS	     += $(USEFULWARNINGS) -I$(TO_CORE)/../include

LDFLAGS += -L../../common/$(PLATFORM) -L../../symtabAPI/$(PLATFORM) -L../../parseAPI/$(PLATFORM) -L../../instructionAPI/$(PLATFORM) -lcommon -lsymtabAPI -linstructionAPI -lparseAPI

LDFLAGS     += $(LIBDIR)
ifndef USES_NATIVE_CC
LD		= $(GXX)
LDFLAGS		+= -shared $(G_PTHREAD_LD)
CFLAGS		+= -fPIC
CXXFLAGS	+= -fPIC $(G_PTHREAD)
else
endif #USES_NATIVE

TO_INC   = ../h

<<<<<<< HEAD
PUBLIC_H = ../h/AddrSpace.h \
           ../h/CFGMaker.h \
           ../h/Command.h \
           ../h/Instrumenter.h \
           ../h/PatchCallback.h \
           ../h/PatchCFG.h \
           ../h/PatchMgr.h \
           ../h/PatchObject.h \
           ../h/Point.h \
           ../h/Snippet.h
=======
PUBLIC_H = AddrSpace.h \
         CFGMaker.h \
         Command.h \
         common.h \
         Instrumenter.h \
         PatchCallback.h \
         PatchCFG.h \
         PatchMgr.h \
         PatchModifier.h \
         PatchObject.h \
         Point.h \
         Snippet.h
>>>>>>> 46972b4b

SRCS +=	../src/AddrSpace.C \
        ../src/Instrumenter.C \
        ../src/PatchObject.C \
        ../src/PatchBlock.C \
        ../src/PatchEdge.C \
        ../src/PatchFunction.C \
        ../src/PatchMgr.C \
        ../src/Point.C \
        ../src/CFGMaker.C \
        ../src/PointMaker.C \
        ../src/Command.C \
        ../src/PatchCallback.C \
        ../src/ParseCallback.C \
        ../src/PatchModifier.C


IFLAGS       += -I../$(PLATFORM) -I../src -I../../parseAPI/h -I../h -I../../dynutil/h -I../../symtabAPI/h -I../../common/h -I../../instructionAPI/h -I../h


# All that, and we finally get a target...
all: $(TARGET) $(EXTRA_LIBS)
<|MERGE_RESOLUTION|>--- conflicted
+++ resolved
@@ -27,7 +27,6 @@
 
 TO_INC   = ../h
 
-<<<<<<< HEAD
 PUBLIC_H = ../h/AddrSpace.h \
            ../h/CFGMaker.h \
            ../h/Command.h \
@@ -38,20 +37,6 @@
            ../h/PatchObject.h \
            ../h/Point.h \
            ../h/Snippet.h
-=======
-PUBLIC_H = AddrSpace.h \
-         CFGMaker.h \
-         Command.h \
-         common.h \
-         Instrumenter.h \
-         PatchCallback.h \
-         PatchCFG.h \
-         PatchMgr.h \
-         PatchModifier.h \
-         PatchObject.h \
-         Point.h \
-         Snippet.h
->>>>>>> 46972b4b
 
 SRCS +=	../src/AddrSpace.C \
         ../src/Instrumenter.C \
