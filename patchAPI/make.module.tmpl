#  
# Common makefile template for the dyninstAPI library.  This file is not
# intended to be a useful Makefile in isolation; instead, it should be
# included from within an architecture-specific Makefile.
#
# $Id: make.module.tmpl,v 1.4 2008/09/15 17:38:17 jaw Exp $
#

SUITE_NAME	= Dyninst
RELEASE_MAJOR	= 1
RELEASE_MINOR = 0
#BUILD_MARK should be (re-)defined in core/make.config.local rather than here!

CFLAGS		     += $(USEFULWARNINGS) -I$(TO_CORE)/../include
CXXFLAGS	     += $(USEFULWARNINGS) -I$(TO_CORE)/../include

LDFLAGS += -L../../common/$(PLATFORM) -L../../symtabAPI/$(PLATFORM) -L../../parseAPI/$(PLATFORM) -L../../instructionAPI/$(PLATFORM) -lcommon -lsymtabAPI -linstructionAPI -lparseAPI

LDFLAGS     += $(LIBDIR)
ifndef USES_NATIVE_CC
LD		= $(GXX)
LDFLAGS		+= -shared $(G_PTHREAD_LD)
CFLAGS		+= -fPIC
CXXFLAGS	+= -fPIC $(G_PTHREAD)
else
endif #USES_NATIVE

TO_INC   = ../h

<<<<<<< HEAD
PUBLIC_H = AddrSpace.h \
           CFGMaker.h \
           Command.h \
           Instrumenter.h \
           PatchCallback.h \
           PatchCFG.h \
           PatchMgr.h \
           PatchObject.h \
           Point.h \
           Snippet.h
=======
PUBLIC_H = ../h/AddrSpace.h \
           ../h/CFGMaker.h \
           ../h/Command.h \
           ../h/common.h \
           ../h/Instrumenter.h \
           ../h/PatchCallback.h \
           ../h/PatchCFG.h \
           ../h/PatchMgr.h \
           ../h/PatchModifier.h \
           ../h/PatchObject.h \
           ../h/Point.h \
           ../h/Snippet.h
>>>>>>> 06eb6eaf

SRCS +=	../src/AddrSpace.C \
        ../src/Instrumenter.C \
        ../src/PatchObject.C \
        ../src/PatchBlock.C \
        ../src/PatchEdge.C \
        ../src/PatchFunction.C \
        ../src/PatchMgr.C \
        ../src/Point.C \
        ../src/CFGMaker.C \
        ../src/PointMaker.C \
        ../src/Command.C \
        ../src/PatchCallback.C \
        ../src/ParseCallback.C \
        ../src/PatchModifier.C


IFLAGS       += -I../$(PLATFORM) -I../src -I../../parseAPI/h -I../h -I../../dynutil/h -I../../symtabAPI/h -I../../common/h -I../../instructionAPI/h -I../h


# All that, and we finally get a target...
all: $(TARGET) $(EXTRA_LIBS)
<|MERGE_RESOLUTION|>--- conflicted
+++ resolved
@@ -27,18 +27,6 @@
 
 TO_INC   = ../h
 
-<<<<<<< HEAD
-PUBLIC_H = AddrSpace.h \
-           CFGMaker.h \
-           Command.h \
-           Instrumenter.h \
-           PatchCallback.h \
-           PatchCFG.h \
-           PatchMgr.h \
-           PatchObject.h \
-           Point.h \
-           Snippet.h
-=======
 PUBLIC_H = ../h/AddrSpace.h \
            ../h/CFGMaker.h \
            ../h/Command.h \
@@ -51,7 +39,6 @@
            ../h/PatchObject.h \
            ../h/Point.h \
            ../h/Snippet.h
->>>>>>> 06eb6eaf
 
 SRCS +=	../src/AddrSpace.C \
         ../src/Instrumenter.C \
