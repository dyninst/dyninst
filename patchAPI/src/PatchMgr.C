/* Public Interface */

#include "PatchMgr.h"
#include "PatchObject.h"
#include "PatchCFG.h"
#include "Point.h"
#include "PatchCallback.h"

using namespace Dyninst;
using namespace PatchAPI;

using Dyninst::ParseAPI::CodeSource;
using Dyninst::InstructionAPI::InstructionDecoder;
using Dyninst::InstructionAPI::Instruction;
using Dyninst::PatchAPI::PatchMgr;
using Dyninst::PatchAPI::PatchMgrPtr;
using Dyninst::PatchAPI::PointMaker;
using Dyninst::PatchAPI::InstancePtr;
using Dyninst::PatchAPI::Point;
using Dyninst::PatchAPI::PointSet;
using Dyninst::PatchAPI::PatchBlock;
using Dyninst::PatchAPI::PatchEdge;
using Dyninst::PatchAPI::PatchFunction;

PatchMgr::PatchMgr(AddrSpace* as, Instrumenter* inst, PointMaker* pt)
  : as_(as) {
  if (!pt) {
    patchapi_debug("Use default PointMaker");
    point_maker_ = new PointMaker;
  } else {
    patchapi_debug("Use plugin PointMaker");
    point_maker_ = pt;
  }
  if (!inst) {
    patchapi_debug("Use default Instrumenter");
    instor_ = Instrumenter::create(as);
  } else {
    patchapi_debug("Use plugin Instrumenter");
    inst->setAs(as);
    instor_ = inst;
  }
}

PatchMgrPtr
PatchMgr::create(AddrSpace* as, Instrumenter* inst, PointMaker* pf) {
  patchapi_debug("Create PatchMgr");
  PatchMgrPtr ret = PatchMgrPtr(new PatchMgr(as, inst, pf));
  if (!ret) return PatchMgrPtr();
  ret->as_->mgr_ = ret;
  ret->pointMaker()->setMgr(ret);
  return ret;
}

/* Return false if no point is found */
bool
PatchMgr::removeSnippet(InstancePtr instance) {
  if (instance == InstancePtr()) return false;
  return instance->destroy();
}

Point *PatchMgr::findPoint(PatchLocation loc,
                           Point::Type type,
                           bool create) {
   // Verify an untrusted Location
   if (!loc.trusted) {
      if (!verify(loc)) return NULL;
   }

   // Not sure if it's better to go by type
   // or PatchLocation first, so we're running
   // with type...
   switch (type) {
      case Point::PreInsn:
      case Point::PostInsn:
      case Point::BlockEntry:
      case Point::BlockExit:
      case Point::BlockDuring:
         if (loc.func) {
            return loc.func->findPoint(loc, type, create);
         }
         else {
            if (!loc.block) return NULL;
            return loc.block->findPoint(loc, type, create);
         }
         break;
      case Point::PreCall:
      case Point::PostCall:
      case Point::FuncExit:
         if (!loc.func || !loc.block) return NULL;
         return loc.func->findPoint(loc, type, create);
         break;
      case Point::FuncEntry:
      case Point::FuncDuring:
         if (!loc.func) {
            return NULL;
         }
         return loc.func->findPoint(loc, type, create);
         break;
      case Point::EdgeDuring:
         if (loc.func) {
            return loc.func->findPoint(loc, type, create);
         }
         else {
            // Not doing generic edges yet...
            return NULL;
         }
         break;
         // These are unimplemented
      case Point::LoopStart:
      case Point::LoopEnd:
      case Point::LoopIterStart:
      case Point::LoopIterEnd:
      default:
         return NULL;
   }
}

PatchMgr::~PatchMgr() {
  patchapi_debug("Destroy PatchMgr");
  delete as_;
  delete point_maker_;
}

bool PatchMgr::getCandidates(Scope &scope,
                             Point::Type types,
                             Candidates &ret) {
   // We hand in pre-generated lists to reduce the requirement for iteration
   if (wantFuncs(scope, types)) getFuncCandidates(scope, types, ret);
   if (wantCallSites(scope, types)) getCallSiteCandidates(scope, types, ret);
   if (wantExitSites(scope, types)) getExitSiteCandidates(scope, types, ret);

   if (wantBlocks(scope, types)) getBlockCandidates(scope, types, ret);
   if (wantEdges(scope, types)) getEdgeCandidates(scope, types, ret);
   if (wantInsns(scope, types)) getInsnCandidates(scope, types, ret);

   if (wantBlockInstances(scope, types)) getBlockInstanceCandidates(scope, types, ret);
   //if (wantEdgeInstances(scope, types)) getEdgeInstanceCandidates(scope, types, ret);
   if (wantInsnInstances(scope, types)) getInsnInstanceCandidates(scope, types, ret);

   return true;
}

bool PatchMgr::wantFuncs(Scope &scope, Point::Type types) {
  return (Point::TestType(types, Point::FuncDuring) ||
          Point::TestType(types, Point::FuncEntry) &&
         (scope.func || scope.obj || scope.wholeProgram));
}

bool PatchMgr::wantCallSites(Scope &scope, Point::Type types) {
  return (Point::TestType(types, Point::CallTypes) &&
         (scope.func || scope.obj || scope.wholeProgram));
}

bool PatchMgr::wantExitSites(Scope &scope, Point::Type types) {
  return (Point::TestType(types, Point::FuncExit) &&
         (scope.func || scope.obj || scope.wholeProgram));
}

bool PatchMgr::wantBlocks(Scope &scope, Point::Type types) {
  return (scope.func == NULL && Point::TestType(types, Point::BlockTypes));
}

bool PatchMgr::wantBlockInstances(Scope &scope, Point::Type types) {
  return (scope.func != NULL && Point::TestType(types, Point::BlockTypes));
}

bool PatchMgr::wantEdges(Scope &scope, Point::Type types) {
  return (scope.func == NULL && Point::TestType(types, Point::EdgeTypes));
}

bool PatchMgr::wantInsns(Scope &scope, Point::Type types) {
  return (scope.func == NULL && Point::TestType(types, Point::InsnTypes));
}

bool PatchMgr::wantInsnInstances(Scope &scope, Point::Type types) {
  return (scope.func == NULL && Point::TestType(types, Point::InsnTypes));
}

void PatchMgr::getFuncCandidates(Scope &scope, Point::Type types, Candidates &ret) {
   // We can either have a scope of PatchObject and be looking for all
   // the functions it contains, a scope of a Function, or be looking
   // for every single function we know about.
   Functions funcs;
   getFuncs(scope, funcs);

   for (Functions::iterator iter = funcs.begin(); iter != funcs.end(); ++iter) {
<<<<<<< HEAD
      if (types & Point::FuncDuring) ret.push_back(Candidate(Location::Function(*iter), Point::FuncDuring));
      if (types & Point::FuncEntry) ret.push_back(Candidate(Location::EntrySite(*iter, (*iter)->entry(), true), Point::FuncEntry));
=======
      if (types & Point::FuncDuring) ret.push_back(Candidate(PatchLocation(*iter), Point::FuncDuring));
      if (types & Point::FuncEntry) ret.push_back(Candidate(PatchLocation(*iter, (*iter)->entry()), Point::FuncEntry));
>>>>>>> 0bc9696d
   }
}


void PatchMgr::getCallSiteCandidates(Scope &scope, Point::Type types, Candidates &ret) {
   CallSites sites;
   getCallSites(scope, sites);
   for (CallSites::iterator iter = sites.begin(); iter != sites.end(); ++iter) {
<<<<<<< HEAD
      if (types & Point::PreCall) ret.push_back(Candidate(Location::CallSite(*iter), Point::PreCall));
      if (types & Point::PostCall) ret.push_back(Candidate(Location::CallSite(*iter), Point::PostCall));
=======
      if (types & Point::PreCall) ret.push_back(Candidate(PatchLocation(*iter), Point::PreCall));
      if (types & Point::PostCall) ret.push_back(Candidate(PatchLocation(*iter), Point::PostCall));
>>>>>>> 0bc9696d
   }
}

void PatchMgr::getExitSiteCandidates(Scope &scope, Point::Type, Candidates &ret) {
   ExitSites sites;
   getExitSites(scope, sites);
   for (ExitSites::iterator iter = sites.begin(); iter != sites.end(); ++iter) {
<<<<<<< HEAD
      ret.push_back(Candidate(Location::ExitSite(*iter), Point::FuncExit));
=======
      ret.push_back(Candidate(PatchLocation(*iter), Point::FuncExit));
>>>>>>> 0bc9696d
   }
}

void PatchMgr::getBlockCandidates(Scope &scope, Point::Type types, Candidates &ret) {
   Blocks blocks;
   getBlocks(scope, blocks);
   for (Blocks::iterator iter = blocks.begin(); iter != blocks.end(); ++iter) {
<<<<<<< HEAD
      if (types & Point::BlockEntry) ret.push_back(Candidate(Location::Block(*iter), Point::BlockEntry));
      if (types & Point::BlockDuring) ret.push_back(Candidate(Location::Block(*iter), Point::BlockDuring));
      if (types & Point::BlockExit) ret.push_back(Candidate(Location::Block(*iter), Point::BlockExit));
=======
      if (types & Point::BlockEntry) ret.push_back(Candidate(PatchLocation(*iter), Point::BlockEntry));
      if (types & Point::BlockDuring) ret.push_back(Candidate(PatchLocation(*iter), Point::BlockDuring));
      if (types & Point::BlockExit) ret.push_back(Candidate(PatchLocation(*iter), Point::BlockExit));
>>>>>>> 0bc9696d
   }
}

void PatchMgr::getEdgeCandidates(Scope &scope, Point::Type, Candidates &ret) {
   Edges edges;
   getEdges(scope, edges);
   for (Edges::iterator iter = edges.begin(); iter != edges.end(); ++iter) {
<<<<<<< HEAD
      ret.push_back(Candidate(Location::Edge(*iter), Point::EdgeDuring));
=======
      ret.push_back(Candidate(PatchLocation(*iter), Point::EdgeDuring));
>>>>>>> 0bc9696d
   }
}

void PatchMgr::getInsnCandidates(Scope &scope, Point::Type types, Candidates &ret) {
   Insns insns;
   getInsns(scope, insns);
   for (Insns::iterator iter = insns.begin(); iter != insns.end(); ++iter) {
<<<<<<< HEAD
      if (types & Point::PreInsn) ret.push_back(Candidate(Location::Instruction(*iter), Point::PreInsn));
      if (types & Point::PostInsn) ret.push_back(Candidate(Location::Instruction(*iter), Point::PostInsn));
=======
      if (types & Point::PreInsn) ret.push_back(Candidate(PatchLocation(*iter), Point::PreInsn));
      if (types & Point::PostInsn) ret.push_back(Candidate(PatchLocation(*iter), Point::PostInsn));
>>>>>>> 0bc9696d
   }
}

void PatchMgr::getBlockInstanceCandidates(Scope &scope, Point::Type types, Candidates &ret) {
   BlockInstances blocks;
   getBlockInstances(scope, blocks);
   for (BlockInstances::iterator iter = blocks.begin(); iter != blocks.end(); ++iter) {
<<<<<<< HEAD
      if (types & Point::BlockEntry) ret.push_back(Candidate(Location::BlockInstance(iter->first, iter->second, true), Point::BlockEntry));
      if (types & Point::BlockDuring) ret.push_back(Candidate(Location::BlockInstance(iter->first, iter->second, true), Point::BlockDuring));
      if (types & Point::BlockExit) ret.push_back(Candidate(Location::BlockInstance(iter->first, iter->second, true), Point::BlockExit));
=======
      if (types & Point::BlockEntry) ret.push_back(Candidate(PatchLocation(iter->first, iter->second), Point::BlockEntry));
      if (types & Point::BlockDuring) ret.push_back(Candidate(PatchLocation(iter->first, iter->second), Point::BlockDuring));
      if (types & Point::BlockExit) ret.push_back(Candidate(PatchLocation(iter->first, iter->second), Point::BlockExit));
>>>>>>> 0bc9696d
   }
}

void PatchMgr::getInsnInstanceCandidates(Scope &scope, Point::Type types, Candidates &ret) {
   InsnInstances insns;
   getInsnInstances(scope, insns);
   for (InsnInstances::iterator iter = insns.begin(); iter != insns.end(); ++iter) {
<<<<<<< HEAD
      if (types & Point::PreInsn) ret.push_back(Candidate(Location::InstructionInstance(iter->first, iter->second, true), Point::PreInsn));
      if (types & Point::PostInsn) ret.push_back(Candidate(Location::InstructionInstance(iter->first, iter->second, true), Point::PostInsn));
=======
      if (types & Point::PreInsn) ret.push_back(Candidate(PatchLocation(iter->first, iter->second), Point::PreInsn));
      if (types & Point::PostInsn) ret.push_back(Candidate(PatchLocation(iter->first, iter->second), Point::PostInsn));
>>>>>>> 0bc9696d
   }
}

void PatchMgr::getFuncs(Scope &scope, Functions &funcs) {
   if (scope.wholeProgram) {
      AddrSpace::ObjMap &objs = as()->objMap();
      for (AddrSpace::ObjMap::iterator iter = objs.begin(); iter != objs.end(); ++iter) {
         iter->second->funcs(std::back_inserter(funcs));
      }
   }
   else if (scope.obj) {
      scope.obj->funcs(std::back_inserter(funcs));
   }
   else if (scope.func) {
      funcs.push_back(scope.func);
   }
}

void PatchMgr::getCallSites(Scope &scope, CallSites &sites) {
   // All sites in whatever functions we want
   Functions funcs;
   getFuncs(scope, funcs);
   for (Functions::iterator iter = funcs.begin(); iter != funcs.end(); ++iter) {
      const PatchFunction::Blockset &c = (*iter)->calls();
      for (PatchFunction::Blockset::const_iterator iter2 = c.begin(); iter2 != c.end(); ++iter2) {
         if (!scope.block || (scope.block == *iter2))
<<<<<<< HEAD
            sites.push_back(CallSite_t(*iter, *iter2));
=======
            sites.push_back(PatchCallSite(*iter, *iter2));
>>>>>>> 0bc9696d
      }
   }
}

void PatchMgr::getExitSites(Scope &scope, ExitSites &sites) {
   // All sites in whatever functions we want
   Functions funcs;
   getFuncs(scope, funcs);
   for (Functions::iterator iter = funcs.begin(); iter != funcs.end(); ++iter) {
      const PatchFunction::Blockset &e = (*iter)->exits();
      for (PatchFunction::Blockset::const_iterator iter2 = e.begin(); iter2 != e.end(); ++iter2) {
         if (!scope.block || (scope.block == *iter2))
<<<<<<< HEAD
            sites.push_back(ExitSite_t(*iter, *iter2));
=======
            sites.push_back(PatchExitSite(*iter, *iter2));
>>>>>>> 0bc9696d
      }
   }
}

void PatchMgr::getBlocks(Scope &scope, Blocks &blocks) {
   if (scope.wholeProgram) {
      const AddrSpace::ObjMap &objs = as()->objMap();
      for (AddrSpace::ObjMap::const_iterator iter = objs.begin(); iter != objs.end(); ++iter) {
         iter->second->blocks(std::back_inserter(blocks));
      }
   }
   else if (scope.obj) {
      scope.obj->blocks(std::back_inserter(blocks));
   }
   else if (scope.block) {
      blocks.push_back(scope.block);
   }
}

void PatchMgr::getEdges(Scope &scope, Edges &edges) {
   if (scope.wholeProgram) {
      const AddrSpace::ObjMap &objs = as()->objMap();
      for (AddrSpace::ObjMap::const_iterator iter = objs.begin(); iter != objs.end(); ++iter) {
         iter->second->edges(std::back_inserter(edges));
      }
   }
   else if (scope.obj) {
      scope.obj->edges(std::back_inserter(edges));
   }
}

void PatchMgr::getInsns(Scope &scope, Insns &insns) {
   Blocks blocks;
   getBlocks(scope, blocks);

   for (Blocks::iterator iter = blocks.begin(); iter != blocks.end(); ++iter) {
      PatchBlock::Insns tmp;
      (*iter)->getInsns(tmp);
      for (PatchBlock::Insns::iterator t = tmp.begin(); t != tmp.end(); ++t) {
<<<<<<< HEAD
         insns.push_back(InsnLoc_t(*iter, t->first, t->second));
=======
         insns.push_back(PatchInsnLoc(*iter, t->first, t->second));
>>>>>>> 0bc9696d
      }
   }
}

void PatchMgr::getBlockInstances(Scope &scope, BlockInstances &blocks) {
   Functions funcs;
   getFuncs(scope, funcs);

   for (Functions::iterator iter = funcs.begin(); iter != funcs.end(); ++iter) {
      const PatchFunction::Blockset &b = (*iter)->blocks();
      for (PatchFunction::Blockset::const_iterator iter2 = b.begin(); iter2 != b.end(); ++iter2) {
         blocks.push_back(BlockInstance(*iter, *iter2));
      }
   }
}

void PatchMgr::getInsnInstances(Scope &scope, InsnInstances &insns) {
   Functions funcs;
   getFuncs(scope, funcs);

   for (Functions::iterator iter = funcs.begin(); iter != funcs.end(); ++iter) {
      const PatchFunction::Blockset &b = (*iter)->blocks();
      for (PatchFunction::Blockset::const_iterator iter2 = b.begin(); iter2 != b.end(); ++iter2) {
         PatchBlock::Insns i;
         (*iter2)->getInsns(i);
         for (PatchBlock::Insns::iterator iter3 = i.begin(); iter3 != i.end(); ++iter3) {
<<<<<<< HEAD
            insns.push_back(InsnInstance(*iter, InsnLoc_t(*iter2, iter3->first, iter3->second)));
=======
            insns.push_back(InsnInstance(*iter, PatchInsnLoc(*iter2, iter3->first, iter3->second)));
>>>>>>> 0bc9696d
         }
      }
   }
}


void PatchMgr::enumerateTypes(Point::Type types, EnumeratedTypes &out) {
   for (unsigned i = 0; i <= 31; ++i) {
      Point::Type tmp = (Point::Type) type_val(i);
      if (types & tmp) out.push_back(tmp);
   }
};


void PatchMgr::destroy(Point *p) {
   p->obj()->cb()->destroy(p);
}

bool PatchMgr::verify(Location &loc) {
   if (loc.trusted) return true;

   switch (loc.type) {
      case Location::Function_:
         break;
      case Location::Block_:
         break;
      case Location::BlockInstance_:
         if (loc.func->blocks().find(loc.block) == loc.func->blocks().end()) return false;
         break;
      case Location::InstructionInstance_:
         if (loc.func->blocks().find(loc.block) == loc.func->blocks().end()) return false;
         // Fall through to Instruction_ case for detailed checking.
      case Location::Instruction_:
         if (loc.addr < loc.block->start()) return false;
         if (loc.addr > loc.block->last()) return false;
         loc.insn = loc.block->getInsn(loc.addr);
         if (!loc.insn) return false;
         break;
      case Location::Edge_:
         break;
      case Location::EdgeInstance_:
         if (loc.func->blocks().find(loc.edge->source()) == loc.func->blocks().end()) return false;
         if (loc.func->blocks().find(loc.edge->target()) == loc.func->blocks().end()) return false;
         break;
      case Location::Entry_:
         if (loc.func->entry() != loc.block) return false;
         break;
      case Location::Call_:
         // Check to see if the block is in the call blocks
         if (loc.func->calls().find(loc.block) == loc.func->calls().end()) return false;
         break;
      case Location::Exit_:
         if (loc.func->exits().find(loc.block) == loc.func->exits().end()) return false;
         break;
      default:
         assert(0);
         return true;
   }
   loc.trusted = true;
   return true;

}

bool PatchMgr::consistency() const {
   if (!point_maker_) return false;
   if (!instor_) return false;
   if (!as_) return false;
   return (as_->consistency(this));
}<|MERGE_RESOLUTION|>--- conflicted
+++ resolved
@@ -184,13 +184,8 @@
    getFuncs(scope, funcs);
 
    for (Functions::iterator iter = funcs.begin(); iter != funcs.end(); ++iter) {
-<<<<<<< HEAD
-      if (types & Point::FuncDuring) ret.push_back(Candidate(Location::Function(*iter), Point::FuncDuring));
-      if (types & Point::FuncEntry) ret.push_back(Candidate(Location::EntrySite(*iter, (*iter)->entry(), true), Point::FuncEntry));
-=======
-      if (types & Point::FuncDuring) ret.push_back(Candidate(PatchLocation(*iter), Point::FuncDuring));
-      if (types & Point::FuncEntry) ret.push_back(Candidate(PatchLocation(*iter, (*iter)->entry()), Point::FuncEntry));
->>>>>>> 0bc9696d
+      if (types & Point::FuncDuring) ret.push_back(Candidate(PatchLocation::Function(*iter), Point::FuncDuring));
+      if (types & Point::FuncEntry) ret.push_back(Candidate(PatchLocation::EntrySite(*iter, (*iter)->entry(), true), Point::FuncEntry));
    }
 }
 
@@ -199,13 +194,8 @@
    CallSites sites;
    getCallSites(scope, sites);
    for (CallSites::iterator iter = sites.begin(); iter != sites.end(); ++iter) {
-<<<<<<< HEAD
-      if (types & Point::PreCall) ret.push_back(Candidate(Location::CallSite(*iter), Point::PreCall));
-      if (types & Point::PostCall) ret.push_back(Candidate(Location::CallSite(*iter), Point::PostCall));
-=======
-      if (types & Point::PreCall) ret.push_back(Candidate(PatchLocation(*iter), Point::PreCall));
-      if (types & Point::PostCall) ret.push_back(Candidate(PatchLocation(*iter), Point::PostCall));
->>>>>>> 0bc9696d
+      if (types & Point::PreCall) ret.push_back(Candidate(PatchLocation::CallSite(*iter), Point::PreCall));
+      if (types & Point::PostCall) ret.push_back(Candidate(PatchLocation::CallSite(*iter), Point::PostCall));
    }
 }
 
@@ -213,11 +203,7 @@
    ExitSites sites;
    getExitSites(scope, sites);
    for (ExitSites::iterator iter = sites.begin(); iter != sites.end(); ++iter) {
-<<<<<<< HEAD
-      ret.push_back(Candidate(Location::ExitSite(*iter), Point::FuncExit));
-=======
-      ret.push_back(Candidate(PatchLocation(*iter), Point::FuncExit));
->>>>>>> 0bc9696d
+      ret.push_back(Candidate(PatchLocation::ExitSite(*iter), Point::FuncExit));
    }
 }
 
@@ -225,15 +211,9 @@
    Blocks blocks;
    getBlocks(scope, blocks);
    for (Blocks::iterator iter = blocks.begin(); iter != blocks.end(); ++iter) {
-<<<<<<< HEAD
-      if (types & Point::BlockEntry) ret.push_back(Candidate(Location::Block(*iter), Point::BlockEntry));
-      if (types & Point::BlockDuring) ret.push_back(Candidate(Location::Block(*iter), Point::BlockDuring));
-      if (types & Point::BlockExit) ret.push_back(Candidate(Location::Block(*iter), Point::BlockExit));
-=======
-      if (types & Point::BlockEntry) ret.push_back(Candidate(PatchLocation(*iter), Point::BlockEntry));
-      if (types & Point::BlockDuring) ret.push_back(Candidate(PatchLocation(*iter), Point::BlockDuring));
-      if (types & Point::BlockExit) ret.push_back(Candidate(PatchLocation(*iter), Point::BlockExit));
->>>>>>> 0bc9696d
+      if (types & Point::BlockEntry) ret.push_back(Candidate(PatchLocation::Block(*iter), Point::BlockEntry));
+      if (types & Point::BlockDuring) ret.push_back(Candidate(PatchLocation::Block(*iter), Point::BlockDuring));
+      if (types & Point::BlockExit) ret.push_back(Candidate(PatchLocation::Block(*iter), Point::BlockExit));
    }
 }
 
@@ -241,11 +221,7 @@
    Edges edges;
    getEdges(scope, edges);
    for (Edges::iterator iter = edges.begin(); iter != edges.end(); ++iter) {
-<<<<<<< HEAD
-      ret.push_back(Candidate(Location::Edge(*iter), Point::EdgeDuring));
-=======
-      ret.push_back(Candidate(PatchLocation(*iter), Point::EdgeDuring));
->>>>>>> 0bc9696d
+      ret.push_back(Candidate(PatchLocation::Edge(*iter), Point::EdgeDuring));
    }
 }
 
@@ -253,13 +229,8 @@
    Insns insns;
    getInsns(scope, insns);
    for (Insns::iterator iter = insns.begin(); iter != insns.end(); ++iter) {
-<<<<<<< HEAD
-      if (types & Point::PreInsn) ret.push_back(Candidate(Location::Instruction(*iter), Point::PreInsn));
-      if (types & Point::PostInsn) ret.push_back(Candidate(Location::Instruction(*iter), Point::PostInsn));
-=======
-      if (types & Point::PreInsn) ret.push_back(Candidate(PatchLocation(*iter), Point::PreInsn));
-      if (types & Point::PostInsn) ret.push_back(Candidate(PatchLocation(*iter), Point::PostInsn));
->>>>>>> 0bc9696d
+      if (types & Point::PreInsn) ret.push_back(Candidate(PatchLocation::Instruction(*iter), Point::PreInsn));
+      if (types & Point::PostInsn) ret.push_back(Candidate(PatchLocation::Instruction(*iter), Point::PostInsn));
    }
 }
 
@@ -267,15 +238,9 @@
    BlockInstances blocks;
    getBlockInstances(scope, blocks);
    for (BlockInstances::iterator iter = blocks.begin(); iter != blocks.end(); ++iter) {
-<<<<<<< HEAD
-      if (types & Point::BlockEntry) ret.push_back(Candidate(Location::BlockInstance(iter->first, iter->second, true), Point::BlockEntry));
-      if (types & Point::BlockDuring) ret.push_back(Candidate(Location::BlockInstance(iter->first, iter->second, true), Point::BlockDuring));
-      if (types & Point::BlockExit) ret.push_back(Candidate(Location::BlockInstance(iter->first, iter->second, true), Point::BlockExit));
-=======
-      if (types & Point::BlockEntry) ret.push_back(Candidate(PatchLocation(iter->first, iter->second), Point::BlockEntry));
-      if (types & Point::BlockDuring) ret.push_back(Candidate(PatchLocation(iter->first, iter->second), Point::BlockDuring));
-      if (types & Point::BlockExit) ret.push_back(Candidate(PatchLocation(iter->first, iter->second), Point::BlockExit));
->>>>>>> 0bc9696d
+      if (types & Point::BlockEntry) ret.push_back(Candidate(PatchLocation::BlockInstance(iter->first, iter->second, true), Point::BlockEntry));
+      if (types & Point::BlockDuring) ret.push_back(Candidate(PatchLocation::BlockInstance(iter->first, iter->second, true), Point::BlockDuring));
+      if (types & Point::BlockExit) ret.push_back(Candidate(PatchLocation::BlockInstance(iter->first, iter->second, true), Point::BlockExit));
    }
 }
 
@@ -283,13 +248,8 @@
    InsnInstances insns;
    getInsnInstances(scope, insns);
    for (InsnInstances::iterator iter = insns.begin(); iter != insns.end(); ++iter) {
-<<<<<<< HEAD
-      if (types & Point::PreInsn) ret.push_back(Candidate(Location::InstructionInstance(iter->first, iter->second, true), Point::PreInsn));
-      if (types & Point::PostInsn) ret.push_back(Candidate(Location::InstructionInstance(iter->first, iter->second, true), Point::PostInsn));
-=======
-      if (types & Point::PreInsn) ret.push_back(Candidate(PatchLocation(iter->first, iter->second), Point::PreInsn));
-      if (types & Point::PostInsn) ret.push_back(Candidate(PatchLocation(iter->first, iter->second), Point::PostInsn));
->>>>>>> 0bc9696d
+      if (types & Point::PreInsn) ret.push_back(Candidate(PatchLocation::InstructionInstance(iter->first, iter->second, true), Point::PreInsn));
+      if (types & Point::PostInsn) ret.push_back(Candidate(PatchLocation::InstructionInstance(iter->first, iter->second, true), Point::PostInsn));
    }
 }
 
@@ -316,11 +276,7 @@
       const PatchFunction::Blockset &c = (*iter)->calls();
       for (PatchFunction::Blockset::const_iterator iter2 = c.begin(); iter2 != c.end(); ++iter2) {
          if (!scope.block || (scope.block == *iter2))
-<<<<<<< HEAD
-            sites.push_back(CallSite_t(*iter, *iter2));
-=======
-            sites.push_back(PatchCallSite(*iter, *iter2));
->>>>>>> 0bc9696d
+            sites.push_back(PatchCallSite_t(*iter, *iter2));
       }
    }
 }
@@ -333,11 +289,7 @@
       const PatchFunction::Blockset &e = (*iter)->exits();
       for (PatchFunction::Blockset::const_iterator iter2 = e.begin(); iter2 != e.end(); ++iter2) {
          if (!scope.block || (scope.block == *iter2))
-<<<<<<< HEAD
-            sites.push_back(ExitSite_t(*iter, *iter2));
-=======
-            sites.push_back(PatchExitSite(*iter, *iter2));
->>>>>>> 0bc9696d
+            sites.push_back(PatchExitSite_t(*iter, *iter2));
       }
    }
 }
@@ -377,11 +329,7 @@
       PatchBlock::Insns tmp;
       (*iter)->getInsns(tmp);
       for (PatchBlock::Insns::iterator t = tmp.begin(); t != tmp.end(); ++t) {
-<<<<<<< HEAD
-         insns.push_back(InsnLoc_t(*iter, t->first, t->second));
-=======
-         insns.push_back(PatchInsnLoc(*iter, t->first, t->second));
->>>>>>> 0bc9696d
+         insns.push_back(PatchInsnLoc_t(*iter, t->first, t->second));
       }
    }
 }
@@ -408,11 +356,7 @@
          PatchBlock::Insns i;
          (*iter2)->getInsns(i);
          for (PatchBlock::Insns::iterator iter3 = i.begin(); iter3 != i.end(); ++iter3) {
-<<<<<<< HEAD
-            insns.push_back(InsnInstance(*iter, InsnLoc_t(*iter2, iter3->first, iter3->second)));
-=======
-            insns.push_back(InsnInstance(*iter, PatchInsnLoc(*iter2, iter3->first, iter3->second)));
->>>>>>> 0bc9696d
+            insns.push_back(InsnInstance(*iter, PatchInsnLoc_t(*iter2, iter3->first, iter3->second)));
          }
       }
    }
@@ -431,40 +375,40 @@
    p->obj()->cb()->destroy(p);
 }
 
-bool PatchMgr::verify(Location &loc) {
+bool PatchMgr::verify(PatchLocation &loc) {
    if (loc.trusted) return true;
 
    switch (loc.type) {
-      case Location::Function_:
-         break;
-      case Location::Block_:
-         break;
-      case Location::BlockInstance_:
+      case PatchLocation::Function_:
+         break;
+      case PatchLocation::Block_:
+         break;
+      case PatchLocation::BlockInstance_:
          if (loc.func->blocks().find(loc.block) == loc.func->blocks().end()) return false;
          break;
-      case Location::InstructionInstance_:
+      case PatchLocation::InstructionInstance_:
          if (loc.func->blocks().find(loc.block) == loc.func->blocks().end()) return false;
          // Fall through to Instruction_ case for detailed checking.
-      case Location::Instruction_:
+      case PatchLocation::Instruction_:
          if (loc.addr < loc.block->start()) return false;
          if (loc.addr > loc.block->last()) return false;
          loc.insn = loc.block->getInsn(loc.addr);
          if (!loc.insn) return false;
          break;
-      case Location::Edge_:
-         break;
-      case Location::EdgeInstance_:
+      case PatchLocation::Edge_:
+         break;
+      case PatchLocation::EdgeInstance_:
          if (loc.func->blocks().find(loc.edge->source()) == loc.func->blocks().end()) return false;
          if (loc.func->blocks().find(loc.edge->target()) == loc.func->blocks().end()) return false;
          break;
-      case Location::Entry_:
+      case PatchLocation::Entry_:
          if (loc.func->entry() != loc.block) return false;
          break;
-      case Location::Call_:
+      case PatchLocation::Call_:
          // Check to see if the block is in the call blocks
          if (loc.func->calls().find(loc.block) == loc.func->calls().end()) return false;
          break;
-      case Location::Exit_:
+      case PatchLocation::Exit_:
          if (loc.func->exits().find(loc.block) == loc.func->exits().end()) return false;
          break;
       default:
