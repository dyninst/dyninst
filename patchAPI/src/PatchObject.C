/* Plugin */

#include "PatchObject.h"
#include "PatchCFG.h"
#include "AddrSpace.h"
#include "PatchMgr.h"
#include "PatchCallback.h"

using namespace Dyninst;
using namespace PatchAPI;


PatchObject*
PatchObject::create(ParseAPI::CodeObject* co, Address base, CFGMakerPtr cm, PatchCallback *cb) {
   PatchObject* obj = new PatchObject(co, base, cm, cb);
  return obj;
}

PatchObject*
PatchObject::clone(PatchObject* par_obj, Address base, PatchCallback *cb) {
   PatchObject* obj = new PatchObject(par_obj, base, cb);
   obj->copyCFG(par_obj);
   return obj;
}

PatchObject::PatchObject(ParseAPI::CodeObject* o, Address a, CFGMakerPtr cm, PatchCallback *cb)
  // : co_(o), cs_(o->cs()), codeBase_(a), cfg_maker_(cm) {
  : co_(o), codeBase_(a), cfg_maker_(cm) {
   if (!cb) { 
      cb_ = new PatchCallback();
   }
   else {
      cb_ = cb;
   }
}

PatchObject::PatchObject(const PatchObject* parObj, Address a, PatchCallback *cb)
  // : co_(parObj->co()), cs_(parObj->cs()), codeBase_(a), cfg_maker_(parObj->cfg_maker_) {
  : co_(parObj->co()), codeBase_(a), cfg_maker_(parObj->cfg_maker_) {
   if (!cb) {
      cb_ = new PatchCallback();
   }
   else  {
      cb_ = cb;
   }
}

PatchObject::~PatchObject() {
  for (FuncMap::iterator iter = funcs_.begin(); iter != funcs_.end(); ++iter) {
    delete iter->second;
  }
  for (BlockMap::iterator iter = blocks_.begin(); iter != blocks_.end(); ++iter) {
    delete iter->second;
  }
  for (EdgeMap::iterator iter = edges_.begin(); iter != edges_.end(); ++iter) {
    delete iter->second;
  }
  delete cb_;
}

PatchFunction*
PatchObject::getFunc(ParseAPI::Function *f, bool create) {
  if (co_ != f->obj()) {
    cerr << "ERROR: function " << f->name() << " doesn't exist in this object!\n";
    assert(0);
  }

  FuncMap::iterator iter = funcs_.find(f);
  if (iter != funcs_.end()) return iter->second;
  else if (!create) return NULL;

  PatchFunction *ret = cfg_maker_->makeFunction(f, this);
  addFunc(ret);
  return ret;
}

void
PatchObject::addFunc(PatchFunction* f) {
  assert(f);
  funcs_[f->function()] = f;
  cb()->create(f);
}

void
PatchObject::removeFunc(PatchFunction* f) {
   removeFunc(f->function());
}

void
PatchObject::removeFunc(ParseAPI::Function* f) {
   FuncMap::iterator iter = funcs_.find(f);
   if (iter == funcs_.end()) return;
   cb()->destroy(iter->second);
   funcs_.erase(iter);
}

PatchBlock*
PatchObject::getBlock(ParseAPI::Block* b, bool create) {
  if (co_ != b->obj()) {
    cerr << "ERROR: block starting at 0x" << b->start()
         << " doesn't exist in this object!\n";
    exit(0);
  }
  BlockMap::iterator iter = blocks_.find(b);
  if (iter != blocks_.end()) return iter->second;
  else if (!create) return NULL;

  PatchBlock *ret = cfg_maker_->makeBlock(b, this);
  addBlock(ret);
  return ret;
}

void
PatchObject::addBlock(PatchBlock* b) {
  assert(b);
  blocks_[b->block()] = b;
  cb()->create(b);
}

void
PatchObject::removeBlock(PatchBlock* b) {
   removeBlock(b->block());
}

void
PatchObject::removeBlock(ParseAPI::Block* b) {
   BlockMap::iterator iter = blocks_.find(b);
   if (iter == blocks_.end()) return;
   cb()->destroy(iter->second);
   blocks_.erase(iter);
}

PatchEdge*
PatchObject::getEdge(ParseAPI::Edge* e, PatchBlock* src, PatchBlock* trg, bool create) {
   EdgeMap::iterator iter = edges_.find(e);
   if (iter != edges_.end()) return iter->second;
   else if (!create) return NULL;

   PatchEdge *ret = cfg_maker_->makeEdge(e, src, trg, this);
   addEdge(ret);
   return ret;
}

void
PatchObject::addEdge(PatchEdge* e) {
  assert(e);
  edges_[e->edge()] = e;
  cb()->create(e);
}

void
PatchObject::removeEdge(PatchEdge* e) {
   removeEdge(e->edge());
}

void
PatchObject::removeEdge(ParseAPI::Edge *e) {
   EdgeMap::iterator iter = edges_.find(e);
   if (iter == edges_.end()) return;
   cb()->destroy(iter->second);
   edges_.erase(iter);
}

void
PatchObject::copyCFG(PatchObject* parObj) {
  for (EdgeMap::const_iterator iter = parObj->edges_.begin();
       iter != parObj->edges_.end(); ++iter) {
    cfg_maker_->copyEdge(iter->second, this);
  }
  // Duplicate all copied blocks
  for (BlockMap::const_iterator iter = parObj->blocks_.begin();
       iter != parObj->blocks_.end(); ++iter) {
    cfg_maker_->copyBlock(iter->second, this);
  }
  // Aaand now functions
  for (FuncMap::const_iterator iter = parObj->funcs_.begin();
       iter != parObj->funcs_.end(); ++iter) {
    cfg_maker_->copyFunction(iter->second, this);
  }
}


bool PatchObject::splitBlock(PatchBlock *p1, ParseAPI::Block *second) {
   PatchBlock *p2 = getBlock(second, false);
   if (p2) 
       return true; // ???
   p2 = getBlock(second);

   // Okay, get our edges right and stuff. 
   // We want to modify when possible so that we keep Points on affected edges the same. 
   // Therefore:
   // 1) Incoming edges are unchanged. 
   // 2) Outgoing edges from p1 are switched to p2.
   // 3) An entirely new edge is created between p1 and p2. 
   // 4) We fix up Points on the block

   // 1)
   // ...

   // 2)
   for (PatchBlock::edgelist::iterator iter = p1->trglist_.begin();
        iter != p1->trglist_.end(); ++iter) {
      (*iter)->src_ = p2;
      p2->trglist_.push_back(*iter);
   }
   p1->trglist_.clear();

   // 3)
   ParseAPI::Block::edgelist &tmp = p1->block()->targets();
   assert(tmp.size() == 1);
   ParseAPI::Edge *ft = *(tmp.begin());
   getEdge(ft, p1, p2);

   // 4) We need to reassign any Points that were in the first block and are
<<<<<<< HEAD
   // now in the second. Since Points are also stored at the patch manager 
   // level we also go there. 
   addrSpace()->mgr()->updatePointsForBlockSplit(p1, p2);   
=======
   // now in the second. This can also include points in any function that
   // contained p1, but the following call handles that. 
   p1->splitPoints(p2);

>>>>>>> 9a5daf25

   // 5) ??
   cb()->split_block(p1, p2);

   return true;
}

std::string PatchObject::format() const {
   ParseAPI::CodeSource *cs = co()->cs();
   ParseAPI::SymtabCodeSource *symtab = dynamic_cast<ParseAPI::SymtabCodeSource *>(cs);
   stringstream ret;

   //if (symtab) {
   //   ret << symtab->getSymtabObject()->name();
   //}

   ret << hex << "(" << this << ")" << dec << endl;
   return ret.str();

}<|MERGE_RESOLUTION|>--- conflicted
+++ resolved
@@ -192,7 +192,9 @@
    // 1) Incoming edges are unchanged. 
    // 2) Outgoing edges from p1 are switched to p2.
    // 3) An entirely new edge is created between p1 and p2. 
-   // 4) We fix up Points on the block
+   // 4) We fix up Points on the block]
+   // 5) KEVINTODO: Add the new block to the functions that the old block was a part of?
+   // 6) Callback to whatever implements the PatchAPI (probably Dyninst)
 
    // 1)
    // ...
@@ -212,16 +214,9 @@
    getEdge(ft, p1, p2);
 
    // 4) We need to reassign any Points that were in the first block and are
-<<<<<<< HEAD
-   // now in the second. Since Points are also stored at the patch manager 
-   // level we also go there. 
-   addrSpace()->mgr()->updatePointsForBlockSplit(p1, p2);   
-=======
    // now in the second. This can also include points in any function that
    // contained p1, but the following call handles that. 
    p1->splitPoints(p2);
-
->>>>>>> 9a5daf25
 
    // 5) ??
    cb()->split_block(p1, p2);
