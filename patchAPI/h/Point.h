/* Public Interface */

#ifndef PATCHAPI_H_POINT_H_
#define PATCHAPI_H_POINT_H_

#include "common.h"
#include "Snippet.h"

namespace Dyninst {
namespace PatchAPI {

   class PatchCallback;

<<<<<<< HEAD
struct EntrySite_t {
   PatchFunction *func;
   PatchBlock *block;
EntrySite_t(PatchFunction *f, PatchBlock *b) : func(f), block(b) {};
};
struct CallSite_t {
   PatchFunction *func;
   PatchBlock *block;
CallSite_t(PatchFunction *f, PatchBlock *b) : func(f), block(b) {};
};
struct ExitSite_t {
   PatchFunction *func;
   PatchBlock *block;
ExitSite_t(PatchFunction *f, PatchBlock *b) : func(f), block(b) {};
};

struct InsnLoc_t {
   PatchBlock *block;
   Address addr;
   InstructionAPI::Instruction::Ptr insn;
InsnLoc_t(PatchBlock *b, Address a, InstructionAPI::Instruction::Ptr i) : 
=======
struct PatchEntrySite {
   PatchFunction *func;
   PatchBlock *block;
PatchEntrySite(PatchFunction *f, PatchBlock *b) : func(f), block(b) {};
};
struct PatchCallSite {
   PatchFunction *func;
   PatchBlock *block;
PatchCallSite(PatchFunction *f, PatchBlock *b) : func(f), block(b) {};
};
struct PatchExitSite {
   PatchFunction *func;
   PatchBlock *block;
PatchExitSite(PatchFunction *f, PatchBlock *b) : func(f), block(b) {};
};

struct PatchInsnLoc {
   PatchBlock *block;
   Address addr;
   InstructionAPI::Instruction::Ptr insn;
PatchInsnLoc(PatchBlock *b, Address a, InstructionAPI::Instruction::Ptr i) : 
>>>>>>> 0bc9696d
   block(b), addr(a), insn(i) {};
};
      
     
// Uniquely identify the PatchLocation of a point; this + a type
// uniquely identifies a point.
<<<<<<< HEAD
struct Location {
   static Location Function(PatchFunction *f) { 
      return Location(f, NULL, 0, InstructionAPI::Instruction::Ptr(), NULL, true, Function_); 
   }
   static Location Block(PatchBlock *b) { 
      return Location(NULL, b, 0, InstructionAPI::Instruction::Ptr(), NULL, true, Block_);
   }
   static Location BlockInstance(PatchFunction *f, PatchBlock *b, bool trusted = false) { 
      return Location(f, b, 0, InstructionAPI::Instruction::Ptr(), NULL, trusted, BlockInstance_); 
   }
   static Location Instruction(InsnLoc_t l) { 
      return Location(NULL, l.block, l.addr, l.insn, NULL, true, Instruction_); 
   }
   static Location Instruction(PatchBlock *b, Address a) { 
      return Location(NULL, b, a, InstructionAPI::Instruction::Ptr(), NULL, false, Instruction_); 
   }
   static Location InstructionInstance(PatchFunction *f, InsnLoc_t l, bool trusted = false) { 
      return Location(f, l.block, l.addr, l.insn, NULL, trusted, InstructionInstance_); 
   }
   static Location InstructionInstance(PatchFunction *f, PatchBlock *b, Address a) { 
      return Location(f, b, a, InstructionAPI::Instruction::Ptr(), NULL, false, InstructionInstance_); 
   }
   static Location InstructionInstance(PatchFunction *f, PatchBlock *b, Address a, InstructionAPI::Instruction::Ptr i, bool trusted = false) { 
      return Location(f, b, a, i, NULL, trusted, InstructionInstance_); 
   }
   static Location Edge(PatchEdge *e) {
      return Location(NULL, NULL, 0, InstructionAPI::Instruction::Ptr(), e, true, Edge_); 
   }
   static Location EdgeInstance(PatchFunction *f, PatchEdge *e) { 
      return Location(f, NULL, 0, InstructionAPI::Instruction::Ptr(), e, false, EdgeInstance_);
   }
   static Location EntrySite(EntrySite_t e) { 
      return Location(e.func, e.block, 0, InstructionAPI::Instruction::Ptr(), NULL, true, Entry_); 
   }
   static Location EntrySite(PatchFunction *f, PatchBlock *b, bool trusted = false) { 
      return Location(f, b, 0, InstructionAPI::Instruction::Ptr(), NULL, trusted, Entry_); 
   }
   static Location CallSite(CallSite_t c) {
      return Location(c.func, c.block, 0, InstructionAPI::Instruction::Ptr(), NULL, true, Call_); 
   }
   static Location CallSite(PatchFunction *f, PatchBlock *b) { 
      return Location(f, b, 0, InstructionAPI::Instruction::Ptr(), NULL, false, Call_);
   }
   static Location ExitSite(ExitSite_t e) { 
      return Location(e.func, e.block, 0, InstructionAPI::Instruction::Ptr(), NULL, true, Exit_);
   }
   static Location ExitSite(PatchFunction *f, PatchBlock *b) { 
      return Location(f, b, 0, InstructionAPI::Instruction::Ptr(), NULL, false, Exit_); }
=======
struct PatchLocation {
PatchLocation() : func(NULL), block(NULL), addr(0), edge(NULL), untrusted(false), type(Illegal) {};
   // Function
PatchLocation(PatchFunction *f) : func(f), block(NULL), addr(0), edge(NULL), untrusted(false), type(Function) {};
PatchLocation(PatchEntrySite e) : func(e.func), block(e.block), addr(0), edge(NULL), untrusted(false), type(Entry) {};
PatchLocation(PatchCallSite c) : func(c.func), block(c.block), addr(0), edge(NULL), untrusted(false), type(Call) {};
PatchLocation(PatchExitSite e) : func(e.func), block(e.block), addr(0), edge(NULL), untrusted(false), type(Exit) {};
   // A block in a particular function
PatchLocation(PatchFunction *f, PatchBlock *b) : func(f), block(b), addr(0), edge(NULL), untrusted(true), type(BlockInstance) {};
   // A trusted instruction (in a particular function)
PatchLocation(PatchFunction *f, PatchInsnLoc l) : func(f), block(l.block), addr(l.addr), insn(l.insn), edge(NULL), untrusted(false), type(InstructionInstance) {};
   // An untrusted (raw) instruction (in a particular function)
PatchLocation(PatchFunction *f, PatchBlock *b, Address a, InstructionAPI::Instruction::Ptr i) : func(f), block(b), addr(a), insn(i), edge(NULL), untrusted(true), type(InstructionInstance) {};
   // An edge (in a particular function)
PatchLocation(PatchFunction *f, PatchEdge *e) : func(f), block(NULL), addr(0), edge(e), untrusted(true), type(Edge) {};
   // A block in general
PatchLocation(PatchBlock *b) : func(NULL), block(b), addr(0), edge(NULL), untrusted(false), type(Block) {};
   // A trusted instruction in general
PatchLocation(PatchInsnLoc l) : func(NULL), block(l.block), addr(l.addr), insn(l.insn), edge(NULL), untrusted(false), type(Instruction) {};
   // An untrusted (raw) instruction
PatchLocation(PatchBlock *b, Address a) : func(NULL), block(b), addr(a), edge(NULL), untrusted(true), type(Instruction) {};
   // An edge
PatchLocation(PatchEdge *e) : func(NULL), block(NULL), addr(0), edge(e), untrusted(false), type(Edge) {};
>>>>>>> 0bc9696d

   typedef enum {
      Function_,
      Block_,
      BlockInstance_,
      Instruction_,
      InstructionInstance_,
      Edge_,
      EdgeInstance_,
      Entry_,
      Call_,
      Exit_,
      Illegal_ } type_t;

   bool legal(type_t t) { return t == type; }

<<<<<<< HEAD
   InsnLoc_t insnLoc() { return InsnLoc_t(block, addr, insn); }
=======
   PatchInsnLoc insnLoc() { return PatchInsnLoc(block, addr, insn); }
>>>>>>> 0bc9696d
   
   PatchFunction *func;
   PatchBlock *block;
   Address addr;
   InstructionAPI::Instruction::Ptr insn;
   PatchEdge *edge;
   bool trusted;
   type_t type;

private:
Location(PatchFunction *f, PatchBlock *b, Address a, InstructionAPI::Instruction::Ptr i, PatchEdge *e, bool u, type_t t) :
   func(f), block(b), addr(a), insn(i), edge(e), trusted(u), type(t) {};

};

// Used in PointType definition
#define type_val(seq) (0x00000001 << seq)


/* A PatchLocation on the CFG that acts as a container of inserted instances.  Points
   of different types are distinct even the underlying code rePatchLocation and
   generation engine happens to put instrumentation from them at the same
   place */

class Point {
  friend class PatchMgr;
  friend class PatchBlock;
  friend class PatchFunction;

  public:
    // If you want to extend Type, please increment the argument passed
    // to type_val.
    enum Type {
      PreInsn = type_val(0),
      PostInsn = type_val(1),
      //InsnTaken = type_val(2), // This should be edge instrumentation? bernat, 25JUN11
      BlockEntry = type_val(3),
      BlockExit = type_val(4),
      BlockDuring = type_val(5),
      FuncEntry = type_val(6),
      FuncExit = type_val(7),
      FuncDuring = type_val(8),
      EdgeDuring = type_val(9),
      LoopStart = type_val(10),             // TODO(wenbin)
      LoopEnd = type_val(11),               // TODO(wenbin)
      LoopIterStart = type_val(12),         // TODO(wenbin)
      LoopIterEnd = type_val(13),           // TODO(wenbin)
      PreCall = type_val(14),
      PostCall = type_val(15),
      OtherPoint = type_val(30),
      None = type_val(31),
      InsnTypes = PreInsn | PostInsn,
      BlockTypes = BlockEntry | BlockExit | BlockDuring,
      FuncTypes = FuncEntry | FuncExit | FuncDuring,
      EdgeTypes = EdgeDuring,
      LoopTypes = LoopStart | LoopEnd | LoopIterStart | LoopIterEnd,  // TODO(wenbin)
      CallTypes = PreCall | PostCall
    };

    template <class Scope>
    static Point* create(Address addr,
                         Point::Type type,
                         PatchMgrPtr mgr,
                         Scope* scope) {
      Point* ret = new Point(addr, type, mgr, scope);
      return ret;
    }
    Point() {}

    // Block instrumentation /w/ optional function context
    PATCHAPI_EXPORT Point(Point::Type t, PatchMgrPtr mgr, PatchBlock *, PatchFunction * = NULL);
    // Insn instrumentation /w/ optional function context
    PATCHAPI_EXPORT Point(Point::Type t, PatchMgrPtr mgr, PatchBlock *, Address, InstructionAPI::Instruction::Ptr, PatchFunction * = NULL);
    // Function entry or during
    PATCHAPI_EXPORT Point(Point::Type t, PatchMgrPtr mgr, PatchFunction *);
    // Function call or exit site
    PATCHAPI_EXPORT Point(Point::Type t, PatchMgrPtr mgr, PatchFunction *, PatchBlock *);
    // Edge
    PATCHAPI_EXPORT Point(Point::Type t, PatchMgrPtr mgr, PatchEdge *, PatchFunction * = NULL);

    PATCHAPI_EXPORT virtual ~Point();

    // Point as a snippet container
    typedef std::list<InstancePtr>::iterator instance_iter;
    instance_iter begin() { return instanceList_.begin();}
    instance_iter end() { return instanceList_.end();}
    PATCHAPI_EXPORT InstancePtr pushBack(SnippetPtr);
    PATCHAPI_EXPORT InstancePtr pushFront(SnippetPtr);
    PATCHAPI_EXPORT bool remove(InstancePtr);

    // Remove all snippets in this point
    PATCHAPI_EXPORT void clear();

    // Getters
    PATCHAPI_EXPORT size_t size();
    Address addr() const { return addr_; }
    PATCHAPI_EXPORT Type type() const {return type_;}
    bool empty() const { return instanceList_.empty();}

    PATCHAPI_EXPORT PatchFunction* getCallee();

    PATCHAPI_EXPORT PatchObject* obj() const;
    const InstructionAPI::Instruction::Ptr insn() const { return insn_; }

    PATCHAPI_EXPORT PatchFunction *func() const { return the_func_; }
    PATCHAPI_EXPORT PatchBlock *block() const { return the_block_; }
    PATCHAPI_EXPORT PatchEdge *edge() const { return the_edge_; }

    // Point type utilities
    
    // Test whether the type contains a specific type.
    PATCHAPI_EXPORT static bool TestType(Point::Type types, Point::Type trg);
    // Add a specific type to a set of types
    PATCHAPI_EXPORT static void AddType(Point::Type& types, Point::Type trg);
    // Remove a specific type from a set of types
    PATCHAPI_EXPORT static void RemoveType(Point::Type& types, Point::Type trg);

    PATCHAPI_EXPORT PatchCallback *cb() const;

    bool consistency() const;
    
  protected:
    bool destroy();
    void initCodeStructure();
    void changeBlock(PatchBlock *newBlock);


    InstanceList instanceList_;
    Address addr_;
    Type type_;
    PatchMgrPtr mgr_;
    PatchBlock* the_block_;
    PatchEdge* the_edge_;
    PatchFunction* the_func_;
    InstructionAPI::Instruction::Ptr insn_;
};

inline Point::Type operator|(Point::Type a, Point::Type b) {
  Point::Type types = a;
  Point::AddType(types, b);
  return types;
}

// Type: enum => string
inline const char* type_str(Point::Type type) {
  if (type&Point::PreInsn) return "PreInsn ";
  if (type&Point::PostInsn) return "PostInsn ";
  //if (type&Point::InsnTaken) return "InsnTaken ";

  if (type&Point::BlockEntry) return "BlockEntry ";
  if (type&Point::BlockExit) return "BlockExit ";
  if (type&Point::BlockDuring) return "BlockDuring ";

  if (type&Point::FuncEntry) return "FuncEntry ";
  if (type&Point::FuncExit) return "FuncExit ";
  if (type&Point::FuncDuring) return "FuncDuring ";

  if (type&Point::EdgeDuring) return "EdgeDuring ";

  if (type&Point::LoopStart) return "LoopStart ";
  if (type&Point::LoopEnd) return "LoopEnd ";
  if (type&Point::LoopIterStart) return "LoopIterStart ";
  if (type&Point::LoopIterEnd) return "LoopIterEnd ";

  if (type&Point::PreCall) return "PreCall ";
  if (type&Point::PostCall) return "PostCall ";

  return "Unknown";
}

enum SnippetType {
  SYSTEM,
  USER
};

enum SnippetState {
  FAILED,
  PENDING,
  INSERTED
};

/* A representation of a particular snippet inserted at a
   particular point */
class Instance : public dyn_detail::boost::enable_shared_from_this<Instance> {
  public:
  Instance(Point* point, SnippetPtr snippet)
              : point_(point), snippet_(snippet) { }
    virtual ~Instance() {}
    static InstancePtr create(Point*, SnippetPtr,
                        SnippetType type = SYSTEM, SnippetState state = PENDING);

    // Getters and Setters
    SnippetState state() const { return state_;}
    SnippetType type() const {return type_;}
    Point* point() const {return point_;}
    SnippetPtr snippet() const {return snippet_;}
    void set_state(SnippetState state) { state_ = state; }

    // Destroy itself
    // return false if this snipet instance is not associated with a point
    bool destroy();

  protected:
    Point* point_;
    SnippetPtr snippet_;
    SnippetState state_;
    SnippetType type_;
};

/* Factory class for creating a point that could be either PatchAPI::Point or
   the subclass of PatchAPI::Point.   */
class PointMaker {
   friend class PatchMgr;
  public:
    PointMaker(PatchMgrPtr mgr) : mgr_(mgr) {}
    PointMaker() {}
    virtual ~PointMaker() {}

    // PatchLocation bundles what we need to know. 
    PATCHAPI_EXPORT Point *createPoint(PatchLocation loc, Point::Type type);

    void setMgr(PatchMgrPtr mgr) { mgr_ = mgr; }
  protected:
    // User override
    PATCHAPI_EXPORT virtual Point *mkFuncPoint(Point::Type t, PatchMgrPtr m, PatchFunction *);
    PATCHAPI_EXPORT virtual Point *mkFuncSitePoint(Point::Type t, PatchMgrPtr m, PatchFunction *, PatchBlock *);
    PATCHAPI_EXPORT virtual Point *mkBlockPoint(Point::Type t, PatchMgrPtr m, PatchBlock *, PatchFunction *context);
    PATCHAPI_EXPORT virtual Point *mkInsnPoint(Point::Type t, PatchMgrPtr m, PatchBlock *, Address, InstructionAPI::Instruction::Ptr, PatchFunction *context);
    PATCHAPI_EXPORT virtual Point *mkEdgePoint(Point::Type t, PatchMgrPtr m, PatchEdge *, PatchFunction *context);


    PatchMgrPtr mgr_;
};

// Collection classes
typedef std::map<Address, Point *> InsnPoints;


struct BlockPoints {
   Point *entry;
   Point *during;
   Point *exit;
   InsnPoints preInsn;
   InsnPoints postInsn;
BlockPoints() : entry(NULL), during(NULL), exit(NULL) {};
   bool consistency(const PatchBlock *block, const PatchFunction *func) const;
   ~BlockPoints();
};

struct EdgePoints {
   Point *during;
EdgePoints() : during(NULL) {};
   ~EdgePoints() { if (during) delete during; };
   bool consistency(const PatchEdge *edge, const PatchFunction *func) const;
};

struct FuncPoints {
   Point *entry;
   Point *during;
   std::map<PatchBlock *, Point *> exits;
   std::map<PatchBlock *, Point *> preCalls;
   std::map<PatchBlock *, Point *> postCalls;
FuncPoints() : entry(NULL), during(NULL) {};
   ~FuncPoints();
   bool consistency(const PatchFunction *func) const;
};


}
}
#endif  // PATCHAPI_H_POINT_H_<|MERGE_RESOLUTION|>--- conflicted
+++ resolved
@@ -11,131 +11,82 @@
 
    class PatchCallback;
 
-<<<<<<< HEAD
-struct EntrySite_t {
+
+struct PatchEntrySite_t {
    PatchFunction *func;
    PatchBlock *block;
-EntrySite_t(PatchFunction *f, PatchBlock *b) : func(f), block(b) {};
-};
-struct CallSite_t {
+PatchEntrySite_t(PatchFunction *f, PatchBlock *b) : func(f), block(b) {};
+};
+struct PatchCallSite_t {
    PatchFunction *func;
    PatchBlock *block;
-CallSite_t(PatchFunction *f, PatchBlock *b) : func(f), block(b) {};
-};
-struct ExitSite_t {
+PatchCallSite_t(PatchFunction *f, PatchBlock *b) : func(f), block(b) {};
+};
+struct PatchExitSite_t {
    PatchFunction *func;
    PatchBlock *block;
-ExitSite_t(PatchFunction *f, PatchBlock *b) : func(f), block(b) {};
-};
-
-struct InsnLoc_t {
+PatchExitSite_t(PatchFunction *f, PatchBlock *b) : func(f), block(b) {};
+};
+
+struct PatchInsnLoc_t {
    PatchBlock *block;
    Address addr;
    InstructionAPI::Instruction::Ptr insn;
-InsnLoc_t(PatchBlock *b, Address a, InstructionAPI::Instruction::Ptr i) : 
-=======
-struct PatchEntrySite {
-   PatchFunction *func;
-   PatchBlock *block;
-PatchEntrySite(PatchFunction *f, PatchBlock *b) : func(f), block(b) {};
-};
-struct PatchCallSite {
-   PatchFunction *func;
-   PatchBlock *block;
-PatchCallSite(PatchFunction *f, PatchBlock *b) : func(f), block(b) {};
-};
-struct PatchExitSite {
-   PatchFunction *func;
-   PatchBlock *block;
-PatchExitSite(PatchFunction *f, PatchBlock *b) : func(f), block(b) {};
-};
-
-struct PatchInsnLoc {
-   PatchBlock *block;
-   Address addr;
-   InstructionAPI::Instruction::Ptr insn;
-PatchInsnLoc(PatchBlock *b, Address a, InstructionAPI::Instruction::Ptr i) : 
->>>>>>> 0bc9696d
+PatchInsnLoc_t(PatchBlock *b, Address a, InstructionAPI::Instruction::Ptr i) : 
    block(b), addr(a), insn(i) {};
 };
       
      
 // Uniquely identify the PatchLocation of a point; this + a type
 // uniquely identifies a point.
-<<<<<<< HEAD
-struct Location {
-   static Location Function(PatchFunction *f) { 
-      return Location(f, NULL, 0, InstructionAPI::Instruction::Ptr(), NULL, true, Function_); 
-   }
-   static Location Block(PatchBlock *b) { 
-      return Location(NULL, b, 0, InstructionAPI::Instruction::Ptr(), NULL, true, Block_);
-   }
-   static Location BlockInstance(PatchFunction *f, PatchBlock *b, bool trusted = false) { 
-      return Location(f, b, 0, InstructionAPI::Instruction::Ptr(), NULL, trusted, BlockInstance_); 
-   }
-   static Location Instruction(InsnLoc_t l) { 
-      return Location(NULL, l.block, l.addr, l.insn, NULL, true, Instruction_); 
-   }
-   static Location Instruction(PatchBlock *b, Address a) { 
-      return Location(NULL, b, a, InstructionAPI::Instruction::Ptr(), NULL, false, Instruction_); 
-   }
-   static Location InstructionInstance(PatchFunction *f, InsnLoc_t l, bool trusted = false) { 
-      return Location(f, l.block, l.addr, l.insn, NULL, trusted, InstructionInstance_); 
-   }
-   static Location InstructionInstance(PatchFunction *f, PatchBlock *b, Address a) { 
-      return Location(f, b, a, InstructionAPI::Instruction::Ptr(), NULL, false, InstructionInstance_); 
-   }
-   static Location InstructionInstance(PatchFunction *f, PatchBlock *b, Address a, InstructionAPI::Instruction::Ptr i, bool trusted = false) { 
-      return Location(f, b, a, i, NULL, trusted, InstructionInstance_); 
-   }
-   static Location Edge(PatchEdge *e) {
-      return Location(NULL, NULL, 0, InstructionAPI::Instruction::Ptr(), e, true, Edge_); 
-   }
-   static Location EdgeInstance(PatchFunction *f, PatchEdge *e) { 
-      return Location(f, NULL, 0, InstructionAPI::Instruction::Ptr(), e, false, EdgeInstance_);
-   }
-   static Location EntrySite(EntrySite_t e) { 
-      return Location(e.func, e.block, 0, InstructionAPI::Instruction::Ptr(), NULL, true, Entry_); 
-   }
-   static Location EntrySite(PatchFunction *f, PatchBlock *b, bool trusted = false) { 
-      return Location(f, b, 0, InstructionAPI::Instruction::Ptr(), NULL, trusted, Entry_); 
-   }
-   static Location CallSite(CallSite_t c) {
-      return Location(c.func, c.block, 0, InstructionAPI::Instruction::Ptr(), NULL, true, Call_); 
-   }
-   static Location CallSite(PatchFunction *f, PatchBlock *b) { 
-      return Location(f, b, 0, InstructionAPI::Instruction::Ptr(), NULL, false, Call_);
-   }
-   static Location ExitSite(ExitSite_t e) { 
-      return Location(e.func, e.block, 0, InstructionAPI::Instruction::Ptr(), NULL, true, Exit_);
-   }
-   static Location ExitSite(PatchFunction *f, PatchBlock *b) { 
-      return Location(f, b, 0, InstructionAPI::Instruction::Ptr(), NULL, false, Exit_); }
-=======
 struct PatchLocation {
-PatchLocation() : func(NULL), block(NULL), addr(0), edge(NULL), untrusted(false), type(Illegal) {};
-   // Function
-PatchLocation(PatchFunction *f) : func(f), block(NULL), addr(0), edge(NULL), untrusted(false), type(Function) {};
-PatchLocation(PatchEntrySite e) : func(e.func), block(e.block), addr(0), edge(NULL), untrusted(false), type(Entry) {};
-PatchLocation(PatchCallSite c) : func(c.func), block(c.block), addr(0), edge(NULL), untrusted(false), type(Call) {};
-PatchLocation(PatchExitSite e) : func(e.func), block(e.block), addr(0), edge(NULL), untrusted(false), type(Exit) {};
-   // A block in a particular function
-PatchLocation(PatchFunction *f, PatchBlock *b) : func(f), block(b), addr(0), edge(NULL), untrusted(true), type(BlockInstance) {};
-   // A trusted instruction (in a particular function)
-PatchLocation(PatchFunction *f, PatchInsnLoc l) : func(f), block(l.block), addr(l.addr), insn(l.insn), edge(NULL), untrusted(false), type(InstructionInstance) {};
-   // An untrusted (raw) instruction (in a particular function)
-PatchLocation(PatchFunction *f, PatchBlock *b, Address a, InstructionAPI::Instruction::Ptr i) : func(f), block(b), addr(a), insn(i), edge(NULL), untrusted(true), type(InstructionInstance) {};
-   // An edge (in a particular function)
-PatchLocation(PatchFunction *f, PatchEdge *e) : func(f), block(NULL), addr(0), edge(e), untrusted(true), type(Edge) {};
-   // A block in general
-PatchLocation(PatchBlock *b) : func(NULL), block(b), addr(0), edge(NULL), untrusted(false), type(Block) {};
-   // A trusted instruction in general
-PatchLocation(PatchInsnLoc l) : func(NULL), block(l.block), addr(l.addr), insn(l.insn), edge(NULL), untrusted(false), type(Instruction) {};
-   // An untrusted (raw) instruction
-PatchLocation(PatchBlock *b, Address a) : func(NULL), block(b), addr(a), edge(NULL), untrusted(true), type(Instruction) {};
-   // An edge
-PatchLocation(PatchEdge *e) : func(NULL), block(NULL), addr(0), edge(e), untrusted(false), type(Edge) {};
->>>>>>> 0bc9696d
+   static PatchLocation Function(PatchFunction *f) { 
+      return PatchLocation(f, NULL, 0, InstructionAPI::Instruction::Ptr(), NULL, true, Function_); 
+   }
+   static PatchLocation Block(PatchBlock *b) { 
+      return PatchLocation(NULL, b, 0, InstructionAPI::Instruction::Ptr(), NULL, true, Block_);
+   }
+   static PatchLocation BlockInstance(PatchFunction *f, PatchBlock *b, bool trusted = false) { 
+      return PatchLocation(f, b, 0, InstructionAPI::Instruction::Ptr(), NULL, trusted, BlockInstance_); 
+   }
+   static PatchLocation Instruction(PatchInsnLoc_t l) { 
+      return PatchLocation(NULL, l.block, l.addr, l.insn, NULL, true, Instruction_); 
+   }
+   static PatchLocation Instruction(PatchBlock *b, Address a) { 
+      return PatchLocation(NULL, b, a, InstructionAPI::Instruction::Ptr(), NULL, false, Instruction_); 
+   }
+   static PatchLocation InstructionInstance(PatchFunction *f, PatchInsnLoc_t l, bool trusted = false) { 
+      return PatchLocation(f, l.block, l.addr, l.insn, NULL, trusted, InstructionInstance_); 
+   }
+   static PatchLocation InstructionInstance(PatchFunction *f, PatchBlock *b, Address a) { 
+      return PatchLocation(f, b, a, InstructionAPI::Instruction::Ptr(), NULL, false, InstructionInstance_); 
+   }
+   static PatchLocation InstructionInstance(PatchFunction *f, PatchBlock *b, Address a, InstructionAPI::Instruction::Ptr i, bool trusted = false) { 
+      return PatchLocation(f, b, a, i, NULL, trusted, InstructionInstance_); 
+   }
+   static PatchLocation Edge(PatchEdge *e) {
+      return PatchLocation(NULL, NULL, 0, InstructionAPI::Instruction::Ptr(), e, true, Edge_); 
+   }
+   static PatchLocation EdgeInstance(PatchFunction *f, PatchEdge *e) { 
+      return PatchLocation(f, NULL, 0, InstructionAPI::Instruction::Ptr(), e, false, EdgeInstance_);
+   }
+   static PatchLocation EntrySite(PatchEntrySite_t e) { 
+      return PatchLocation(e.func, e.block, 0, InstructionAPI::Instruction::Ptr(), NULL, true, Entry_); 
+   }
+   static PatchLocation EntrySite(PatchFunction *f, PatchBlock *b, bool trusted = false) { 
+      return PatchLocation(f, b, 0, InstructionAPI::Instruction::Ptr(), NULL, trusted, Entry_); 
+   }
+   static PatchLocation CallSite(PatchCallSite_t c) {
+      return PatchLocation(c.func, c.block, 0, InstructionAPI::Instruction::Ptr(), NULL, true, Call_); 
+   }
+   static PatchLocation CallSite(PatchFunction *f, PatchBlock *b) { 
+      return PatchLocation(f, b, 0, InstructionAPI::Instruction::Ptr(), NULL, false, Call_);
+   }
+   static PatchLocation ExitSite(PatchExitSite_t e) { 
+      return PatchLocation(e.func, e.block, 0, InstructionAPI::Instruction::Ptr(), NULL, true, Exit_);
+   }
+   static PatchLocation ExitSite(PatchFunction *f, PatchBlock *b) { 
+      return PatchLocation(f, b, 0, InstructionAPI::Instruction::Ptr(), NULL, false, Exit_); }
 
    typedef enum {
       Function_,
@@ -152,11 +103,7 @@
 
    bool legal(type_t t) { return t == type; }
 
-<<<<<<< HEAD
-   InsnLoc_t insnLoc() { return InsnLoc_t(block, addr, insn); }
-=======
-   PatchInsnLoc insnLoc() { return PatchInsnLoc(block, addr, insn); }
->>>>>>> 0bc9696d
+   PatchInsnLoc_t insnLoc() { return PatchInsnLoc_t(block, addr, insn); }
    
    PatchFunction *func;
    PatchBlock *block;
@@ -167,7 +114,7 @@
    type_t type;
 
 private:
-Location(PatchFunction *f, PatchBlock *b, Address a, InstructionAPI::Instruction::Ptr i, PatchEdge *e, bool u, type_t t) :
+PatchLocation(PatchFunction *f, PatchBlock *b, Address a, InstructionAPI::Instruction::Ptr i, PatchEdge *e, bool u, type_t t) :
    func(f), block(b), addr(a), insn(i), edge(e), trusted(u), type(t) {};
 
 };
