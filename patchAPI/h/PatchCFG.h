/* Public Interface */

#ifndef _PATCHAPI_DYNINST_CFG_H_
#define _PATCHAPI_DYNINST_CFG_H_

#include "common.h"
#include "PatchObject.h"

namespace Dyninst {
namespace PatchAPI {

class PatchEdge;
class PatchBlock;
class PatchFunction;

class PatchEdge {
   friend class PatchBlock;
   friend class PatchFunction;
   friend class PatchObject;

  public:
   PATCHAPI_EXPORT static PatchEdge *create(ParseAPI::Edge *,
                                            PatchBlock *src,
                                            PatchBlock *trg);
   PATCHAPI_EXPORT PatchEdge(ParseAPI::Edge *internalEdge,
             PatchBlock *source,
             PatchBlock *target);
   PATCHAPI_EXPORT PatchEdge(const PatchEdge *parent,
             PatchBlock *child_src,
             PatchBlock *child_trg);
   PATCHAPI_EXPORT virtual ~PatchEdge();

   // Getters
   PATCHAPI_EXPORT ParseAPI::Edge *edge() const;
   PATCHAPI_EXPORT PatchBlock *source();
   PATCHAPI_EXPORT PatchBlock *target();
   PATCHAPI_EXPORT ParseAPI::EdgeTypeEnum type() const;
   PATCHAPI_EXPORT bool sinkEdge() const;
   PATCHAPI_EXPORT bool interproc() const;

 protected:
    ParseAPI::Edge *edge_;
    PatchBlock *src_;
    PatchBlock *trg_;
};

class PatchBlock {
  friend class PatchEdge;
  friend class PatchFunction;
  friend class PatchObject;

  public:
    typedef std::map<Address, InstructionAPI::Instruction::Ptr> Insns;
    typedef std::vector<PatchEdge*> edgelist;

    PATCHAPI_EXPORT static PatchBlock *create(ParseAPI::Block *, PatchFunction *);
    PATCHAPI_EXPORT PatchBlock(const PatchBlock *parblk, PatchObject *child);
    PATCHAPI_EXPORT PatchBlock(ParseAPI::Block *block, PatchObject *obj);
    PATCHAPI_EXPORT virtual ~PatchBlock();

    // Getters
    PATCHAPI_EXPORT Address start() const;
    PATCHAPI_EXPORT Address end() const;
    PATCHAPI_EXPORT Address last() const;
    PATCHAPI_EXPORT Address size() const;

    PATCHAPI_EXPORT PatchFunction* getFunction(ParseAPI::Function*);
    PATCHAPI_EXPORT bool isShared();
    PATCHAPI_EXPORT int containingFuncs() const;
    PATCHAPI_EXPORT void getInsns(Insns &insns) const;
    PATCHAPI_EXPORT InstructionAPI::Instruction::Ptr getInsn(Address a) const;
    PATCHAPI_EXPORT std::string disassemble() const;
    PATCHAPI_EXPORT bool containsCall();
    PATCHAPI_EXPORT bool containsDynamicCall();
    PATCHAPI_EXPORT std::string format() const;
    PATCHAPI_EXPORT PatchFunction* getCallee();

    // Difference between this layer and ParseAPI: per-function blocks.
    PATCHAPI_EXPORT PatchFunction *function() const;
    PATCHAPI_EXPORT ParseAPI::Block *block() const;
    PATCHAPI_EXPORT PatchObject* object() const;
    PATCHAPI_EXPORT edgelist &getSources();
    PATCHAPI_EXPORT edgelist &getTargets();

    template <class OutputIterator>
    void getFunctions(OutputIterator result);

  protected:
    typedef enum {
      backwards,
      forwards } Direction;

    void removeSourceEdge(PatchEdge *e);
    void removeTargetEdge(PatchEdge *e);

    ParseAPI::Block *block_;
    PatchFunction *function_;
    edgelist srclist_;
    edgelist trglist_;
    PatchObject* obj_;
};



class PatchFunction {
   friend class PatchEdge;
   friend class PatchBlock;
   friend class PatchObject;

   public:
<<<<<<< HEAD
     typedef std::set<PatchBlock *> BlockSet;
=======
     struct compare {
       bool operator()(PatchBlock * const &b1,
                       PatchBlock * const &b2) const {
         if(b1->start() < b2->start())
           return true;
         else
           return false;
       }
     };
     typedef std::set<PatchBlock *, compare> blockset;
>>>>>>> bcfa14f1

     PATCHAPI_EXPORT static PatchFunction *create(ParseAPI::Function *, PatchObject*);
     PATCHAPI_EXPORT PatchFunction(ParseAPI::Function *f, PatchObject* o);
     PATCHAPI_EXPORT PatchFunction(const PatchFunction* parFunc, PatchObject* child);
     PATCHAPI_EXPORT virtual ~PatchFunction();

     const string &name() { return func_->name(); }
     Address addr() const { return addr_;  }
     ParseAPI::Function *function() { return func_; }
     PatchObject* object() { return obj_; }

<<<<<<< HEAD
     PATCHAPI_EXPORT const BlockSet &getAllBlocks();
     PATCHAPI_EXPORT PatchBlock *getEntryBlock();
     PATCHAPI_EXPORT const BlockSet &getExitBlocks();
     PATCHAPI_EXPORT const BlockSet &getCallBlocks();
=======
     PATCHAPI_EXPORT const blockset &getAllBlocks();
     PATCHAPI_EXPORT PatchBlock *getEntryBlock();
     PATCHAPI_EXPORT const blockset &getExitBlocks();
     PATCHAPI_EXPORT const blockset &getCallBlocks();
>>>>>>> bcfa14f1

   protected:
     ParseAPI::Function *func_;
     PatchObject* obj_;
     Address addr_;

<<<<<<< HEAD
     BlockSet all_blocks_;
     BlockSet exit_blocks_;
     BlockSet call_blocks_;
=======
     blockset all_blocks_;
     blockset exit_blocks_;
     blockset call_blocks_;
>>>>>>> bcfa14f1
};

template <class OutputIterator>
void PatchBlock::getFunctions(OutputIterator result) {
  std::vector<ParseAPI::Function *> pFuncs;
  block()->getFuncs(pFuncs);
  for (unsigned i = 0; i < pFuncs.size(); ++i) {
    PatchFunction *func = getFunction(pFuncs[i]);
    *result = func;
    ++result;
  }
}

};
};


#endif /* _PATCHAPI_DYNINST_CFG_H_ */<|MERGE_RESOLUTION|>--- conflicted
+++ resolved
@@ -108,9 +108,6 @@
    friend class PatchObject;
 
    public:
-<<<<<<< HEAD
-     typedef std::set<PatchBlock *> BlockSet;
-=======
      struct compare {
        bool operator()(PatchBlock * const &b1,
                        PatchBlock * const &b2) const {
@@ -121,7 +118,6 @@
        }
      };
      typedef std::set<PatchBlock *, compare> blockset;
->>>>>>> bcfa14f1
 
      PATCHAPI_EXPORT static PatchFunction *create(ParseAPI::Function *, PatchObject*);
      PATCHAPI_EXPORT PatchFunction(ParseAPI::Function *f, PatchObject* o);
@@ -133,32 +129,19 @@
      ParseAPI::Function *function() { return func_; }
      PatchObject* object() { return obj_; }
 
-<<<<<<< HEAD
-     PATCHAPI_EXPORT const BlockSet &getAllBlocks();
-     PATCHAPI_EXPORT PatchBlock *getEntryBlock();
-     PATCHAPI_EXPORT const BlockSet &getExitBlocks();
-     PATCHAPI_EXPORT const BlockSet &getCallBlocks();
-=======
      PATCHAPI_EXPORT const blockset &getAllBlocks();
      PATCHAPI_EXPORT PatchBlock *getEntryBlock();
      PATCHAPI_EXPORT const blockset &getExitBlocks();
      PATCHAPI_EXPORT const blockset &getCallBlocks();
->>>>>>> bcfa14f1
 
    protected:
      ParseAPI::Function *func_;
      PatchObject* obj_;
      Address addr_;
 
-<<<<<<< HEAD
-     BlockSet all_blocks_;
-     BlockSet exit_blocks_;
-     BlockSet call_blocks_;
-=======
      blockset all_blocks_;
      blockset exit_blocks_;
      blockset call_blocks_;
->>>>>>> bcfa14f1
 };
 
 template <class OutputIterator>
