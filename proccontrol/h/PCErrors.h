--- conflicted
+++ resolved
@@ -98,26 +98,6 @@
 const err_t err_nofile         = 0x10007;
 const err_t err_unsupported    = 0x10008;
 const err_t err_symtab         = 0x10009;
-<<<<<<< HEAD
-const err_t err_nothrd         = 0x10010;
-const err_t err_notstopped     = 0x10011;
-const err_t err_notrunning     = 0x10012;
-const err_t err_noevents       = 0x10013;
-const err_t err_incallback     = 0x10014;
-const err_t err_nouserthrd     = 0x10015;
-const err_t err_detached       = 0x10016;
-const err_t err_attached       = 0x10017;
-const err_t err_pendingirpcs   = 0x10018;
-
-err_t getLastError();
-void clearLastError();
-const char *getLastErrorMsg();
-void globalSetLastError(err_t err, const char *msg = NULL);
-void setDebugChannel(FILE *f);
-void setDebug(bool enable);
-const char *getGenericErrorMsg(err_t e);
-FILE *getDebugChannel();
-=======
 const err_t err_nothrd         = 0x1000a;
 const err_t err_notstopped     = 0x1000b;
 const err_t err_notrunning     = 0x1000c;
@@ -136,9 +116,8 @@
 PC_EXPORT void globalSetLastError(err_t err, const char *msg = NULL);
 PC_EXPORT void setDebugChannel(FILE *f);
 PC_EXPORT void setDebug(bool enable);
-
+PC_EXPORT const char *getGenericErrorMsg(err_t e);
 PC_EXPORT FILE *getDebugChannel();
->>>>>>> 0fd0bf03
 
 }
 }
