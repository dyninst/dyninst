--- conflicted
+++ resolved
@@ -83,20 +83,13 @@
 class EventRPCLaunch;
 class EventAsync;
 class EventChangePCStop;
-<<<<<<< HEAD
 class EventPreBootstrap;
-=======
->>>>>>> 5144adab
 class EventDetach;
 class EventIntBootstrap;
 class EventNop;
 class EventThreadDB;
 
-<<<<<<< HEAD
-class PC_EXPORT Event : public dyn_detail::boost::enable_shared_from_this<Event>
-=======
-class Event : public dyn_enable_shared_from_this<Event>
->>>>>>> 5144adab
+class PC_EXPORT Event : public dyn_enable_shared_from_this<Event>
 {
    friend void dyn_checked_delete<Event>(Event *);
    friend void dyn_checked_delete<const Event>(const Event *);
@@ -187,22 +180,14 @@
    dyn_shared_ptr<EventBootstrap> getEventBootstrap();
    dyn_shared_ptr<const EventBootstrap> getEventBootstrap() const;
 
-<<<<<<< HEAD
-   dyn_detail::boost::shared_ptr<EventPreBootstrap> getEventPreBootstrap();
-   dyn_detail::boost::shared_ptr<const EventPreBootstrap> getEventPreBootstrap() const;
-
-   dyn_detail::boost::shared_ptr<EventRPC> getEventRPC();
-   dyn_detail::boost::shared_ptr<const EventRPC> getEventRPC() const;
-
-   dyn_detail::boost::shared_ptr<EventRPCLaunch> getEventRPCLaunch();
-   dyn_detail::boost::shared_ptr<const EventRPCLaunch> getEventRPCLaunch() const;
-=======
+   dyn_shared_ptr<EventPreBootstrap> getEventPreBootstrap();
+   dyn_shared_ptr<const EventPreBootstrap> getEventPreBootstrap() const;
+
    dyn_shared_ptr<EventRPC> getEventRPC();
    dyn_shared_ptr<const EventRPC> getEventRPC() const;
 
    dyn_shared_ptr<EventRPCLaunch> getEventRPCLaunch();
    dyn_shared_ptr<const EventRPCLaunch> getEventRPCLaunch() const;
->>>>>>> 5144adab
 
    dyn_shared_ptr<EventSingleStep> getEventSingleStep();
    dyn_shared_ptr<const EventSingleStep> getEventSingleStep() const;
@@ -210,16 +195,8 @@
    dyn_shared_ptr<EventBreakpointClear> getEventBreakpointClear();
    dyn_shared_ptr<const EventBreakpointClear> getEventBreakpointClear() const;
 
-<<<<<<< HEAD
-   dyn_detail::boost::shared_ptr<EventBreakpointRestore> getEventBreakpointRestore();
-   dyn_detail::boost::shared_ptr<const EventBreakpointRestore> getEventBreakpointRestore() const;
-
-   dyn_detail::boost::shared_ptr<EventLibrary> getEventLibrary();
-   dyn_detail::boost::shared_ptr<const EventLibrary> getEventLibrary() const;
-=======
    dyn_shared_ptr<EventBreakpointRestore> getEventBreakpointRestore();
    dyn_shared_ptr<const EventBreakpointRestore> getEventBreakpointRestore() const;
->>>>>>> 5144adab
 
    dyn_shared_ptr<EventLibrary> getEventLibrary();
    dyn_shared_ptr<const EventLibrary> getEventLibrary() const;
@@ -227,20 +204,6 @@
    dyn_shared_ptr<EventAsync> getEventAsync();
    dyn_shared_ptr<const EventAsync> getEventAsync() const;
 
-<<<<<<< HEAD
-   dyn_detail::boost::shared_ptr<EventDetach> getEventDetach();
-   dyn_detail::boost::shared_ptr<const EventDetach> getEventDetach() const;
-
-   dyn_detail::boost::shared_ptr<EventIntBootstrap> getEventIntBootstrap();
-   dyn_detail::boost::shared_ptr<const EventIntBootstrap> getEventIntBootstrap() const;
-
-   dyn_detail::boost::shared_ptr<EventNop> getEventNop();
-   dyn_detail::boost::shared_ptr<const EventNop> getEventNop() const;
-
-   dyn_detail::boost::shared_ptr<EventThreadDB> getEventThreadDB();
-   dyn_detail::boost::shared_ptr<const EventThreadDB> getEventThreadDB() const;
- 
-=======
    dyn_shared_ptr<EventChangePCStop> getEventChangePCStop();
    dyn_shared_ptr<const EventChangePCStop> getEventChangePCStop() const;
 
@@ -258,7 +221,6 @@
 
    //Not meant for public consumption
    void setLastError(err_t ec, const char *es);
->>>>>>> 5144adab
  protected:
    EventType etype;
    Thread::const_ptr thread;
@@ -505,11 +467,11 @@
 
 class PC_EXPORT EventPreBootstrap : public Event
 {
-   friend void dyn_detail::boost::checked_delete<EventPreBootstrap>(EventPreBootstrap *);
-   friend void dyn_detail::boost::checked_delete<const EventPreBootstrap>(const EventPreBootstrap *);
- public:
-   typedef dyn_detail::boost::shared_ptr<EventPreBootstrap> ptr;
-   typedef dyn_detail::boost::shared_ptr<const EventPreBootstrap> const_ptr;
+   friend void dyn_checked_delete<EventPreBootstrap>(EventPreBootstrap *);
+   friend void dyn_checked_delete<const EventPreBootstrap>(const EventPreBootstrap *);
+ public:
+   typedef dyn_shared_ptr<EventPreBootstrap> ptr;
+   typedef dyn_shared_ptr<const EventPreBootstrap> const_ptr;
    EventPreBootstrap();
    virtual ~EventPreBootstrap();
 };
@@ -535,23 +497,13 @@
    int_eventRPC *getInternal() const;
 };
 
-<<<<<<< HEAD
 class PC_EXPORT EventRPCLaunch : public Event
-{
-   friend void dyn_detail::boost::checked_delete<EventRPCLaunch>(EventRPCLaunch *);
-   friend void dyn_detail::boost::checked_delete<const EventRPCLaunch>(const EventRPCLaunch *);
- public:
-   typedef dyn_detail::boost::shared_ptr<EventRPCLaunch> ptr;
-   typedef dyn_detail::boost::shared_ptr<const EventRPCLaunch> const_ptr;
-=======
-class EventRPCLaunch : public Event
 {
    friend void dyn_checked_delete<EventRPCLaunch>(EventRPCLaunch *);
    friend void dyn_checked_delete<const EventRPCLaunch>(const EventRPCLaunch *);
  public:
    typedef dyn_shared_ptr<EventRPCLaunch> ptr;
    typedef dyn_shared_ptr<const EventRPCLaunch> const_ptr;
->>>>>>> 5144adab
    virtual bool procStopper() const;
    EventRPCLaunch();
    virtual ~EventRPCLaunch();
@@ -576,13 +528,8 @@
  private:
    int_eventBreakpoint *int_bp;
  public:
-<<<<<<< HEAD
-   typedef dyn_detail::boost::shared_ptr<EventBreakpoint> ptr;
-   typedef dyn_detail::boost::shared_ptr<const EventBreakpoint> const_ptr;
-=======
    typedef dyn_shared_ptr<EventBreakpoint> ptr;
    typedef dyn_shared_ptr<const EventBreakpoint> const_ptr;
->>>>>>> 5144adab
    int_eventBreakpoint *getInternal() const;
 
    EventBreakpoint(int_eventBreakpoint *ibp);
@@ -604,13 +551,8 @@
   private:
    int_eventBreakpointClear *int_bpc;
   public:
-<<<<<<< HEAD
-   typedef dyn_detail::boost::shared_ptr<EventBreakpointClear> ptr;
-   typedef dyn_detail::boost::shared_ptr<const EventBreakpointClear> const_ptr;
-=======
    typedef dyn_shared_ptr<EventBreakpointClear> ptr;
    typedef dyn_shared_ptr<const EventBreakpointClear> const_ptr;
->>>>>>> 5144adab
    EventBreakpointClear();
    virtual ~EventBreakpointClear();
    
@@ -621,15 +563,6 @@
 class int_eventBreakpointRestore;
 class EventBreakpointRestore : public Event
 {
-<<<<<<< HEAD
-   friend void dyn_detail::boost::checked_delete<EventBreakpointRestore>(EventBreakpointRestore *);
-   friend void dyn_detail::boost::checked_delete<const EventBreakpointRestore>(const EventBreakpointRestore *);
-  private:
-   int_eventBreakpointRestore *int_bpr;
-  public:
-   typedef dyn_detail::boost::shared_ptr<EventBreakpointRestore> ptr;
-   typedef dyn_detail::boost::shared_ptr<const EventBreakpointRestore> const_ptr;
-=======
    friend void dyn_checked_delete<EventBreakpointRestore>(EventBreakpointRestore *);
    friend void dyn_checked_delete<const EventBreakpointRestore>(const EventBreakpointRestore *);
   private:
@@ -637,7 +570,6 @@
   public:
    typedef dyn_shared_ptr<EventBreakpointRestore> ptr;
    typedef dyn_shared_ptr<const EventBreakpointRestore> const_ptr;
->>>>>>> 5144adab
 
    EventBreakpointRestore(int_eventBreakpointRestore *iebpr);
    virtual ~EventBreakpointRestore();
@@ -695,17 +627,7 @@
 };
 
 class int_eventDetach;
-<<<<<<< HEAD
 class PC_EXPORT EventDetach : public Event
-{
-   friend void dyn_detail::boost::checked_delete<EventDetach>(EventDetach *);
-   friend void dyn_detail::boost::checked_delete<const EventDetach>(const EventDetach *);
-   int_eventDetach *int_detach;
- public:
-   typedef dyn_detail::boost::shared_ptr<EventDetach> ptr;
-   typedef dyn_detail::boost::shared_ptr<const EventDetach> const_ptr;
-=======
-class EventDetach : public Event
 {
    friend void dyn_checked_delete<EventDetach>(EventDetach *);
    friend void dyn_checked_delete<const EventDetach>(const EventDetach *);
@@ -713,7 +635,6 @@
  public:
    typedef dyn_shared_ptr<EventDetach> ptr;
    typedef dyn_shared_ptr<const EventDetach> const_ptr;
->>>>>>> 5144adab
 
    EventDetach();
    virtual ~EventDetach();
@@ -721,18 +642,7 @@
    virtual bool procStopper() const;
 };
 
-<<<<<<< HEAD
 class PC_EXPORT EventIntBootstrap : public Event
-{
-   friend void dyn_detail::boost::checked_delete<EventIntBootstrap>(EventIntBootstrap *);
-   friend void dyn_detail::boost::checked_delete<const EventIntBootstrap>(const EventIntBootstrap *);
-   
-   void *data;
- public:
-   typedef dyn_detail::boost::shared_ptr<EventIntBootstrap> ptr;
-   typedef dyn_detail::boost::shared_ptr<const EventIntBootstrap> const_ptr;
-=======
-class EventIntBootstrap : public Event
 {
    friend void dyn_checked_delete<EventIntBootstrap>(EventIntBootstrap *);
    friend void dyn_checked_delete<const EventIntBootstrap>(const EventIntBootstrap *);
@@ -741,7 +651,6 @@
  public:
    typedef dyn_shared_ptr<EventIntBootstrap> ptr;
    typedef dyn_shared_ptr<const EventIntBootstrap> const_ptr;
->>>>>>> 5144adab
    EventIntBootstrap(void *d = NULL);
    virtual ~EventIntBootstrap();
 
@@ -749,39 +658,19 @@
    void setData(void *v);
 };
 
-<<<<<<< HEAD
 class PC_EXPORT EventNop : public Event
-{
-   friend void dyn_detail::boost::checked_delete<EventNop>(EventNop *);
-   friend void dyn_detail::boost::checked_delete<const EventNop>(const EventNop *);
- public:
-   typedef dyn_detail::boost::shared_ptr<EventNop> ptr;
-   typedef dyn_detail::boost::shared_ptr<const EventNop> const_ptr;
-=======
-class EventNop : public Event
 {
    friend void dyn_checked_delete<EventNop>(EventNop *);
    friend void dyn_checked_delete<const EventNop>(const EventNop *);
  public:
    typedef dyn_shared_ptr<EventNop> ptr;
    typedef dyn_shared_ptr<const EventNop> const_ptr;
->>>>>>> 5144adab
    EventNop();
    virtual ~EventNop();
 };
 
 class int_eventThreadDB;
-<<<<<<< HEAD
 class PC_EXPORT EventThreadDB : public Event
-{
-   friend void dyn_detail::boost::checked_delete<EventThreadDB>(EventThreadDB *);
-   friend void dyn_detail::boost::checked_delete<const EventThreadDB>(const EventThreadDB *);
-   int_eventThreadDB *int_etdb;
-  public:
-   typedef dyn_detail::boost::shared_ptr<EventThreadDB> ptr;
-   typedef dyn_detail::boost::shared_ptr<const EventThreadDB> const_ptr;
-=======
-class EventThreadDB : public Event
 {
    friend void dyn_checked_delete<EventThreadDB>(EventThreadDB *);
    friend void dyn_checked_delete<const EventThreadDB>(const EventThreadDB *);
@@ -789,7 +678,6 @@
   public:
    typedef dyn_shared_ptr<EventThreadDB> ptr;
    typedef dyn_shared_ptr<const EventThreadDB> const_ptr;
->>>>>>> 5144adab
    int_eventThreadDB *getInternal() const;
 
    EventThreadDB();
