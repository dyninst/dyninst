/*
 * Copyright (c) 1996-2011 Barton P. Miller
 * 
 * We provide the Paradyn Parallel Performance Tools (below
 * described as "Paradyn") on an AS IS basis, and do not warrant its
 * validity or performance.  We reserve the right to update, modify,
 * or discontinue this software at any time.  We shall have no
 * obligation to supply such updates or modifications or any other
 * form of support to you.
 * 
 * By your use of Paradyn, you understand and agree that we (or any
 * other person or entity with proprietary rights in Paradyn) are
 * under no obligation to provide either maintenance services,
 * update services, notices of latent defects, or correction of
 * defects for Paradyn.
 * 
 * This library is free software; you can redistribute it and/or
 * modify it under the terms of the GNU Lesser General Public
 * License as published by the Free Software Foundation; either
 * version 2.1 of the License, or (at your option) any later version.
 * 
 * This library is distributed in the hope that it will be useful,
 * but WITHOUT ANY WARRANTY; without even the implied warranty of
 * MERCHANTABILITY or FITNESS FOR A PARTICULAR PURPOSE.  See the GNU
 * Lesser General Public License for more details.
 * 
 * You should have received a copy of the GNU Lesser General Public
 * License along with this library; if not, write to the Free Software
 * Foundation, Inc., 51 Franklin Street, Fifth Floor, Boston, MA 02110-1301 USA
 */
#if !defined (GENERATOR_H_)
#define GENERATOR_H_

#include "dyntypes.h"
#include "Decoder.h"
#include "PCErrors.h"

#include "common/h/dthread.h"
#include "util.h"

#include <set>
#include <map>
#include <string>

struct GeneratorMTInternals;
class int_process;

namespace Dyninst {
namespace ProcControlAPI {

class Process;
class ArchEvent;
class Event;
class Mailbox;

class PC_EXPORT Generator
{
 public:
   static Generator *getDefaultGenerator();
   static void stopDefaultGenerator();
   virtual bool getAndQueueEvent(bool block) = 0;
   virtual ~Generator();
   
   typedef void (*gen_cb_func_t)();
   static void registerNewEventCB(gen_cb_func_t func);
   static void removeNewEventCB(gen_cb_func_t);
   


   //State tracking
   typedef enum {
      none,
      initializing,
      process_blocked,
      system_blocked,
      decoding,
      statesync,
      handling,
      queueing,
      error,
      exiting
   } state_t;
   state_t state;
   virtual bool isExitingState();
   virtual void setState(state_t newstate);
   virtual state_t getState();

 protected:
   //Event handling
   static std::map<Dyninst::PID, Process *> procs;
   typedef std::set<Decoder *, decoder_cmp> decoder_set_t;
   decoder_set_t decoders;

   ArchEvent* m_Event;
   virtual ArchEvent* getCachedEvent();
   virtual void setCachedEvent(ArchEvent* ae);

   //Misc
   virtual bool hasLiveProc();
   std::string name;
   Generator(std::string name_);
   bool getAndQueueEventInt(bool block);
   static bool allStopped(int_process *proc, void *);

   static std::set<gen_cb_func_t> CBs;
   static Mutex *cb_lock;

   //Public interface
   //  Implemented by architectures
   virtual bool initialize() = 0;
   virtual bool canFastHandle() = 0;
   virtual ArchEvent *getEvent(bool block) = 0;
   virtual bool plat_skipGeneratorBlock();
   //  Implemented by MT or ST
   virtual bool processWait(bool block) = 0;
<<<<<<< HEAD

   virtual bool plat_continue(ArchEvent* /*evt*/) { return true; }
   virtual void wake(Dyninst::PID/* proc */, long long /* sequence */) {}

   //  Optional interface for systems that want to return multiple events
   virtual bool getMultiEvent(bool block, std::vector<ArchEvent *> &events);
=======
   virtual bool plat_continue(ArchEvent* evt) { return true; }
>>>>>>> 77b9e5b1
};

class PC_EXPORT GeneratorMT : public Generator
{
 private:
   GeneratorMTInternals *sync;
   void main();
protected:
	void lock();
	void unlock();

 public:
   void launch(); //Launch thread
   void start(); //Startup function for new thread
   virtual void plat_start() {}
   virtual bool plat_continue(ArchEvent* /*evt*/) { return true;}
   GeneratorMTInternals *getInternals();

   GeneratorMT(std::string name_);
   virtual ~GeneratorMT();
   virtual bool processWait(bool block);
   virtual bool getAndQueueEvent(bool block);
};

class GeneratorST : public Generator
{
 public:
   GeneratorST(std::string name_);
   virtual ~GeneratorST();
   
   virtual bool processWait(bool block);
   virtual bool getAndQueueEvent(bool block);
};

}
}

#endif<|MERGE_RESOLUTION|>--- conflicted
+++ resolved
@@ -113,16 +113,12 @@
    virtual bool plat_skipGeneratorBlock();
    //  Implemented by MT or ST
    virtual bool processWait(bool block) = 0;
-<<<<<<< HEAD
 
    virtual bool plat_continue(ArchEvent* /*evt*/) { return true; }
    virtual void wake(Dyninst::PID/* proc */, long long /* sequence */) {}
 
    //  Optional interface for systems that want to return multiple events
    virtual bool getMultiEvent(bool block, std::vector<ArchEvent *> &events);
-=======
-   virtual bool plat_continue(ArchEvent* evt) { return true; }
->>>>>>> 77b9e5b1
 };
 
 class PC_EXPORT GeneratorMT : public Generator
