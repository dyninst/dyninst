/*
 * Copyright (c) 1996-2011 Barton P. Miller
 * 
 * We provide the Paradyn Parallel Performance Tools (below
 * described as "Paradyn") on an AS IS basis, and do not warrant its
 * validity or performance.  We reserve the right to update, modify,
 * or discontinue this software at any time.  We shall have no
 * obligation to supply such updates or modifications or any other
 * form of support to you.
 * 
 * By your use of Paradyn, you understand and agree that we (or any
 * other person or entity with proprietary rights in Paradyn) are
 * under no obligation to provide either maintenance services,
 * update services, notices of latent defects, or correction of
 * defects for Paradyn.
 * 
 * This library is free software; you can redistribute it and/or
 * modify it under the terms of the GNU Lesser General Public
 * License as published by the Free Software Foundation; either
 * version 2.1 of the License, or (at your option) any later version.
 * 
 * This library is distributed in the hope that it will be useful,
 * but WITHOUT ANY WARRANTY; without even the implied warranty of
 * MERCHANTABILITY or FITNESS FOR A PARTICULAR PURPOSE.  See the GNU
 * Lesser General Public License for more details.
 * 
 * You should have received a copy of the GNU Lesser General Public
 * License along with this library; if not, write to the Free Software
 * Foundation, Inc., 51 Franklin Street, Fifth Floor, Boston, MA 02110-1301 USA
 */
#include "proccontrol/h/Generator.h"
#include "proccontrol/h/Event.h"
#include "proccontrol/h/Mailbox.h"
#include "proccontrol/h/Process.h"
#include "proccontrol/src/int_process.h"
#include "proccontrol/src/procpool.h"
#include "proccontrol/src/windows_thread.h"
#include "proccontrol/src/windows_process.h"
#include "proccontrol/src/GeneratorWindows.h"

#include "common/h/dthread.h"

#include <assert.h>

using namespace std;

std::set<Generator::gen_cb_func_t> Generator::CBs;
Mutex *Generator::cb_lock;

/*
 * Library deinitialization
 *
 * Note: it is crucial that this variable is located here because it guarantees
 * that the threads will be stopped before destructing the CBs collection and
 * therefore avoiding a problem where the generator will continue to run but
 * the CBs collection has already been destructed
 */
static int_cleanup cleanup;

int_cleanup::~int_cleanup() {
    // First, stop the handler thread if necessary
    MTManager *tmpMt = mt();
    if( tmpMt ) tmpMt->stop();

    // Second, stop the generator
    Generator::stopDefaultGenerator();
}

Generator::Generator(std::string name_) :
   state(none),
   name(name_)
{
   if (!cb_lock) cb_lock = new Mutex();
}

Generator::~Generator()
{
   setState(exiting);
}

void Generator::stopDefaultGenerator() {
   Generator *gen = Generator::getDefaultGenerator();
   if (gen) delete gen;
}

void Generator::registerNewEventCB(void (*func)())
{
   if (!cb_lock) cb_lock = new Mutex();
   Generator::cb_lock->lock();
   CBs.insert(func);
   Generator::cb_lock->unlock();
}

void Generator::removeNewEventCB(void (*func)())
{
   if (!cb_lock) cb_lock = new Mutex();
   Generator::cb_lock->lock();
   std::set<gen_cb_func_t>::iterator i = CBs.find(func);
   if (i != CBs.end())
      CBs.erase(i);
   Generator::cb_lock->unlock();
}

bool Generator::isExitingState()
{
   return (state == error || state == exiting);
}


void Generator::setState(Generator::state_t new_state)
{
	pthrd_printf("Setting generator state: %d\n", new_state);
   if (isExitingState())
      return;
   state = new_state;
}

ArchEvent* Generator::getCachedEvent() 
{
	return m_Event;
}

void Generator::setCachedEvent(ArchEvent* ae)
{
	m_Event = ae;
}

bool Generator::getAndQueueEventInt(bool block)
{
   bool result = true;
   //static ArchEvent *arch_event = NULL;
   ArchEvent* arch_event = getCachedEvent();
   vector<Event::ptr> events;

   setState(process_blocked);
   result = processWait(block);
   if (isExitingState()) {
      pthrd_printf("Generator exiting after processWait\n");
      result = false;
      goto done;
   }
   if (!result) {
<<<<<<< HEAD
	   pthrd_printf("Generator exiting after processWait returned false\n");
	   result = false;
      goto done;
   }
   result = plat_continue(arch_event);
   if(!result) {
	   pthrd_printf("Generator exiting after plat_continue returned false\n");
	   result = false;
	   goto done;
   }
=======
      pthrd_printf("getAndQueueEventInt returning due to processWait call\n");
      goto done;
   }

>>>>>>> e15976ab
   setState(system_blocked);
   pthrd_printf("About to getEvent()\n");
   arch_event = getEvent(block);
   if (isExitingState()) {
      pthrd_printf("Generator exiting after getEvent\n");
      result = false;
      goto done;
   }
   if (!arch_event) {
      pthrd_printf("Error. Unable to recieve event\n");
      result = false;
      goto done;
   }

   setState(decoding);
   ProcPool()->condvar()->lock();
   for (decoder_set_t::iterator i = decoders.begin(); i != decoders.end(); ++i) {
      Decoder *decoder = *i;
      bool result = decoder->decode(arch_event, events);
      if (!result)
         break;
   }
   for (vector<Event::ptr>::iterator i = events.begin(); i != events.end(); ++i) {
      Event::ptr event = *i;
	  if(event) {
	      event->getProcess()->llproc()->updateSyncState(event, true);
			// Added 9NOV11 - Bernat
		    pthrd_printf("Process %d: setting thread suspend/resume and generator states after decode\n", event->getProcess()->llproc()->getPid());
			int_threadPool *tp = event->getProcess()->llproc()->threadPool(); assert(tp);
			for (int_threadPool::iterator iter = tp->begin(); iter != tp->end(); ++iter) {
				windows_thread *winthr = dynamic_cast<windows_thread *>(*iter); assert(winthr);
				assert(winthr->getGeneratorState() != int_thread::running);
				winthr->plat_setSuspendCount(1);
			}
			windows_process *winproc = dynamic_cast<windows_process *>(event->getProcess()->llproc());
			winproc->lowlevel_processSuspended();

		   GeneratorWindows *genwin = dynamic_cast<GeneratorWindows *>(this);
		   if (genwin->waiters[winproc->getPid()]) {
			   ::ResetEvent(genwin->waiters[winproc->getPid()]->gen_wait);
		   }
			// End added 9NOV11
	  }
   }


   setState(queueing);
   for (vector<Event::ptr>::iterator i = events.begin(); i != events.end(); ++i) {
      mbox()->enqueue(*i);
      Generator::cb_lock->lock();
      for (set<gen_cb_func_t>::iterator j = CBs.begin(); j != CBs.end(); ++j) {
         (*j)();
      }
      Generator::cb_lock->unlock(); 
   }

   ProcPool()->condvar()->unlock();

   result = true;
 done:
   setState(none);
   setCachedEvent(arch_event);
   return result;
}

<<<<<<< HEAD
bool Generator::allStopped(int_process *proc, void *)
{
	if(proc == NULL) {
		pthrd_printf("Process was NULL, treating as stopped\n");
		return true;
	}
   bool all_exited = true;
   int_threadPool *tp = proc->threadPool();
   if(!tp) {
	   pthrd_printf("Process had no threadpool, treating as stopped\n");
	   return true;
   }
   assert(tp);
   for (int_threadPool::iterator i = tp->begin(); i != tp->end(); ++i) {
	   // 9NOV11 - Bernat
	   // With our changes to the generatorState, this needs to check
	   // handlerState instead. 
      if ((*i)->getHandlerState() == int_thread::running ||
          (*i)->getHandlerState() == int_thread::neonatal_intermediate) 
      {
         pthrd_printf("Found running thread: %d/%d is %s\n", 
                      proc->getPid(), (*i)->getLWP(), 
                      int_thread::stateStr((*i)->getGeneratorState()));
         return false;
      }
      if ((*i)->getHandlerState() != int_thread::exited) {
         all_exited = false;
      }
   }
   // When we're attaching, the threadpool could be empty on Windows.
   // Don't assume that an empty threadpool means everything is exited...
   if(tp->empty()) {
	   pthrd_printf("empty threadpool for %d, treating as running\n",
		   proc->getPid());
		return false;
   }
   if (all_exited) {
      pthrd_printf("All threads are exited for %d, treating as stopped\n",
                   proc->getPid());
=======
bool Generator::plat_skipGeneratorBlock()
{
   //Default, do nothing.  May be over-written
   return false;
}

bool Generator::hasLiveProc()
{
   if (plat_skipGeneratorBlock()) {
      return true;
   }

   int num_running_threads = Counter::globalCount(Counter::GeneratorRunningThreads);
   int num_non_exited_threads = Counter::globalCount(Counter::GeneratorNonExitedThreads);
   int num_force_generator_blocking = Counter::globalCount(Counter::ForceGeneratorBlock);

   if (num_running_threads) {
      pthrd_printf("Generator has running threads, returning true from hasLiveProc\n");
>>>>>>> e15976ab
      return true;
   }
   if (!num_non_exited_threads) {
      pthrd_printf("Generator has all exited threads, returning false from hasLiveProc\n");
      return false;
   }
<<<<<<< HEAD
   pthrd_printf("Checking for running process: %d is stopped\n", proc->getPid());
   return true;
}

bool Generator::hasLiveProc()
{
	pthrd_printf("begin hasLiveProc()\n");
   ProcessPool *procpool = ProcPool();
   bool result = !procpool->for_each(Generator::allStopped, NULL);
   pthrd_printf("end hasLiveProc(), return %s, procpool %s\n",
	   result ? "TRUE" : "FALSE",
	   procpool->numProcs() == 0 ? "EMPTY" : "NON-EMPTY");
   return result;
=======
   if (num_force_generator_blocking) {
      pthrd_printf("Generator is forced into blocking state, returning true from hasLiveProc\n");
      return true;
   }
   pthrd_printf("All threads stopped, returing false from hasLiveProc\n");
   return false;
>>>>>>> e15976ab
}

struct GeneratorMTInternals
{
   GeneratorMTInternals() {}

   //Start-up synchronization
   CondVar init_cond;

   DThread thrd;
};

static unsigned long WINAPI start_generator(void *g)
{
   GeneratorMT *gen = (GeneratorMT *) g;
   gen->start();
   return 0;
}

GeneratorMT::GeneratorMT(std::string name_) :
   Generator(name_)
{
   //Make sure these structures exist before any generators run.
   mbox();
   ProcPool();

   sync = new GeneratorMTInternals();
}

void GeneratorMT::lock()
{
   sync->init_cond.lock();
}
void GeneratorMT::unlock()
{
   sync->init_cond.unlock();
}
void GeneratorMT::launch()
{
   sync->init_cond.lock();
   state = initializing;
   sync->thrd.spawn(start_generator, this);
   while (state == initializing)
      sync->init_cond.wait();
   sync->init_cond.unlock();

   if (state == error) {
      pthrd_printf("Error creating generator\n");
   }
}

GeneratorMT::~GeneratorMT()
{
   setState(exiting);

   // Wake up the generator thread if it is waiting for processes
   ProcPool()->condvar()->lock();
   ProcPool()->condvar()->signal();
   ProcPool()->condvar()->unlock();

   sync->thrd.join();
   delete sync;
   sync = NULL;
}

void GeneratorMT::start() 
{
   setGeneratorThread(DThread::self());
   pthrd_printf("Generator started on thread %lx\n", DThread::self());
   bool result;

   sync->init_cond.lock();
   result = initialize();
   if (!result) {
      pthrd_printf("Error initializing Generator\n");
      setState(error);
   }
   else {
      setState(none);
   }
   plat_start();
   sync->init_cond.signal();
   sync->init_cond.unlock();

   if (result) {
      pthrd_printf("Starting main loop of generator thread\n");
      main();
<<<<<<< HEAD
   // Let the process pool know that we're not going to mess with processes anymore on this thread,
   // so any pending deletes (e.g. on Windows) can happen
   ProcPool()->condvar()->signal();
=======
   }
>>>>>>> e15976ab
   pthrd_printf("Generator thread exiting\n");
}

void GeneratorMT::main()
{
   while (!isExitingState()) {
      bool result = getAndQueueEventInt(true);
      if (!result && !isExitingState()) {
         pthrd_printf("Error return in getAndQueueEventInt\n");
      }
   }
}

bool GeneratorMT::processWait(bool block)
{
   ProcessPool *pp = ProcPool();
   pp->condvar()->lock();
   pthrd_printf("Checking for live processes\n");
   while (!hasLiveProc() && !isExitingState()) {
      pthrd_printf("Checked and found no live processes\n");
      if (!block) {
         pthrd_printf("Returning from non-blocking processWait\n");
		 pp->condvar()->signal();
		 pp->condvar()->unlock();
         return false;
      }
      pp->condvar()->wait();
   }
   pp->condvar()->signal();
   pp->condvar()->unlock();
   pthrd_printf("processWait returning true\n");
   return true;
}

bool GeneratorMT::getAndQueueEvent(bool)
{
   //Doesn't really make sense to be calling this for a MT
   // generator--part of the point is that you don't have
   // to call it.
   return true;
}<|MERGE_RESOLUTION|>--- conflicted
+++ resolved
@@ -140,7 +140,6 @@
       goto done;
    }
    if (!result) {
-<<<<<<< HEAD
 	   pthrd_printf("Generator exiting after processWait returned false\n");
 	   result = false;
       goto done;
@@ -151,12 +150,6 @@
 	   result = false;
 	   goto done;
    }
-=======
-      pthrd_printf("getAndQueueEventInt returning due to processWait call\n");
-      goto done;
-   }
-
->>>>>>> e15976ab
    setState(system_blocked);
    pthrd_printf("About to getEvent()\n");
    arch_event = getEvent(block);
@@ -183,22 +176,9 @@
       Event::ptr event = *i;
 	  if(event) {
 	      event->getProcess()->llproc()->updateSyncState(event, true);
-			// Added 9NOV11 - Bernat
-		    pthrd_printf("Process %d: setting thread suspend/resume and generator states after decode\n", event->getProcess()->llproc()->getPid());
-			int_threadPool *tp = event->getProcess()->llproc()->threadPool(); assert(tp);
-			for (int_threadPool::iterator iter = tp->begin(); iter != tp->end(); ++iter) {
-				windows_thread *winthr = dynamic_cast<windows_thread *>(*iter); assert(winthr);
-				assert(winthr->getGeneratorState() != int_thread::running);
-				winthr->plat_setSuspendCount(1);
-			}
-			windows_process *winproc = dynamic_cast<windows_process *>(event->getProcess()->llproc());
+#pragma warning("Move to decoder")
+		  windows_process *winproc = dynamic_cast<windows_process *>(event->getProcess()->llproc());
 			winproc->lowlevel_processSuspended();
-
-		   GeneratorWindows *genwin = dynamic_cast<GeneratorWindows *>(this);
-		   if (genwin->waiters[winproc->getPid()]) {
-			   ::ResetEvent(genwin->waiters[winproc->getPid()]->gen_wait);
-		   }
-			// End added 9NOV11
 	  }
    }
 
@@ -222,53 +202,13 @@
    return result;
 }
 
-<<<<<<< HEAD
-bool Generator::allStopped(int_process *proc, void *)
-{
-	if(proc == NULL) {
-		pthrd_printf("Process was NULL, treating as stopped\n");
-		return true;
-	}
-   bool all_exited = true;
-   int_threadPool *tp = proc->threadPool();
-   if(!tp) {
-	   pthrd_printf("Process had no threadpool, treating as stopped\n");
-	   return true;
-   }
-   assert(tp);
-   for (int_threadPool::iterator i = tp->begin(); i != tp->end(); ++i) {
-	   // 9NOV11 - Bernat
-	   // With our changes to the generatorState, this needs to check
-	   // handlerState instead. 
-      if ((*i)->getHandlerState() == int_thread::running ||
-          (*i)->getHandlerState() == int_thread::neonatal_intermediate) 
-      {
-         pthrd_printf("Found running thread: %d/%d is %s\n", 
-                      proc->getPid(), (*i)->getLWP(), 
-                      int_thread::stateStr((*i)->getGeneratorState()));
-         return false;
-      }
-      if ((*i)->getHandlerState() != int_thread::exited) {
-         all_exited = false;
-      }
-   }
-   // When we're attaching, the threadpool could be empty on Windows.
-   // Don't assume that an empty threadpool means everything is exited...
-   if(tp->empty()) {
-	   pthrd_printf("empty threadpool for %d, treating as running\n",
-		   proc->getPid());
-		return false;
-   }
-   if (all_exited) {
-      pthrd_printf("All threads are exited for %d, treating as stopped\n",
-                   proc->getPid());
-=======
 bool Generator::plat_skipGeneratorBlock()
 {
    //Default, do nothing.  May be over-written
    return false;
 }
 
+// TODO: override this in Windows generator so that we use local counters
 bool Generator::hasLiveProc()
 {
    if (plat_skipGeneratorBlock()) {
@@ -281,36 +221,15 @@
 
    if (num_running_threads) {
       pthrd_printf("Generator has running threads, returning true from hasLiveProc\n");
->>>>>>> e15976ab
       return true;
    }
    if (!num_non_exited_threads) {
       pthrd_printf("Generator has all exited threads, returning false from hasLiveProc\n");
       return false;
    }
-<<<<<<< HEAD
-   pthrd_printf("Checking for running process: %d is stopped\n", proc->getPid());
    return true;
 }
 
-bool Generator::hasLiveProc()
-{
-	pthrd_printf("begin hasLiveProc()\n");
-   ProcessPool *procpool = ProcPool();
-   bool result = !procpool->for_each(Generator::allStopped, NULL);
-   pthrd_printf("end hasLiveProc(), return %s, procpool %s\n",
-	   result ? "TRUE" : "FALSE",
-	   procpool->numProcs() == 0 ? "EMPTY" : "NON-EMPTY");
-   return result;
-=======
-   if (num_force_generator_blocking) {
-      pthrd_printf("Generator is forced into blocking state, returning true from hasLiveProc\n");
-      return true;
-   }
-   pthrd_printf("All threads stopped, returing false from hasLiveProc\n");
-   return false;
->>>>>>> e15976ab
-}
 
 struct GeneratorMTInternals
 {
@@ -397,13 +316,7 @@
    if (result) {
       pthrd_printf("Starting main loop of generator thread\n");
       main();
-<<<<<<< HEAD
-   // Let the process pool know that we're not going to mess with processes anymore on this thread,
-   // so any pending deletes (e.g. on Windows) can happen
-   ProcPool()->condvar()->signal();
-=======
-   }
->>>>>>> e15976ab
+   }
    pthrd_printf("Generator thread exiting\n");
 }
 
