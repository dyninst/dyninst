--- conflicted
+++ resolved
@@ -926,15 +926,9 @@
          entryNumber = segmentSelectorVal / 8;
 
          pthrd_printf("Get segment base doing PTRACE with entry %lu\n", entryNumber);
-<<<<<<< HEAD
-         do_ptrace((pt_req) PTRACE_GET_THREAD_AREA, 
-            lwp, (void *) entryNumber, (void *) &entryDesc);
-         if (errno != 0) {
-=======
          long result = do_ptrace((pt_req) PTRACE_GET_THREAD_AREA, 
                                  lwp, (void *) entryNumber, (void *) &entryDesc);
          if (result == -1 && errno != 0) {
->>>>>>> c7452107
             pthrd_printf("PTRACE to get segment base failed: %s\n", strerror(errno));
             return false;
          }
