/*
 * See the dyninst/COPYRIGHT file for copyright information.
 * 
 * We provide the Paradyn Tools (below described as "Paradyn")
 * on an AS IS basis, and do not warrant its validity or performance.
 * We reserve the right to update, modify, or discontinue this
 * software at any time.  We shall have no obligation to supply such
 * updates or modifications or any other form of support to you.
 * 
 * By your use of Paradyn, you understand and agree that we (or any
 * other person or entity with proprietary rights in Paradyn) are
 * under no obligation to provide either maintenance services,
 * update services, notices of latent defects, or correction of
 * defects for Paradyn.
 * 
 * This library is free software; you can redistribute it and/or
 * modify it under the terms of the GNU Lesser General Public
 * License as published by the Free Software Foundation; either
 * version 2.1 of the License, or (at your option) any later version.
 * 
 * This library is distributed in the hope that it will be useful,
 * but WITHOUT ANY WARRANTY; without even the implied warranty of
 * MERCHANTABILITY or FITNESS FOR A PARTICULAR PURPOSE.  See the GNU
 * Lesser General Public License for more details.
 * 
 * You should have received a copy of the GNU Lesser General Public
 * License along with this library; if not, write to the Free Software
 * Foundation, Inc., 51 Franklin Street, Fifth Floor, Boston, MA 02110-1301 USA
 */

#include "proccontrol/src/int_process.h"
#include "proccontrol/src/irpc.h"
#include "proccontrol/src/procpool.h"
#include "proccontrol/src/int_handler.h"
#include "proccontrol/src/response.h"
#include "proccontrol/src/int_event.h"
#include "proccontrol/src/processplat.h"
#include "proccontrol/h/Mailbox.h"
#include "proccontrol/h/PCErrors.h"
#include "proccontrol/h/Generator.h"
#include "proccontrol/h/Event.h"
#include "proccontrol/h/Handler.h"
#include "proccontrol/h/ProcessSet.h"
#include "proccontrol/h/PlatFeatures.h"

#if defined(os_windows)
#include "proccontrol/src/windows_process.h"
#include "proccontrol/src/windows_thread.h"
#endif

#include "proccontrol/src/loadLibrary/injector.h"

#include <climits>
#include <cstring>
#include <cassert>
#include <map>
#include <sstream>
#include <iostream>
#include <iterator>
#include <errno.h>

#if defined(os_windows)
#pragma warning(disable:4355)
#endif

using namespace Dyninst;
using namespace ProcControlAPI;
using namespace std;

const map<int,int> Process::emptyFDs;
const vector<string> Process::emptyEnvp;
Process::thread_mode_t threadingMode = Process::GeneratorThreading;
bool int_process::in_callback = false;
std::set<int_thread::continue_cb_t> int_thread::continue_cbs;
SymbolReaderFactory *int_process::user_set_symbol_reader = NULL;

static const int ProcControl_major_version = 8;
static const int ProcControl_minor_version = 2;
static const int ProcControl_maintenance_version = 0;

bool Dyninst::ProcControlAPI::is_restricted_ptrace = false;



void Process::version(int& major, int& minor, int& maintenance)
{
    major = ProcControl_major_version;
    minor = ProcControl_minor_version;
    maintenance = ProcControl_maintenance_version;
}

bool int_process::create(int_processSet *ps) {
   bool had_error = false;
   set<int_process *> procs;
   transform(ps->begin(), ps->end(), inserter(procs, procs.end()), ProcToIntProc());

   //Should be called with procpool lock held
   pthrd_printf("Calling plat_create for %d processes\n", (int) procs.size());
   for (set<int_process *>::iterator i = procs.begin(); i != procs.end(); ) {
      int_process *proc = *i;
      bool result = proc->plat_create();
      if (!result) {
         pthrd_printf("Could not create debuggee, %s\n", proc->executable.c_str());
         proc->setLastError(err_noproc, "Could not create process");
         procs.erase(i++);
         had_error = true;
         continue;
      }
      i++;
   }

   pthrd_printf("Creating initial threads for %d processes\n", (int) procs.size());
   for (set<int_process *>::iterator i = procs.begin(); i != procs.end(); i++) {
      int_process *proc = *i;
	  // Because yo, windows processes have threads when they're created...
	  if (proc->threadPool()->empty()) {
        int_thread::createThread(proc, NULL_THR_ID, NULL_LWP, true, int_thread::as_created_attached);
	  }
	  ProcPool()->addProcess(proc);
      proc->setState(neonatal_intermediate);
      pthrd_printf("Created debugged %s on pid %d\n", proc->executable.c_str(), proc->pid);
   }

   ProcPool()->condvar()->broadcast();
   ProcPool()->condvar()->unlock();
      
   
   pthrd_printf("Waiting for startup for %d processes\n", (int) procs.size());
   for (set<int_process *>::iterator i = procs.begin(); i != procs.end(); ) {
      int_process *proc = *i;

      bool result = proc->waitfor_startup();
      if (proc->getState() == int_process::exited) {
         pthrd_printf("Process %s/%d exited during create\n", proc->executable.c_str(), proc->pid);
         procs.erase(i++);
         had_error = true;
         continue;
      }
      if (!result) {
         pthrd_printf("Error during process create for %d\n", proc->pid);
         procs.erase(i++);
         had_error = true;
         continue;
      }
      i++;
   }

   pthrd_printf("Triggering post-create for %d processes\n", (int) procs.size());
   while (!procs.empty()) {
      set<response::ptr> async_responses;
      bool ret_async = false;
      for (set<int_process *>::iterator i = procs.begin(); i != procs.end(); ) {
         int_process *proc = *i;

         async_ret_t result = proc->post_create(async_responses);
         if (result == aret_error) {
            pthrd_printf("Error during post create for %d\n", proc->pid);
            had_error = true;
            procs.erase(i++);
         }
         else if (result == aret_success) {
            assert(proc->getState() == running);
            pthrd_printf("Finished post-create for %d.  Process is ready\n", proc->pid);
            procs.erase(i++);
         }
         else {
            pthrd_printf("post-create for %d return async\n", proc->pid);
            ret_async = true;
            i++;
         }
      }
      if (ret_async) {
         waitForAsyncEvent(async_responses);
      }
   }

   return !had_error;
}

bool int_process::waitfor_startup()
{
   bool proc_exited = false;
   while (getState() != running) {
      if (proc_exited || getState() == exited) {
         pthrd_printf("Error.  Process exited during create/attach\n");
         globalSetLastError(err_exited, "Process exited during startup");
         return false;
      }
      pthrd_printf("Waiting for startup to complete for %d\n", pid);
      bool result = waitAndHandleForProc(true, this, proc_exited);
      if (!proc_exited && (!result || getState() == errorstate)) {
         pthrd_printf("Error.  Process %d errored during create/attach\n", pid);
         globalSetLastError(err_internal, "Process failed to startup");
         return false;
      }
      if (proc_exited || getState() == exited) {
         pthrd_printf("Error.  Proces exited during create/attach\n");
         globalSetLastError(err_exited, "Process exited during startup");
         return false;
      }
      if (getState() == errorstate) {
         pthrd_printf("Error.  Process in error state\n");
         globalSetLastError(err_internal, "Process errored during startup");
         return false;
      }
   }
   return true;
}

void int_process::plat_threadAttachDone()
{
}

bool int_process::attachThreads()
{
   if (!needIndividualThreadAttach())
      return true;

   /**
    * This OS (linux) needs us to attach to each thread manually.
    * Get all the thread LWPs and create new thread objects for them.
    * After we have all the threads, check again to see if there are any
    * new ones.  We're dealing with the race condition where we could get
    * a list of LWPs, but then new threads are created before we attach to 
    * all the existing threads.
    **/
   bool found_new_threads;
   do {
      found_new_threads = false;
      vector<Dyninst::LWP> lwps;
      bool result = getThreadLWPs(lwps);
      if (!result) {
         pthrd_printf("Failed to get thread LWPs for %d\n", pid);
         return false;
      }
      
      for (vector<Dyninst::LWP>::iterator i = lwps.begin(); i != lwps.end(); ++i) {
         int_thread *thr = threadpool->findThreadByLWP(*i);
         if (thr) {
            pthrd_printf("Already have thread %d in process %d\n", *i, pid);
            continue;
         }
         pthrd_printf("Creating new thread for %d/%d during attach\n", pid, *i);
         thr = int_thread::createThread(this, NULL_THR_ID, *i, false, int_thread::as_needs_attach);
         found_new_threads = true;         
      }
   } while (found_new_threads);

   return true;
}

bool int_process::attach(int_processSet *ps, bool reattach)
{
   bool had_error = false, should_sync = false;
   set<int_process *> procs;
   vector<Event::ptr> observedEvents;
   set<response::ptr> async_responses;
   transform(ps->begin(), ps->end(), inserter(procs, procs.end()), ProcToIntProc());

   //Should be called with procpool lock held

	pthrd_printf("Calling plat_attach for %d processes\n", (int) procs.size());
   map<pair<int_process *, Dyninst::LWP>, bool> runningStates;
   for (set<int_process *>::iterator i = procs.begin(); i != procs.end();) {
	   int_process *proc = *i;
      if (!proc) {
         procs.erase(i++);
         continue;
      }
      if (reattach && proc->getState() != int_process::detached) {
         perr_printf("Attempted to reattach to attached process %d\n", proc->getPid());
         proc->setLastError(err_attached, "Cannot reAttach to attached process.\n");
         procs.erase(i++);
         had_error = true;
         continue;
      }

      // Determine the running state of all threads before attaching
      map<Dyninst::LWP, bool> temp_runningStates;
      if (!proc->plat_getOSRunningStates(temp_runningStates)) {
         pthrd_printf("Could not get OS running states for %d\n", proc->getPid());
         procs.erase(i++);
         had_error = true;
         continue;
      }

      //Keep track of the initial running states for each thread.  We'll fill them in latter
      // after we create the int_thread objects.
      bool allStopped = true;
      for(map<Dyninst::LWP, bool>::iterator j = temp_runningStates.begin(); j != temp_runningStates.end(); ++j) {
         if (j->second) {
            allStopped = false;
         }
         runningStates[pair<int_process *, LWP>(proc, j->first)] = j->second;
      }

      bool local_should_sync = false;
      pthrd_printf("Calling plat_attach for process %d\n", proc->getPid());
      bool result = proc->plat_attach(allStopped, local_should_sync);
      if (!result) {
         pthrd_printf("Failed to plat_attach to %d\n", proc->getPid());
         procs.erase(i++);
         proc->setLastError(err_noproc, "Could not attach to process");
         had_error = true;
         continue;
      }
      if (local_should_sync)
         should_sync = true;
      i++;
   }

   //Create the int_thread objects via attach_threads
   if (!reattach) {
      for (set<int_process *>::iterator i = procs.begin(); i != procs.end(); i++) {
         int_process *proc = *i;
         ProcPool()->addProcess(proc);
         int_thread::createThread(proc, NULL_THR_ID, NULL_LWP, true,
                                  int_thread::as_created_attached); //initial thread
      }
   }

   if (should_sync) {
      ProcPool()->condvar()->broadcast();
      ProcPool()->condvar()->unlock();
      for (;;) {
         bool have_neonatal = false;
         for (set<int_process *>::iterator i = procs.begin(); i != procs.end(); i++) {
            int_process *proc = *i;
            if (proc->getState() == neonatal) {
               have_neonatal = true;
               break;
            }
         }
         if (!have_neonatal)
            break;
         bool result = waitAndHandleEvents(true);
         if (!result) {
            pthrd_printf("Error during waitAndHandleEvents during attach\n");
            return false;
         }
      }
      ProcPool()->condvar()->lock();
   }
   else {
      pthrd_printf("Attach done, moving processes to neonatal_intermediate\n");
      for (set<int_process *>::iterator i = procs.begin(); i != procs.end(); i++) {
         int_process *proc = *i;
         proc->setState(neonatal_intermediate);
      }
   }


   for (set<int_process *>::iterator i = procs.begin(); i != procs.end(); ) {
      int_process *proc = *i;
      if (proc->getState() == errorstate) {
         pthrd_printf("Removing process %d in error state\n", proc->getPid());
         procs.erase(i++);
         had_error = true;
         continue;
      }
      pthrd_printf("Attaching to threads for %d\n", proc->getPid());
      bool result = proc->attachThreads();
      if (!result) {
         pthrd_printf("Could not attach to threads in %d--will try again\n", proc->pid);
         procs.erase(i++);
      }

      if (reattach) {
         // Now, go back and set non-existing threads to detached to exclude them
         // from the bootstrap handling, creating thread destruction events for
         // these non-existing threads
         //
         // Also, at the same time issue attaches to existing threads
         int_threadPool *tp = proc->threadPool();
         for(int_threadPool::iterator j = tp->begin(); j != tp->end(); j++)
         {
            int_thread *thr = *j;

            if (thr->getDetachState().getState() != int_thread::detached) {
               //Small hack: This thread is new since we're reattaching.  Every old
               //thread has it's DetachState in 'detached', and we'd like to unset
               //those for the entire process.  Temporarily set this thread to detached
               //so that it gets properly restored with the rest.
               thr->getDetachState().desyncState(int_thread::detached);
               continue;
            }

            pair<int_process *, LWP> key(proc, thr->getLWP());
            map<pair<int_process *, LWP>, bool>::iterator findIter = runningStates.find(key);
            
            pthrd_printf("Re-attaching to thread %d/%d\n", proc->getPid(), thr->getLWP());
            if (findIter == runningStates.end() || !thr->attach()) {
               pthrd_printf("Creating thread destroy event for thread %d/%d\n", proc->getPid(), thr->getLWP());
               thr->getGeneratorState().setState(int_thread::detached);
               thr->getHandlerState().setState(int_thread::detached);
               thr->getUserState().setState(int_thread::detached);
               thr->getDetachState().setState(int_thread::detached);
               
               Event::ptr destroyEv;
               if (proc->plat_supportLWPPostDestroy()) {
                  destroyEv = Event::ptr(new EventLWPDestroy(EventType::Post));
               }
               else if (proc->plat_supportThreadEvents()) {
                  destroyEv = Event::ptr(new EventUserThreadDestroy(EventType::Post));
               }
               else {
                  perr_printf("Platform does not support any thread destroy events.  Now what?\n");
                  assert(0);
               }
               
               destroyEv->setProcess(proc->proc());
               destroyEv->setThread(thr->thread());
               destroyEv->setSyncType(Event::async);
               destroyEv->setUserEvent(true);
               observedEvents.push_back(destroyEv);
            }
         }
         proc->threadPool()->initialThread()->getDetachState().restoreStateProc();         
      }
      i++;
   }

   ProcPool()->condvar()->broadcast();
   ProcPool()->condvar()->unlock();

   //Wait for each process to make it to the 'running' state.
   for (set<int_process *>::iterator i = procs.begin(); i != procs.end(); ) {
      int_process *proc = *i;
      pthrd_printf("Wait for attach from process %d\n", proc->pid);

      bool result = proc->waitfor_startup();
      if (!result) {
         pthrd_printf("Error waiting for attach to %d\n", proc->pid);
         procs.erase(i++);
         had_error = true;
      }
      i++;
   }

   //Some OSs need to do their attachThreads here.  Since the operation is supposed to be
   //idempotent after success, then just do it again.
   for (set<int_process *>::iterator i = procs.begin(); i != procs.end(); ) {
      int_process *proc = *i;
      if (proc->getState() == errorstate)
         continue;
      bool result = proc->attachThreads();
      if (!result) {
         pthrd_printf("Failed to attach to threads in %d--now an error\n", proc->pid);
         proc->setLastError(err_internal, "Could not get threads during attach\n");
         procs.erase(i++);
         had_error = true;
         continue;
      }

      // Now that all the threads are created, set their running states
      int_threadPool *tp = proc->threadPool();
      for(int_threadPool::iterator j = tp->begin(); j != tp->end(); j++) {
         int_thread *thr = *j;
         pair<int_process *, LWP> key(proc, thr->getLWP());
         map<pair<int_process *, LWP>, bool>::iterator findIter = runningStates.find(key);
      
         // There is a race that could be visible here where we are not
         // guaranteed to determine the running state of all threads in a process
         // before we attach -- if for some reason we don't know the running
         // state, assume it was running
         thr->setRunningWhenAttached(findIter == runningStates.end() ? true : findIter->second);
      }

      pthrd_printf("Thread attach is done for process %d\n", proc->getPid());
      proc->plat_threadAttachDone();
      i++;
   }

   pthrd_printf("Triggering post-attach for %d processes\n", (int) procs.size());
   std::set<int_process *> pa_procs = procs;
   while (!pa_procs.empty()) {
      async_responses.clear();
      bool ret_async = false;
      for (set<int_process *>::iterator i = pa_procs.begin(); i != pa_procs.end(); ) {
         int_process *proc = *i;

         async_ret_t result = proc->post_attach(false, async_responses);
         if (result == aret_error) {
            pthrd_printf("Error during post attach for %d\n", proc->pid);
            had_error = true;
            pa_procs.erase(i++);
         }
         else if (result == aret_success) {
            assert(proc->getState() == running);
            pthrd_printf("Finished post-attach for %d.  Process is ready\n", proc->pid);
            pa_procs.erase(i++);
         }
         else {
            pthrd_printf("post-attach for %d return async\n", proc->pid);
            ret_async = true;
            i++;
         }
      }
      if (ret_async) {
         waitForAsyncEvent(async_responses);
      }
   }

   //
   //Everything below this point is targeted at DOTF reattach--
   //reinstalling BPs and throwing dead thread events.
   if (!reattach)
      return !had_error;
   
   async_responses.clear();
   for (set<int_process *>::iterator i = procs.begin(); i != procs.end(); i++) {
      // Resume all breakpoints
      int_process *proc = *i;
      for(std::map<Dyninst::Address, sw_breakpoint *>::iterator j = proc->mem->breakpoints.begin();
          j != proc->mem->breakpoints.end(); j++)
      {
         pthrd_printf("Resuming breakpoint at 0x%lx in process %d\n", j->first, proc->getPid());
         bool result = j->second->resume(proc, async_responses);
         if(!result) {
            pthrd_printf("Error resuming breakpoint at %lx\n", j->first);
            //Drop this error.  The library containing this BP was likely unloaded.
         }
      }
   }
   waitForAsyncEvent(async_responses);

   // Report all events for observed process state changes
   for(vector<Event::ptr>::iterator i = observedEvents.begin(); i!= observedEvents.end(); i++)
   {
       int_thread *thrd = (*i)->getThread()->llthrd();
       pthrd_printf("Queuing event %s for thread %d/%d\n",
                    (*i)->getEventType().name().c_str(), (*i)->getProcess()->getPid(),
                    (*i)->getThread()->getLWP());
       
       // Make sure the thread is the correct state while in event handling
       thrd->getGeneratorState().setState(int_thread::detached);
       thrd->getHandlerState().setState(int_thread::detached);
       thrd->getUserState().setState(int_thread::detached);
       thrd->getDetachState().setState(int_thread::detached);

	   mbox()->enqueue(*i);
   }

   if (!observedEvents.empty()) {
      // As a sanity check, don't block
      bool result = waitAndHandleEvents(false);
      if (!result) {
         perr_printf("Internal error in waitAndHandleEvents under reattach\n");
      }
   }

   return !had_error;
}

bool int_process::reattach(int_processSet *pset)
{
   return attach(pset, true);
}

bool int_process::execed()
{
   ProcPool()->condvar()->lock();

   bool should_clean = false;
   mem->rmProc(this, should_clean);
   if (should_clean)
      delete mem;
   mem = new mem_state(this);

   arch = Dyninst::Arch_none;
   exec_mem_cache.clear();

   int_thread::State user_initial_thrd_state = threadpool->initialThread()->getUserState().getState();
   int_thread::State gen_initial_thrd_state = threadpool->initialThread()->getGeneratorState().getState();
   int_thread::State handler_initial_thrd_state = threadpool->initialThread()->getHandlerState().getState();

   int_threadPool::iterator i = threadpool->begin(); 
   for (; i != threadpool->end(); ++i) {
      int_thread *thrd = *i;
      thrd->getUserState().setState(int_thread::exited);
      thrd->getGeneratorState().setState(int_thread::exited);
      ProcPool()->rmThread(thrd);
      delete thrd;
   }
   threadpool->clear();

   int_thread *initial_thread = int_thread::createThread(this, NULL_THR_ID, NULL_LWP,
                                                         true, int_thread::as_created_attached);
   initial_thread->getUserState().setState(user_initial_thrd_state);
   initial_thread->getGeneratorState().setState(gen_initial_thrd_state);
   initial_thread->getHandlerState().setState(handler_initial_thrd_state);

   ProcPool()->condvar()->broadcast();
   ProcPool()->condvar()->unlock();
   
   bool result = plat_execed();

   return result;
}

bool int_process::plat_execed()
{
   return true;
}

bool int_process::forked()
{
   ProcPool()->condvar()->lock();

   pthrd_printf("Setting up forked process %d\n", pid);
   creation_mode = ct_fork;
   bool result = plat_forked();
   if (!result) {
      pthrd_printf("Could not handle forked debuggee, %d\n", pid);
      return false;
   }

   int_thread *initial_thread;
   initial_thread = int_thread::createThread(this, NULL_THR_ID, NULL_LWP, true, int_thread::as_created_attached);
   (void)initial_thread; // suppress unused warning

   ProcPool()->addProcess(this);

   result = attachThreads();
   if (!result) {
      pthrd_printf("Failed to attach to threads in %d\n", pid);
      setLastError(err_internal, "Could not attach to process' threads");
      goto error;
   }

   ProcPool()->condvar()->broadcast();
   ProcPool()->condvar()->unlock();

   result = post_forked();
   if (!result) {
      pthrd_printf("Post-fork failed on %d\n", pid);
      setLastError(err_internal, "Error handling forked process");
      goto error;
   }
   return true;

  error:
   if (getState() == exited) {
      setLastError(err_exited, "Process exited unexpectedly during attach\n");
      return false;
   }
   pthrd_printf("Error during process attach for %d\n", pid);
   return false;
}

bool int_process::post_forked()
{
   setState(running);
   return true;
}

async_ret_t int_process::initializeAddressSpace(std::set<response::ptr> &async_responses)
{
   std::set<int_library*> added, rmd;

   //This call will determine and cache the appropriate symbol reader, or NOP
   // if that's already been done.
   getSymReader();

   bool have_asyncs = false;
   bool result = refresh_libraries(added, rmd, have_asyncs, async_responses);
   if (!result && have_asyncs) {
      pthrd_printf("Postponing initializeAddressSpace of %d for async operations\n", getPid());
      return aret_async;

   }
   if (!result) {
      pthrd_printf("Failure refreshing libraries for %d\n", getPid());
      return aret_error;
   }
   pthrd_printf("Successfully initialized address space for %d\n", getPid());
   return aret_success;
}

async_ret_t int_process::post_attach(bool, std::set<response::ptr> &async_responses)
{
   pthrd_printf("Starting post_attach for process %d\n", getPid());
   return initializeAddressSpace(async_responses);
}

async_ret_t int_process::post_create(std::set<response::ptr> &async_responses)
{
   pthrd_printf("Starting post_create for process %d\n", getPid());
   return initializeAddressSpace(async_responses);
}

bool int_process::plat_processGroupContinues()
{
   return false;
}

bool int_process::getThreadLWPs(std::vector<Dyninst::LWP> &)
{
   return false;
}

const char *int_process::stateName(int_process::State s)
{
   switch (s) {
      case neonatal: return "neonatal";
      case neonatal_intermediate: return "neonatal_intermediate";
      case detached: return "detached";
      case running: return "running";
      case exited: return "exited";
      case errorstate: return "errorstate";
   }
   assert(0);
   return NULL;
}

void int_process::setState(int_process::State s)
{
   int old_state = (int) state;
   int new_state = (int) s;
   
   if (new_state < old_state && new_state != detached && old_state != detached) {
      perr_printf("Regression of state %s to %s on %d\n",
                  stateName(state), stateName(s), pid);
      return;      
   }
   pthrd_printf("Changing state of process from %s to %s on %d\n",
                stateName(state), stateName(s), pid);
   state = s;


   int_thread::State new_thr_state = int_thread::errorstate;
   switch (s) {
      case neonatal: new_thr_state = int_thread::neonatal; break;
      case neonatal_intermediate: new_thr_state = int_thread::neonatal_intermediate; break;
      case running: new_thr_state = threadpool->initialThread()->getHandlerState().getState(); break;
      case exited: new_thr_state = int_thread::exited; break;
      case detached: new_thr_state = int_thread::detached; break;
      case errorstate: new_thr_state = int_thread::errorstate; break;
   }
   pthrd_printf("Setting state of all threads in %d to %s\n", pid, 
                int_thread::stateStr(new_thr_state));
   for (int_threadPool::iterator i = threadpool->begin(); i != threadpool->end(); ++i)
   {
      (*i)->getUserState().setState(new_thr_state);
      (*i)->getHandlerState().setState(new_thr_state);
      (*i)->getGeneratorState().setState(new_thr_state);
	  if(new_thr_state == int_thread::exited)
	  {
        if((*i)->getPendingStopState().getState() != int_thread::dontcare) {
           (*i)->getPendingStopState().restoreState();
           (*i)->pendingStopsCount().dec();
        }
     }
   }
}

int_process::State int_process::getState() const
{
   return state;
}

int_process::creationMode_t int_process::getCreationMode() const
{
   return creation_mode;
}

void int_process::setContSignal(int sig) {
    continueSig = sig;
}

int int_process::getContSignal() const {
    return continueSig;
}

void int_process::setPid(Dyninst::PID p)
{
   pthrd_printf("Setting int_process %p to pid %d\n", this, p);
   pid = p;
}

Dyninst::PID int_process::getPid() const
{
   return pid;
}

int_threadPool *int_process::threadPool() const
{
   return threadpool;
}

Process::ptr int_process::proc() const
{
   return up_proc;
}

bool int_process::syncRunState()
{
   pthrd_printf("At top of syncRunState for %d\n", getPid());
   int_threadPool *tp = threadPool();

   /**
    * We can have some events (currently BreakpointClear and RPCLaunch) that
    * get thrown when a thread is continued.  We'll create and throw those
    * events here.
    * 1), we'll identify each thread that would be continued.  We calculate
    * this ahead of time as the act of throwing one of these events on a thread
    * can change the running state of another thread.
    * 2), for each thread that would run, we check if it has one of these
    * events and throw it.
    * 3), Check if any proc stopper events are ready, and if so then re-throw them
    * 4), we redo the target_state calculation in-case anything changed.
    **/
   //1)
   for (int_threadPool::iterator i = tp->begin(); i != tp->end(); i++) {
      int_thread *thr = *i;
      int_thread::State new_state = thr->getActiveState().getState();
      if (new_state == int_thread::ditto)
         new_state = thr->getHandlerState().getState();
      thr->setTargetState(new_state);
   }

   //2)
   for (int_threadPool::iterator i = tp->begin(); i != tp->end(); i++) {
      int_thread *thr = *i;
      if (!RUNNING_STATE(thr->getTargetState()))
         continue;
      if (thr->getActiveState().getID() == int_thread::PendingStopStateID) {
         //A pending-stop-state continue isn't a real continue.  Don't throw
         // new events.
         continue;
      }
      thr->throwEventsBeforeContinue();
   }
   //3)
   pthrd_printf("Checking if any ProcStop events on %d are ready\n", getPid());
   getProcStopManager().checkEvents();
   //4)
   for (int_threadPool::iterator i = tp->begin(); i != tp->end(); i++) {
      int_thread *thr = *i;
      int_thread::State new_state = thr->getActiveState().getState();
      if (new_state == int_thread::ditto)
         new_state = thr->getHandlerState().getState();
      thr->setTargetState(new_state);
   }
   if (dyninst_debug_proccontrol) {
      pc_print_lock();
      pthrd_printf("Current Threading State for %d:\n", getPid());
      for (int_threadPool::iterator i = tp->begin(); i != tp->end(); i++) {
         int_thread *thr = *i;
         int_thread::StateTracker &target = thr->getActiveState();
         
         char state_code[int_thread::NumStateIDs+1];
         for (int i = 0; i < int_thread::NumStateIDs; i++) {
            state_code[i] = int_thread::stateLetter(thr->getStateByID(i).getState());
         }
         state_code[int_thread::NumStateIDs] = '\0';
         pthrd_printf("%d/%d hand: %s, gen: %s, %s: %s, code: %s\n",
                      getPid(), thr->getLWP(), 
                      int_thread::stateStr(thr->getHandlerState().getState()),
                      int_thread::stateStr(thr->getGeneratorState().getState()),
                      int_thread::stateIDToName(target.getID()).c_str(),
                      int_thread::stateStr(target.getState()),
                      state_code);
      }
	  if(tp->empty())
	  {
		  pthrd_printf("Threadpool for %d is empty\n", getPid());
	  }
     pc_print_unlock();
   }

   pthrd_printf("Running plat_syncRunState on %d\n", getPid());
   bool result = plat_syncRunState();

   return result;
}

bool int_process::waitForAsyncEvent(response::ptr resp)
{
  if (resp) {
    int_process *proc = resp->getProcess();
    if (proc)
       proc->plat_preAsyncWait();
  }
  return getResponses().waitFor(resp);
}

bool int_process::waitForAsyncEvent(std::set<response::ptr> resp)
{
   for (set<response::ptr>::iterator i = resp.begin(); i != resp.end(); i++) {
     response::ptr r = *i;
     if (!r)
       continue;
     int_process *proc = r->getProcess();
     assert(proc);
     proc->plat_preAsyncWait();
   }

   bool has_error = false;
   for (set<response::ptr>::iterator i = resp.begin(); i != resp.end(); i++) {
      bool result = getResponses().waitFor(*i);
      if (!result)
         has_error = true;
   }

   return !has_error;
}

Counter &int_process::asyncEventCount()
{
   return async_event_count;
}

Counter &int_process::getForceGeneratorBlockCount()
{
   return force_generator_block_count;
}

Counter &int_process::getStartupTeardownProcs()
{
   return startupteardown_procs;
}

bool int_process::plat_waitAndHandleForProc()
{
  return true;
}

int_process *int_process::in_waitHandleProc = NULL;

bool int_process::waitAndHandleForProc(bool block, int_process *proc, bool &proc_exited)
{
   assert(in_waitHandleProc == NULL);
   in_waitHandleProc = proc;

   if (!proc->plat_waitAndHandleForProc()) {
     perr_printf("Failed platform specific waitAndHandle for %d\n", proc->getPid());
     return false;
   }

   bool result = waitAndHandleEvents(block);

   if (proc->getState() == int_process::exited) {
      pthrd_printf("Deleting proc %d from waitAndHandleForProc\n", proc->getPid());
      delete proc;
      proc_exited = true;
   }
   else {
      proc_exited = false;
   }

   in_waitHandleProc = NULL;
   return result;
}

#define checkHandlerThread      (hasHandlerThread      = (int) isHandlerThread())
#define checkBlock              (hasBlock              = (int) block)
#define checkGotEvent           (hasGotEvent           = (int) gotEvent)
#define checkAsyncPending       (hasAsyncPending       = (int) HandlerPool::hasProcAsyncPending())
#define checkRunningThread      (hasRunningThread      = (int) Counter::global(Counter::HandlerRunningThreads))
#define checkClearingBP         (hasClearingBP         = (int) Counter::global(Counter::ClearingBPs))
#define checkStopPending        (hasStopPending        = (int) Counter::global(Counter::PendingStops))
#define checkSyncRPCRunningThrd (hasSyncRPCRunningThrd = (int) Counter::global(Counter::SyncRPCRunningThreads))
#define checkProcStopRPC        (hasProcStopRPC        = (int) Counter::global(Counter::ProcStopRPCs))
#define checkStartupTeardownProcs (hasStartupTeardownProc = (int) Counter::global(Counter::StartupTeardownProcesses))
#define checkNeonatalThreads     (hasNeonatalThreads   = (int) Counter::global(Counter::NeonatalThreads))
#define checkAsyncEvents        (hasAsyncEvents        = (int) Counter::global(Counter::AsyncEvents))
#define UNSET_CHECK        -8
#define printCheck(VAL)    (((int) VAL) == UNSET_CHECK ? '?' : (VAL ? 'T' : 'F'))

bool int_process::waitAndHandleEvents(bool block)
{
   pthrd_printf("Top of waitAndHandleEvents.  Block = %s\n", block ? "true" : "false");
   bool gotEvent = false;
   assert(!int_process::in_callback);
   bool error = false;

   static bool recurse = false;
   assert(!recurse);
   recurse = true;

   for (;;)
   {
      /**
       * Check for possible blocking combinations using Counters
       *
       * The weirdness in the #defines and variables here is to record the result of
       * each check, which is used if debug printing is turned on, while also letting the 
       * C++ partial evaluator not check parts this expression (as the checks involve an 
       * expensive locking operation).  
       *
       * For most people, just ignore the #defines.  The important bit is that we're really
       * calling the Counter::global(...) function to determine whether we should block.
       **/
      int hasHandlerThread = UNSET_CHECK, hasAsyncPending = UNSET_CHECK, hasRunningThread = UNSET_CHECK;
      int hasClearingBP = UNSET_CHECK, hasStopPending = UNSET_CHECK, hasSyncRPCRunningThrd = UNSET_CHECK;
      int hasProcStopRPC  = UNSET_CHECK, hasBlock = UNSET_CHECK, hasGotEvent = UNSET_CHECK;
      int hasStartupTeardownProc = UNSET_CHECK, hasNeonatalThreads = UNSET_CHECK, hasAsyncEvents = UNSET_CHECK;

      bool should_block = (!checkHandlerThread && 
                           ((checkBlock && !checkGotEvent && checkRunningThread) ||
                            (checkSyncRPCRunningThrd) ||
                            (checkStopPending) ||
                            (checkClearingBP) ||
                            (checkProcStopRPC) ||
                            (checkAsyncPending) ||
                            (checkStartupTeardownProcs) ||
                            (checkNeonatalThreads) ||
                            (checkAsyncEvents)
                           )
                          );
      //Entry for this print match the above tests in order and one-for-one.
      pthrd_printf("%s for events = !%c && ((%c && !%c && %c) || %c || %c || %c || %c || %c || %c || %c || %c)\n",
                   should_block ? "Blocking" : "Polling",
                   printCheck(hasHandlerThread),
                   printCheck(hasBlock), printCheck(hasGotEvent), printCheck(hasRunningThread), 
                   printCheck(hasSyncRPCRunningThrd), 
                   printCheck(hasStopPending),
                   printCheck(hasClearingBP), 
                   printCheck(hasProcStopRPC),
                   printCheck(hasAsyncPending),
                   printCheck(hasStartupTeardownProc),
                   printCheck(hasNeonatalThreads),
                   printCheck(hasAsyncEvents));

      //TODO: If/When we move to per-process locks, then we'll need a smarter should_block check
      //      We don't want the should_block changing between the above measurement
      //      and the below dequeue.  Perhaps dequeue should alway poll, and the user thread loops
      //      over it while (should_block == true), with a condition variable signaling when the 
      //      should_block would go to false (so we don't just spin).

      if (should_block && Counter::globalCount(Counter::ForceGeneratorBlock)) {
         // Entirely possible we didn't continue anything, but we want the generator to 
         // wake up anyway
         ProcPool()->condvar()->broadcast();
      }
         
      Event::ptr ev = mbox()->dequeue(should_block);

      if (ev == Event::ptr())
      {
         if (gotEvent) {
            pthrd_printf("Returning after handling events\n");
            goto done;
         }
         if (should_block) {
            perr_printf("Blocking wait failed to get events\n");
            ProcControlAPI::globalSetLastError(err_internal, "Blocking wait returned without events");
            error = true;
            goto done;
         }
         if (hasHandlerThread) {
            pthrd_printf("Handler thread found nothing to do\n");
            goto done;
         }
         if (!hasRunningThread) {
            pthrd_printf("No threads are running to produce events\n");
            ProcControlAPI::globalSetLastError(err_notrunning, "No threads are running to produce events\n");
            error = true;
            goto done;
         }

         ProcControlAPI::globalSetLastError(err_noevents, "Poll failed to find events");
         pthrd_printf("Poll failed to find events\n");
         error = true;
         goto done;
      }
      if (mt()->getThreadMode() == Process::NoThreads ||
          mt()->getThreadMode() == Process::GeneratorThreading) 
      {
         pthrd_printf("Clearing event from pipe after dequeue\n");
         notify()->clearEvent();
      }

      gotEvent = true;

#if defined(os_linux)
      // Linux is bad about enforcing event ordering, and so we will get 
      // thread events after a process has exited.
//      bool terminating = (ev->getProcess()->isTerminated()) ||
//         (ev->getProcess()->llproc() && ev->getProcess()->llproc()->wasForcedTerminated());
      bool terminating = (ev->getProcess()->isTerminated());

      bool exitEvent = (ev->getEventType().time() == EventType::Post &&
                        ev->getEventType().code() == EventType::Exit);
      if (terminating && !exitEvent) {
         // Since the user will never handle this one...
	pthrd_printf("Received event %s on terminated process, ignoring\n",
		     ev->name().c_str());
	if (!isHandlerThread() && ev->noted_event) notify()->clearEvent();
	continue;
      }
#endif

      int_process* llp = ev->getProcess()->llproc();
      if(!llp) {
         error = true;
         goto done;
      }

      Process::const_ptr proc = ev->getProcess();
      int_process *llproc = proc->llproc();
      if (!llproc) {
         //Seen on Linux--a event comes in on an exited process because the kernel
         // doesn't synchronize events across threads.  We thus get a thread exit
         // event after a process exit event.  Just drop this event on the
         // floor.
         pthrd_printf("Dropping %s event from process %d due to process already exited\n",
                      ev->getEventType().name().c_str(), proc->getPid());
         continue;
      }
      HandlerPool *hpool = llproc->handlerpool;

      if (!ev->handling_started) {
         llproc->updateSyncState(ev, false);
         llproc->noteNewDequeuedEvent(ev);
         ev->handling_started = true;
      }

      llproc->plat_preHandleEvent();

      bool should_handle_ev = llproc->getProcStopManager().prepEvent(ev);
      if (should_handle_ev) {
         hpool->handleEvent(ev);
      }
    
      llproc = proc->llproc();

      if (llproc) {
         bool result = llproc->syncRunState();
         if (!result) {
            pthrd_printf("syncRunState failed.  Returning error from waitAndHandleEvents\n");
            error = true;
            goto done;
         }
         llproc->plat_postHandleEvent();
      }
      else
      {
         //Special case event handling, the process cleaned itself
         // under this event (likely post-exit or post-crash), but was 
         // unable to clean its handlerpool (as we were using it).  
         // Clean this for the process now.
			pthrd_printf("Process is gone, skipping syncRunState and deleting handler pool\n");
		  delete hpool;
      }
   }
  done:
   pthrd_printf("Leaving WaitAndHandleEvents with return %s, 'cause we're done\n", !error ? "true" : "false");
   recurse = false;
   return !error;
}

void int_process::throwDetachEvent(bool temporary, bool leaveStopped)
{
   pthrd_printf("%s detaching from process %d\n", temporary ? "Temporary" : "Permanent", getPid());
   EventDetach::ptr detach_ev = EventDetach::ptr(new EventDetach());
   detach_ev->getInternal()->temporary_detach = temporary;
   detach_ev->getInternal()->leave_stopped = leaveStopped;
   detach_ev->setProcess(proc());
   detach_ev->setThread(threadPool()->initialThread()->thread());
   detach_ev->setSyncType(Event::async);
   
   getStartupTeardownProcs().inc();
   threadPool()->initialThread()->getDetachState().desyncStateProc(int_thread::stopped);
   
   mbox()->enqueue(detach_ev);
}

bool int_process::plat_detachDone() {
   return true;
}

bool int_process::terminate(bool &needs_sync)
{
   
   //Should be called with the ProcPool lock held.
   pthrd_printf("Terminate requested on process %d\n", getPid());
   getStartupTeardownProcs().inc();

   bool result = plat_terminate(needs_sync);
   if (!result) {
      pthrd_printf("plat_terminate failed on %d\n", getPid());
      return false;
   }
   forcedTermination = true;

	// On windows this leads to doubling up events
#if defined(os_windows) 
   // If we're on windows, we want to force the generator thread into waiting for a debug
   // event _if the process is stopped_. If the process is running then we're already
   // waiting (or will wait) for a debug event, and forcing the generator to block may
   // lead to doubling up. 
   
   // The following code is similar to GeneratorWindows::hasLiveProc. This is not a coincidence.
	bool all_stopped = true;
   for (int_threadPool::iterator iter = threadpool->begin(); iter != threadpool->end(); ++iter) {
		if (RUNNING_STATE((*iter)->getActiveState().getState())) {
			all_stopped = false;
			break;
		}
   }
   if (all_stopped) {
	   setForceGeneratorBlock(true);
   }
#else
   // Do it all the time
   setForceGeneratorBlock(true);
#endif

   return true;
}

bool int_process::preTerminate() {
    return true;
}

int_libraryTracking *int_process::getLibraryTracking()
{
   if (LibraryTracking_set)
      return pLibraryTracking;
   LibraryTracking_set = true;
   pLibraryTracking = dynamic_cast<int_libraryTracking *>(this);
   if (!pLibraryTracking)
      return NULL;
   if (!pLibraryTracking->up_ptr)
      pLibraryTracking->up_ptr = new LibraryTracking(proc());
   return pLibraryTracking;
}

int_LWPTracking *int_process::getLWPTracking()
{
   if (LWPTracking_set)
      return pLWPTracking;
   LWPTracking_set = true;
   pLWPTracking = dynamic_cast<int_LWPTracking *>(this);
   if (!pLWPTracking)
      return NULL;
   if (!pLWPTracking->up_ptr)
      pLWPTracking->up_ptr = new LWPTracking(proc());
   return pLWPTracking;
}

int_threadTracking *int_process::getThreadTracking()
{
   if (ThreadTracking_set)
      return pThreadTracking;
   ThreadTracking_set = true;
   pThreadTracking = dynamic_cast<int_threadTracking *>(this);
   if (!pThreadTracking)
      return NULL;
   if (!pThreadTracking->up_ptr)
      pThreadTracking->up_ptr = new ThreadTracking(proc());
   return pThreadTracking;
}

int_followFork *int_process::getFollowFork()
{
   if (FollowFork_set)
      return pFollowFork;
   FollowFork_set = true;
   pFollowFork = dynamic_cast<int_followFork *>(this);
   if (!pFollowFork)
      return NULL;
   if (!pFollowFork->up_ptr)
      pFollowFork->up_ptr = new FollowFork(proc());
   return pFollowFork;
}

int_callStackUnwinding *int_process::getCallStackUnwinding()
{
   if (CallStackUnwinding_set)
      return pCallStackUnwinding;
   CallStackUnwinding_set = true;
   pCallStackUnwinding = dynamic_cast<int_callStackUnwinding *>(this);
   return pCallStackUnwinding;
}

int_multiToolControl *int_process::getMultiToolControl()
{
   if (MultiToolControl_set)
      return pMultiToolControl;
   MultiToolControl_set = true;
   pMultiToolControl = dynamic_cast<int_multiToolControl *>(this);
   if (!pMultiToolControl)
      return NULL;
   if (!pMultiToolControl->up_ptr)
      pMultiToolControl->up_ptr = new MultiToolControl(proc());
   return pMultiToolControl;
}

int_memUsage *int_process::getMemUsage()
{
   if (MemUsage_set)
      return pMemUsage;
   MemUsage_set = true;
   pMemUsage = dynamic_cast<int_memUsage *>(this);
   if (!pMemUsage)
      return NULL;
   if (!pMemUsage->up_ptr)
      pMemUsage->up_ptr = new MemoryUsage(proc());
   return pMemUsage;
}

int_signalMask *int_process::getSignalMask()
{
   if (SignalMask_set)
      return pSignalMask;
   SignalMask_set = true;
   pSignalMask = dynamic_cast<int_signalMask *>(this);
   if (!pSignalMask)
      return NULL;
   if (!pSignalMask->up_ptr)
      pSignalMask->up_ptr = new SignalMask(proc());
   return pSignalMask;
}

int_BGQData *int_process::getBGQData() 
{
   if (BGQData_set)
      return pBGQData;
   BGQData_set = true;
   pBGQData = dynamic_cast<int_BGQData *>(this);
   if (!pBGQData)
      return NULL;
   if (!pBGQData->up_ptr)
      pBGQData->up_ptr = new BGQData(proc());
   return pBGQData;
}

int_remoteIO *int_process::getRemoteIO()
{
   if (remoteIO_set)
      return pRemoteIO;
   remoteIO_set = true;
   pRemoteIO = dynamic_cast<int_remoteIO *>(this);
   if (!pRemoteIO)
      return NULL;
   if (!pRemoteIO->up_ptr)
      pRemoteIO->up_ptr = new RemoteIO(proc());
   return pRemoteIO;
}

int_process::int_process(Dyninst::PID p, std::string e,
                         std::vector<std::string> a,
                         std::vector<std::string> envp,
                         std::map<int,int> f) :
   state(neonatal),
   pid(p),
   creation_mode(ct_launch),
   executable(e),
   argv(a),
   env(envp),
   fds(f),
   arch(Dyninst::Arch_none),
   threadpool(NULL),
   up_proc(Process::ptr()),
   handlerpool(NULL),
   hasCrashSignal(false),
   crashSignal(0),
   hasExitCode(false),
   forcedTermination(false),
   silent_mode(false),
   exitCode(0),
   mem(NULL),
   continueSig(0),
   mem_cache(this),
   async_event_count(Counter::AsyncEvents),
   force_generator_block_count(Counter::ForceGeneratorBlock),
   startupteardown_procs(Counter::StartupTeardownProcesses),
   proc_stop_manager(this),
   user_data(NULL),
   last_error_string(NULL),
   symbol_reader(NULL),
   pLibraryTracking(NULL),
   pLWPTracking(NULL),
   pThreadTracking(NULL),
   pFollowFork(NULL),
   pMultiToolControl(NULL),
   pSignalMask(NULL),
   pCallStackUnwinding(NULL),
   pMemUsage(NULL),
   pBGQData(NULL),
   pRemoteIO(NULL),
   LibraryTracking_set(false),
   LWPTracking_set(false),
   ThreadTracking_set(false),
   FollowFork_set(false),
   MultiToolControl_set(false),
   SignalMask_set(false),
   CallStackUnwinding_set(false),
   MemUsage_set(false),
   BGQData_set(false),
   remoteIO_set(false)
{
   pthrd_printf("New int_process at %p\n", this);
   clearLastError();
	wasCreatedViaAttach(pid == 0);
   //Put any object initialization in 'initializeProcess', below.
}

int_process::int_process(Dyninst::PID pid_, int_process *p) :
   state(int_process::running),
   pid(pid_),
   creation_mode(ct_attach),
   executable(p->executable),
   argv(p->argv),
   env(p->env),
   arch(p->arch),
   hasCrashSignal(p->hasCrashSignal),
   crashSignal(p->crashSignal),
   hasExitCode(p->hasExitCode),
   forcedTermination(false),
   silent_mode(false),
   exitCode(p->exitCode),
   continueSig(p->continueSig),
   mem_cache(this),
   async_event_count(Counter::AsyncEvents),
   force_generator_block_count(Counter::ForceGeneratorBlock),
   startupteardown_procs(Counter::StartupTeardownProcesses),
   proc_stop_manager(this),
   user_data(NULL),
   last_error_string(NULL),
   symbol_reader(NULL),
   pLibraryTracking(NULL),
   pLWPTracking(NULL),
   pThreadTracking(NULL),
   pFollowFork(NULL),
   pMultiToolControl(NULL),
   pSignalMask(NULL),
   pCallStackUnwinding(NULL),
   pMemUsage(NULL),
   pBGQData(NULL),
   pRemoteIO(NULL),
   LibraryTracking_set(false),
   LWPTracking_set(false),
   ThreadTracking_set(false),
   FollowFork_set(false),
   MultiToolControl_set(false),
   SignalMask_set(false),
   CallStackUnwinding_set(false),
   MemUsage_set(false),
   BGQData_set(false),
   remoteIO_set(false)
{
   pthrd_printf("New int_process at %p\n", this);
   Process::ptr hlproc = Process::ptr(new Process());
   clearLastError();
   mem = new mem_state(*p->mem, this);
   initializeProcess(hlproc);
}

void int_process::initializeProcess(Process::ptr p)
{
   assert(!p->llproc_);
   p->llproc_ = this;
   up_proc = p;
   threadpool = new int_threadPool(this);
   handlerpool = createDefaultHandlerPool(this);
   libpool.proc = this;
   if (!mem)
      mem = new mem_state(this);
   Generator::getDefaultGenerator(); //May create generator thread
}

int_thread *int_process::findStoppedThread()
{
   int_thread *result = NULL;
   for (int_threadPool::iterator i = threadpool->begin(); i != threadpool->end(); ++i)
   {
      int_thread *thr = *i;
      if (thr->getHandlerState().getState() == int_thread::stopped) {
         result = thr;
         break;
      }
   }   
   return result;
}

bool int_process::readMem(Dyninst::Address remote, mem_response::ptr result, int_thread *thr)
{
   if (getAddressWidth() == 4) {
      Address old = remote;
      remote &= 0xffffffff;
      pthrd_printf("Address cropping for 32-bit: 0x%lx to 0x%lx\n",
                   old, remote);
   }
   
   if (!thr && plat_needsThreadForMemOps())
   {
      thr = findStoppedThread();
      if (!thr) {
         setLastError(err_notstopped, "A thread must be stopped to read from memory");
         perr_printf("Unable to find a stopped thread for read in process %d\n", getPid());
         return false;
      }
   }

   result->setProcess(this);
   bool bresult;


   if (!plat_needsAsyncIO()) {
      pthrd_printf("Reading from remote memory %lx to %p, size = %lu on %d/%d\n",
                   remote, result->getBuffer(), (unsigned long) result->getSize(),
				   getPid(), thr ? thr->getLWP() : (Dyninst::LWP)(-1));

      bresult = plat_readMem(thr, result->getBuffer(), remote, result->getSize());
      if (!bresult) {
         result->markError();
      }
      result->setResponse();

      int_eventAsyncIO *iev = result->getAsyncIOEvent();
      if (iev) {
         pthrd_printf("Enqueueing new EventAsyncRead into mailbox on synchronous platform\n");
         EventAsyncRead::ptr ev = EventAsyncRead::ptr(new EventAsyncRead(iev));
         ev->setProcess(proc());
         ev->setThread(threadPool()->initialThread()->thread());
         ev->setSyncType(Event::async);
         mbox()->enqueue(ev);
      }
   }
   else {
      pthrd_printf("Async read from remote memory %lx to %p, size = %lu on %d/%d\n",
                   remote, result->getBuffer(), (unsigned long) result->getSize(), 
                   getPid(), thr ? thr->getLWP() : (Dyninst::LWP)(-1));

      getResponses().lock();
      bresult = plat_readMemAsync(thr, remote, result);
      if (bresult) {
         getResponses().addResponse(result, this);
      }
      getResponses().unlock();
      getResponses().noteResponse();
   }
   return bresult;
}

bool int_process::writeMem(const void *local, Dyninst::Address remote, size_t size, result_response::ptr result, int_thread *thr, bp_write_t bp_write)
{
   if (getAddressWidth() == 4) {
      Address old = remote;
      remote &= 0xffffffff;
      pthrd_printf("Address cropping for 32-bit: 0x%lx to 0x%lx\n",
                   old, remote);
   }
   
   if (!thr && plat_needsThreadForMemOps()) 
   {
      thr = findStoppedThread();
      if (!thr) {
         setLastError(err_notstopped, "A thread must be stopped to write to memory");
         perr_printf("Unable to find a stopped thread for write in process %d\n", getPid());
         return false;
      }
   }
   result->setProcess(this);
   bool bresult;
   if (!plat_needsAsyncIO()) {
      pthrd_printf("Writing to remote memory %lx from %p, size = %lu on %d/%d\n",
                   remote, local, (unsigned long) size,
                   getPid(), thr ? thr->getLWP() : (Dyninst::LWP)(-1));
      bresult = plat_writeMem(thr, local, remote, size, bp_write);
      if (!bresult) {
         result->markError();
      }
      result->setResponse(bresult);

      int_eventAsyncIO *iev = result->getAsyncIOEvent();
      if (iev) {
         pthrd_printf("Enqueueing new EventAsyncWrite into mailbox on synchronous platform\n");
         EventAsyncWrite::ptr ev = EventAsyncWrite::ptr(new EventAsyncWrite(iev));
         ev->setProcess(proc());
         ev->setThread(threadPool()->initialThread()->thread());
         ev->setSyncType(Event::async);
         mbox()->enqueue(ev);
      }
   }
   else {
      pthrd_printf("Async writing to remote memory %lx from %p, size = %lu on %d/%d\n",
                   remote, local, (unsigned long) size,
                   getPid(), thr ? thr->getLWP() : (Dyninst::LWP)(-1));

      getResponses().lock();
      bresult = plat_writeMemAsync(thr, local, remote, size, result, bp_write);
      if (bresult) {
         getResponses().addResponse(result, this);
      }
      getResponses().unlock();
      getResponses().noteResponse();
   }
   return bresult;
}

unsigned int_process::plat_getRecommendedReadSize()
{
   return getTargetPageSize();
}

Dyninst::Address int_process::mallocExecMemory(unsigned size)
{
   Dyninst::Address max = 0;
   std::map<Dyninst::Address, unsigned>::iterator i;
   for (i = exec_mem_cache.begin(); i != exec_mem_cache.end(); ++i) {
      if (i->first + i->second > max)
         max = i->first + i->second;
   }

   Dyninst::Address addr = plat_mallocExecMemory(max, size);
   exec_mem_cache[addr] = size;
   return addr;
}

void int_process::freeExecMemory(Dyninst::Address addr)
{
   std::map<Dyninst::Address, unsigned>::iterator i;
   i = exec_mem_cache.find(addr);
   assert(i != exec_mem_cache.end());
   exec_mem_cache.erase(i);
}

Dyninst::Address int_process::direct_infMalloc(unsigned long, bool, Dyninst::Address) 
{
   assert(0);
   return 0;
}

bool int_process::direct_infFree(Dyninst::Address)
{
   assert(0);
   return false;
}

Address int_process::infMalloc(unsigned long size, bool use_addr, Address addr)
{
   int_addressSet as;
   as.insert(make_pair(addr, proc()));
   bool result = int_process::infMalloc(size, &as, use_addr);
   if (!result)
      return 0;
   return as.begin()->first;
}

bool int_process::infFree(Address addr) {
   int_addressSet as;
   as.insert(make_pair(addr, proc()));
   return int_process::infFree(&as);
}

bool int_process::infMalloc(unsigned long size, int_addressSet *aset, bool use_addr)
{
   bool had_error = false;
   set<pair<int_process *, int_iRPC::ptr> > active_mallocs;
   int_addressSet direct_results;

   for (int_addressSet::iterator i = aset->begin(); i != aset->end(); i++) {
      Process::ptr p = i->second;
      Address addr = i->first;
      if (!p)
         continue;
      int_process *proc = p->llproc();
      if (proc->getState() == int_process::detached)
         continue;
      pthrd_printf("Process %d is allocating memory of size %lu at 0x%lx\n", proc->getPid(), size, addr);
      
      if (proc->plat_supportDirectAllocation()) {
         //Platforms like Windows don't need IRPCs for allocation.  Just do it and put the results
         // in direct_results, which will be unioned with aset latter.
         Dyninst::Address addr_result = proc->direct_infMalloc(size, use_addr, addr);
         if (addr_result == 0) {
            had_error = true;
            continue;
         }
         direct_results.insert(make_pair(addr_result, p));
         continue;
      }

      int_iRPC::ptr rpc = rpcMgr()->createInfMallocRPC(proc, size, use_addr, addr);
      assert(rpc);
      bool result = rpcMgr()->postRPCToProc(proc, rpc);
      if (!result) {
         p->setLastError(err_internal, "Error posting infMalloc RPC to process\n");
         pthrd_printf("Error posting RPC to thread");
         had_error = true;
         continue;
      }
      
      int_thread *thr = rpc->thread();
      assert(thr);
      active_mallocs.insert(make_pair(proc, rpc));
      thr->getInternalState().desyncState(int_thread::running);
      rpc->setRestoreInternal(true);
      proc->throwNopEvent();
   }

   if (!active_mallocs.empty()) {
      bool result = int_process::waitAndHandleEvents(false);
      if (!result) {
         perr_printf("Internal error calling waitAndHandleEvents\n");
         for_each(aset->begin(), aset->end(), 
                  setError(err_internal, "Error while calling waitAndHandleForProc from infMalloc\n"));
         return false;
      }
   }

   if (!use_addr)
      aset->clear();
   if (!direct_results.empty())
      aset->insert(direct_results.begin(), direct_results.end());


   for (set<pair<int_process *, int_iRPC::ptr> >::iterator i = active_mallocs.begin(); 
        i != active_mallocs.end(); i++)
   {
      int_process *proc = i->first;
      int_iRPC::ptr rpc = i->second;
      assert(rpc->getState() == int_iRPC::Finished);
      Dyninst::Address aresult = rpc->infMallocResult();
      pthrd_printf("Inferior malloc returning %lx on %d\n", aresult, proc->getPid());
      if (aresult == (unsigned long) -1) {
         perr_printf("infMalloc returned invalid address\n");
         proc->setLastError(err_procread, "Unable to allocate memory at given address");
         had_error = true;
         continue;
      }
      proc->memory()->inf_malloced_memory.insert(make_pair(aresult, size));
      if (use_addr)
         continue;
      aset->insert(make_pair(aresult, proc->proc()));
   }

   return !had_error;
}

bool int_process::infFree(int_addressSet *aset)
{
   bool had_error = false;
   set<pair<Process::ptr, int_iRPC::ptr> > active_frees;

   for (int_addressSet::iterator i = aset->begin(); i != aset->end(); i++) {
      Address addr = i->first;
      Process::ptr p = i->second;
      if (!p) {
         had_error = true;
         continue;
      }
      int_process *proc = p->llproc();
      if (!proc || proc->getState() == int_process::detached) {
         had_error = true;
         continue;
      }

      std::map<Dyninst::Address, unsigned long>::iterator j = proc->mem->inf_malloced_memory.find(addr);
      if (j == proc->mem->inf_malloced_memory.end()) {
         proc->setLastError(err_badparam, "Unknown address passed to freeMemory");
         perr_printf("Passed bad address, %lx, to infFree on %d\n", addr, proc->getPid());
         had_error = true;
         continue;
      }
      unsigned long size = j->second;

      if (proc->plat_supportDirectAllocation()) {
         bool result = proc->direct_infFree(addr);
         if (!result)
            had_error = true;
         continue;
      }

      int_iRPC::ptr rpc = rpcMgr()->createInfFreeRPC(proc, size, addr);
      assert(rpc);
      pthrd_printf("Process %d is freeing memory of size %lu at 0x%lx with rpc %lu\n", proc->getPid(),
                   size, addr, rpc->id());
      bool result = rpcMgr()->postRPCToProc(proc, rpc);
      if (!result) {
         pthrd_printf("Failed to post free rpc to process\n");
         had_error = true;
         continue;
      }

      int_thread *thr = rpc->thread();
      assert(thr);
      thr->getInternalState().desyncState(int_thread::running);
      rpc->setRestoreInternal(true);
      
      proc->throwNopEvent();
      active_frees.insert(make_pair(p, rpc));
   }

   if (!active_frees.empty()) {
      bool result = int_process::waitAndHandleEvents(false);
      if (!result) {
         perr_printf("Internal error calling waitAndHandleEvents\n");
         for_each(aset->begin(), aset->end(), 
                  setError(err_internal, "Error while calling waitAndHandleForProc from infFree\n"));
         return false;
      }
   }
   
   for (set<pair<Process::ptr, int_iRPC::ptr> >::iterator i = active_frees.begin(); i != active_frees.end(); i++) {
      Process::ptr p = i->first;
      int_iRPC::ptr rpc = i->second;
      int_process *proc = p->llproc();
      
      if (!proc) {
         perr_printf("Process %d exited during infFree\n", p->getPid());
         p->setLastError(err_exited, "Process exited during infFree\n");
         had_error = true;
         continue;
      }
      assert(rpc->getState() == int_iRPC::Finished);
      Address addr = rpc->getInfFreeTarget();
      map<Dyninst::Address, unsigned long>::iterator j = proc->mem->inf_malloced_memory.find(addr);
      proc->mem->inf_malloced_memory.erase(j);
   }

   return !had_error;
}

bool int_process::plat_decodeMemoryRights(Process::mem_perm& rights_internal,
                                          unsigned long rights) {
    (void)rights_internal;
    (void)rights;
    perr_printf("Called decodeMemoryRights on unspported platform\n");
    setLastError(err_unsupported, "Decode Mem Permission not supported on this platform\n");
	return false;
}

bool int_process::plat_encodeMemoryRights(Process::mem_perm rights_internal,
                                          unsigned long& rights) {
    (void)rights_internal;
    (void)rights;
    perr_printf("Called encodeMemoryRights on unspported platform\n");
    setLastError(err_unsupported, "Encode Memory Permission not supported on this platform\n");
	return false;
}

bool int_process::getMemoryAccessRights(Dyninst::Address addr, Process::mem_perm& rights) {
    if (!plat_getMemoryAccessRights(addr, rights)) {
        pthrd_printf("Error get rights from memory %lx on target process %d\n",
                     addr, getPid());
        return false;
    }

    return true;
}

bool int_process::plat_getMemoryAccessRights(Dyninst::Address addr, Process::mem_perm& rights) {
    (void)addr;
    (void)rights;
    perr_printf("Called getMemoryAccessRights on unspported platform\n");
    setLastError(err_unsupported, "Get Memory Permission not supported on this platform\n");
	return false;
}

bool int_process::setMemoryAccessRights(Dyninst::Address addr, size_t size,
                                        Process::mem_perm rights,
                                        Process::mem_perm& oldRights) {
    if (!plat_setMemoryAccessRights(addr, size, rights, oldRights)) {
        pthrd_printf("ERROR: set rights to %s from memory %lx on target process %d\n",
                     rights.getPermName().c_str(), addr, getPid());
        return false;
    }
    
    return true;
}

bool int_process::plat_setMemoryAccessRights(Dyninst::Address addr, size_t size,
                                             Process::mem_perm rights,
                                             Process::mem_perm& oldRights) {
    (void)addr;
    (void)size;
    (void)rights;
    (void)oldRights;
    perr_printf("Called setMemoryAccessRights on unspported platform\n");
    setLastError(err_unsupported, "Set Memory Permission not supported on this platform\n");
	return false;
}

bool int_process::findAllocatedRegionAround(Dyninst::Address addr,
                                            Process::MemoryRegion& memRegion) {
    if (!plat_findAllocatedRegionAround(addr, memRegion)) {
        pthrd_printf("Error when find allocated memory region"
                     " for %lx on target process %d\n", addr, getPid());
        return false;
    }

    return true;
}

bool int_process::plat_findAllocatedRegionAround(Dyninst::Address addr,
                                                 Process::MemoryRegion& memRegion) {
    (void)addr;
    memRegion.first  = 0;
    memRegion.second = 0;
    perr_printf("Called findAllocatedRegionAround on unspported platform\n");
    setLastError(err_unsupported,
                 "Find Allocated Region Addr not supported on this platform\n");
	return false;
}

SymbolReaderFactory *int_process::getSymReader()
{
   if (symbol_reader) {
      return symbol_reader;
   }
   else if (user_set_symbol_reader) {
      symbol_reader = user_set_symbol_reader;
      return symbol_reader;
   }
   symbol_reader = plat_defaultSymReader();
   return symbol_reader;
}

void int_process::setSymReader(SymbolReaderFactory *fact)
{
   symbol_reader = fact;
}

SymbolReaderFactory *int_process::plat_defaultSymReader()
{
   //Default version of function for systems without symbol readers
   return NULL;
}

void int_process::setForceGeneratorBlock(bool b)
{
   if (b) {
      force_generator_block_count.inc();
   }
   else {
      if (force_generator_block_count.local())
         force_generator_block_count.dec();
   }

   pthrd_printf("forceGeneratorBlock - Count is now %d/%d\n", 
                force_generator_block_count.localCount(),
                Counter::globalCount(Counter::ForceGeneratorBlock));
}

int int_process::getAddressWidth()
{
   switch (getTargetArch()) {
      case Arch_x86:
      case Arch_ppc32:
         return 4;
      case Arch_x86_64:
      case Arch_ppc64:
         return 8;
      case Arch_none:
         assert(0);
   }
   return 0;
}

HandlerPool *int_process::handlerPool() const
{
   return handlerpool;
}

bool int_process::addBreakpoint_phase1(bp_install_state *is)
{
   is->ibp = NULL;
   map<Address, sw_breakpoint *>::iterator i = mem->breakpoints.find(is->addr);
   is->do_install = (i == mem->breakpoints.end());
   if (!is->do_install) {
     is->ibp = i->second;
     assert(is->ibp && is->ibp->isInstalled());
     bool result = is->ibp->addToIntBreakpoint(is->bp, this);
     if (!result) {
       pthrd_printf("Failed to install new breakpoint\n");
       return false;
     }
     return true;
   }

   is->ibp = new sw_breakpoint(mem, is->addr);

   if (!is->ibp->checkBreakpoint(is->bp, this)) {
      pthrd_printf("Failed check breakpoint\n");
      delete is->ibp;
      is->ibp = NULL;
      return false;
   }

   is->mem_resp = mem_response::createMemResponse();
   is->mem_resp->markSyncHandled();
   bool result = is->ibp->prepBreakpoint(this, is->mem_resp);
   if (!result) {
      pthrd_printf("Failed to prep breakpoint\n");
      delete is->ibp;
      return false;
   }
   return true;
}

bool int_process::addBreakpoint_phase2(bp_install_state *is)
{
   if (!is->do_install)
      return true;   

   if (is->mem_resp->hasError()) {
      pthrd_printf("Error prepping breakpoint\n");
      delete is->ibp;
      return false;
   }

   is->res_resp = result_response::createResultResponse();
   is->res_resp->markSyncHandled();
   bool result = is->ibp->insertBreakpoint(this, is->res_resp);
   if (!result) {
      pthrd_printf("Error writing new breakpoint\n");
      delete is->ibp;
      return false;
   }
   return true;
}

bool int_process::addBreakpoint_phase3(bp_install_state *is)
{
   if (!is->do_install)
      return true;

   bool result = is->ibp->addToIntBreakpoint(is->bp, this);
   if (!result) {
      pthrd_printf("Failed to install new breakpoint\n");
      return false;
   }   

   if (is->res_resp->hasError()) {
      pthrd_printf("Error writing new breakpoint\n");
      delete is->ibp;
      return false;
   }
   
   return true;
}

bool int_process::addBreakpoint(Dyninst::Address addr, int_breakpoint *bp)
{
   if (getState() != running) {
      perr_printf("Attempted to add breakpoint at %lx to exited process %d\n", addr, getPid());
      setLastError(err_exited, "Attempted to insert breakpoint into exited process\n");
      return false;
   }

   bp_instance *instance = NULL;
   if (bp->isHW()) {
      instance = hw_breakpoint::create(this, bp, addr);
   }
   else {
      instance = sw_breakpoint::create(this, bp, addr);
   }
   return (instance != NULL);
}

bool int_process::removeAllBreakpoints() {
   if (!mem) return true;
   bool ret = true;

   for (std::map<Dyninst::Address, sw_breakpoint *>::iterator iter = mem->breakpoints.begin();
        iter != mem->breakpoints.end(); ++iter) {
      std::set<response::ptr> resps;
      if (!iter->second->uninstall(this, resps)) ret = false;
      assert(resps.empty());
   }
   return ret;
}

bool int_process::removeBreakpoint(Dyninst::Address addr, int_breakpoint *bp, set<response::ptr> &resps)
{
   pthrd_printf("Removing breakpoint at %lx in %d\n", addr, getPid());
   set<bp_instance *> bps_to_remove;
   map<Address, sw_breakpoint *>::iterator i = mem->breakpoints.find(addr);
   if (i != mem->breakpoints.end()) {
      sw_breakpoint *swbp = i->second;
      assert(swbp && swbp->isInstalled());
      if (swbp->containsIntBreakpoint(bp))
          bps_to_remove.insert(static_cast<bp_instance *>(swbp));
   }
   
   for (int_threadPool::iterator i = threadPool()->begin(); i != threadPool()->end(); i++) {
      int_thread *thr = *i;
      hw_breakpoint *hwbp = thr->getHWBreakpoint(addr);
      if (hwbp && hwbp->containsIntBreakpoint(bp)) {
         bps_to_remove.insert(static_cast<bp_instance *>(hwbp));
      }
   }

   if (bps_to_remove.empty()) {
      perr_printf("Attempted to removed breakpoint that isn't installed\n");
      setLastError(err_notfound, "Tried to uninstall breakpoint that isn't installed.\n");
      return false;
   }

   for (set<bp_instance *>::iterator i = bps_to_remove.begin(); i != bps_to_remove.end(); i++) {
      bool empty;
      bp_instance *ibp = *i;
      bool result = ibp->rmBreakpoint(this, bp, empty, resps);
      if (!result) {
         pthrd_printf("rmBreakpoint failed on breakpoint at %lx in %d\n", addr, getPid());
         return false;
      }
      if (empty) {
         delete ibp;
      }
   }

   return true;
}

sw_breakpoint *int_process::getBreakpoint(Dyninst::Address addr)
{
   std::map<Dyninst::Address, sw_breakpoint *>::iterator  i = mem->breakpoints.find(addr);
   if (i == mem->breakpoints.end())
      return NULL;
   return i->second;
}

int_library *int_process::getLibraryByName(std::string s) const
{
	// Exact matches first, but find substring matches and return if unique.
	// TODO: is this the behavior we actually want?
	bool substring_unique = true;
	std::set<int_library*>::iterator substring_match = mem->libs.end();
   for (set<int_library *>::iterator i = mem->libs.begin(); 
        i != mem->libs.end(); ++i) 
   {
	   std::string n = (*i)->getName();
      if (s == n)
         return *i;
	  if((n.find(s) != std::string::npos)) {
		  if(substring_match == mem->libs.end()) {
			substring_match = i;
		  }
		  else {
			substring_unique = false;
		  }
	  }
   }
	if(substring_match != mem->libs.end() && substring_unique)
	{
		return *substring_match;
	}
   return NULL;
}

unsigned int int_process::plat_getCapabilities()
{
   return (Process::pc_read | Process::pc_write | Process::pc_irpc | Process::pc_control);
}

Event::ptr int_process::plat_throwEventsBeforeContinue(int_thread *)
{
   return Event::ptr();
}

bool int_process::plat_threadOpsNeedProcStop() 
{
   return false;
}

size_t int_process::numLibs() const
{
   return mem->libs.size();
}

std::string int_process::getExecutable() const
{
   return executable; //The name of the exec passed to PC
}

bool int_process::isInCallback()
{
   return in_callback;
}

mem_state::ptr int_process::memory() const
{
   return mem;
}

err_t int_process::getLastError() {
   return last_error;
}

const char *int_process::getLastErrorMsg() {
   return last_error_string;
}

void int_process::clearLastError() {
   last_error = err_none;
   last_error_string = "ok";
}

void int_process::setLastError(err_t err, const char *str) {
   last_error = err;
   last_error_string = str;
   ProcControlAPI::globalSetLastError(err, str);
}

void int_process::setExitCode(int c)
{
   assert(!hasCrashSignal);
   hasExitCode = true;
   exitCode = c;
}

void int_process::setCrashSignal(int s)
{
   assert(!hasExitCode);
   hasCrashSignal = true;
   crashSignal = s;
}

bool int_process::getExitCode(int &c)
{
   c = exitCode;
   return hasExitCode;
}

bool int_process::getCrashSignal(int &s)
{
   s = crashSignal;
   return hasCrashSignal;
}

bool int_process::wasForcedTerminated() const
{
   return forcedTermination;
}

bool int_process::plat_individualRegRead(Dyninst::MachRegister, int_thread *)
{
   return plat_individualRegAccess();
}

bool int_process::plat_individualRegSet()
{
   return plat_individualRegAccess();   
}

bool int_process::isInCB()
{
   return in_callback;
}

void int_process::setInCB(bool b)
{
   assert(in_callback == !b);
   in_callback = b;
}

void int_process::throwNopEvent()
{
   EventNop::ptr ev = EventNop::ptr(new EventNop());
   ev->setProcess(proc());
   ev->setThread(threadPool()->initialThread()->thread());
   ev->setSyncType(Event::async);
   
   mbox()->enqueue(ev);
}

bool int_process::plat_needsAsyncIO() const
{
   return false;
}

bool int_process::plat_readMemAsync(int_thread *, Dyninst::Address, 
                                    mem_response::ptr )
{
   assert(0);
   return false;
}

bool int_process::plat_writeMemAsync(int_thread *, const void *, Dyninst::Address,
                                     size_t, result_response::ptr, bp_write_t)
{
   assert(0);
   return false;
}

memCache *int_process::getMemCache()
{
   return &mem_cache;
}

void int_process::updateSyncState(Event::ptr ev, bool gen)
{
   // This works around a Linux bug where a continue races with a whole-process exit
   plat_adjustSyncType(ev, gen);

   EventType etype = ev->getEventType();
   switch (ev->getSyncType()) {
	  case Event::async: {
         break;
     }
      case Event::sync_thread: {
         int_thread *thrd = ev->getThread()->llthrd();
         int_thread::StateTracker &st = gen ? thrd->getGeneratorState() : thrd->getHandlerState();
         if (!thrd) {
            pthrd_printf("No thread for sync thread event, assuming thread exited\n");
            return;
         }
         int_thread::State old_state = st.getState();
         if (old_state == int_thread::exited) {
            //Silly, linux.  Giving us events on processes that have exited.
            pthrd_printf("Recieved events for exited thread, not changing thread state\n");
            break;
         }
         pthrd_printf("Event %s is thread synchronous, marking thread %d %s stopped\n", 
                      etype.name().c_str(), thrd->getLWP(), gen ? "generator" : "handler");
         assert(RUNNING_STATE(old_state) || 
                thrd->llproc()->wasForcedTerminated() ||
                (old_state == int_thread::stopped && (thrd->isExiting() || thrd->isExitingInGenerator())));
         if (old_state == int_thread::errorstate)
            break;
         st.setState(int_thread::stopped);
         break;
      }
      case Event::sync_process: {
         pthrd_printf("Event %s is process synchronous, marking process %d %s stopped\n", 
                      etype.name().c_str(), getPid(), gen ? "generator" : "handler");
         int_threadPool *tp = threadPool();
         for (int_threadPool::iterator i = tp->begin(); i != tp->end(); ++i) {
            int_thread *thrd = *i;
            int_thread::StateTracker &st = gen ? thrd->getGeneratorState() : thrd->getHandlerState();
            int_thread::State old_state = st.getState();
            if (!RUNNING_STATE(old_state))
               continue;
            st.setState(int_thread::stopped);
         }
         break;
      }
      case Event::unset: {
         assert(0);
      }
   }
}

ProcStopEventManager &int_process::getProcStopManager()
{
   return proc_stop_manager;
}

bool int_process::plat_supportThreadEvents()
{
   return false;
}

bool int_process::plat_supportLWPCreate() 
{
   return false;
}

bool int_process::plat_supportLWPPreDestroy()
{
   return false;
}

bool int_process::plat_supportLWPPostDestroy()
{
   return false;
}

bool int_process::plat_supportHWBreakpoint()
{
   return false;
}

bool int_process::plat_supportFork()
{
   return false;
}

bool int_process::plat_supportExec()
{
   return false;
}

async_ret_t int_process::plat_needsEmulatedSingleStep(int_thread *, std::vector<Address> &) {
   return aret_success;
}

void int_process::plat_getEmulatedSingleStepAsyncs(int_thread *, std::set<response::ptr>) {
   assert(0);
}

bool int_process::plat_needsPCSaveBeforeSingleStep() 
{
   return false;
}

map<int, int> &int_process::getProcDesyncdStates()
{
   return proc_desyncd_states;
}

bool int_process::isRunningSilent()
{
   return silent_mode;
}

void int_process::setRunningSilent(bool b)
{
   silent_mode = b;
}

bool int_process::plat_supportDOTF()
{
   return true;
}

void int_process::noteNewDequeuedEvent(Event::ptr)
{
}

bool int_process::plat_preHandleEvent()
{
   return true;
}

bool int_process::plat_postHandleEvent()
{
   return true;
}

bool int_process::plat_preAsyncWait()
{
  return true;
}

int_process::~int_process()
{
   pthrd_printf("Deleting int_process at %p\n", this);
   if (up_proc != Process::ptr())
   {
      proc_exitstate *exitstate = new proc_exitstate();
      exitstate->pid = pid;
      exitstate->exited = hasExitCode && !forcedTermination;
      exitstate->exit_code = exitCode;
      exitstate->crashed = hasCrashSignal;
      exitstate->crash_signal = crashSignal;
      exitstate->user_data = user_data;
      assert(!up_proc->exitstate_);
      up_proc->exitstate_ = exitstate;
      up_proc->llproc_ = NULL;
   }

   if (threadpool) {
      delete threadpool;
      threadpool = NULL;
   }
   
   //Do not delete handlerpool yet, we're currently under
   // an event handler.  We do want to delete this if called
   // from detach.
   bool should_clean;
   mem->rmProc(this, should_clean);
   if (should_clean) {
      delete mem;
   }
   mem = NULL;

   if(ProcPool()->findProcByPid(getPid())) ProcPool()->rmProcess(this);
}

indep_lwp_control_process::indep_lwp_control_process(Dyninst::PID p, std::string e, std::vector<std::string> a, 
                                                     std::vector<std::string> envp, std::map<int,int> f) :
   int_process(p, e, a, envp, f)
{
}

indep_lwp_control_process::indep_lwp_control_process(Dyninst::PID pid_, int_process *p) :
   int_process(pid_, p)
{
}

bool indep_lwp_control_process::plat_syncRunState()
{
   for (int_threadPool::iterator i = threadPool()->begin(); i != threadPool()->end(); i++) {
      int_thread *thr = *i;
      int_thread::State handler_state = thr->getHandlerState().getState();
      int_thread::State target_state = thr->getTargetState();
      bool result = true;
            
      if (handler_state == target_state) {
         continue;
      }
      else if (handler_state == int_thread::stopped && RUNNING_STATE(target_state)) {
         result = thr->intCont();
      }
      else if (RUNNING_STATE(handler_state) && target_state == int_thread::stopped) {
         result = thr->intStop();
      }
      if (!result && getLastError() == err_exited) {
         pthrd_printf("Suppressing error of continue on exited process\n");
	 pthrd_printf("TESTING: setting handler to running anyway\n");
	 thr->getHandlerState().setState(int_thread::running);
      }
      else if (!result) {
         pthrd_printf("Error changing process state from plat_syncRunState\n");
         return false;
      }
   }
   return true;
}

indep_lwp_control_process::~indep_lwp_control_process()
{
}

unified_lwp_control_process::unified_lwp_control_process(Dyninst::PID p, std::string e, 
                                                         std::vector<std::string> a, 
                                                         std::vector<std::string> envp, 
                                                         std::map<int,int> f) :
   int_process(p, e, a, envp, f)
{
}

unified_lwp_control_process::unified_lwp_control_process(Dyninst::PID pid_, int_process *p) :
   int_process(pid_, p)
{
}

unified_lwp_control_process::~unified_lwp_control_process()
{
}

bool unified_lwp_control_process::plat_syncRunState()
{
   bool want_ss_running = false;
   bool result = true;

   bool want_all_stopped = true;
   bool want_all_running = true;
   bool want_some_stopped = false;
   bool want_some_running = false;

   bool is_all_stopped = true;
   bool is_all_running = true;

   if (getState() == detached || getState() == exited || getState() == errorstate) {
      pthrd_printf("Process %d is in state %s, doing nothing in plat_syncRunState\n", 
                   getPid(), int_process::stateName(getState()));
      return true;
   }

   for (int_threadPool::iterator i = threadPool()->begin(); i != threadPool()->end(); i++) {
      int_thread *thr = *i;
      int_thread::State handler_state = thr->getHandlerState().getState();
      int_thread::State target_state = thr->getTargetState();
      if (target_state == int_thread::ditto) 
         target_state = thr->getHandlerState().getState();
      
      if (RUNNING_STATE(target_state)) {
         want_some_running = true;
         want_all_stopped = false;
      }
      else if (target_state == int_thread::stopped) {
         want_some_stopped = true;
         want_all_running = false;
      }
      else {
         want_all_stopped = false;
         want_all_running = false;
      }

      if (RUNNING_STATE(handler_state)) {
         is_all_stopped = false;
      }
      else if (handler_state == int_thread::stopped) {
         is_all_running = false;
      }
      else {
         is_all_stopped = false;
         is_all_running = false;
      }

      if (!RUNNING_STATE(handler_state) && RUNNING_STATE(target_state) && thr->singleStep()) {
         want_ss_running = true;
      }
   }

   pthrd_printf("In plat_syncRunState: want_all_stopped = %s, want_all_running = %s, want_some_stopped = %s, want_some_running = %s, is_all_stopped = %s, is_all_running = %s, want_ss_running = %s\n",
                want_all_stopped ? "t" : "f",
                want_all_running ? "t" : "f",
                want_some_stopped ? "t" : "f",
                want_some_running ? "t" : "f",
                is_all_stopped ? "t" : "f",
                is_all_running ? "t" : "f",
                want_ss_running ? "t" : "f");

   if (want_ss_running) {
      pthrd_printf("Process %d is single-stepping.  Continuing select threads\n", getPid());
      for (int_threadPool::iterator i = threadPool()->begin(); i != threadPool()->end(); i++) {
         int_thread *thr = *i;
         if (thr->singleStep() && thr->getHandlerState().getState() == int_thread::stopped &&
             RUNNING_STATE(thr->getTargetState()))
         {
            bool tresult = thr->intCont();
            if (!tresult) {
               pthrd_printf("plat_syncRunState single-step failed on %d/%d\n", getPid(), thr->getLWP());
               result = false;
            }
         }
      }
   }
   else if (want_all_running && is_all_running) {
      pthrd_printf("Process %d is running, needs to run.  Doing nothing\n", getPid());
   }
   else if (want_all_running && is_all_stopped) {
      pthrd_printf("Process %d is stopped, needs to run.  Continuing process\n", getPid());
      result = threadPool()->initialThread()->intCont();
   }
   else if (want_all_stopped && is_all_running) {
      pthrd_printf("Process %d is running, needs to stop.  Stopping process\n", getPid());
      result = threadPool()->initialThread()->intStop();
   }
   else if (want_all_stopped && is_all_stopped) {
      pthrd_printf("Process %d is stopped, needs to stop.  Doing nothing\n", getPid());
   }
   else if (want_some_stopped && !is_all_stopped) {
      pthrd_printf("Process %d is partially stopped, needs to stop.  Stopping process\n", getPid());
      result = threadPool()->initialThread()->intStop();
   }
   else if (want_some_running && !is_all_running) {
      pthrd_printf("Process %d is partially running, needs to run.  Continuing process\n", getPid());
      result = threadPool()->initialThread()->intCont();
   }
   else {
      pthrd_printf("Process %d is in startup or teardown state.  Doing nothing\n", getPid());
   }

   if (!result) {
      pthrd_printf("plat_syncRunState operation failed.  Returning false\n");
      return false;
   }

   return true;
}

bool unified_lwp_control_process::plat_processGroupContinues()
{
   return true;
}

hybrid_lwp_control_process::hybrid_lwp_control_process(Dyninst::PID p, std::string e, 
                                                         std::vector<std::string> a, 
                                                         std::vector<std::string> envp, 
                                                         std::map<int,int> f) :
  int_process(p, e, a, envp, f),
  debugger_stopped(false)
{
}

hybrid_lwp_control_process::hybrid_lwp_control_process(Dyninst::PID pid_, int_process *p) :
  int_process(pid_, p),
  debugger_stopped(false)
{
  // Clone debugger_stopped from parent
  hybrid_lwp_control_process *par = dynamic_cast<hybrid_lwp_control_process *>(p);
  assert(par); // Otherwise we have a very, very strange system
  debugger_stopped = par->debugger_stopped;
  pthrd_printf("Set debugger stopped to %s on %d, matching parent %d\n",
	       (debugger_stopped ? "true" : "false"),
	       pid_,
	       p->getPid());
	       
}

hybrid_lwp_control_process::~hybrid_lwp_control_process()
{
}

bool hybrid_lwp_control_process::suspendThread(int_thread *thr)
{
   if (thr->isSuspended())
      return true;

   bool result = plat_suspendThread(thr);
   if (!result) 
      return false;
   thr->setSuspended(true);
   return true;
}

bool hybrid_lwp_control_process::resumeThread(int_thread *thr)
{
   if (!thr->isSuspended())
      return true;

   bool result = plat_resumeThread(thr);
   if (!result) 
      return false;
   thr->setSuspended(false);
   return true;
}

bool hybrid_lwp_control_process::plat_processGroupContinues()
{
   return true;
}

void hybrid_lwp_control_process::noteNewDequeuedEvent(Event::ptr ev)
{
   if (ev->getSyncType() == Event::sync_process) {
	   pthrd_printf("Marking %d debugger suspended on event: %s\n", getPid(), ev->name().c_str());
      debugger_stopped = true;
      pthrd_printf("Setting, debugger stopped: %d (%p) (%d)\n", debugger_stopped, this, getPid());
   }
}

bool hybrid_lwp_control_process::plat_debuggerSuspended()
{
  pthrd_printf("Querying, debugger stopped: %d (%p) (%p) (%d)\n", debugger_stopped, &debugger_stopped, this, getPid());
   return debugger_stopped;
}

bool hybrid_lwp_control_process::plat_syncRunState()
{
   bool any_target_stopped = false, any_target_running = false;
   bool any_stopped = false, any_running = false;

   int_thread *a_running_thread = NULL;

   if (getState() == exited) {
      pthrd_printf("Returning from plat_syncRunState for exited process %d\n", getPid());
      return true;
   }

   int_threadPool *tp = threadPool();
   int_threadPool::iterator i;
   for (i = tp->begin(); i != tp->end(); i++) {
      int_thread *thr = *i;
      pthrd_printf("Checking %d/%d: state %s\n", getPid(), thr->getLWP(), int_thread::stateStr(thr->getUserState().getState()));
#if defined(os_freebsd) 
	   if (thr->getUserState().getState() == int_thread::exited) {
	     // Let it go, man...
	     continue;
	   }
#endif
	   if (thr->getDetachState().getState() == int_thread::detached) {
	     pthrd_printf("%d/%d detached, skipping\n", getPid(), thr->getLWP());
	     continue;
	   }
	   if (!RUNNING_STATE(thr->getHandlerState().getState())) {
	     pthrd_printf("%d/%d not running, any_stopped = true\n", getPid(), thr->getLWP());
	     any_stopped = true;
	   } else {
	     pthrd_printf("%d/%d running, any_running = true\n", getPid(), thr->getLWP());
	     any_running = true;
	     if (!a_running_thread) a_running_thread = thr;
	   }
	   if (RUNNING_STATE(thr->getTargetState())) {
	     pthrd_printf("%d/%d target running, any_target_running = true\n", getPid(), thr->getLWP());
	     any_target_running = true;
	   }
	   if (!RUNNING_STATE(thr->getTargetState())) {
	     pthrd_printf("%d/%d target stopped, any_target_stopped = true\n", getPid(), thr->getLWP());
	     any_target_stopped = true;
	   }
   }
   if(!a_running_thread) {
     a_running_thread = tp->initialThread();
   }


   if (!any_target_running && !any_running) {
      pthrd_printf("Target process state %d is stopped and process is stopped, leaving\n", getPid());
      return true;
   }
   if (!any_target_stopped && !any_stopped) {
      pthrd_printf("Target process state %d is running and process is running, leaving\n", getPid());
      return true;
   }
   if (!plat_debuggerSuspended()) {
      pthrd_printf("Process %d is not debugger suspended, but have changes.  Stopping process.\n", getPid());
      return a_running_thread->intStop();
   }

   //If we're here, we must be debuggerSuspended, and thus no threads are running (!any_running)
   // since we didn't trigger the above if statement, we must have some thread we want to run
   // (any_target_running)
   assert(!any_running && any_target_running);
   pthrd_printf("Begin suspend/resume loop\n");
   for (i = tp->begin(); i != tp->end(); i++) {
      int_thread *thr = *i;
      bool result = true;
	  if (!thr->isUser()) {
		  // Pretend is member of Wu Tang clan -- Bill Williams, 13JUN2012
		  resumeThread(thr);
		  continue;
	  }
	  if (thr->getDetachState().getState() == int_thread::detached)
	    continue;

#if defined(os_freebsd) 
	   if (thr->getUserState().getState() == int_thread::exited) {
	     // Let it go, man...
	     continue;
	   }
#endif

      if (thr->isSuspended() && RUNNING_STATE(thr->getTargetState())) {
         pthrd_printf("Resuming thread %d/%d\n", getPid(), thr->getLWP());
         result = resumeThread(thr);
      }
      if (thr->getDetachState().getState() == int_thread::detached)
         continue;
      if (RUNNING_STATE(thr->getTargetState())) {
         if (thr->isSuspended()) {
            pthrd_printf("Resuming thread %d/%d\n", getPid(), thr->getLWP());
            result = resumeThread(thr);
         }
         else {
            pthrd_printf("Thread %d/%d is already resumed, not resuming\n", getPid(), thr->getLWP());
         }
      }
      else if (!RUNNING_STATE(thr->getTargetState())) {
         if (!thr->isSuspended()) {
            pthrd_printf("Suspending thread %d/%d\n", getPid(), thr->getLWP());
            result = suspendThread(thr);
         }
         else {
            pthrd_printf("Thread %d/%d is already suspended, not suspending\n", getPid(), thr->getLWP());
         }
      }
      if (!result) {
         pthrd_printf("Error suspending/resuming threads\n");
         return false;
      }
   }

   pthrd_printf("Continuing process %d after suspend/resume of threads\n", getPid());
   debugger_stopped = false;
   return threadPool()->initialThread()->intCont();
}

int_thread::int_thread(int_process *p, Dyninst::THR_ID t, Dyninst::LWP l) :
   tid(t),
   lwp(l),
   proc_(p),
   continueSig_(0),
   attach_status(as_unknown),
   handler_running_thrd_count(Counter::HandlerRunningThreads),
   generator_running_thrd_count(Counter::GeneratorRunningThreads),
   sync_rpc_count(Counter::SyncRPCs),
   sync_rpc_running_thr_count(Counter::SyncRPCRunningThreads),
   pending_stop(Counter::PendingStops),
   clearing_bp_count(Counter::ClearingBPs),
   proc_stop_rpc_count(Counter::ProcStopRPCs),
   generator_nonexited_thrd_count(Counter::GeneratorNonExitedThreads),
   neonatal_threads(Counter::NeonatalThreads),
   pending_stackwalk_count(Counter::PendingStackwalks),
   postponed_syscall_state(this, PostponedSyscallStateID, dontcare),
   exiting_state(this, ExitingStateID, dontcare),
   startup_state(this, StartupStateID, dontcare),
   pending_stop_state(this, PendingStopStateID, dontcare),
   callback_state(this, CallbackStateID, dontcare),
   breakpoint_state(this, BreakpointStateID, dontcare),
   breakpoint_hold_state(this, BreakpointHoldStateID, dontcare),
   breakpoint_resume_state(this, BreakpointResumeStateID, dontcare),
   irpc_setup_state(this, IRPCSetupStateID, dontcare),
   irpc_wait_state(this, IRPCWaitStateID, dontcare),
   irpc_state(this, IRPCStateID, dontcare),
   async_state(this, AsyncStateID, dontcare),
   internal_state(this, InternalStateID, dontcare),
   detach_state(this, DetachStateID, dontcare),
   user_irpc_state(this, UserRPCStateID, dontcare),
   control_authority_state(this, ControlAuthorityStateID, dontcare),
   user_state(this, UserStateID, neonatal),
   handler_state(this, HandlerStateID, neonatal),
   generator_state(this, GeneratorStateID, neonatal),
   target_state(int_thread::none),
   saved_user_state(int_thread::none),
   user_single_step(false),
   single_step(false),
   handler_exiting_state(false),
   generator_exiting_state(false),
   running_when_attached(true),
   suspended(false),
   user_syscall(false),
<<<<<<< HEAD
=======
   next_syscall_is_exit(false),
>>>>>>> 35ff5f5f
   stopped_on_breakpoint_addr(0x0),
   postponed_stopped_on_breakpoint_addr(0x0),
   clearing_breakpoint(NULL),
   em_singlestep(NULL),
   user_data(NULL),
   unwinder(NULL)
{
   Thread::ptr new_thr(new Thread());

   new_thr->llthread_ = this;
   up_thread = new_thr;

   getGeneratorNonExitedThreadCount().inc();
}

int_thread::~int_thread()
{
   assert(!up_thread->exitstate_);

   thread_exitstate *tes = new thread_exitstate();
   tes->lwp = lwp;
   tes->thr_id = tid;
   tes->proc_ptr = proc();
   tes->user_data = user_data;
   up_thread->exitstate_ = tes;
   up_thread->llthread_ = NULL;
}

bool int_thread::intStop()
{
   pthrd_printf("intStop on thread %d/%d\n", llproc()->getPid(), getLWP());
   if (!llproc()->plat_processGroupContinues()) {
      assert(!RUNNING_STATE(target_state));
      assert(RUNNING_STATE(getHandlerState().getState()));

      if (hasPendingStop()) {
         pthrd_printf("Not throwing a second stop while another is in flight\n");
         return true;
      }
   }
   else {
      int_threadPool *tp = llproc()->threadPool();
      for (int_threadPool::iterator i = tp->begin(); i != tp->end(); i++) {
         if ((*i)->hasPendingStop()) {
            pthrd_printf("Not throwing a second stop while another is in flight\n");
            return true;
         }
      }
   }

   setPendingStop(true);   
   bool result = plat_stop();
   if (!result) {
      setPendingStop(false);
      if (getLastError() == err_noproc) {
         //Swallow this.
         result = true;
      }
   }
   return result;
}

bool int_thread::intCont()
{
   pthrd_printf("intCont on thread %d/%d\n", llproc()->getPid(), getLWP());
   if (!llproc()->plat_processGroupContinues()) {
      assert(RUNNING_STATE(target_state));
      assert(!RUNNING_STATE(getHandlerState().getState()));
   }

   async_ret_t aret = handleSingleStepContinue();
   if (aret == aret_async) {
      pthrd_printf("Postponing intCont on %d/%d due to single-step handling\n", 
                   llproc()->getPid(), getLWP());
      return true;
   }
   else if (aret == aret_error) {
      pthrd_printf("Error in intCont %d/%d during single-step handling\n",
                   llproc()->getPid(), getLWP());
      return false;
   }

   ProcPool()->condvar()->lock();
   
   bool result = plat_cont();
   if (result) {
      if (llproc()->plat_processGroupContinues()) {
         int_threadPool *pool = llproc()->threadPool();
         for (int_threadPool::iterator i = pool->begin(); i != pool->end(); i++) {
            if ((*i)->isSuspended())
               continue;
            (*i)->getHandlerState().setState(int_thread::running);
            (*i)->getGeneratorState().setState(int_thread::running);
         }
      }
      else {
         getHandlerState().setState(int_thread::running);
         getGeneratorState().setState(int_thread::running);
      }
      triggerContinueCBs();
   }
   

   ProcPool()->condvar()->broadcast();
   ProcPool()->condvar()->unlock();

   if (!result) {
      pthrd_printf("Failed to plat_cont %d/%d\n", llproc()->getPid(), getLWP());
      return false;
   }

   return true;
}

async_ret_t int_thread::handleSingleStepContinue()
{
   async_ret_t ret;
   set<int_thread *> thrds;

   if (llproc()->plat_processGroupContinues()) {
      int_threadPool *pool = llproc()->threadPool();
      for (int_threadPool::iterator i = pool->begin(); i != pool->end(); i++) {
         if (!(*i)->isSuspended() && (*i)->singleStepUserMode()) {
            thrds.insert(*i);
         }
      }
      
   }
   else if (singleStepUserMode()) {
      thrds.insert(this);
   }

   if (thrds.empty()) {
      //No threads are single-steping.
      return aret_success;
   }
   pthrd_printf("Found %d threads doing single step under continue.  Handling\n", (int) thrds.size());

   if (llproc()->plat_needsAsyncIO()) {
      /**
       * We want any async responses associated with an event, but this is under
       * a continue, which never has an associated event.  We'll make an EventNop
       * to accompany the async request.  However, since this isn't going to be 
       * a common thing to have happen, we'll set a flag that just tells the 
       * HandlerPool to create the nop event lazily only if anyone asks for it.
       **/
      llproc()->handlerPool()->setNopAsCurEvent();
   }

   for (set<int_thread *>::iterator i = thrds.begin(); i != thrds.end(); i++) {
      int_thread *thr = *i;
      vector<Address> addrs;
      async_ret_t aresult = llproc()->plat_needsEmulatedSingleStep(thr, addrs);
      if (aresult == aret_async) {
         pthrd_printf("Async return from plat_needsEmulatedSingleStep on %d/%d\n",
                      llproc()->getPid(), thr->getLWP());
         //We're not actually under a handler, so fake all the async handling
         // the handlerpool would have done if we were.
         set<response::ptr> resps;
         Event::ptr cur_nop_event = llproc()->handlerPool()->curEvent();
         llproc()->plat_getEmulatedSingleStepAsyncs(thr, resps);
         llproc()->handlerPool()->notifyOfPendingAsyncs(resps, cur_nop_event);
         llproc()->handlerPool()->markEventAsyncPending(cur_nop_event);
         ret = aret_async;
         goto done;
      }
      else if (aresult == aret_error) {
         pthrd_printf("Error in plat_needsEmultatedSingleStep on %d/%d\n",
                      llproc()->getPid(), thr->getLWP());
         ret = aret_error;
         goto done;
      }
      else if (addrs.empty()) {
         pthrd_printf("Thread %d/%d does not need emulated single-step\n",
                      llproc()->getPid(), thr->getLWP());
         continue;
      }

      pthrd_printf("Creating emulated single step for %d/%d\n",
                   llproc()->getPid(), thr->getLWP());
      emulated_singlestep *new_es = thr->getEmulatedSingleStep();
      if (!new_es)
         new_es = new emulated_singlestep(thr);
      for (vector<Address>::iterator j = addrs.begin(); j != addrs.end(); j++) {
         Address addr = *j;
         pthrd_printf("Installing emulated single-step breakpoint for %d/%d at %lx\n",
                      llproc()->getPid(), thr->getLWP(), addr);                      
         aresult = new_es->add(addr);
         if (aresult == aret_async) {
            pthrd_printf("Async return while installing breakpoint for emulated_singlestep\n");
            ret = aret_async;
            goto done;
         }
         if (aresult == aret_error) {
            pthrd_printf("Error return while installing breakpoint for emulated_singlestep\n");
            ret = aret_error;
            goto done;
         }
      }
   }

   ret = aret_success;
  done:

   if (llproc()->plat_needsAsyncIO())
      llproc()->handlerPool()->clearNopAsCurEvent();      
      
   return ret;
}

bool int_thread::isStopped(int state_id)
{
   if (getHandlerState().getState() != stopped)
      return false;
   if (getStateByID(state_id).getState() != stopped &&
       getStateByID(state_id).getState() != ditto)
      return false;
   for (int i=0; i<state_id; i++) {
      if (getStateByID(i).getState() != dontcare)
         return false;
   }
   return true;
}

void int_thread::setPendingStop(bool b)
{
   pthrd_printf("Setting pending stop to %s, thread %d/%d\n", b ? "true" : "false", proc()->getPid(), getLWP());
   if (b) {
      pending_stop.inc();

      //You may ask why stopping moves the pending stop state to running.
      // We've sent the process a stop request, and we need that request to 
      // be delivered.  The process won't take delivery of the stop request
      // unless it's running.
      getPendingStopState().desyncState(int_thread::running);
   }
   else {
      if (getPendingStopState().getState() != int_thread::dontcare) {
         getPendingStopState().restoreState();
         pending_stop.dec();
      }
      else {
         pthrd_printf("Pending stop state == dontcare, ignoring\n");
      }
   }
   pthrd_printf("\t Pending stop level is %d\n", pending_stop.localCount());
}

bool int_thread::hasPendingStop() const
{
   return pending_stop.local();
}

bool int_thread::wasRunningWhenAttached() const {
    return running_when_attached;
}

void int_thread::setRunningWhenAttached(bool b) {
    running_when_attached = b;
}

Process::ptr int_thread::proc() const
{
   return proc_->proc();
}

int_process *int_thread::llproc() const
{
   return proc_;
}

Dyninst::LWP int_thread::getLWP() const
{
   return lwp;
}

void int_thread::addContinueCB(continue_cb_t cb)
{
   continue_cbs.insert(cb);
}

void int_thread::triggerContinueCBs()
{
   bool sync_conts = llproc()->plat_processGroupContinues();
   for (set<continue_cb_t>::iterator i = continue_cbs.begin(); i != continue_cbs.end(); i++) {
      if (!sync_conts) {
         //Independent lwp control--only do this thread.
         (*i)(this);
      }
      else {
         //Threads are continued at once--do every thread
         int_threadPool *tp = llproc()->threadPool();
         for (int_threadPool::iterator j = tp->begin(); j != tp->end(); j++) {
            if ((*j)->isSuspended())
               continue;
            (*i)(*j);
         }
      }
   }
}

int_thread::StateTracker &int_thread::getPostponedSyscallState()
{
   return postponed_syscall_state;
}

int_thread::StateTracker &int_thread::getBreakpointState()
{
   return breakpoint_state;
}

int_thread::StateTracker &int_thread::getBreakpointHoldState()
{
   return breakpoint_hold_state;
}

int_thread::StateTracker &int_thread::getBreakpointResumeState()
{
   return breakpoint_resume_state;
}

int_thread::StateTracker &int_thread::getIRPCState()
{
   return irpc_state;
}

int_thread::StateTracker &int_thread::getIRPCSetupState()
{
   return irpc_setup_state;
}

int_thread::StateTracker &int_thread::getIRPCWaitState()
{
   return irpc_wait_state;
}

int_thread::StateTracker &int_thread::getAsyncState()
{
   return async_state;
}

int_thread::StateTracker &int_thread::getInternalState()
{
   return internal_state;
}

int_thread::StateTracker &int_thread::getDetachState()
{
   return detach_state;
}

int_thread::StateTracker &int_thread::getUserRPCState()
{
	return user_irpc_state;
}

int_thread::StateTracker &int_thread::getControlAuthorityState()
{
   return control_authority_state;
}

int_thread::StateTracker &int_thread::getUserState()
{
   return user_state;
}

int_thread::StateTracker &int_thread::getHandlerState()
{
   return handler_state;
}

int_thread::StateTracker &int_thread::getGeneratorState()
{
   return generator_state;
}

int_thread::StateTracker &int_thread::getExitingState()
{
   return exiting_state;
}

int_thread::StateTracker &int_thread::getStartupState()
{
   return startup_state;
}

int_thread::StateTracker &int_thread::getCallbackState()
{
   return callback_state;
}

int_thread::StateTracker &int_thread::getPendingStopState()
{
   return pending_stop_state;
}

int_thread::State int_thread::getTargetState() const
{
   return target_state;
}

void int_thread::setTargetState(State s)
{
	pthrd_printf("%d/%d: setting target state to %s\n", proc_->getPid(), getLWP(),
                RUNNING_STATE(s) ? "Running" : "Stopped");
   target_state = s;
}

int_thread::StateTracker &int_thread::getActiveState() {
   for (int i=0; i<int_thread::NumTargetStateIDs; i++) {
      if (all_states[i]->getState() != int_thread::dontcare) {
         return *all_states[i];
      }
   }
   assert(0); //At least user state should never be 'dontcare'
   return *all_states[0];
}

int_thread::StateTracker &int_thread::getStateByID(int id)
{
   switch (id) {
      case PostponedSyscallStateID: return postponed_syscall_state;
      case ExitingStateID: return exiting_state;
      case StartupStateID: return startup_state;
      case AsyncStateID: return async_state;
      case CallbackStateID: return callback_state;
      case PendingStopStateID: return pending_stop_state;
      case IRPCStateID: return irpc_state;
      case IRPCSetupStateID: return irpc_setup_state;
      case IRPCWaitStateID: return irpc_wait_state;
      case BreakpointStateID: return breakpoint_state;
      case BreakpointHoldStateID: return breakpoint_hold_state;
      case BreakpointResumeStateID: return breakpoint_resume_state;
      case InternalStateID: return internal_state;
      case DetachStateID: return detach_state;
      case UserRPCStateID: return user_irpc_state;
      case ControlAuthorityStateID: return control_authority_state;
      case UserStateID: return user_state;
      case HandlerStateID: return handler_state;
      case GeneratorStateID: return generator_state;
   }
   assert(0);
   return exiting_state; 
}

std::string int_thread::stateIDToName(int id)
{
   switch (id) {
      case PostponedSyscallStateID: return "postponed syscall";
      case ExitingStateID: return "exiting";      
      case StartupStateID: return "startup";
      case AsyncStateID: return "async";
      case CallbackStateID: return "callback";
      case PendingStopStateID: return "pending stop";
      case IRPCStateID: return "irpc";
      case IRPCSetupStateID: return "irpc setup";
      case IRPCWaitStateID: return "irpc wait";
      case BreakpointStateID: return "breakpoint";
      case BreakpointHoldStateID: return "bp hold";
      case BreakpointResumeStateID: return "breakpoint resume";
      case InternalStateID: return "internal";
      case UserRPCStateID: return "irpc user";
      case ControlAuthorityStateID: return "control authority";
      case UserStateID: return "user";
      case DetachStateID: return "detach";
      case HandlerStateID: return "handler";
      case GeneratorStateID: return "generator";
   }
   assert(0);
   return "";
}


const char *int_thread::stateStr(int_thread::State s)
{
   switch (s) {
      case none: return "none";
      case neonatal: return "neonatal";
      case neonatal_intermediate: return "neonatal_intermediate";
      case running: return "running";
      case stopped: return "stopped";
      case dontcare: return "dontcare";
      case ditto: return "ditto";
      case exited: return "exited";
      case detached: return "detached";
      case errorstate: return "errorstate";
   } 
   assert(0);
   return NULL;
}

char int_thread::stateLetter(int_thread::State s)
{
   switch (s) {
      case none: return '0';
      case neonatal: return 'N';
      case neonatal_intermediate: return 'I';
      case running: return 'R';
      case stopped: return 'S';
      case dontcare: return '-';
      case ditto: return 'H';
      case exited: return 'X';
      case detached: return 'D';
      case errorstate: return 'E';
   }
   assert(0);
   return '\0';
}

Counter &int_thread::handlerRunningThreadsCount()
{
   return handler_running_thrd_count;
}

Counter &int_thread::generatorRunningThreadsCount()
{
   return generator_running_thrd_count;
}

Counter &int_thread::syncRPCCount()
{
   return sync_rpc_count;
}

Counter &int_thread::runningSyncRPCThreadCount()
{
   return sync_rpc_running_thr_count;
}

Counter &int_thread::pendingStopsCount()
{
   return pending_stop;
}

Counter &int_thread::clearingBPCount()
{
   return clearing_bp_count;
}

Counter &int_thread::procStopRPCCount()
{
   return proc_stop_rpc_count;
}

Counter &int_thread::getGeneratorNonExitedThreadCount()
{
   return generator_nonexited_thrd_count;
}

Counter &int_thread::neonatalThreadCount()
{
   return neonatal_threads;
}

Counter &int_thread::pendingStackwalkCount()
{
   return pending_stackwalk_count;
}

void int_thread::setContSignal(int sig)
{
   continueSig_ = sig;
}

int int_thread::getContSignal() {
    return continueSig_;
}

int_thread *int_thread::createThread(int_process *proc, 
                                     Dyninst::THR_ID thr_id, 
                                     Dyninst::LWP lwp_id,
                                     bool initial_thrd,
                                     attach_status_t astatus)
{
   // See if we already created a skeleton/dummy thread for this thread ID.
   int_thread *newthr = proc->threadPool()->findThreadByLWP(lwp_id);
   if (newthr) return newthr;

   newthr = createThreadPlat(proc, thr_id, lwp_id, initial_thrd);
   if(!newthr)
   {
	   pthrd_printf("createThreadPlat failed, returning NULL\n");
	   return NULL;
   }
   pthrd_printf("Creating %s thread %d/%d, thr_id = 0x%lx\n", 
                initial_thrd ? "initial" : "new",
                proc->getPid(), newthr->getLWP(), thr_id);

   proc->threadPool()->addThread(newthr);
   if (initial_thrd) {
      proc->threadPool()->setInitialThread(newthr);
   }
   ProcPool()->addThread(proc, newthr);
   newthr->attach_status = astatus;

   bool result = newthr->attach();
   if (!result) {
      pthrd_printf("Failed to attach to new thread %d/%d\n", proc->getPid(), lwp_id);
      return NULL;
   }
   if (newthr->isUser() && newthr->getUserState().getState() == neonatal) {
	   newthr->getUserState().setState(neonatal_intermediate);
	   newthr->getHandlerState().setState(neonatal_intermediate);
		newthr->getGeneratorState().setState(neonatal_intermediate);
   }

   return newthr;
}

void int_thread::changeLWP(Dyninst::LWP new_lwp)
{
  pthrd_printf("Changing LWP of %d/%d to %d\n", llproc()->getPid(), lwp, new_lwp);

  int_threadPool *tpool = llproc()->threadPool();
  map<Dyninst::LWP, int_thread *>::iterator i = tpool->thrds_by_lwp.find(lwp);
  assert(i != tpool->thrds_by_lwp.end());
  tpool->thrds_by_lwp.erase(i);
  tpool->thrds_by_lwp.insert(make_pair(new_lwp, this));

  ProcPool()->condvar()->lock();
  ProcPool()->rmThread(this);
  lwp = new_lwp;
  ProcPool()->addThread(llproc(), this);
  ProcPool()->condvar()->unlock();
}

void int_thread::throwEventsBeforeContinue()
{
  pthrd_printf("Checking thread %d/%d for events thrown before continue\n",
	       llproc()->getPid(), getLWP());
   if (llproc()->wasForcedTerminated()) return;

   Event::ptr new_ev;

   int_iRPC::ptr rpc = nextPostedIRPC();
   bp_instance *bpi = isStoppedOnBP();
   if (rpc && !runningRPC() && rpc->getState() == int_iRPC::Posted) {
      pthrd_printf("Found thread %d/%d ready to run IRPC, not continuing\n", llproc()->getPid(), getLWP());

      if (rpc->isProcStopRPC() || llproc()->plat_threadOpsNeedProcStop()) {
         getIRPCSetupState().desyncStateProc(int_thread::stopped);
      }
      else {
         getIRPCSetupState().desyncState(int_thread::stopped);
      }
      rpc->setState(int_iRPC::Prepping);
      new_ev = EventRPCLaunch::ptr(new EventRPCLaunch());
   }
   else if (bpi) {
      if (bpi->swBP()) {
         //Stop the process to clear a software breakpoint
         pthrd_printf("Found thread %d/%d to be stopped on a software BP, not continuing\n",
                      llproc()->getPid(), getLWP());
         getBreakpointState().desyncStateProc(int_thread::stopped);
         EventBreakpointClear::ptr evclear =  EventBreakpointClear::ptr(new EventBreakpointClear());
         evclear->getInternal()->stopped_proc = true;
         new_ev = evclear;
      }
      else {
         //No process stop needed for a hardware breakpoint
         pthrd_printf("Found thread %d/%d to be stopped on a hardware BP, not continuing\n",
                      llproc()->getPid(), getLWP());
         getBreakpointState().desyncState(int_thread::stopped);
         new_ev = EventBreakpointClear::ptr(new EventBreakpointClear());
      }
   }
   else {
      new_ev = llproc()->plat_throwEventsBeforeContinue(this);
   }

   if (new_ev) {
      new_ev->setProcess(proc());
      new_ev->setThread(thread());
      new_ev->setSyncType(Event::async);
      new_ev->setSuppressCB(true);
      mbox()->enqueue(new_ev);
   }
}

bool int_thread::isExiting() const
{
    return handler_exiting_state;
}

void int_thread::setExiting(bool b)
{
    handler_exiting_state = b;
}

bool int_thread::isExitingInGenerator() const
{
    return generator_exiting_state;
}

void int_thread::setExitingInGenerator(bool b)
{
    generator_exiting_state = b;
}

void int_thread::cleanFromHandler(int_thread *thrd, bool should_delete)
{
   ProcPool()->condvar()->lock();

#if !defined(os_freebsd)   
   thrd->getUserState().setState(int_thread::exited);
#else
   thrd->setExiting(true);
#endif

   if (should_delete) {
      thrd->getExitingState().setState(int_thread::exited);
	  if(ProcPool()->findThread(thrd->getLWP()) != NULL) {
	      ProcPool()->rmThread(thrd);
	  }
	  else {
			pthrd_printf("%d/%d already gone from top level ProcPool(), not removing\n",
				thrd->llproc()->getPid(), thrd->getLWP());
	  }
      thrd->llproc()->threadPool()->rmThread(thrd);
      delete thrd;
   }
   else {
      //If we're not yet deleting this thread, then we're dealing with
      // a pre-mature exit event.  The thread will be exiting soon, but
      // isn't there yet.  We'll run the thread instead to make sure it
      // reaches a proper exit.
      
      // If we're freeBSD, they don't give us a thread exit event and
      // so running only the exiting thread can result in a process
      // that is "executing" with no continued threads. That is bad. 
#if !defined(os_freebsd)
      thrd->getExitingState().setState(int_thread::running);
#endif
   }
   ProcPool()->condvar()->broadcast();
   ProcPool()->condvar()->unlock();
}

Thread::ptr int_thread::thread()
{
   return up_thread;
}

bool int_thread::getAllRegisters(allreg_response::ptr response)
{
   response->setThread(this);
   response->setProcess(llproc());

   pthrd_printf("Reading registers for thread %d\n", getLWP());

   regpool_lock.lock();
   if (cached_regpool.full && 0) {
      *response->getRegPool() = cached_regpool;
      response->getRegPool()->thread = this;
      response->markReady();
      pthrd_printf("Returning cached register set\n");
      regpool_lock.unlock();
      return true;
   }

   if (!llproc()->plat_needsAsyncIO())
   {
      pthrd_printf("plat_getAllRegisters on %d/%d\n", llproc()->getPid(), getLWP());
      bool result = plat_getAllRegisters(cached_regpool);
      if (!result) {
         pthrd_printf("plat_getAllRegisters returned error on %d\n", getLWP());
         response->markError();
         regpool_lock.unlock();
         return false;
      }
      cached_regpool.full = true;
      *(response->getRegPool()) = cached_regpool;
      response->getRegPool()->thread = this;
      response->markReady();
      regpool_lock.unlock();

      int_eventAsyncIO *iev = response->getAsyncIOEvent();
      if (iev) {
         pthrd_printf("Enqueueing new EventAsyncReadAllRegs into mailbox on synchronous platform\n");
         EventAsyncReadAllRegs::ptr ev = EventAsyncReadAllRegs::ptr(new EventAsyncReadAllRegs(iev));
         ev->setProcess(proc());
         ev->setThread(thread());
         ev->setSyncType(Event::async);
         mbox()->enqueue(ev);
      }

      pthrd_printf("Successfully retrieved all registers for %d\n", getLWP());
   }
   else
   {
      pthrd_printf("Async plat_getAllRegisters on %d/%d\n", llproc()->getPid(), 
                   getLWP());
      regpool_lock.unlock();
      getResponses().lock();
      bool result = plat_getAllRegistersAsync(response);
      if (result) {
         getResponses().addResponse(response, llproc());
      }
      getResponses().unlock();
      getResponses().noteResponse();
      if (!result) {
         pthrd_printf("plat_getAllRegistersAsync returned error on %d\n", getLWP());
         return false;
      }
   }

   return true;
}

bool int_thread::setAllRegisters(int_registerPool &pool, result_response::ptr response)
{
   assert(getHandlerState().getState() == int_thread::stopped);
   assert(getGeneratorState().getState() == int_thread::stopped);
   response->setProcess(llproc());

   if (!llproc()->plat_needsAsyncIO()) {

      pthrd_printf("Setting registers for thread %d\n", getLWP());
      bool result = plat_setAllRegisters(pool);
      response->setResponse(result);
      if (!result) {
         pthrd_printf("plat_setAllRegisters returned error on %d\n", getLWP());
         return false;
      }

      int_eventAsyncIO *iev = response->getAsyncIOEvent();
      if (iev) {
         pthrd_printf("Enqueueing new EventAsyncSetAllRegs into mailbox on synchronous platform\n");
         EventAsyncSetAllRegs::ptr ev = EventAsyncSetAllRegs::ptr(new EventAsyncSetAllRegs(iev));
         ev->setProcess(proc());
         ev->setThread(thread());
         ev->setSyncType(Event::async);
         mbox()->enqueue(ev);
      }
      pthrd_printf("Successfully set all registers for %d\n", getLWP());
   }
   else {
      pthrd_printf("Async setting registers for thread %d\n", getLWP());
      getResponses().lock();
      bool result = plat_setAllRegistersAsync(pool, response);
      if (result) {
         getResponses().addResponse(response, llproc());
      }
      getResponses().unlock();
      getResponses().noteResponse();
      if (!result) {
         pthrd_printf("Error async setting registers on %d\n", getLWP());
         return false;
      }
   }

   regpool_lock.lock();
   cached_regpool = pool;
   cached_regpool.full = true;
   regpool_lock.unlock();

   return true;
}

bool int_thread::getRegister(Dyninst::MachRegister reg, reg_response::ptr response)
{
   bool ret_result = false;
   pthrd_printf("Get register value for thread %d, register %s\n", lwp, reg.name().c_str());
   response->setRegThread(reg, this);
   response->setProcess(llproc());

   if (!llproc()->plat_individualRegRead(reg, this))
   {
      //Convert the single get register access into a get all registers
      pthrd_printf("Platform does not support individual register access, " 
                   "getting everything\n");
      if (!llproc()->plat_needsAsyncIO()) {
         int_registerPool pool;
         allreg_response::ptr allreg_resp = allreg_response::createAllRegResponse(&pool);
         bool result = getAllRegisters(allreg_resp);
         bool is_ready = allreg_resp->isReady();
         if (!result || allreg_resp->hasError()) {
            pthrd_printf("Unable to access full register set\n");
            return false;
         }
         assert(is_ready);
	 if(!is_ready) return false;
	 
         response->setResponse(pool.regs[reg]);
      }
      else {
         allreg_response::ptr allreg_resp = allreg_response::createAllRegResponse(&cached_regpool);
         allreg_resp->setIndividualRegAccess(response, reg);
         getResponses().lock();
         getResponses().addResponse(response, llproc());
         getResponses().unlock();
         bool result = getAllRegisters(allreg_resp);
         if (!result) {
            pthrd_printf("Error accessing full register set\n");
            return false;
         }
         allreg_resp->isReady();
      }
      return true;
   }

   regpool_lock.lock();

   int_registerPool::reg_map_t::iterator i = cached_regpool.regs.find(reg);
   if (i != cached_regpool.regs.end()) {
      pthrd_printf("Had cached register value\n");
      response->setResponse(i->second);
   }
   else if (!llproc()->plat_needsAsyncIO()) {
      MachRegisterVal val = 0;
      bool result = plat_getRegister(reg, val);
      if (!result) {
         pthrd_printf("Error reading register value for %s on %d\n", reg.name().c_str(), lwp);
         response->markError(getLastError());
         goto done;
      }
      response->setResponse(val);
   }
   else {      
      pthrd_printf("Async getting register for thread %d\n", getLWP());
      getResponses().lock();
      bool result = plat_getRegisterAsync(reg, response);
      if (result && !response->testReady()) {
         getResponses().addResponse(response, llproc());
      }
      getResponses().unlock();
      getResponses().noteResponse();
      if (!result) {
         pthrd_printf("Error getting async register for thread %d\n", getLWP());
         goto done;
      }
      ret_result = true;
      goto done;
   }

   pthrd_printf("Returning register value %lx for register %s on %d\n", 
                response->getResult(), reg.name().c_str(), lwp);

   ret_result = true;
  done:
   regpool_lock.unlock();
   return ret_result;
}

bool int_thread::setRegister(Dyninst::MachRegister reg, Dyninst::MachRegisterVal val,
                             result_response::ptr response)
{
   if (getGeneratorState().getState() == int_thread::exited) {
      // Happens when we force terminate someone at a breakpoint...
      return false;
   }
   if (!isGeneratorThread()) {
      assert(getHandlerState().getState() == int_thread::stopped);
      assert(getGeneratorState().getState() == int_thread::stopped);
   }
   response->setProcess(llproc());

   bool ret_result = false;
   pthrd_printf("%d/%d: Setting %s to 0x%lx...\n", proc()->getPid(), lwp, reg.name().c_str(), val);
   
   if (!llproc()->plat_individualRegSet())
   {
      pthrd_printf("Platform does not support individual register access, " 
                   "setting everything\n");
      assert(!llproc()->plat_needsAsyncIO());
      int_registerPool pool;
      allreg_response::ptr allreg_resp = allreg_response::createAllRegResponse(&pool);
      bool result = getAllRegisters(allreg_resp);
      assert(allreg_resp->isReady());
      if (!result || allreg_resp->hasError()) {
         pthrd_printf("Unable to access full register set\n");
         return false;
      }
      pool.regs[reg] = val;
      result = setAllRegisters(pool, response);
      assert(response->isReady());
      if (!result || response->hasError()) {
         pthrd_printf("Unable to set full register set\n");
         return false;
      }
      return true;
   }

   pthrd_printf("Setting register %s for thread %d to %lx\n", reg.name().c_str(), getLWP(), val);
   regpool_lock.lock();

   MachRegister base_register = reg.getBaseRegister();
   if (!llproc()->plat_needsAsyncIO())
   {   
      bool result = plat_setRegister(base_register, val);
      response->setResponse(result);
      if (!result) {
         response->markError(getLastError());
         pthrd_printf("Error setting register %s\n", base_register.name().c_str());
         goto done;
      }
   }
   else {
      pthrd_printf("Async setting register for thread %d\n", getLWP());
      getResponses().lock();
      bool result = plat_setRegisterAsync(reg, val, response);
      if (result) {
         getResponses().addResponse(response, llproc());
      }
      getResponses().unlock();
      getResponses().noteResponse();
      if (!result) {
         pthrd_printf("Error setting async register for thread %d\n", getLWP());
         goto done;
      }
   }

   cached_regpool.regs[base_register] = val;

   ret_result = true;
  done:
   regpool_lock.unlock();
   return ret_result;
}

void int_thread::updateRegCache(int_registerPool &pool)
{
   regpool_lock.lock();
   pool.full = true;
   cached_regpool = pool;
   regpool_lock.unlock();
}

void int_thread::updateRegCache(Dyninst::MachRegister reg,
                                Dyninst::MachRegisterVal val)
{
   regpool_lock.lock();
   cached_regpool.regs[reg] = val;
   regpool_lock.unlock();
}

bool int_thread::plat_getAllRegistersAsync(allreg_response::ptr)
{
   assert(0);
   return false;
}

bool int_thread::plat_getRegisterAsync(Dyninst::MachRegister, 
                                       reg_response::ptr)
{
   assert(0);
   return false;
}

bool int_thread::plat_setAllRegistersAsync(int_registerPool &,
                                           result_response::ptr)
{
   assert(0);
   return false;
}

bool int_thread::plat_setRegisterAsync(Dyninst::MachRegister, 
                                       Dyninst::MachRegisterVal,
                                       result_response::ptr)
{
   assert(0);
   return false;
}

void int_thread::addPostedRPC(int_iRPC::ptr rpc_)
{
   assert(rpc_);
   if (rpc_->isProcStopRPC() && posted_rpcs.empty()) {
      proc_stop_rpc_count.inc();
   }
   posted_rpcs.push_back(rpc_);
}

rpc_list_t *int_thread::getPostedRPCs()
{
   return &posted_rpcs;
}

bool int_thread::hasPostedRPCs()
{
   return (posted_rpcs.size() != 0);
}

void int_thread::setRunningRPC(int_iRPC::ptr rpc_)
{
   assert(!running_rpc);
   running_rpc = rpc_;

   if (stopped_on_breakpoint_addr) {
      pthrd_printf("Thread %d/%d is stopped on BP at 0x%lx and about to run RPC.  Postponing BP clear.\n",
                   llproc()->getPid(), getLWP(), stopped_on_breakpoint_addr);
      postponed_stopped_on_breakpoint_addr = stopped_on_breakpoint_addr;
      stopped_on_breakpoint_addr = 0x0;
   }

   if (rpc_->isProcStopRPC() && !proc_stop_rpc_count.local()) {
      proc_stop_rpc_count.inc();
   }
}

int_iRPC::ptr int_thread::runningRPC() const
{
   return running_rpc;
}

void int_thread::clearRunningRPC()
{
   if (postponed_stopped_on_breakpoint_addr) {
      pthrd_printf("Thread %d/%d is moving back to stopped breakpoint at %lx after IRPC completion\n",
                   llproc()->getPid(), getLWP(), postponed_stopped_on_breakpoint_addr);
      stopped_on_breakpoint_addr = postponed_stopped_on_breakpoint_addr;
      postponed_stopped_on_breakpoint_addr = 0x0;
   }

   if (running_rpc->isProcStopRPC()) {
      proc_stop_rpc_count.dec();
   }
   running_rpc = int_iRPC::ptr();
}

bool int_thread::saveRegsForRPC(allreg_response::ptr response)
{
   assert(!rpc_regs.full);
   response->setRegPool(&rpc_regs);
   bool ret = getAllRegisters(response);
   
   return ret;
}

bool int_thread::restoreRegsForRPC(bool clear, result_response::ptr response)
{
   assert(rpc_regs.full);

   bool result = setAllRegisters(rpc_regs, response);
   if (clear && result) {
      rpc_regs.regs.clear();
      rpc_regs.full = false;
   }
   return result;
}

bool int_thread::hasSavedRPCRegs()
{
   return rpc_regs.full;
}

void int_thread::incSyncRPCCount()
{
   if (!sync_rpc_count.local() && RUNNING_STATE(getHandlerState().getState())) {
      runningSyncRPCThreadCount().inc();
   }
   sync_rpc_count.inc();
}

void int_thread::decSyncRPCCount()
{
   sync_rpc_count.dec();
   if (!sync_rpc_count.local() && RUNNING_STATE(getHandlerState().getState())) {
      runningSyncRPCThreadCount().dec();
   }
}

bool int_thread::hasSyncRPC()
{
   return sync_rpc_count.local();
}

int_iRPC::ptr int_thread::nextPostedIRPC() const
{
   if (!posted_rpcs.size())
      return int_iRPC::ptr();
   return posted_rpcs.front();
}

bool int_thread::singleStepMode() const
{
   return single_step;
}

void int_thread::setSingleStepMode(bool s)
{
   single_step = s;
}

bool int_thread::singleStepUserMode() const
{
   return user_single_step;
}

void int_thread::setSingleStepUserMode(bool s)
{
   user_single_step = s;
}

bool int_thread::singleStep() const
{
   return single_step || user_single_step;
}

void int_thread::setSyscallUserMode(bool s)
{
    user_syscall = s;
}

bool int_thread::syscallUserMode() const
{
    return user_syscall;
}

bool int_thread::syscallMode() const
{
    return user_syscall;
}

bool int_thread::preSyscall()
{
    /* On Linux, we distinguish between system call entry and exit based on the
     * system call return value. This approach will always correctly label a
     * system call entry. Only in the cast where the invoked system call does
     * not exist (0 < syscall_number > __NR_syscall_max) will we incorrectly
     * label the system call exist as system call entry. */
    
<<<<<<< HEAD
    bool ret = false;
    MachRegisterVal syscallReturnValue;
    if (!plat_getRegister(MachRegister::getSyscallReturnValueReg(llproc()->getTargetArch()), syscallReturnValue)) { return true; }
=======
    bool ret = !next_syscall_is_exit;
    MachRegisterVal syscallReturnValue;
    if (!plat_getRegister(MachRegister::getSyscallReturnValueReg(llproc()->getTargetArch()), 
			  syscallReturnValue)) { ret = true; }
>>>>>>> 35ff5f5f
    
    if (syscallReturnValue == (MachRegisterVal)(-ENOSYS)) {
        ret = true;
    }
<<<<<<< HEAD

=======
    next_syscall_is_exit = ret;
    
>>>>>>> 35ff5f5f
    return ret;
}

void int_thread::markClearingBreakpoint(bp_instance *bp)
{
   assert(!clearing_breakpoint || bp == NULL);
   pthrd_printf("%d/%d marking clearing bp %p (at 0x%lx)\n",
	   llproc()->getPid(), getLWP(), bp, bp ? bp->getAddr() : 0);
   clearing_breakpoint = bp;
   if (bp) {
      clearing_bp_count.inc();
   }
   else {
      clearing_bp_count.dec();
   }
}

void int_thread::markStoppedOnBP(bp_instance *bp)
{
   stopped_on_breakpoint_addr = bp ? bp->getAddr() : 0x0;
}

bp_instance *int_thread::isStoppedOnBP()
{
   if (!stopped_on_breakpoint_addr) {
      return NULL;
   }
   sw_breakpoint *swbp = llproc()->getBreakpoint(stopped_on_breakpoint_addr);
   if (swbp)
      return static_cast<bp_instance *>(swbp);
   hw_breakpoint *hwbp = getHWBreakpoint(stopped_on_breakpoint_addr);
   return static_cast<bp_instance *>(hwbp);
}

void int_thread::setTID(Dyninst::THR_ID tid_)
{
   tid = tid_;
}

bp_instance *int_thread::isClearingBreakpoint()
{
   return clearing_breakpoint;
}

bool int_thread::haveUserThreadInfo()
{
   return false;
}

bool int_thread::getTID(Dyninst::THR_ID &)
{
   perr_printf("Unsupported attempt to getTid on %d/%d\n", llproc()->getPid(), getLWP());
   setLastError(err_unsupported, "getTid not supported on this platform\n");
   return false;
}

bool int_thread::getStartFuncAddress(Dyninst::Address &)
{
   perr_printf("Unsupported attempt to get start func address on %d/%d\n", llproc()->getPid(), getLWP());
   setLastError(err_unsupported, "getStartFuncAddress not supported on this platform\n");
   return false;
}

bool int_thread::getStackBase(Dyninst::Address &)
{
   perr_printf("Unsupported attempt to get stack base on %d/%d\n", llproc()->getPid(), getLWP());
   setLastError(err_unsupported, "getStackBase not supported on this platform\n");
   return false;
}

bool int_thread::getStackSize(unsigned long &)
{
   perr_printf("Unsupported attempt to get stack size on %d/%d\n", llproc()->getPid(), getLWP());
   setLastError(err_unsupported, "getStackSize not supported on this platform\n");
   return false;
}

bool int_thread::getTLSPtr(Dyninst::Address &)
{
   perr_printf("Unsupported attempt to get TLS on %d/%d\n", llproc()->getPid(), getLWP());
   setLastError(err_unsupported, "getTLSPtr not supported on this platform\n");
   return false;
}

Dyninst::Address int_thread::getThreadInfoBlockAddr()
{
   perr_printf("Unsupported attempt to get ThreadInfoBlock Address on %d/%d\n",
	           llproc()->getPid(), getLWP());
   setLastError(err_unsupported, "getThreadInfoBlockAddr not supported on this platform\n");
   return 0;
}

unsigned int_thread::hwBPAvail(unsigned) {
   return 0;
}

EventBreakpoint::ptr int_thread::decodeHWBreakpoint(response::ptr &,
                                                    bool,
                                                    Dyninst::MachRegisterVal)
{
   return EventBreakpoint::ptr();
}

bool int_thread::addHWBreakpoint(hw_breakpoint *,
                                 bool,
                                 std::set<response::ptr> &,
                                 bool &)
{
   perr_printf("Tried to use hardware breakpoint on unsupported system\n");
   setLastError(err_unsupported, "Hardware breakpoints not supported on this platform\n");
   return false;
}

bool int_thread::rmHWBreakpoint(hw_breakpoint *,
                                bool,
                                std::set<response::ptr> &,
                                bool &)
{
   perr_printf("Tried to use hardware breakpoint on unsupported system\n");
   setLastError(err_unsupported, "Hardware breakpoints not supported on this platform\n");
   return false;
}

bool int_thread::bpNeedsClear(hw_breakpoint *)
{
   return false;
}

void int_thread::addEmulatedSingleStep(emulated_singlestep *es) 
{
   assert(!em_singlestep);
   em_singlestep = es;
}

void int_thread::rmEmulatedSingleStep(emulated_singlestep *es)
{
  (void)es;
  
   assert(em_singlestep == es);
   delete em_singlestep;
   em_singlestep = NULL;
}

emulated_singlestep *int_thread::getEmulatedSingleStep()
{
   return em_singlestep;
}

void int_thread::clearRegCache()
{
   regpool_lock.lock();
   cached_regpool.regs.clear();
   cached_regpool.full = false;
   regpool_lock.unlock();
}

int_thread::StateTracker::StateTracker(int_thread *t, int id_, int_thread::State initial) :
   state(int_thread::none),
   id(id_),
   sync_level(0),
   up_thr(t)
{
   t->all_states[id] = this;
   setState(initial);
}

void int_thread::StateTracker::desyncState(State ns)
{
   sync_level++;
   pthrd_printf("Desyncing %d/%d %s state to level %d\n",
                up_thr->llproc()->getPid(), up_thr->getLWP(),
                getName().c_str(), sync_level);
   assert(id != int_thread::HandlerStateID && id != int_thread::GeneratorStateID && id != int_thread::UserStateID);
   if (ns != int_thread::none) {
      setState(ns);
   }
}


void int_thread::StateTracker::desyncStateProc(State ns)
{
   int_threadPool *pool = up_thr->llproc()->threadPool();
   for (int_threadPool::iterator i = pool->begin(); i != pool->end(); i++) {
      (*i)->getStateByID(id).desyncState(ns);
   }
   //Track the process level desyncs seperately.  This way if a 
   // new thread appears we can initialized its states to be 
   // consistent with the other threads.
   up_thr->llproc()->getProcDesyncdStates()[id]++;
}

void int_thread::StateTracker::restoreState()
{
   sync_level--;
   pthrd_printf("Restoring %d/%d %s state to level %d\n",
                up_thr->llproc()->getPid(), up_thr->getLWP(),
                getName().c_str(), sync_level);
   assert(id != int_thread::HandlerStateID && id != int_thread::GeneratorStateID && id != int_thread::UserStateID);
   assert(sync_level >= 0);
   if (sync_level == 0) {
      setState(int_thread::dontcare);
   }
}

void int_thread::StateTracker::restoreStateProc()
{
   int_threadPool *pool = up_thr->llproc()->threadPool();
   for (int_threadPool::iterator i = pool->begin(); i != pool->end(); i++) {
      (*i)->getStateByID(id).restoreState();
   }
   up_thr->llproc()->getProcDesyncdStates()[id]--;
}

int_thread::State int_thread::StateTracker::getState() const
{
   return state;
}

bool int_thread::StateTracker::isDesynced() const {
   return (sync_level != 0);
}

bool int_thread::StateTracker::setState(State to)
{
   std::string s = int_thread::stateIDToName(id);
   Dyninst::LWP lwp = up_thr->getLWP();
   Dyninst::PID pid = up_thr->llproc()->getPid();

   if (state == to) {
      pthrd_printf("Leaving %s state for %d/%d in state %s\n", s.c_str(), pid, lwp, stateStr(to));
      return true;
   }
   if (state == errorstate) {
      perr_printf("Attempted %s state reversion for %d/%d from errorstate to %s\n", 
                  s.c_str(), pid, lwp, stateStr(to));
      return false;
   }
   if (state == exited && to != errorstate) {
      perr_printf("Attempted %s state reversion for %d/%d from exited to %s\n", 
                  s.c_str(), pid, lwp, stateStr(to));
      return false;
   }
   if (to == neonatal && state != none) {
      perr_printf("Attempted %s state reversion for %d/%d from %s to neonatal\n", 
                  s.c_str(), pid, lwp, stateStr(state));
      return false;
   }
   
   /**
    * We need to keep track of the running threads counts.  We'll do that here.
    **/
   if (RUNNING_STATE(to) && !RUNNING_STATE(state))
   {
      //We're moving a thread into a running state...
      if (id == int_thread::GeneratorStateID) {
         up_thr->generatorRunningThreadsCount().inc();
      }
      else if (id == int_thread::HandlerStateID) {
         up_thr->handlerRunningThreadsCount().inc();
         if (up_thr->syncRPCCount().local()) {
            up_thr->runningSyncRPCThreadCount().inc();
         }
      }
   }
   else if (RUNNING_STATE(state) && !RUNNING_STATE(to))
   {
      //We're moving a thread out of a running state...
      if (id == int_thread::GeneratorStateID) {
         up_thr->generatorRunningThreadsCount().dec();
	  }
      else if (id == int_thread::HandlerStateID) {
         up_thr->handlerRunningThreadsCount().dec();
         if (up_thr->syncRPCCount().local()) {
            up_thr->runningSyncRPCThreadCount().dec();
         }
      }
   }
   if (id == int_thread::GeneratorStateID && to == int_thread::exited) {
      up_thr->getGeneratorNonExitedThreadCount().dec();
   }
   if (id == int_thread::HandlerStateID) {
      if ((state == int_thread::neonatal || state == int_thread::neonatal_intermediate) &&
          (to != int_thread::neonatal && to != int_thread::neonatal_intermediate)) {
         //Moving away from neonatal/neonatal_intermediate
         up_thr->neonatalThreadCount().dec();
      }
      if ((state != int_thread::neonatal && state != neonatal_intermediate) &&
          (to == int_thread::neonatal || to == int_thread::neonatal_intermediate)) {
         //Moving into neonatal/neonatal_intermediate
         up_thr->neonatalThreadCount().inc();
      }
   }
   pthrd_printf("Changing %s state for %d/%d from %s to %s\n", s.c_str(), pid, lwp, 
                stateStr(state), stateStr(to));
   state = to;

   int_thread::State handler_state = up_thr->getHandlerState().getState();
   int_thread::State generator_state = up_thr->getGeneratorState().getState();
   if (up_thr->up_thread && handler_state == stopped) assert(generator_state == stopped || generator_state == exited || generator_state == detached );
   if (up_thr->up_thread && generator_state == running) assert(handler_state == running);
   return true;
}

bool int_thread::StateTracker::setStateProc(State ns)
{
   bool had_error = false;
   int_threadPool *pool = up_thr->llproc()->threadPool();
   for (int_threadPool::iterator i = pool->begin(); i != pool->end(); i++) {
      int_thread *thr = *i;
      bool result = thr->getStateByID(id).setState(ns);
      if (!result) 
         had_error = true;
   }
   return !had_error;
}

std::string int_thread::StateTracker::getName() const
{
   return int_thread::stateIDToName(id);
}

int int_thread::StateTracker::getID() const
{
   return id;
}

void int_thread::setSuspended(bool b)
{
   suspended = b;
}

bool int_thread::isSuspended() const
{
   return suspended;
}

void int_thread::setLastError(err_t ec, const char *es) {
   if (proc_)
      proc_->setLastError(ec, es);
}

hw_breakpoint *int_thread::getHWBreakpoint(Address a)
{
   std::set<hw_breakpoint *>::iterator i;
   for (i = hw_breakpoints.begin(); i != hw_breakpoints.end(); i++) {
      if ((*i)->getAddr() == a)
         return *i;
   }
   return NULL;
}

int_thread *int_threadPool::findThreadByLWP(Dyninst::LWP lwp)
{
   std::map<Dyninst::LWP, int_thread *>::iterator i = thrds_by_lwp.find(lwp);
   if (i == thrds_by_lwp.end())
      return NULL;
   return i->second;
}

int_thread *int_threadPool::initialThread() const
{
	//if(!initial_thread) {
//		initial_thread = *(threads.begin());
//	}
   return initial_thread;
}

bool int_threadPool::allHandlerStopped()
{
   for (iterator i = begin(); i != end(); i++) {
      if ((*i)->getHandlerState().getState() != int_thread::stopped)
         return false;
   }
   return true;
}

bool int_threadPool::allStopped(int state_id)
{
	for (iterator i = begin(); i != end(); i++) {
      if (!(*i)->isStopped(state_id))
         return false;
   }
   return true;
}

bool int_threadPool::hadMultipleThreads() const {
    return had_multiple_threads;
}

void int_threadPool::addThread(int_thread *thrd)
{
   Dyninst::LWP lwp = thrd->getLWP();
   std::map<Dyninst::LWP, int_thread *>::iterator i = thrds_by_lwp.find(lwp);
   assert (i == thrds_by_lwp.end());
   thrds_by_lwp[lwp] = thrd;
   threads.push_back(thrd);
   hl_threads.push_back(thrd->thread());

   if( threads.size() > 1 ) {
       had_multiple_threads = true;
   }
}

void int_threadPool::rmThread(int_thread *thrd)
{
	// On Windows we are not guaranteed that initial thread exit ==
	// process exit. So we have to handle the case where the initial thread goes away.
	// In particular this means we need to have a valid initial thread in the threadpool after
	// we finish removing this one, so that we have an arbitrary thread available
	// for continue calls.

	// FIXME: should probably kill most of the data duplication here. Log search for thread by LWP is
	// I guess legitimate, but there's AFAICT no reason for the initial thread to be anything other than
	// pinned to threads[0]. And the data duplication involved in threads by LWP is not a good thing
	// for consistency...

#if !defined(os_windows)
	assert(thrd != initial_thread);
#endif
	Dyninst::LWP lwp = thrd->getLWP();
   std::map<Dyninst::LWP, int_thread *>::iterator i = thrds_by_lwp.find(lwp);
   assert (i != thrds_by_lwp.end());
   thrds_by_lwp.erase(i);

   for (unsigned j=0; j<threads.size(); j++) {
      if (threads[j] != thrd)
         continue;
      threads[j] = threads[threads.size()-1];
      threads.pop_back();
      hl_threads[j] = hl_threads[hl_threads.size()-1];
      hl_threads.pop_back();
   }
   if(!threads.empty() && thrd == initial_thread)
   {
	   initial_thread = threads[0];
   }
}

void int_threadPool::noteUpdatedLWP(int_thread *thrd)
{
	std::map<Dyninst::LWP, int_thread *>::iterator i = thrds_by_lwp.begin();
	while(i != thrds_by_lwp.end())
	{
		if(i->second == thrd)
		{
			thrds_by_lwp.erase(i);
			thrds_by_lwp.insert(std::make_pair(thrd->getLWP(), thrd));
			return;
		}
		++i;
	}
}

void int_threadPool::clear()
{
   threads.clear();
   hl_threads.clear();
   thrds_by_lwp.clear();
   initial_thread = NULL;
}
void int_threadPool::setInitialThread(int_thread *thrd)
{
   initial_thread = thrd;
}

int_process *int_threadPool::proc() const
{
   return proc_;
}

unsigned int_threadPool::size() const
{
   return threads.size();
}

ThreadPool *int_threadPool::pool() const
{
   return up_pool;
}

void int_threadPool::saveUserState(Event::ptr ev)
{
   Event::SyncType et = ev->getSyncType();
   switch (et) {
      case Event::unset:
         assert(0);
         break;
      case Event::async:
         break;
      case Event::sync_thread: {
         int_thread *thr = ev->getThread()->llthrd();
         if (!thr) 
            return;
         assert(thr->saved_user_state == int_thread::none);
         thr->saved_user_state = thr->getUserState().getState();
         thr->getUserState().setState(int_thread::stopped);
         break;
      }
      case Event::sync_process:
         for (iterator i = begin(); i != end(); i++) {
            int_thread *thr = *i;
            assert(thr->saved_user_state == int_thread::none);
            thr->saved_user_state = thr->getUserState().getState();
            thr->getUserState().setState(int_thread::stopped);
         }
         break;
   }
}

void int_threadPool::restoreUserState()
{
   for (iterator i = begin(); i != end(); i++) {
      int_thread *thr = *i;
      if (thr->saved_user_state == int_thread::none)
         continue;
      thr->getUserState().setState(thr->saved_user_state);
      thr->saved_user_state = int_thread::none;
   }
}

int_threadPool::int_threadPool(int_process *p) :
   initial_thread(NULL),
   proc_(p), 
   had_multiple_threads(false)
{
   up_pool = new ThreadPool();
   up_pool->threadpool = this;
}

int_threadPool::~int_threadPool()
{
   assert(up_pool);
   delete up_pool;

   for (vector<int_thread*>::iterator i = threads.begin(); i != threads.end(); ++i)
   {
	   if(ProcPool()->findThread((*i)->getLWP()))
	   {
		   ProcPool()->rmThread(*i);
	   }
	   delete *i;
   }
}

int_breakpoint::int_breakpoint(Breakpoint::ptr up) :
   up_bp(up),
   to(0x0),
   isCtrlTransfer_(false),
   data(NULL),
   hw(false),
   hw_perms(0),
   hw_size(0),
   onetime_bp(false),
   onetime_bp_hit(false),
   procstopper(false),
   suppress_callbacks(false),
   offset_transfer(false)
{
}

int_breakpoint::int_breakpoint(Dyninst::Address to_, Breakpoint::ptr up, bool off) :
   up_bp(up),
   to(to_),
   isCtrlTransfer_(true),
   data(NULL),
   hw(false),
   hw_perms(0),
   hw_size(0),
   onetime_bp(false),
   onetime_bp_hit(false),
   procstopper(false),
   suppress_callbacks(false),
   offset_transfer(off)
{
}

int_breakpoint::int_breakpoint(unsigned int hw_prems_, unsigned int hw_size_, Breakpoint::ptr up) :
  up_bp(up),
  to(0x0),
  isCtrlTransfer_(false),
  data(NULL),
  hw(true),
  hw_perms(hw_prems_),
  hw_size(hw_size_),
  onetime_bp(false),
  onetime_bp_hit(false),
  procstopper(false),
  suppress_callbacks(false),
  offset_transfer(false)
{
}

int_breakpoint::~int_breakpoint()
{
}

bool int_breakpoint::isCtrlTransfer() const
{
   return isCtrlTransfer_;
}

Address int_breakpoint::toAddr() const
{
   return to;
}

void *int_breakpoint::getData() const
{
   return data;
}

void int_breakpoint::setData(void *v)
{
   data = v;
}

Breakpoint::weak_ptr int_breakpoint::upBreakpoint() const
{
   return up_bp;
}

void int_breakpoint::setThreadSpecific(Thread::const_ptr p)
{
   thread_specific.insert(p);
}

void int_breakpoint::setOneTimeBreakpoint(bool b)
{
   onetime_bp = b;
}

void int_breakpoint::markOneTimeHit()
{
   assert(onetime_bp);
   onetime_bp_hit = true;
}

bool int_breakpoint::isOneTimeBreakpoint() const
{
   return onetime_bp;
}

bool int_breakpoint::isOneTimeBreakpointHit() const
{
   return onetime_bp_hit;
}

bool int_breakpoint::isThreadSpecific() const
{
   return !thread_specific.empty();
}

bool int_breakpoint::isThreadSpecificTo(Thread::const_ptr p) const
{
   return thread_specific.find(p) != thread_specific.end();
}

void int_breakpoint::setProcessStopper(bool b)
{
   procstopper = b;
}

bool int_breakpoint::isProcessStopper() const
{
   return procstopper;
}

bool int_breakpoint::isHW() const
{
   return hw;
}

unsigned int_breakpoint::getHWSize() const
{
   return hw_size;
}

unsigned int_breakpoint::getHWPerms() const
{
   return hw_perms;
}

void int_breakpoint::setSuppressCallbacks(bool b) 
{
   suppress_callbacks = b;
}

bool int_breakpoint::suppressCallbacks() const
{
   return suppress_callbacks;
}

bool int_breakpoint::isOffsetTransfer() const
{
   return offset_transfer;
}

bp_instance::bp_instance(Address addr_) :
   addr(addr_),
   installed(false),
   suspend_count(0),
   swbp(NULL),
   hwbp(NULL)
{
}

bp_instance::bp_instance(const bp_instance *ip) :
   bps(ip->bps),
   hl_bps(ip->hl_bps),
   addr(ip->addr),
   installed(ip->installed),
   suspend_count(ip->suspend_count),
   swbp(NULL),
   hwbp(NULL)
{
}

bp_instance::~bp_instance()
{
}

bool bp_instance::checkBreakpoint(int_breakpoint *bp, int_process *p)
{
   if (bp->isCtrlTransfer()) {
      for (set<int_breakpoint *>::iterator i = bps.begin(); i != bps.end(); i++) {
         if ((*i)->isCtrlTransfer()) {
            perr_printf("Error.  Attempted to add two control transfer breakpoints " 
                        "at same place\n");
            for (set<int_process *>::iterator i = p->memory()->procs.begin(); i != p->memory()->procs.end(); i++) {
               (*i)->setLastError(err_badparam, "Attempted two control transfer breakpoints at " 
                                  "same location\n");
            }
            return false;
         }
      }
   }

   Breakpoint::ptr upbp = bp->upBreakpoint().lock();
   if (upbp != Breakpoint::ptr()) {
      //We keep the set of installed Breakpoints to keep the breakpoint shared
      // pointer reference counter from cleaning a Breakpoint while installed.
      hl_bps.insert(upbp);
   }
   bps.insert(bp);

   return true;
}

bool bp_instance::rmBreakpoint(int_process *proc, int_breakpoint *bp, bool &empty, 
                               set<response::ptr> &resps)
{
   empty = false;
   set<int_breakpoint *>::iterator i = bps.find(bp);
   if (i == bps.end()) {
      perr_printf("Attempted to remove a non-installed breakpoint\n");
      proc->setLastError(err_badparam, "Breakpoint was not installed in process\n");
      return false;
   }
   bps.erase(i);

   set<Breakpoint::ptr>::iterator j = hl_bps.find(bp->upBreakpoint().lock());
   if (j != hl_bps.end()) {
      hl_bps.erase(j);
   }

   if (bps.empty()) {
      empty = true;
      bool result = uninstall(proc, resps);
      if (!result) {
         perr_printf("Failed to remove breakpoint at %lx\n", addr);
         proc->setLastError(err_internal, "Could not remove breakpoint\n");
         return false;
      }
   }
   
   return true;
}

Address bp_instance::getAddr() const
{
   return addr;
}

bp_instance::iterator bp_instance::begin()
{
   return bps.begin();
}

bp_instance::iterator bp_instance::end()
{
   return bps.end();
}

bool bp_instance::containsIntBreakpoint(int_breakpoint *bp) {
    return (bps.count(bp) > 0);
}

int_breakpoint *bp_instance::getCtrlTransferBP(int_thread *thrd)
{
   for (iterator i = begin(); i != end(); i++) {
      int_breakpoint *bp = *i;
      if (!bp->isCtrlTransfer())
         continue;
      if (thrd && bp->isThreadSpecific() && !bp->isThreadSpecificTo(thrd->thread()))
         continue;
      return bp;
   }
   return NULL;
}

bool bp_instance::isInstalled() const
{
   return installed;
}

sw_breakpoint *bp_instance::swBP()
{
   return swbp;
}

hw_breakpoint *bp_instance::hwBP()
{
   return hwbp;
}

bool bp_instance::suspend_common()
{
   suspend_count++;
   if (suspend_count > 1) {
      pthrd_printf("Breakpoint already suspended, suspend_count = %d\n", 
                   suspend_count);
      return true;
   }
   return false;
}

bool bp_instance::resume_common()
{
   suspend_count--;
   assert(suspend_count >= 0);
   if (suspend_count > 0) {
      pthrd_printf("Breakpoint remaining suspended, suspend_count = %d\n", suspend_count);
      return true;
   }
   return false;
}

sw_breakpoint::sw_breakpoint(mem_state::ptr memory_, Address addr_) :
   bp_instance(addr_),
   memory(memory_),
   buffer_size(0),
   prepped(false),
   long_breakpoint(false)
{
   swbp = this;
   hwbp = NULL;
}

sw_breakpoint::sw_breakpoint(mem_state::ptr memory_, 
                             const sw_breakpoint *ip) :
   bp_instance(ip),
   memory(memory_),
   buffer_size(ip->buffer_size),
   prepped(ip->prepped),
   long_breakpoint(ip->long_breakpoint)
{
   memcpy(buffer, ip->buffer, sizeof(buffer));
   swbp = this;
   hwbp = NULL;
}

sw_breakpoint::~sw_breakpoint()
{
}

sw_breakpoint *sw_breakpoint::create(int_process *proc, int_breakpoint *bp, Dyninst::Address addr)
{
   bool result;
   bp_install_state is;
   is.addr = addr;
   is.bp = bp;

   result = proc->addBreakpoint_phase1(&is);
   if (!result)
      return NULL;
   if (is.mem_resp && is.mem_resp->isPosted()) {
      result = int_process::waitForAsyncEvent(is.mem_resp);
      if (!result) {
         perr_printf("Error waiting for result of memory response\n");
         return NULL;
      }
   }

   result = proc->addBreakpoint_phase2(&is);
   if (!result)
      return NULL;
   if (is.res_resp && is.res_resp->isPosted()) {
      result = int_process::waitForAsyncEvent(is.res_resp);
      if (!result) {
         perr_printf("Error waiting for result of result response\n");
         return NULL;
      }
   }

   result = proc->addBreakpoint_phase3(&is);
   if (!result)
      return NULL;

   return is.ibp;
}

bool sw_breakpoint::writeBreakpoint(int_process *proc, result_response::ptr write_response)
{
   assert(buffer_size != 0);
   unsigned char bp_insn[BP_BUFFER_SIZE];
   proc->plat_breakpointBytes(bp_insn);
   if (long_breakpoint) {
      unsigned bp_size = proc->plat_breakpointSize();
      for (unsigned i=bp_size; i<bp_size+BP_LONG_SIZE; i++) {
         bp_insn[i] = buffer[i];
      }
   }
   return proc->writeMem(bp_insn, addr, buffer_size, write_response, NULL, int_process::bp_install);
}

bool sw_breakpoint::saveBreakpointData(int_process *proc, mem_response::ptr read_response)
{
   if (buffer_size != 0) {
      return true;
   }

   buffer_size = proc->plat_breakpointSize();
   if (long_breakpoint) {
      buffer_size += BP_LONG_SIZE;
   }
   pthrd_printf("Saving original data for breakpoint insertion at %lx +%u\n", addr, (unsigned) buffer_size);
   assert(buffer_size <= BP_BUFFER_SIZE);   

   read_response->setBuffer(buffer, buffer_size);
   bool ret = proc->readMem(addr, read_response);
   if (read_response->isReady()) {
      pthrd_printf("Buffer contents from read breakpoint:\n");
      for (int i = 0; i < buffer_size; ++i) {
         pthrd_printf("\t 0x%x\n", (unsigned char)buffer[i]);
      }
   }
   return ret;
}

bool sw_breakpoint::restoreBreakpointData(int_process *proc, result_response::ptr res_resp)
{
   assert(buffer_size != 0);

   pthrd_printf("Restoring original code over breakpoint at %lx\n", addr);
   return proc->writeMem(buffer, addr, buffer_size, res_resp, NULL, int_process::bp_clear);
}

async_ret_t sw_breakpoint::uninstall(int_process *proc, set<response::ptr> &resps)
{
   assert(installed);
   bool had_success = true;
   result_response::ptr async_resp = result_response::createResultResponse();

   if (proc->getState() != int_process::exited)
   {
      bool result = proc->writeMem(&buffer, addr, buffer_size, async_resp);
      if (!result) {
         pthrd_printf("Failed to remove breakpoint at %lx from process %d\n", 
                      addr, proc->getPid());
         had_success = false;
      }
   }
   installed = false;
   buffer_size = 0;

   std::map<Dyninst::Address, sw_breakpoint *>::iterator i;
   i = memory->breakpoints.find(addr);
   if (i == memory->breakpoints.end()) {
      perr_printf("Failed to remove breakpoint from list\n");
      proc->setLastError(err_notfound, "Tried to uninstall breakpoint that isn't installed.\n");
      return aret_error;
   }
   memory->breakpoints.erase(i);

   if (async_resp->isPosted() && !async_resp->isReady()) {
      resps.insert(async_resp);
      return aret_async;
   }

   return had_success ? aret_success : aret_error;
}

async_ret_t sw_breakpoint::suspend(int_process *proc, set<response::ptr> &resps)
{
   if (suspend_common())
      return aret_success;

   result_response::ptr result_resp = result_response::createResultResponse();
   bool result = restoreBreakpointData(proc, result_resp);
   if (!result) {
      pthrd_printf("Failed to suspend breakpoint at %lx from process %d\n", 
                   addr, proc->getPid());
      return aret_error;
   }
   if (result_resp->isPosted() && !result_resp->isReady()) {
      resps.insert(result_resp);
      return aret_async;
   }
   return aret_success;
}

async_ret_t sw_breakpoint::resume(int_process *proc, set<response::ptr> &resps)
{   
   if (resume_common())
      return aret_success;
   result_response::ptr result_resp = result_response::createResultResponse();
   bool result = writeBreakpoint(proc, result_resp);
   if (!result) {
      pthrd_printf("Failed to install breakpoint at %lx in process %d\n",
                   addr, proc->getPid());
      return aret_error;
   }
   if (result_resp->isPosted() && !result_resp->isReady()) {
      resps.insert(result_resp);
      return aret_async;
   }

   return aret_success;
}

unsigned sw_breakpoint::getNumIntBreakpoints() const {
    return bps.size();
}

bool sw_breakpoint::addToIntBreakpoint(int_breakpoint *bp, int_process *)
{
   memory->breakpoints[addr] = this;
  
   Breakpoint::ptr upbp = bp->upBreakpoint().lock();
   if (upbp != Breakpoint::ptr()) {
      //We keep the set of installed Breakpoints to keep the breakpoint shared
      // pointer reference counter from cleaning a Breakpoint while installed.
      hl_bps.insert(upbp);
   }
   bps.insert(bp);

   return true;
}

bool sw_breakpoint::prepBreakpoint(int_process *proc, mem_response::ptr mem_resp)
{
   assert(!prepped);
   assert(!installed);

   pthrd_printf("Prepping breakpoint at %lx\n", addr);
   bool result = saveBreakpointData(proc, mem_resp);
   if (!result) {
      pthrd_printf("Error, failed to save breakpoint data at %lx\n", addr);
      return false;
   }

   prepped = true;
   return true;
}

bool sw_breakpoint::insertBreakpoint(int_process *proc, result_response::ptr res_resp)
{
   assert(prepped);
   assert(!installed);

   bool result = writeBreakpoint(proc, res_resp);
   if (!result) {
      pthrd_printf("Error writing breakpoint\n");
      return false;
   }

   installed = true;
   return true;
}

bool sw_breakpoint::needsClear() {
   return true;
}

hw_breakpoint::hw_breakpoint(int_thread *thread, unsigned mode, unsigned size,
                             bool pwide, Dyninst::Address addr) :
   bp_instance(addr),
   hw_perms(mode),
   hw_size(size),
   proc_wide(pwide),
   thr(thread),
   error(false)
{
   swbp = NULL;
   hwbp = this;
}

hw_breakpoint::~hw_breakpoint()
{
}

bool hw_breakpoint::install(bool &done, set<response::ptr> &resps)
{
   bool result = thr->addHWBreakpoint(this, false, resps, done);
   if (!result)
      return false;
   if (!done)
      return true;

   thr->hw_breakpoints.insert(this);
   return true;
}

hw_breakpoint *hw_breakpoint::create(int_process *proc, int_breakpoint *bp, Dyninst::Address addr)
{
   unsigned mode = bp->getHWPerms();
   unsigned size = bp->getHWSize();

   set<int_thread *> thrds;
   bool proc_wide = bp->thread_specific.empty();
   if (!proc_wide) {
      for (set<Thread::const_ptr>::iterator i = bp->thread_specific.begin(); i != bp->thread_specific.end(); i++) {
         int_thread *llthrd = (*i)->llthrd();
         thrds.insert(llthrd);
         pthrd_printf("Adding thread-specific hardware breakpoint to %d/%d at %lx\n",
                      proc->getPid(), llthrd->getLWP(), addr);
      }
   }
   else {
      int_threadPool *tp = proc->threadPool();
      for (int_threadPool::iterator i = tp->begin(); i != tp->end(); i++) {
         int_thread *llthrd = *i;
         thrds.insert(llthrd);
         pthrd_printf("Adding process-wide hardware breakpoint to %d/%d at %lx\n",
                      proc->getPid(), llthrd->getLWP(), addr);
      }
   }
      
   bool no_space = false;
   for (set<int_thread *>::iterator i = thrds.begin(); i != thrds.end(); i++) {
      int_thread *thr = *i;
      if (!thr->hwBPAvail(mode)) {
         perr_printf("Do not have space for new hardware breakpoint of mode 0%u on thread %d/%d\n",
                     mode, proc->getPid(), thr->getLWP());
         no_space = true;
      }
   }
   if (no_space) {
      proc->setLastError(err_bpfull, "Not enough space for a new hardware breakpoint\n");
      return NULL;
   }

   set<hw_breakpoint *> hw_bps;
   hw_breakpoint *first_bp = NULL;
   for (set<int_thread *>::iterator i = thrds.begin(); i != thrds.end(); i++) {
      int_thread *thr = *i;
      hw_breakpoint *hwbp = new hw_breakpoint(thr, mode, size, proc_wide, addr);
      assert(hwbp);
      if (!first_bp)
         first_bp = hwbp;
      hw_bps.insert(hwbp);
      hwbp->installed = true;
      if (!hwbp->checkBreakpoint(bp, proc))
         return NULL;
   }

   bool had_error = false;
   while (!hw_bps.empty()) {
      set<response::ptr> resps;
      for (set<hw_breakpoint *>::iterator i = hw_bps.begin(); i != hw_bps.end();) {
         hw_breakpoint *bp = *i;
         bool done = false;
         bool result = bp->install(done, resps);
         if (!result) {
            pthrd_printf("Error installing HW breakpoint on %d/%d at %lx\n",
                         proc->getPid(), bp->getThread()->getLWP(), addr);
            had_error = true;
            break;
         }
         if (done)
            hw_bps.erase(i++);
         else
            i++;
      }

      bool result = int_process::waitForAsyncEvent(resps);
      if (!result || had_error) {
         pthrd_printf("Error during HW BP install\n");
         return NULL;
      }
   }

   return first_bp;
}

async_ret_t hw_breakpoint::suspend(int_process *, set<response::ptr> &resps)
{
   if (suspend_common())
      return aret_success;

   bool done = false;

   bool result = thr->rmHWBreakpoint(this, true, resps, done);
   if (!result) {
      pthrd_printf("Error suspending HWBreakpoint\n");
      return aret_error;
   }
   if (!done) {
      assert(!resps.empty());
      return aret_async;
   }
   return aret_success;
}

async_ret_t hw_breakpoint::resume(int_process *, set<response::ptr> &resps)
{
   if (resume_common())
      return aret_success;

   bool done = false;

   bool result = thr->addHWBreakpoint(this, true, resps, done);
   if (!result) {
      pthrd_printf("Error resuming HWBreakpoint\n");
      return aret_error;
   }
   if (!done) {
      assert(!resps.empty());
      return aret_error;
   }
   return aret_success;
}

async_ret_t hw_breakpoint::uninstall(int_process *proc, set<response::ptr> &resps)
{
   bool done = false;

   set<hw_breakpoint *>::iterator ibp = thr->hw_breakpoints.find(this);
   if (ibp == thr->hw_breakpoints.end()) {
      perr_printf("Tried to uninstall non-installed hardware breakpoint on %d/%d\n",
                  thr->llproc()->getPid(), thr->getLWP());
      proc->setLastError(err_badparam, "Tried to uninstall non-installed hardware breakpoint\n");
      return aret_error;
   }

   bool result = thr->rmHWBreakpoint(this, false, resps, done);
   if (!result) {
      pthrd_printf("Error suspending HWBreakpoint\n");
      return aret_error;
   }
   thr->hw_breakpoints.erase(ibp);
   installed = false;
   
   if (!done) {
      assert(!resps.empty());
      return aret_async;
   }
   return aret_success;
}
 
unsigned int hw_breakpoint::getPerms() const
{
   return hw_perms;
}

unsigned int hw_breakpoint::getSize() const
{
   return hw_size;
}

int_thread *hw_breakpoint::getThread() const {
   return thr;
}

bool hw_breakpoint::needsClear() {
   return thr->bpNeedsClear(this);
}

int_library::int_library(std::string n, bool shared_lib,
                         Dyninst::Address load_addr, 
                         Dyninst::Address dynamic_load_addr, Dyninst::Address data_load_addr, 
                         bool has_data_load_addr) :
   name(n),
   load_address(load_addr),
   data_load_address(data_load_addr),
   dynamic_address(dynamic_load_addr),
   has_data_load(has_data_load_addr),
   marked(false),
   user_data(NULL),
   is_shared_lib(shared_lib)
{
//   assert(n != "");
   up_lib = Library::ptr(new Library());
   up_lib->lib = this;
}

int_library::int_library(int_library *l) :
   name(l->name),
   load_address(l->load_address),
   data_load_address(l->data_load_address),
   dynamic_address(l->dynamic_address),
   has_data_load(l->has_data_load),
   marked(l->marked),
   user_data(NULL),
   is_shared_lib(l->is_shared_lib)
   
{
   up_lib = Library::ptr(new Library());
   up_lib->lib = this;
}

int_library::~int_library()
{
}

std::string int_library::getName()
{
   return name;
}

std::string int_library::getAbsName()
{
   if (!abs_name.empty())
      return abs_name;
   abs_name = int_process::plat_canonicalizeFileName(name);
   return abs_name;
}

Dyninst::Address int_library::getAddr()
{
   return load_address;
}

Dyninst::Address int_library::getDataAddr()
{
   return data_load_address;
}

bool int_library::hasDataAddr()
{
   return has_data_load;
}

Dyninst::Address int_library::getDynamicAddr()
{
   return dynamic_address;
}

bool int_library::isSharedLib() const {
   return is_shared_lib;
}

void int_library::setMark(bool b)
{
   marked = b;
}

bool int_library::isMarked() const
{
   return marked;
}

void int_library::setUserData(void *d)
{
   user_data = d;
}

void *int_library::getUserData()
{
   return user_data;
}

Library::ptr int_library::getUpPtr() const
{
   return up_lib;
}

void int_library::markAsCleanable()
{
   //The destruction of the Library may destroy 'this', which
   //can cause an invalid heap write in the 'up_lib = Library::ptr()'
   //assignment.  By keeping a second reference around (delay_any_clean)
   //we make sure that up_lib is cleaned after it's assigned.
   Library::ptr delay_any_clean = up_lib;
   up_lib = Library::ptr();
}

mem_state::mem_state(int_process *proc)
{
   procs.insert(proc);
}

mem_state::mem_state(mem_state &m, int_process *p)
{
   pthrd_printf("Copying mem_state to new process %d\n", p->getPid());
   procs.insert(p);

   // Do not copy over libraries -- need to use refresh_libraries to
   // maintain consistency with AddressTranslate layer

   /*
   set<int_library *>::iterator i;
   for (i = m.libs.begin(); i != m.libs.end(); i++)
   {
      int_library *orig_lib = *i;
      int_library *new_lib = new int_library(orig_lib);
      libs.insert(new_lib);
   }
   */

   map<Dyninst::Address, sw_breakpoint *>::iterator j;
   for (j = m.breakpoints.begin(); j != m.breakpoints.end(); j++)
   {
      Address orig_addr = j->first;
      sw_breakpoint *orig_bp = j->second;
      sw_breakpoint *new_bp = new sw_breakpoint(this, orig_bp);
      breakpoints[orig_addr] = new_bp;
   }
   inf_malloced_memory = m.inf_malloced_memory;
}

mem_state::~mem_state()
{
   pthrd_printf("Destroy memory image of old process\n");
   set<int_library *>::iterator i;
   for (i = libs.begin(); i != libs.end(); i++) {
      (*i)->markAsCleanable();
   }
   libs.clear();

   map<Dyninst::Address, sw_breakpoint *>::iterator j;
   for (j = breakpoints.begin(); j != breakpoints.end(); j++)
   {
      sw_breakpoint *ibp = j->second;
      delete ibp;
   }   
   breakpoints.clear();
}

void mem_state::addProc(int_process *p)
{
   pthrd_printf("Adding process %d as sharing a memory state with existing proc\n",
                p->getPid());
   procs.insert(p);
}

void mem_state::rmProc(int_process *p, bool &should_clean)
{
   set<int_process *>::iterator i = procs.find(p);
   assert(i != procs.end());
   procs.erase(i);

   if (procs.empty()) {
      should_clean = true;
      pthrd_printf("Removed process %d from memory image, should clean image\n",
                   p->getPid());
   }
   else {
      should_clean = false;
      pthrd_printf("Removed process %d from memory image, others remain\n",
                   p->getPid());
   }
}


int_notify *int_notify::the_notify = NULL;
int_notify::int_notify() :
   events_noted(0)
{
   the_notify = this;
   up_notify.llnotify = this;
}

int_notify *notify()
{
   if (int_notify::the_notify)
      return int_notify::the_notify;

   static Mutex<> init_lock;
   init_lock.lock();
   if (!int_notify::the_notify) {
      int_notify::the_notify = new int_notify();
   }
   init_lock.unlock();
   return int_notify::the_notify;
}

void int_notify::noteEvent()
{
//MATT TODO lock around event pipe write/read when/if we move to process locks
   assert(isHandlerThread());
   if (events_noted == 0)
      my_internals.noteEvent();
   events_noted++;
   pthrd_printf("noteEvent - %d\n", events_noted);
   set<EventNotify::notify_cb_t>::iterator i;
   for (i = cbs.begin(); i != cbs.end(); ++i) {
      pthrd_printf("Calling notification CB\n");
      (*i)();
   }
}

static void notifyNewEvent()
{
   notify()->noteEvent();
}


void int_notify::clearEvent()
{
   assert(!isHandlerThread());
   events_noted--;
   pthrd_printf("clearEvent - %d\n", events_noted);
   if (events_noted == 0)
      my_internals.clearEvent();
}

bool int_notify::hasEvents()
{
   return (events_noted > 0);
}

void int_notify::registerCB(EventNotify::notify_cb_t cb)
{
   cbs.insert(cb);
}

void int_notify::removeCB(EventNotify::notify_cb_t cb)
{
   set<EventNotify::notify_cb_t>::iterator i = cbs.find(cb);
   if (i == cbs.end())
      return;
   cbs.erase(i);
}

int_notify::details_t::wait_object_t int_notify::getWaitable()
{
	if(!my_internals.internalsValid())
	{
		my_internals.createInternals();
	}
	return my_internals.getWaitObject();
}

Decoder::Decoder()
{
}

Decoder::~Decoder()
{
}

RegisterPool::RegisterPool()
{
   llregpool = new int_registerPool();
}

RegisterPool::RegisterPool(const RegisterPool &rp)
{
   llregpool = new int_registerPool();
   *llregpool = *rp.llregpool;
}

RegisterPool::~RegisterPool()
{
   delete llregpool;
}

RegisterPool::iterator RegisterPool::begin()
{
   return RegisterPool::iterator(llregpool->regs.begin());
}

RegisterPool::iterator RegisterPool::end()
{
   return RegisterPool::iterator(llregpool->regs.end());
}

RegisterPool::iterator RegisterPool::find(MachRegister r)
{
   return RegisterPool::iterator(llregpool->regs.find(r));
}

bool RegisterPool::iterator::operator==(const iterator &iter)
{
    return i == iter.i;
}

bool RegisterPool::iterator::operator!=(const iterator &iter)
{
    return i != iter.i;
}

RegisterPool::const_iterator RegisterPool::begin() const
{
   return RegisterPool::const_iterator(llregpool->regs.begin());
}

RegisterPool::const_iterator RegisterPool::end() const
{
   return RegisterPool::const_iterator(llregpool->regs.end());
}

RegisterPool::const_iterator RegisterPool::find(MachRegister r) const
{
	return RegisterPool::const_iterator(llregpool->regs.find(r));
}

bool RegisterPool::const_iterator::operator==(const const_iterator &iter)
{
    return i == iter.i;
}

bool RegisterPool::const_iterator::operator!=(const const_iterator &iter)
{
    return i != iter.i;
}

MachRegisterVal& RegisterPool::operator[](MachRegister r)
{
   return llregpool->regs[r];
}

const MachRegisterVal& RegisterPool::operator[](MachRegister r) const
{
   return llregpool->regs[r];
}

size_t RegisterPool::size() const
{
   return llregpool->regs.size();
}

Thread::ptr RegisterPool::getThread()
{
   return llregpool->thread->thread();
}

Thread::const_ptr RegisterPool::getThread() const
{
   return llregpool->thread->thread();
}

RegisterPool::iterator::iterator()
{
}

RegisterPool::iterator::iterator(int_iter i_) :
   i(i_)
{
}

RegisterPool::iterator::~iterator()
{
}

std::pair<Dyninst::MachRegister, Dyninst::MachRegisterVal> RegisterPool::iterator::operator*()
{
   return *i;
}

RegisterPool::iterator RegisterPool::iterator::operator++() // prefix
{
   i++;
   return *this;
}

RegisterPool::iterator RegisterPool::iterator::operator++(int) // postfix
{
   RegisterPool::iterator orig = *this;
   i++;
   return orig;
}

RegisterPool::const_iterator::const_iterator()
{
}

RegisterPool::const_iterator::const_iterator(int_iter i_) :
   i(i_)
{
}

RegisterPool::const_iterator::~const_iterator()
{
}

std::pair<Dyninst::MachRegister, Dyninst::MachRegisterVal> RegisterPool::const_iterator::operator*() const
{
   return *i;
}

RegisterPool::const_iterator RegisterPool::const_iterator::operator++() // prefix
{
   i++;
   return *this;
}

RegisterPool::const_iterator RegisterPool::const_iterator::operator++(int) // postfix
{
   RegisterPool::const_iterator orig = *this;
   i++;
   return orig;
}

void regpoolClearOnCont(int_thread *thr)
{
   pthrd_printf("Clearing register pool for %d/%d\n", thr->llproc()->getPid(), thr->getLWP());
   thr->clearRegCache();
}

int_registerPool::int_registerPool() :
   full(false),
   thread(NULL)
{
   static bool is_inited = false;
   if (!is_inited) {
      is_inited = true;
      int_thread::addContinueCB(regpoolClearOnCont);
   }
}

int_registerPool::int_registerPool(const int_registerPool &c) :
   regs(c.regs),
   full(c.full),
   thread(c.thread)
{
}

int_registerPool::~int_registerPool()
{
}

Library::Library() : lib(NULL)
{
}

Library::~Library()
{
   MTLock lock_this_func(MTLock::allow_generator);
   if (lib) {
      delete lib;
      lib = NULL;
   }
}

std::string Library::getName() const
{
   MTLock lock_this_func;
   return lib->getName();
}

std::string Library::getAbsoluteName() const
{
   MTLock lock_this_func;
   return lib->getAbsName();
}

Dyninst::Address Library::getLoadAddress() const
{
   MTLock lock_this_func;
   return lib->getAddr();
}

Dyninst::Address Library::getDataLoadAddress() const
{ 
   MTLock lock_this_func;
   return lib->getDataAddr();
}

Dyninst::Address Library::getDynamicAddress() const
{
   return lib->getDynamicAddr();
}

bool Library::isSharedLib() const {
   return lib->isSharedLib();
}

void *Library::getData() const
{
   return lib->getUserData();
}

void Library::setData(void *p) const
{
   lib->setUserData(p);
}

LibraryPool::LibraryPool() :
   proc(NULL)
{
}

LibraryPool::~LibraryPool()
{
}

size_t LibraryPool::size() const
{
   MTLock lock_this_func;
   if (!proc) {
      perr_printf("getExecutable on deleted process\n");
      globalSetLastError(err_exited, "Process is exited\n");
      return -1;
   }
   return proc->numLibs();
}

Library::ptr LibraryPool::getLibraryByName(std::string s)
{
   MTLock lock_this_func;
   if (!proc) {
      perr_printf("getLibraryByName on deleted process\n");
      globalSetLastError(err_exited, "Process is exited\n");
      return Library::ptr();
   }

   int_library *int_lib = proc->getLibraryByName(s);
   if (!int_lib)
      return Library::ptr();
   return int_lib->up_lib;
}

Library::const_ptr LibraryPool::getLibraryByName(std::string s) const
{
   MTLock lock_this_func;
   if (!proc) {
      perr_printf("getLibraryByName on deleted process\n");
      globalSetLastError(err_exited, "Process is exited\n");
      return Library::ptr();
   }

   int_library *int_lib = proc->getLibraryByName(s);
   if (!int_lib)
      return Library::const_ptr();
   return int_lib->up_lib;
}

Library::ptr LibraryPool::getExecutable()
{
   MTLock lock_this_func;
   if (!proc) {
      perr_printf("getExecutable on deleted process\n");
      globalSetLastError(err_exited, "Process is exited\n");
      return Library::ptr();
   }
   return proc->plat_getExecutable()->up_lib;
}

Library::const_ptr LibraryPool::getExecutable() const
{
   MTLock lock_this_func;
   if (!proc) {
      perr_printf("getExecutable on deleted process\n");
      globalSetLastError(err_exited, "Process is exited\n");
      return Library::ptr();
   }
   return proc->plat_getExecutable()->up_lib;
}

LibraryPool::iterator LibraryPool::find(Library::ptr lib) {
   LibraryPool::iterator i;
   i.int_iter = proc->memory()->libs.find(lib->debug());
   return i;
}

LibraryPool::const_iterator LibraryPool::find(Library::ptr lib) const {
   LibraryPool::const_iterator i;
   i.int_iter = proc->memory()->libs.find(lib->debug());
   return i;
}

LibraryPool::iterator::iterator()
{
}

LibraryPool::iterator::~iterator()
{
}

Library::ptr LibraryPool::iterator::operator*() const
{
   return (*int_iter)->up_lib;
}

LibraryPool::iterator LibraryPool::iterator::operator++() // prefix
{
   ++int_iter;
   return *this;
}

LibraryPool::iterator LibraryPool::iterator::operator++(int) // postfix
{
   LibraryPool::iterator orig = *this;
   ++int_iter;
   return orig;
}

LibraryPool::iterator LibraryPool::begin()
{
   LibraryPool::iterator i;
   i.int_iter = proc->memory()->libs.begin();
   return i;
}

LibraryPool::iterator LibraryPool::end()
{
   LibraryPool::iterator i;
   i.int_iter = proc->memory()->libs.end();
   return i;
}

bool LibraryPool::iterator::operator==(const LibraryPool::iterator &i) const
{
   return int_iter == i.int_iter;
}

bool LibraryPool::iterator::operator!=(const LibraryPool::iterator &i) const
{
   return int_iter != i.int_iter;
}

LibraryPool::const_iterator LibraryPool::begin() const
{
   LibraryPool::const_iterator i;
   i.int_iter = proc->memory()->libs.begin();
   return i;
}

LibraryPool::const_iterator LibraryPool::end() const
{
   LibraryPool::const_iterator i;
   i.int_iter = proc->memory()->libs.end();
   return i;
}

LibraryPool::const_iterator::const_iterator()
{
}

LibraryPool::const_iterator::~const_iterator()
{
}

Library::const_ptr LibraryPool::const_iterator::operator*() const
{
   return (*int_iter)->up_lib;
}

bool LibraryPool::const_iterator::operator==(const LibraryPool::const_iterator &i)
{
   return int_iter == i.int_iter;
}

bool LibraryPool::const_iterator::operator!=(const LibraryPool::const_iterator &i)
{
   return int_iter != i.int_iter;
}

LibraryPool::const_iterator LibraryPool::const_iterator::operator++() // prefix
{
   ++int_iter;
   return *this;
}

LibraryPool::const_iterator LibraryPool::const_iterator::operator++(int) // postfix
{
   LibraryPool::const_iterator orig = *this;
   ++int_iter;
   return orig;
}

bool Process::registerEventCallback(EventType evt, Process::cb_func_t cbfunc)
{
   MTLock lock_this_func(MTLock::allow_init);
   HandleCallbacks *cbhandler = HandleCallbacks::getCB();
   return cbhandler->registerCallback(evt, cbfunc);
}

bool Process::removeEventCallback(EventType evt, cb_func_t cbfunc)
{
   MTLock lock_this_func(MTLock::allow_init);
   HandleCallbacks *cbhandler = HandleCallbacks::getCB();
   return cbhandler->removeCallback(evt, cbfunc);
}

bool Process::removeEventCallback(EventType evt)
{
   MTLock lock_this_func(MTLock::allow_init);
   HandleCallbacks *cbhandler = HandleCallbacks::getCB();
   return cbhandler->removeCallback(evt);
}

bool Process::removeEventCallback(cb_func_t cbfunc)
{
   MTLock lock_this_func(MTLock::allow_init);
   HandleCallbacks *cbhandler = HandleCallbacks::getCB();
   return cbhandler->removeCallback(cbfunc);
}

bool Process::handleEvents(bool block)
{
   // One might think we should be delivering callbacks when taking this lock,
   //  but we'll do it under waitAndHandleEvent instead.
   MTLock lock_this_func(MTLock::allow_init);

   pthrd_printf("User triggered event handling\n");
   if (int_process::isInCB()) {
      perr_printf("User attempted call on process while in CB, erroring.");
      ProcControlAPI::globalSetLastError(err_incallback, "Cannot handleEvents from callback\n");
      return false;
   }

   bool result = int_process::waitAndHandleEvents(block);
   if (!result) {
      if (!block && ProcControlAPI::getLastError() == err_noevents)
         pthrd_printf("Polling Process::handleEvents returning false due to no events\n");
      else 
         pthrd_printf("Error handling events for user\n");
      return false;
   }
   return true;
}

bool Process::setThreadingMode(thread_mode_t tm)
{
   MTLock lock_this_func(MTLock::allow_init);
   return mt()->setThreadMode(tm);
}

Process::ptr Process::createProcess(std::string executable,
                                    const std::vector<std::string> &argv,
                                    const std::vector<std::string> &envp,
                                    const std::map<int,int> &fds)
{
   MTLock lock_this_func(MTLock::allow_init, MTLock::deliver_callbacks);

   pthrd_printf("User asked to launch executable %s\n", executable.c_str());
   if (int_process::isInCB()) {
      perr_printf("User attempted call on process create while in CB, erroring.");
      ProcControlAPI::globalSetLastError(err_incallback, "Cannot createProcess from callback\n");
      return Process::ptr();
   }

   ProcPool()->condvar()->lock();
   
   Process::ptr newproc(new Process());
   int_process *llproc = int_process::createProcess(executable, argv, envp, fds);
   llproc->initializeProcess(newproc);
   
   int_processSet the_proc;
   the_proc.insert(newproc);
   bool result = int_process::create(&the_proc); //Releases procpool lock
   if (!result) {
      pthrd_printf("Unable to create process %s\n", executable.c_str());
      return Process::ptr();
   }

   return newproc;
}

Process::ptr Process::attachProcess(Dyninst::PID pid, std::string executable)
{
   MTLock lock_this_func(MTLock::allow_init, MTLock::deliver_callbacks);
   pthrd_printf("User asked to attach to process %d (%s)\n", pid, executable.c_str());
   if (int_process::isInCB()) {
      perr_printf("User attempted call on process attach while in CB, erroring.\n");
      ProcControlAPI::globalSetLastError(err_incallback, "Cannot attachProcess from callback\n");
      return Process::ptr();
   }

   ProcPool()->condvar()->lock();
   Process::ptr newproc(new Process());
   int_process *llproc = int_process::createProcess(pid, executable);
   llproc->initializeProcess(newproc);

   int_processSet the_proc;
   the_proc.insert(newproc);

   bool result = llproc->attach(&the_proc, false); //Releases procpool lock

   if (!result) {
      pthrd_printf("Unable to attach to process %d\n", pid);
      delete llproc;
      return Process::ptr();
   }

   return newproc;
}

Process::Process() :
   llproc_(NULL),
   exitstate_(NULL)
{
}

Process::~Process()
{
   if (exitstate_) {
      delete exitstate_;
      exitstate_ = NULL;
   }
}

void *Process::getData() const {
   MTLock lock_this_func;
   if (exitstate_) {
      return exitstate_->user_data;
   }
   return llproc_->user_data;
}

void Process::setData(void *p) const {
   MTLock lock_this_func;
   if (exitstate_) {
      exitstate_->user_data = p;
   }
   else {
      llproc_->user_data = p;
   }
}

Dyninst::PID Process::getPid() const 
{
   MTLock lock_this_func(MTLock::allow_generator);
   if (!llproc_) {
      assert(exitstate_);
	  if(!exitstate_) return 0;
      return exitstate_->pid;
   }
   return llproc_->getPid();
}

const ThreadPool &Process::threads() const
{
   MTLock lock_this_func;
   static ThreadPool *err_pool;
   if (!llproc_) {
      perr_printf("threads on deleted process\n");
      setLastError(err_exited, "Process is exited\n");
      if (!err_pool) {
         err_pool = new ThreadPool();
      }
      return *err_pool;
   }

   return *(llproc_->threadPool()->pool());
}

ThreadPool &Process::threads()
{
   MTLock lock_this_func;
   static ThreadPool *err_pool;
   if (!llproc_) {
      perr_printf("threads on deleted process\n");
      setLastError(err_exited, "Process is exited\n");
      if (!err_pool) {
         err_pool = new ThreadPool();
      }
      return *err_pool;
   }

   return *(llproc_->threadPool()->pool());
}

const LibraryPool &Process::libraries() const
{
   MTLock lock_this_func;
   static LibraryPool *err_pool;
   if (!llproc_) {
      perr_printf("libraries on deleted process\n");
      setLastError(err_exited, "Process is exited\n");
      if (!err_pool) {
         err_pool = new LibraryPool();
         err_pool->proc = NULL;
      }
      return *err_pool;
   }

   return llproc_->libpool;
}

LibraryPool &Process::libraries()
{
   MTLock lock_this_func;
   static LibraryPool *err_pool;
   if (!llproc_) {
      perr_printf("libraries on deleted process\n");
      setLastError(err_exited, "Process is exited\n");
      if (!err_pool) {
         err_pool = new LibraryPool();
         err_pool->proc = NULL;
      }
      return *err_pool;
   }

   return llproc_->libpool;
}

bool Process::addLibrary(std::string library) {
   MTLock lock_this_func;
   if (!llproc_) {
      perr_printf("addLibrary on deleted process\n");
      setLastError(err_exited, "Process is exited\n");
      return false;
   }
   if (llproc_->getState() == int_process::detached) {
       perr_printf("addLibrary on detached process\n");
       setLastError(err_detached, "Process is detached\n");
       return false;
   }
   if (int_process::isInCB()) {
      perr_printf("User attempted addLibrary while in CB, erroring.");
      setLastError(err_incallback, "Cannot addLibrary from callback\n");
      return false;
   }
   if (hasRunningThread()) {
      perr_printf("User attempted to addLibrary on running process\n");
      setLastError(err_notstopped, "Attempted to addLibrary on running process\n");
      return false;
   }

   Injector inj(this);
   return inj.inject(library);
}

bool Process::continueProc()
{
   Process::ptr me = shared_from_this();
   ProcessSet::ptr ps = ProcessSet::newProcessSet(me);
   return ps->continueProcs();
}

bool Process::isCrashed() const
{
   MTLock lock_this_func;
   if (!llproc_) {
      assert(exitstate_);
      return exitstate_->crashed;
   }
   int crashSignal = 0;
   return (llproc_->getState() == int_process::exited && llproc_->getCrashSignal(crashSignal));
}

bool Process::isExited() const
{
   MTLock lock_this_func;
   int exitCode = 0;
   if (!llproc_) {
      assert(exitstate_);
      return exitstate_->exited;
   }
   return (llproc_->getState() == int_process::exited && llproc_->getExitCode(exitCode));
}

int Process::getCrashSignal() const
{
   MTLock lock_this_func;
   if (!llproc_) {
      assert(exitstate_);
      return exitstate_->crashed ? exitstate_->crash_signal : 0;
   }

   int crashSignal = 0;
   if (!(llproc_->getState() == int_process::exited && llproc_->getCrashSignal(crashSignal)))
      return 0;
   return crashSignal;
}

int Process::getExitCode() const
{
   MTLock lock_this_func;
   if (!llproc_) {
      assert(exitstate_);
      return !exitstate_->crashed ? exitstate_->exit_code : 0;
   }

   int exitCode = 0;
   if (!(llproc_->getState() == int_process::exited && llproc_->getExitCode(exitCode)))
      return 0;
   return exitCode;
}

bool Process::isDetached() const
{
    MTLock lock_this_func;
    PROC_EXIT_TEST("isDetached", false);

    return llproc_->getState() == int_process::detached;
}

bool Process::stopProc()
{
   ProcessSet::ptr ps = ProcessSet::newProcessSet(shared_from_this());
   return ps->stopProcs();
}

bool Process::detach(bool leaveStopped)
{
   ProcessSet::ptr ps = ProcessSet::newProcessSet(shared_from_this());
   return ps->detach(leaveStopped);
}

bool Process::temporaryDetach()
{
   ProcessSet::ptr ps = ProcessSet::newProcessSet(shared_from_this());
   return ps->temporaryDetach();
}

bool Process::reAttach()
{
   ProcessSet::ptr ps = ProcessSet::newProcessSet(shared_from_this());
   return ps->reAttach();
}

bool Process::terminate()
{
   if (!llproc_) return true; // Already terminated
   ProcessSet::ptr ps = ProcessSet::newProcessSet(shared_from_this());
   bool ret = ps->terminate();
   return ret;
}

bool Process::isTerminated() const
{
   MTLock lock_this_func;
   if (!llproc_) {
      return true;
   }
   return (llproc_->getState() == int_process::exited);
}

bool Process::hasStoppedThread() const
{
   MTLock lock_this_func;
   PROC_EXIT_TEST("hasStoppedThread", false);

   int_threadPool::iterator i;
   for (i = llproc_->threadPool()->begin(); i != llproc_->threadPool()->end(); i++) {
      if ((*i)->getUserState().getState() == int_thread::stopped)
         return true;
   }
   return false;
}

bool Process::hasRunningThread() const
{
   MTLock lock_this_func;
   PROC_EXIT_TEST("hasRunningThread", false);

   int_threadPool::iterator i;
   for (i = llproc_->threadPool()->begin(); i != llproc_->threadPool()->end(); ++i) {
		// Skip truly not-us-system-threads
	   if (!(*i)->isUser() && !(*i)->isRPCEphemeral()) continue;
       if ((*i)->getUserState().getState() == int_thread::running)
         return true;
   }
   return false;
}

bool Process::allThreadsStopped() const
{
   MTLock lock_this_func;
   PROC_EXIT_TEST("allThreadsStopped", false);

   int_threadPool::iterator i;
   for (i = llproc_->threadPool()->begin(); i != llproc_->threadPool()->end(); i++) {
      if ((*i)->getUserState().getState() == int_thread::running || (*i)->getUserState().getState() == int_thread::detached)
         return false;
   }
   return true;
}

bool Process::allThreadsRunning() const
{
   MTLock lock_this_func;
   PROC_EXIT_TEST("allThreadsRunning", false);

   int_threadPool::iterator i;
   for (i = llproc_->threadPool()->begin(); i != llproc_->threadPool()->end(); i++) {
      if ((*i)->getUserState().getState() == int_thread::stopped || (*i)->getUserState().getState() == int_thread::detached)
         return false;
   }
   return true;
}

bool Process::allThreadsRunningWhenAttached() const 
{
    MTLock lock_this_func;
    PROC_EXIT_TEST("allThreadsRunningWhenAttached", false);

    for(int_threadPool::iterator i = llproc_->threadPool()->begin(); 
            i != llproc_->threadPool()->end(); ++i)
    {
        if( !(*i)->wasRunningWhenAttached() ) return false;
    }

    return true;
}

bool Process::runIRPCAsync(IRPC::ptr irpc)
{
   MTLock lock_this_func;
   PROC_EXIT_DETACH_TEST("runIRPCAsync", false);


   int_process *proc = llproc();
   int_iRPC::ptr rpc = irpc->llrpc()->rpc;
   rpc->setAsync(false);

   bool result = false;
   if (rpc->thread()) {
	   result = rpcMgr()->postRPCToThread(rpc->thread(), rpc);
   }
   else {
		result = rpcMgr()->postRPCToProc(proc, rpc);
   }
   if (!result) {
      pthrd_printf("postRPCToProc failed on %d\n", proc->getPid());
      return false;
   }

   int_thread::State user_state = rpc->thread()->getUserState().getState();
   rpc->setRestoreToState(user_state);

   result = rpc->thread()->getUserState().setState(int_thread::running);
   if (!result) {
      setLastError(err_internal, "Could not continue thread choosen for iRPC\n");
      perr_printf("Could not run user thread %d/%d\n", proc->getPid(), rpc->thread()->getLWP());
      return false;
   }

   llproc_->throwNopEvent();
   return true;
}


bool Process::runIRPCSync(IRPC::ptr irpc)
{
   MTLock lock_this_func;
   PROC_EXIT_DETACH_CB_TEST("runIRPCSync", false);
   pthrd_printf("Running SYNC RPC\n");
   bool result = runIRPCAsync(irpc);
   if (!result) return false;

   bool exited = false;
   int_process *proc = llproc();
   int_iRPC::ptr int_rpc = irpc->llrpc()->rpc;

   while (irpc->state() != IRPC::Done) {
      int_thread *thr = int_rpc->thread();
      if (thr && thr->isStopped(int_thread::UserStateID)) {
         pthrd_printf("RPC thread %d/%d was stopped during runIRPCSync, returning notrunning error\n",
                      proc->getPid(), thr->getLWP());
         setLastError(err_notrunning, "No threads are running to produce events\n");
         return false;
      }

      result = int_process::waitAndHandleForProc(true, proc, exited);
      if (exited) {
         perr_printf("Process %d exited while waiting for irpc completion\n", getPid());
         setLastError(err_exited, "Process exited during IRPC");
         return false;
      }
      if (!result) {
         if (getLastError() == err_notrunning)
            pthrd_printf("RPC thread was stopped during runIRPCSync\n");
         else
            perr_printf("Error waiting for process to finish iRPC\n");
         return false;
      }
   }
   return true;
}

// Apologies for the code duplication; if this works, refactor. 
bool Thread::runIRPCAsync(IRPC::ptr irpc)
{
   int_iRPC::ptr rpc = irpc->llrpc()->rpc;
   rpc->setThread(llthrd());

   return getProcess()->runIRPCAsync(irpc);
}


bool Thread::runIRPCSync(IRPC::ptr irpc)
{
   int_iRPC::ptr rpc = irpc->llrpc()->rpc;
   rpc->setThread(llthrd());

	return getProcess()->runIRPCSync(irpc);   
}

bool Process::postIRPC(IRPC::ptr irpc) const
{
   MTLock lock_this_func;
   PROC_EXIT_DETACH_TEST("postIRPC", false);

   int_process *proc = llproc();
   int_iRPC::ptr rpc = irpc->llrpc()->rpc;
   bool result = rpcMgr()->postRPCToProc(proc, rpc);
   if (!result) {
      pthrd_printf("postRPCToProc failed on %d\n", proc->getPid());
      return false;
   }
   llproc_->throwNopEvent();
	return true;
}

bool Process::getPostedIRPCs(std::vector<IRPC::ptr> &rpcs) const
{
   MTLock lock_this_func;
   PROC_EXIT_DETACH_TEST("getPostedIRPCs", false);
   int_threadPool *tp = llproc()->threadPool();
   for (int_threadPool::iterator i = tp->begin(); i != tp->end(); ++i)
   {
      int_thread *thr = *i;
      rpc_list_t *rpc_list = thr->getPostedRPCs();
      for (rpc_list_t::iterator j = rpc_list->begin(); j != rpc_list->end(); ++j) {
         IRPC::ptr up_rpc = (*j)->getIRPC().lock();
         if (up_rpc == IRPC::ptr()) 
            continue;
         rpcs.push_back(up_rpc);
      }
   }
   return true;
}

Dyninst::Architecture Process::getArchitecture() const
{
   MTLock lock_this_func;
   PROC_EXIT_TEST("getArchitecture", Dyninst::Arch_none);
   return llproc_->getTargetArch();
}

Dyninst::OSType Process::getOS() const
{
   MTLock lock_this_func;
   PROC_EXIT_TEST("getOS", Dyninst::OSNone);

   return llproc_->getOS();
}

bool Process::supportsLWPEvents() const
{
   MTLock lock_this_func;
   PROC_EXIT_TEST("supportsLWPEvents", false);
   //Intentionally not testing plat_supportLWP*Destroy, which is complicated on BG
   return llproc_->plat_supportLWPCreate(); 
}

bool Process::supportsUserThreadEvents() const
{
   MTLock lock_this_func;
   PROC_EXIT_TEST("supportsUserThreadEvents", false);
   return llproc_->plat_supportThreadEvents();
}

bool Process::supportsFork() const
{
   MTLock lock_this_func;
   PROC_EXIT_TEST("supportsFork", false);
   return llproc_->plat_supportFork();
}

bool Process::supportsExec() const
{
   MTLock lock_this_func;
   PROC_EXIT_TEST("supportsExec", false);
   return llproc_->plat_supportExec();
}

int Process::mem_perm::permVal() const {
   int tmp = 0;

   if (read)
      tmp += 4;

   if (write)
      tmp += 2;

   if (execute)
      tmp += 1;

   return tmp;
}

bool Process::mem_perm::operator<(const mem_perm& p) const {
   return permVal() < p.permVal();
}

bool Process::mem_perm::operator==(const mem_perm& p) const {
     return (read    == p.read) &&
            (write   == p.write) &&
            (execute == p.execute);
}

bool Process::mem_perm::operator!=(const mem_perm& p) const {
     return !(*this == p);
}

std::string Process::mem_perm::getPermName() const {
    if (isNone()) {
       return "NONE";
    } else if (isR()) {
       return "R";
    } else if (isX()) {
       return "X";
    } else if (isRW()) {
       return "RW";
    } else if (isRX()) {
       return "RX";
    } else if (isRWX()) {
       return "RWX";
    } else {
       return "Unsupported Permission";
    }
}

unsigned Process::getMemoryPageSize() const {
    if (!llproc_) {
        perr_printf("getMemoryPageSize on deleted process\n");
        setLastError(err_exited, "Process is exited\n");
        return false;
    }

    if (llproc_->getState() == int_process::detached) {
        perr_printf("getMemoryPageSize on detached process\n");
        setLastError(err_detached, "Process is detached\n");
        return false;
    }

    return llproc_->getTargetPageSize();
}

Dyninst::Address Process::mallocMemory(size_t size, Dyninst::Address addr)
{
   PROC_EXIT_DETACH_CB_TEST("mallocMemory", 0);
   ProcessSet::ptr pset = ProcessSet::newProcessSet(shared_from_this());
   AddressSet::ptr addrset = AddressSet::newAddressSet(pset, addr);
   bool result = pset->mallocMemory(size, addrset);
   if (!result) {
      return 0;
   }
   AddressSet::iterator i = addrset->begin();
   return i->first;
}

Dyninst::Address Process::mallocMemory(size_t size)
{
   PROC_EXIT_DETACH_CB_TEST("mallocMemory", 0);
   ProcessSet::ptr pset = ProcessSet::newProcessSet(shared_from_this());
   AddressSet::ptr addr_result = pset->mallocMemory(size);
   if (addr_result->empty()) {
      return 0;
   }
   return addr_result->begin()->first;
}

Dyninst::Address Process::findFreeMemory(size_t size)
{
   PROC_EXIT_DETACH_TEST("findFreeMemory", 0);
	return llproc()->plat_findFreeMemory(size);
}

bool Process::freeMemory(Dyninst::Address addr)
{
   PROC_EXIT_DETACH_CB_TEST("freeMemory", 0);
   Process::ptr this_ptr = shared_from_this();
   ProcessSet::ptr pset = ProcessSet::newProcessSet(this_ptr);
   AddressSet::ptr addrs = AddressSet::newAddressSet(pset, addr);
   return pset->freeMemory(addrs);
}

bool Process::writeMemory(Dyninst::Address addr, const void *buffer, size_t size) const
{
   MTLock lock_this_func;
   PROC_EXIT_DETACH_TEST("writeMemory", false);

   pthrd_printf("User wants to write memory to remote addr 0x%lx from buffer 0x%p of size %lu\n", 
                addr, buffer, (unsigned long) size);
   result_response::ptr resp = result_response::createResultResponse();
   bool result = llproc_->writeMem(buffer, addr, size, resp);
   if (!result) {
      pthrd_printf("Error writing to memory\n");
      (void)resp->isReady();
      return false;
   }

   int_process::waitForAsyncEvent(resp);
   if (!resp->getResult() || resp->hasError()) {
      pthrd_printf("Error writing to memory async\n");
      return false;
   }
   return true;
}

bool Process::readMemory(void *buffer, Dyninst::Address addr, size_t size) const
{
   MTLock lock_this_func;
   PROC_EXIT_DETACH_TEST("readMemory", false);

   pthrd_printf("User wants to read memory from 0x%lx to 0x%p of size %lu\n", 
                addr, buffer, (unsigned long) size);
   mem_response::ptr memresult = mem_response::createMemResponse((char *) buffer, size);
   bool result = llproc_->readMem(addr, memresult);
   if (!result) {
      pthrd_printf("Error reading from memory %lx on target process %d\n",
                   addr, llproc_->getPid());
      (void)memresult->isReady();
      return false;
   }

   int_process::waitForAsyncEvent(memresult);

   if (memresult->hasError()) {
      pthrd_printf("Error reading from memory %lx on target process %d\n",
                   addr, llproc_->getPid());
      return false;
   }
   return true;
}

bool Process::writeMemoryAsync(Dyninst::Address addr, const void *buffer, size_t size, void *opaque_val) const
{
   MTLock lock_this_func;
   PROC_EXIT_DETACH_TEST("writeMemoryAsync", false);
   pthrd_printf("User wants to async write memory to remote addr 0x%lx from buffer 0x%p of size %lu\n", 
                addr, buffer, (unsigned long) size);
   result_response::ptr resp = result_response::createResultResponse();
   int_eventAsyncIO *iev = new int_eventAsyncIO(resp, int_eventAsyncIO::memwrite);
   iev->local_memory = const_cast<void *>(buffer);
   iev->remote_addr = addr;
   iev->size = size;
   iev->opaque_value = opaque_val;
   resp->setAsyncIOEvent(iev);

   bool result = llproc_->writeMem(buffer, addr, size, resp);
   if (!result) {
      pthrd_printf("Error writing to memory\n");
      (void)resp->isReady();
      return false;
   }
   llproc_->plat_preAsyncWait();

   return true;
}

bool Process::readMemoryAsync(void *buffer, Dyninst::Address addr, size_t size, void *opaque_val) const
{
   MTLock lock_this_func;
   PROC_EXIT_DETACH_TEST("readMemoryAsync", false);

   pthrd_printf("User wants to async read memory from 0x%lx to 0x%p of size %lu\n", 
                addr, buffer, (unsigned long) size);

   mem_response::ptr memresult = mem_response::createMemResponse((char *) buffer, size);
   int_eventAsyncIO *iev = new int_eventAsyncIO(memresult, int_eventAsyncIO::memread);
   iev->local_memory = buffer;
   iev->remote_addr = addr;
   iev->size = size;
   iev->opaque_value = opaque_val;
   memresult->setAsyncIOEvent(iev);

   bool result = llproc_->readMem(addr, memresult);
   if (!result) {
      pthrd_printf("Error reading from memory %lx on target process %d\n",
                   addr, llproc_->getPid());
      (void)memresult->isReady();
      return false;
   }
   llproc_->plat_preAsyncWait();

   return true;
}

bool Process::getMemoryAccessRights(Dyninst::Address addr, mem_perm& rights) {
    if (!llproc_) {
        perr_printf("getMemoryAccessRights on deleted process\n");
        setLastError(err_exited, "Process is exited\n");
        return false;
    }

    if (llproc_->getState() == int_process::detached) {
        perr_printf("getMemoryAccessRights on detached process\n");
        setLastError(err_detached, "Process is detached\n");
        return false;
    }

    pthrd_printf("User wants to get Memory Rights at %lx\n", addr);
   
    if (!llproc_->getMemoryAccessRights(addr, rights)) {
        pthrd_printf("Error get rights from memory %lx on target process %d\n",
                     addr, llproc_->getPid());
       return false;
    }

    return true;
}

bool Process::setMemoryAccessRights(Dyninst::Address addr, size_t size,
                                    mem_perm rights, mem_perm& oldrights) {
    MTLock lock_this_func;
    if (!llproc_) {
        perr_printf("setMemoryAccessRights on deleted process\n");
        setLastError(err_exited, "Process is exited\n");
        return false;
    }

    if (llproc_->getState() == int_process::detached) {
        perr_printf("setMemoryAccessRights on detached process\n");
        setLastError(err_detached, "Process is detached\n");
        return false;
    }

    pthrd_printf("User wants to set Memory Rights to %s from [%lx %lx]\n",
                 rights.getPermName().c_str(), addr, addr+size);
   
    if (!llproc_->setMemoryAccessRights(addr, size, rights, oldrights)) {
        pthrd_printf("ERROR: set rights to %s from memory %lx on target process %d\n",
                     rights.getPermName().c_str(), addr, llproc_->getPid());
        return false;
    }

    return true;
}

bool Process::findAllocatedRegionAround(Dyninst::Address addr,
                                        MemoryRegion& memRegion) {
    if (!llproc_) {
        perr_printf("findAllocatedRegionAround on deleted process\n");
        setLastError(err_exited, "Process is exited\n");
        return false;
    }

    if (llproc_->getState() == int_process::detached) {
        perr_printf("findAllocatedRegionAround on detached process\n");
        setLastError(err_detached, "Process is detached\n");
        return false;
    }

    pthrd_printf("User wants to find Allocated Region contains %lx\n", addr);
   
    if (!llproc_->findAllocatedRegionAround(addr, memRegion)) {
        pthrd_printf("Error to find Allocated Region contains %lx on target process %d\n",
                     addr, llproc_->getPid());
        return false;
    }

    return true;
}

bool Process::addBreakpoint(Address addr, Breakpoint::ptr bp) const
{
   MTLock lock_this_func;
   PROC_EXIT_DETACH_TEST("addBreakpoint", false);

   if (hasRunningThread()) {
      perr_printf("User attempted to add breakpoint to running process\n");
      setLastError(err_notstopped, "Attempted to insert breakpoint into running process\n");
      return false;
   }

   if( llproc_->getState() == int_process::detached ) {
       perr_printf("User attempted to add breakpoint to detached process\n");
       setLastError(err_detached, "Attempted to insert breakpoint into detached process\n");
       return false;
   }

   return llproc_->addBreakpoint(addr, bp->llbp());
}

bool Process::rmBreakpoint(Dyninst::Address addr, Breakpoint::ptr bp) const
{
   MTLock lock_this_func;
   PROC_EXIT_DETACH_TEST("rmBreakpoint", false);

   if (hasRunningThread()) {
      perr_printf("User attempted to remove breakpoint on running process\n");
      setLastError(err_notstopped, "Attempted to remove breakpoint on running process\n");
      return false;
   }

   set<response::ptr> resps;
   bool result = llproc_->removeBreakpoint(addr, bp->llbp(), resps);
   if (!result) {
      pthrd_printf("Failed to removeBreakpoint\n");
      return false;
   }

   int_process::waitForAsyncEvent(resps);

   for (set<response::ptr>::iterator i = resps.begin(); i != resps.end(); i++) {
      response::ptr resp = *i;
      if (resp->hasError()) {
         pthrd_printf("Error removing breakpoint\n");
         return false;
      }
   }
   
   return true;
   
}

unsigned Process::numHardwareBreakpointsAvail(unsigned mode)
{
   MTLock lock_this_func;
   PROC_EXIT_DETACH_TEST("numHardwareBreakpointAvail", 0);

   unsigned min = INT_MAX;
   int_threadPool *tp = llproc_->threadPool();
   for (int_threadPool::iterator i = tp->begin(); i != tp->end(); i++) {
      int_thread *thr = *i;
      unsigned cur = thr->hwBPAvail(mode);
      if (cur < min)
         min = cur;
   }
   return min;
}

void Process::setDefaultSymbolReader(SymbolReaderFactory *f)
{
   int_process::user_set_symbol_reader = f;
}

SymbolReaderFactory *Process::getDefaultSymbolReader()
{
   return int_process::user_set_symbol_reader;
}

void Process::setSymbolReader(SymbolReaderFactory *f) const
{
   MTLock lock_this_func;
   if (!llproc_) {
      perr_printf("setSymbolReader on exited process\n");
      setLastError(err_exited, "Process is exited\n");
      return;
   }
   llproc_->setSymReader(f);
}

SymbolReaderFactory *Process::getSymbolReader() const
{
   MTLock lock_this_func;
   PROC_EXIT_TEST("getSymbolReader", NULL);
   return llproc_->getSymReader();
}

LibraryTracking *Process::getLibraryTracking()
{
   MTLock lock_this_func;
   PROC_EXIT_TEST("getLibraryTracking", NULL);
   int_libraryTracking *proc = llproc_->getLibraryTracking();
   if (!proc) return NULL;
   return proc->up_ptr;
}

ThreadTracking *Process::getThreadTracking()
{
   MTLock lock_this_func;
   PROC_EXIT_TEST("getThreadTracking", NULL);
   int_threadTracking *proc = llproc_->getThreadTracking();
   if (!proc) return NULL;
   return proc->up_ptr;
}

LWPTracking *Process::getLWPTracking()
{
   MTLock lock_this_func;
   PROC_EXIT_TEST("getLWPTracking", NULL);
   int_LWPTracking *proc = llproc_->getLWPTracking();
   if (!proc) return NULL;
   return proc->up_ptr;
}

CallStackUnwinding *Thread::getCallStackUnwinding()
{
   MTLock lock_this_func;
   THREAD_EXIT_TEST("getCallStackUnwinding", NULL);
   int_callStackUnwinding *uwproc = llthread_->llproc()->getCallStackUnwinding();
   if (!uwproc) 
      return NULL;
   if (!llthread_->unwinder) {
      llthread_->unwinder = new CallStackUnwinding(shared_from_this());
   }
   return llthread_->unwinder;
}

FollowFork *Process::getFollowFork()
{
   MTLock lock_this_func;
   PROC_EXIT_TEST("getFollowFork", NULL);
   int_followFork *proc = llproc_->getFollowFork();
   if (!proc) return NULL;
   return proc->up_ptr;
}

SignalMask *Process::getSignalMask()
{
   MTLock lock_this_func;
   PROC_EXIT_TEST("getSignalMask", NULL);
   int_signalMask *proc = llproc_->getSignalMask();
   if (!proc) return NULL;
   return proc->up_ptr;
}

RemoteIO *Process::getRemoteIO()
{
   MTLock lock_this_func;
   PROC_EXIT_TEST("getRemoteIO", NULL);
   int_remoteIO *proc = llproc_->getRemoteIO();
   if (!proc) return NULL;
   return proc->up_ptr;
}

MemoryUsage *Process::getMemoryUsage()
{
   MTLock lock_this_func;
   PROC_EXIT_TEST("getMemoryUsage", NULL);
   int_memUsage *proc = llproc_->getMemUsage();
   if (!proc) return NULL;
   return proc->up_ptr;
}

BGQData *Process::getBGQ()
{
   MTLock lock_this_func;
   PROC_EXIT_TEST("getBGQ", NULL);
   int_BGQData *proc = llproc_->getBGQData();
   if (!proc) return NULL;
   return proc->up_ptr;
}

const LibraryTracking *Process::getLibraryTracking() const
{
   MTLock lock_this_func;
   PROC_EXIT_TEST("getLibraryTracking", NULL);
   int_libraryTracking *proc = llproc_->getLibraryTracking();
   if (!proc) return NULL;
   return proc->up_ptr;
}

const ThreadTracking *Process::getThreadTracking() const
{
   MTLock lock_this_func;
   PROC_EXIT_TEST("getThreadTracking", NULL);
   int_threadTracking *proc = llproc_->getThreadTracking();
   if (!proc) return NULL;
   return proc->up_ptr;
}

const LWPTracking *Process::getLWPTracking() const
{
   MTLock lock_this_func;
   PROC_EXIT_TEST("getLWPTracking", NULL);
   int_LWPTracking *proc = llproc_->getLWPTracking();
   if (!proc) return NULL;
   return proc->up_ptr;
}

const SignalMask *Process::getSignalMask() const
{
   MTLock lock_this_func;
   PROC_EXIT_TEST("getSignalMask", NULL);
   int_signalMask *proc = llproc_->getSignalMask();
   if (!proc) return NULL;
   return proc->up_ptr;
}

const RemoteIO *Process::getRemoteIO() const
{
   MTLock lock_this_func;
   PROC_EXIT_TEST("getRemoteIO", NULL);
   int_remoteIO *proc = llproc_->getRemoteIO();
   if (!proc) return NULL;
   return proc->up_ptr;
}

const MemoryUsage *Process::getMemoryUsage() const
{
   MTLock lock_this_func;
   PROC_EXIT_TEST("getMemoryUsage", NULL);
   int_memUsage *proc = llproc_->getMemUsage();
   if (!proc) return NULL;
   return proc->up_ptr;
}

const BGQData *Process::getBGQ() const
{
   MTLock lock_this_func;
   PROC_EXIT_TEST("getBGQ", NULL);
   int_BGQData *proc = llproc_->getBGQData();
   if (!proc) return NULL;
   return proc->up_ptr;
}

err_t Process::getLastError() const {
   MTLock lock_this_func;
   if (!llproc_) {
      return exitstate_->last_error;
   }
   return llproc_->getLastError();
}

const char *Process::getLastErrorMsg() const {
   MTLock lock_this_func;
   if (!llproc_) {
      return exitstate_->last_error_msg;
   }
   return llproc_->getLastErrorMsg();
}

void Process::setLastError(err_t ec, const char *es) const {
   MTLock lock_this_func;
   if (!llproc_) {
      exitstate_->last_error = ec;
      exitstate_->last_error_msg = es;
      ProcControlAPI::globalSetLastError(ec, es);
   }
   else {
      llproc_->setLastError(ec, es);
   }
}

void Process::clearLastError() const {
  MTLock lock_this_func;
  if (!llproc_) {
     exitstate_->last_error = err_none;
     exitstate_->last_error_msg = "ok";
  }
  else {
     llproc_->clearLastError();
  }
}

ExecFileInfo* Process::getExecutableInfo() const
{
   MTLock lock_this_func;
   PROC_EXIT_TEST("getExecutableInfo", NULL);

   return llproc()->plat_getExecutableInfo();
}

unsigned int Process::getCapabilities() const
{
   MTLock lock_this_func;
   PROC_EXIT_TEST("getCapabilities", 0);
   return llproc()->plat_getCapabilities();
}

Thread::Thread() :
   llthread_(NULL),
   exitstate_(NULL)
{
}

Thread::~Thread()
{
   if (exitstate_) {
      delete exitstate_;
      exitstate_ = NULL;
   }
}

void *Thread::getData() const {
   MTLock lock_this_func;
   if (exitstate_)
      return exitstate_->user_data;
   return llthread_->user_data;
}

void Thread::setData(void *p) const {
   MTLock lock_this_func;
   if (exitstate_) {
      exitstate_->user_data = p;
   }
   else {
      llthread_->user_data = p;
   }
}

Process::const_ptr Thread::getProcess() const
{
   MTLock lock_this_func;
   if (!llthread_) {
      assert(exitstate_);
      return exitstate_->proc_ptr;
   }
   return llthread_->proc();
}

Process::ptr Thread::getProcess()
{
   MTLock lock_this_func;
   if (!llthread_) {
      assert(exitstate_);
      return exitstate_->proc_ptr;
   }
   return llthread_->proc();
}

int_thread *Thread::llthrd() const
{
   return llthread_;
}

bool Thread::isStopped() const
{
   MTLock lock_this_func;
   THREAD_EXIT_TEST("isStopped", false);
   return llthread_->getUserState().getState() == int_thread::stopped;
}

bool Thread::isRunning() const
{
   MTLock lock_this_func;
   THREAD_EXIT_TEST("isRunning", false);
   return llthread_->getUserState().getState() == int_thread::running;
}

bool Thread::isLive() const
{
   MTLock lock_this_func;
   if (!llthread_) {
      return false;
   }
   return (llthread_->getUserState().getState() == int_thread::stopped ||
           llthread_->getUserState().getState() == int_thread::running);
}

bool Thread::isDetached() const
{
    MTLock lock_this_func;
    THREAD_EXIT_TEST("isDetached", false);
    return llthread_->getUserState().getState() == int_thread::detached;
}

bool Thread::stopThread()
{
   MTLock lock_this_func(MTLock::deliver_callbacks);
   THREAD_EXIT_DETACH_CB_TEST("stopThread", false);

   int_thread *thrd = llthrd();
   int_process *proc = thrd->llproc();

   pthrd_printf("User stopping thread %d/%d\n", proc->getPid(), thrd->getLWP());
   bool result = thrd->getUserState().setState(int_thread::running);
   if (!result) {
      perr_printf("Thread %d/%d was not in a stoppable state, error return from setState\n",
                  proc->getPid(), thrd->getLWP());
      setLastError(err_internal, "Could not set user state while stopping thread\n");
      return false;
   }
   proc->throwNopEvent();

   bool proc_exited = false;
   result = int_process::waitAndHandleForProc(false, proc, proc_exited);
   if (proc_exited) {
      perr_printf("Process exited while waiting for user thread stop, erroring\n");
      setLastError(err_exited, "Process exited while thread being stopped.\n");
      return false;
   }
   if (!result) {
      perr_printf("Internal error calling waitAndHandleForProc on %d\n", proc->getPid());
      setLastError(err_internal, "Error while calling waitAndHandleForProc from thread stop\n");
      return false;
   }
   return true;
}

bool Thread::continueThread()
{
   MTLock lock_this_func(MTLock::deliver_callbacks);
   THREAD_EXIT_DETACH_CB_TEST("continueThread", false);

   int_thread *thrd = llthrd();
   int_process *proc = thrd->llproc();

   pthrd_printf("User continuing thread %d/%d\n", proc->getPid(), thrd->getLWP());
   bool result = thrd->getUserState().setState(int_thread::running);
   if (!result) {
      perr_printf("Thread %d/%d was not in a continuable state, error return from setState\n",
                  proc->getPid(), thrd->getLWP());
      setLastError(err_internal, "Could not set user state while continuing thread\n");
      return false;
   }
   proc->throwNopEvent();
   return true;
}

bool Thread::getAllRegisters(RegisterPool &pool) const
{
   MTLock lock_this_func;
   THREAD_EXIT_DETACH_STOP_TEST("getAllRegisters", false);
   
   allreg_response::ptr response = allreg_response::createAllRegResponse(pool.llregpool);   
   bool result = llthread_->getAllRegisters(response);
   if (!result) {
      pthrd_printf("Error getting all registers\n");
      return false;
   }

   result = llthread_->llproc()->waitForAsyncEvent(response);
   if (!result) {
      pthrd_printf("Error waiting for async events\n");
      return false;
   }
   assert(response->isReady());
   if (response->hasError()) {
      pthrd_printf("Async error reading registers\n");
      return false;
   }
   return true;
}

bool Thread::setAllRegisters(RegisterPool &pool) const
{
   MTLock lock_this_func;
   THREAD_EXIT_DETACH_STOP_TEST("setAllRegisters", false);
   
   result_response::ptr response = result_response::createResultResponse();
   bool result = llthread_->setAllRegisters(*pool.llregpool, response);
   if (!result) {
      pthrd_printf("Error setting all registers\n");
      return false;
   }
   result = llthread_->llproc()->waitForAsyncEvent(response);
   if (!result) {
      pthrd_printf("Error waiting for async events\n");
      return false;
   }
   assert(response->isReady());
   if (response->hasError()) {
      pthrd_printf("Async error setting registers\n");
      return false;
   }

   return true;
}

bool Thread::getRegister(Dyninst::MachRegister reg, Dyninst::MachRegisterVal &val) const
{
   MTLock lock_this_func;
   THREAD_EXIT_DETACH_STOP_TEST("getRegister", false);

   reg_response::ptr response = reg_response::createRegResponse();
   bool result = llthread_->getRegister(reg, response);
   if (!result) {
      pthrd_printf("Error getting register\n");
      return false;
   }
   result = llthread_->llproc()->waitForAsyncEvent(response);
   if (!result) {
      pthrd_printf("Error waiting for async events\n");
      return false;
   }
   assert(response->isReady());
   if (response->hasError()) {
      pthrd_printf("Async error getting register\n");
      return false;
   }
   val = response->getResult();
   return true;
}

bool Thread::setRegister(Dyninst::MachRegister reg, Dyninst::MachRegisterVal val) const
{
   MTLock lock_this_func;
   THREAD_EXIT_DETACH_STOP_TEST("setRegister", false);

   result_response::ptr response = result_response::createResultResponse();
   bool result = llthread_->setRegister(reg, val, response);
   if (!result) {
      pthrd_printf("Error setting register value\n");
      return false;
   }
   result = llthread_->llproc()->waitForAsyncEvent(response);
   if (!result) {
      pthrd_printf("Error waiting for async events\n");
      return false;
   }
   assert(response->isReady());
   if (response->hasError()) {
      pthrd_printf("Async error reading registers\n");
      return false;
   }
   return true;   
}

bool Thread::getAllRegistersAsync(RegisterPool &pool, void *opaque_val) const
{
   MTLock lock_this_func;
   THREAD_EXIT_DETACH_STOP_TEST("getAllRegistersAsync", false);

   pthrd_printf("User wants to async read registers on %d/%d\n",
                llthread_->proc()->getPid(), llthread_->getLWP());

   allreg_response::ptr response = allreg_response::createAllRegResponse(pool.llregpool);   
   int_eventAsyncIO *iev = new int_eventAsyncIO(response, int_eventAsyncIO::regallread);
   iev->opaque_value = opaque_val;
   iev->rpool = &pool;
   response->setAsyncIOEvent(iev);
   bool result = llthread_->getAllRegisters(response);
   if (!result) {
      pthrd_printf("Error getting all registers async\n");
      return false;
   }
   llthread_->llproc()->plat_preAsyncWait();
   return true;
}

bool Thread::setAllRegistersAsync(RegisterPool &pool, void *opaque_val) const
{
   MTLock lock_this_func;
   THREAD_EXIT_DETACH_STOP_TEST("getAllRegistersAsync", false);
   pthrd_printf("User wants to async set registers on %d/%d\n",
                llthread_->proc()->getPid(), llthread_->getLWP());

   result_response::ptr response = result_response::createResultResponse();
   int_eventAsyncIO *iev = new int_eventAsyncIO(response, int_eventAsyncIO::regallwrite);
   iev->opaque_value = opaque_val;
   response->setAsyncIOEvent(iev);
   bool result = llthread_->setAllRegisters(*pool.llregpool, response);
   if (!result) {
      pthrd_printf("Error setting all registers async\n");
      return false;
   }
   llthread_->llproc()->plat_preAsyncWait();
   return true;
}

bool Thread::isInitialThread() const
{
   MTLock lock_this_func;
   THREAD_EXIT_TEST("isInitialThread", false);
   return llthread_->llproc()->threadPool()->initialThread() == llthread_;
}

bool Thread::isUser() const 
{
	MTLock lock_this_func;
   THREAD_EXIT_TEST("isUser", false);
	return llthread_->isUser();
}

bool Thread::setSingleStepMode(bool s) const
{
   MTLock lock_this_func;
   THREAD_EXIT_DETACH_STOP_TEST("setSingleStepMode", false);
   llthread_->setSingleStepUserMode(s);
   return true;
}

bool Thread::getSingleStepMode() const
{
   MTLock lock_this_func;
   THREAD_EXIT_TEST("getSingleStepMode", false);
   return llthread_->singleStepUserMode();
}

void Thread::setSyscallMode(bool s) const
{
    MTLock lock_this_func;
    if (!llthread_) {
        perr_printf("setSyscallMode called on exited thread\n");
        setLastError(err_exited, "Thread is exited\n");
        return;
    } 
   if (llthread_->getUserState().getState() != int_thread::stopped) {
       perr_printf("setSyscallMode called on running thread %d/%d\n",
               llthread_->llproc()->getPid(), llthread_->getLWP());
       setLastError(err_notstopped, "Error, user tried to put non-stopped thread into syscall tracking");
   }
  llthread_->setSyscallUserMode(s); 
}

bool Thread::getSyscallMode() const
{
   MTLock lock_this_func;
   if (!llthread_) {
      perr_printf("getSyscallMode called on exited thread\n");
      setLastError(err_exited, "Thread is exited\n");
      return false;
   }
   return llthread_->syscallUserMode();
}

Dyninst::LWP Thread::getLWP() const
{
   MTLock lock_this_func;
   if (!llthread_) {
      assert(exitstate_);
      return exitstate_->lwp;
   }
   return llthread_->getLWP();
}

bool Thread::postIRPC(IRPC::ptr irpc) const
{
   MTLock lock_this_func;
   THREAD_EXIT_DETACH_TEST("postIRPC", false);

   int_thread *thr = llthread_;
   int_process *proc = thr->llproc();
   int_iRPC::ptr rpc = irpc->llrpc()->rpc;
   bool result = rpcMgr()->postRPCToThread(thr, rpc);
   if (!result) {
      pthrd_printf("postRPCToThread failed on %d\n", proc->getPid());
      return false;
   }
   proc->throwNopEvent();
	return true;
}

bool Thread::getPostedIRPCs(std::vector<IRPC::ptr> &rpcs) const
{
   MTLock lock_this_func;
   THREAD_EXIT_TEST("getPostedIRPCs", false);

   rpc_list_t *rpc_list = llthread_->getPostedRPCs();
   for (rpc_list_t::iterator j = rpc_list->begin(); j != rpc_list->end(); ++j) {
      IRPC::ptr up_rpc = (*j)->getIRPC().lock();
      if (up_rpc == IRPC::ptr()) 
         continue;
      rpcs.push_back(up_rpc);
   }
   return true;
}

bool Thread::haveUserThreadInfo() const
{
   MTLock lock_this_func;
   THREAD_EXIT_TEST("haveUserThreadInfo", false);
   return llthread_->haveUserThreadInfo();
}

Dyninst::THR_ID Thread::getTID() const
{
   MTLock lock_this_func;
   if (!llthread_) {
      if (exitstate_ && exitstate_->thr_id != NULL_THR_ID) {
         return exitstate_->thr_id;
      }
      perr_printf("getTID on deleted thread\n");
      setLastError(err_exited, "Thread is exited");
      return false;
   }

   Dyninst::THR_ID tid;
   bool result = llthread_->getTID(tid);
   if (!result) {
      return NULL_THR_ID;
   }
   llthread_->setTID(tid);
   return tid;
}

Dyninst::Address Thread::getStartFunction() const
{
   MTLock lock_this_func;
   THREAD_EXIT_TEST("getStartFunction", 0);

   Dyninst::Address addr;
   bool result = llthread_->getStartFuncAddress(addr);
   if (!result) {
      return 0;
   }
   return addr;
}

Dyninst::Address Thread::getStackBase() const
{
   MTLock lock_this_func;
   THREAD_EXIT_TEST("getStackBase", 0);

   Dyninst::Address addr;
   bool result = llthread_->getStackBase(addr);
   if (!result) {
      return 0;
   }
   return addr;
}

unsigned long Thread::getStackSize() const
{
   MTLock lock_this_func;
   THREAD_EXIT_TEST("getStackSize", 0);

   unsigned long size;
   bool result = llthread_->getStackSize(size);
   if (!result) {
      return 0;
   }
   return size;
}

Dyninst::Address Thread::getTLS() const
{
   MTLock lock_this_func;
   THREAD_EXIT_TEST("getTLS", 0);

   Dyninst::Address addr;
   bool result = llthread_->getTLSPtr(addr);
   if (!result) {
      return 0;
   }
   return addr;
}

Dyninst::Address Thread::getThreadInfoBlockAddr() const
{
   MTLock lock_this_func;
   if (!llthread_) {
      perr_printf("getThreadInfoBlockAddr on deleted thread\n");
      setLastError(err_exited, "Thread is exited");
      return 0;
   }

   return llthread_->getThreadInfoBlockAddr();
}

IRPC::const_ptr Thread::getRunningIRPC() const
{
   MTLock lock_this_func;
   THREAD_EXIT_DETACH_TEST("getRunningIRPC", IRPC::const_ptr());

   int_iRPC::ptr running = llthread_->runningRPC();
   if (running == int_iRPC::ptr())
      return IRPC::const_ptr();
   IRPC::ptr irpc = running->getIRPC().lock();
   return irpc;
}

void Thread::setLastError(err_t ec, const char *es) const {
   if (!llthread_) {
      assert(exitstate_);
      exitstate_->proc_ptr->setLastError(ec, es);
   }
   else {
      llthread_->setLastError(ec, es);
   }
}

ThreadPool::ThreadPool() : threadpool(NULL)
{
}

ThreadPool::~ThreadPool()
{
}

Thread::ptr ThreadPool::getInitialThread()
{
	return threadpool->initialThread()->thread();
}

Thread::const_ptr ThreadPool::getInitialThread() const
{
	return threadpool->initialThread()->thread();
}

ThreadPool::iterator::iterator()
{
   curp = NULL;
   curi = uninitialized_val;
   curh = Thread::ptr();
}

ThreadPool::iterator::~iterator()
{
}

bool ThreadPool::iterator::operator==(const iterator &i)
{
   return (i.curh == curh);
}

bool ThreadPool::iterator::operator!=(const iterator &i)
{
   return (i.curh != curh);
}

Thread::ptr ThreadPool::iterator::operator*() const
{
   MTLock lock_this_func;
   assert(curp);
   //assert(curi >= 0 && ((curi < (signed) curp->hl_threads.size()) || !curh->llthrd()) ); //Likely dereferenced bad thread iterator
   return curh;
}

ThreadPool::iterator ThreadPool::iterator::operator++() // prefix
{
   MTLock lock_this_func;

   assert(curi >= 0); //If this fails, you incremented a bad iterator
   for (;;) {
      curi++;
      if (curi >= (signed int) curp->hl_threads.size()) {
         curh = Thread::ptr();
         curi = end_val;
         return *this;
      }
      curh = curp->hl_threads[curi];
      if (!curh->llthrd())
         continue;
      if (curh->llthrd()->getUserState().getState() == int_thread::exited)
         continue;
	  if (!curh->isUser())
		  continue;
      return *this;
   }
}

ThreadPool::iterator ThreadPool::iterator::operator++(int) // postfix
{
   MTLock lock_this_func;
   ThreadPool::iterator orig = *this;

   assert(curi >= 0); //If this fails, you incremented a bad iterator
   for (;;) {
      curi++;
      if (curi >= (signed int) curp->hl_threads.size()) {
         curh = Thread::ptr();
         curi = end_val;
         return orig;
      }
      curh = curp->hl_threads[curi];
      if (!curh->llthrd())
         continue;
      if (curh->llthrd()->getUserState().getState() == int_thread::exited)
         continue;
      if (!curh->isUser())
         continue;
      return orig;
   }
}

ThreadPool::iterator ThreadPool::begin()
{
   MTLock lock_this_func;
   ThreadPool::iterator i;
   i.curp = threadpool;
   i.curi = 0;

   if (!threadpool->hl_threads.empty())
      i.curh = i.curp->hl_threads[i.curi];
   else
      i.curh = Thread::ptr();

   return i;
}

ThreadPool::iterator ThreadPool::end()
{
   MTLock lock_this_func;
   ThreadPool::iterator i;
   i.curp = threadpool;
   i.curi = iterator::end_val;
   i.curh = Thread::ptr();
   return i;
}

ThreadPool::iterator ThreadPool::find(Dyninst::LWP lwp) 
{
    MTLock lock_this_func;
    ThreadPool::iterator i;
    int_thread *thread = threadpool->findThreadByLWP(lwp);
    if( !thread ) return end();

    i.curp = threadpool;
    i.curh = thread->thread();
    i.curi = threadpool->hl_threads.size()-1;

    return i;
}

ThreadPool::const_iterator::const_iterator()
{
   curp = NULL;
   curi = uninitialized_val;
   curh = Thread::ptr();
}

ThreadPool::const_iterator::~const_iterator()
{
}

bool ThreadPool::const_iterator::operator==(const const_iterator &i)
{
   return (i.curh == curh);
}

bool ThreadPool::const_iterator::operator!=(const const_iterator &i)
{
   return (i.curh != curh);
}

Thread::const_ptr ThreadPool::const_iterator::operator*() const
{
   MTLock lock_this_func;
   assert(curp);
   assert(curi >= 0 && curi < (signed) curp->hl_threads.size());
   return curh;
}

ThreadPool::const_iterator ThreadPool::const_iterator::operator++() // prefix
{
   MTLock lock_this_func;

   assert(curi >= 0); //If this fails, you incremented a bad iterator
   for (;;) {
      curi++;
      if (curi >= (signed int) curp->hl_threads.size()) {
         curh = Thread::ptr();
         curi = end_val;
         return *this;
      }
      curh = curp->hl_threads[curi];
      if (!curh->llthrd())
         continue;
      if (curh->llthrd()->getUserState().getState() == int_thread::exited)
         continue;
	  if (!curh->isUser())
		  continue;
      return *this;
   }
}

ThreadPool::const_iterator ThreadPool::const_iterator::operator++(int) // postfix
{
   MTLock lock_this_func;
   ThreadPool::const_iterator orig = *this;

   assert(curi >= 0); //If this fails, you incremented a bad iterator
   for (;;) {
      curi++;
      if (curi >= (signed int) curp->hl_threads.size()) {
         curh = Thread::ptr();
         curi = end_val;
         return orig;
      }
      curh = curp->hl_threads[curi];
      if (!curh->llthrd())
         continue;
      if (curh->llthrd()->getUserState().getState() == int_thread::exited)
         continue;
	  if (!curh->isUser())
		  continue;
      return orig;
   }
}

ThreadPool::const_iterator ThreadPool::begin() const
{
   MTLock lock_this_func;
   ThreadPool::const_iterator i;
   i.curp = threadpool;
   i.curi = 0;

   if (!threadpool->hl_threads.empty()) {
	   while(i.curi < (int)threadpool->hl_threads.size() && 
		   i.curp->hl_threads[i.curi] && 
		   !i.curp->hl_threads[i.curi]->isUser()) {
			   i.curi++;
	   }
      i.curh = i.curp->hl_threads[i.curi];
   }
   else
      i.curh = Thread::ptr();

   return i;
}

ThreadPool::const_iterator ThreadPool::end() const
{
   MTLock lock_this_func;
   ThreadPool::const_iterator i;
   i.curp = threadpool;
   i.curi = const_iterator::end_val;
   i.curh = Thread::ptr();
   return i;
}

ThreadPool::const_iterator ThreadPool::find(Dyninst::LWP lwp) const 
{
    MTLock lock_this_func;
    ThreadPool::const_iterator i;
    int_thread *thread = threadpool->findThreadByLWP(lwp);
    if( !thread ) return end();

    i.curp = threadpool;
    i.curh = thread->thread();
    i.curi = threadpool->hl_threads.size()-1;

    return i;
}

Process::const_ptr ThreadPool::getProcess() const
{
   MTLock lock_this_func;
   return threadpool->proc()->proc();
}

Process::ptr ThreadPool::getProcess()
{
   MTLock lock_this_func;
   return threadpool->proc()->proc();
}

size_t ThreadPool::size() const
{
   MTLock lock_this_func;
   return threadpool->size();
}

EventNotify::EventNotify() : llnotify(NULL)
{
}

EventNotify::~EventNotify()
{
}

int EventNotify::getFD()
{
   return (int)(llnotify->getWaitable());
}

void EventNotify::registerCB(notify_cb_t cb)
{
   return llnotify->registerCB(cb);
}

void EventNotify::removeCB(notify_cb_t cb)
{
   return llnotify->removeCB(cb);
}

EventNotify *Dyninst::ProcControlAPI::evNotify()
{
   return &notify()->up_notify;
}

Breakpoint::Breakpoint() : llbreakpoint_(NULL)
{
}

Breakpoint::~Breakpoint()
{
   delete llbreakpoint_;
   llbreakpoint_ = NULL;
}

int_breakpoint *Breakpoint::llbp() const
{
   return llbreakpoint_;
}

Breakpoint::ptr Breakpoint::newBreakpoint()
{
   Breakpoint::ptr newbp = Breakpoint::ptr(new Breakpoint());
   newbp->llbreakpoint_ = new int_breakpoint(newbp);
   return newbp;
}

Breakpoint::ptr Breakpoint::newTransferBreakpoint(Dyninst::Address to)
{
   Breakpoint::ptr newbp = Breakpoint::ptr(new Breakpoint());
   newbp->llbreakpoint_ = new int_breakpoint(to, newbp, false);
   return newbp;
}

Breakpoint::ptr Breakpoint::newTransferOffsetBreakpoint(signed long shift)
{
   Breakpoint::ptr newbp = Breakpoint::ptr(new Breakpoint());
   newbp->llbreakpoint_ = new int_breakpoint((Address) shift, newbp, true);
   return newbp;
}

Breakpoint::ptr Breakpoint::newHardwareBreakpoint(unsigned int mode,
                                                  unsigned int size)
{
  Breakpoint::ptr newbp = Breakpoint::ptr(new Breakpoint());
  newbp->llbreakpoint_ = new int_breakpoint(mode, size, newbp);
  return newbp;
}

void *Breakpoint::getData() const {
   return llbreakpoint_->getData();
}

void Breakpoint::setData(void *d) const {
   llbreakpoint_->setData(d);
}

bool Breakpoint::isCtrlTransfer() const {
   return llbreakpoint_->isCtrlTransfer();
}

Dyninst::Address Breakpoint::getToAddress() const
{
   return llbreakpoint_->toAddr();
}

void Breakpoint::setSuppressCallbacks(bool b)
{
   return llbreakpoint_->setSuppressCallbacks(b);
}

bool Breakpoint::suppressCallbacks() const
{
   return llbreakpoint_->suppressCallbacks();
}

// Note: These locks are intentionally indirect and leaked!
// This is because we can't guarantee destructor order between compilation
// units, and a static array of locks here in process.C may be destroyed before
// int_cleanup in generator.C.  Thus the handler thread may still be running,
// manipulating Counters, which throws an exception when it tries to acquire
// the destroyed lock.
Mutex<false> * Counter::locks = new Mutex<false>[Counter::NumCounterTypes];
int Counter::global_counts[Counter::NumCounterTypes];

Counter::Counter(CounterType ct_) :
   local_count(0),
   ct(ct_)
{
   assert((int) ct < NumCounterTypes);
}

Counter::~Counter()
{
   if (!local_count)
      return;

   adjust(-1 * local_count);
}

void Counter::adjust(int val) 
{
   int index = (int) ct;
   int orig, after;
   locks[index].lock();
   orig = global_counts[index];
   global_counts[index] += val;
   after = global_counts[index];
   assert(global_counts[index] >= 0);
   locks[index].unlock();
   pthrd_printf("Adjusting counter %s by %d, before %d, after %d\n", getNameForCounter(index), val, orig, after);
   local_count += val;
}

void Counter::inc()
{
   adjust(1);
}

void Counter::dec()
{
   adjust(-1);
}

bool Counter::local() const
{
   return localCount() != 0;
}

int Counter::localCount() const
{
   return local_count;
}

bool Counter::global(CounterType ct)
{
   return globalCount(ct) != 0;
}

int Counter::processCount(CounterType ct, int_process* p)
{
	int sum = 0;
	switch(ct)
	{
		case AsyncEvents:
			sum += p->asyncEventCount().localCount();
			return sum;
			break;
		case ForceGeneratorBlock:
			sum += p->getForceGeneratorBlockCount().localCount();			
			return sum;
			break;
		case StartupTeardownProcesses:
			sum += p->getStartupTeardownProcs().localCount();
			return sum;
			break;
		default:
			break;
	}
	for(int_threadPool::iterator i = p->threadPool()->begin();
		i != p->threadPool()->end();
		++i)
	{
		switch(ct)
		{
		case HandlerRunningThreads:
			sum += (*i)->handlerRunningThreadsCount().localCount();
			break;
		case GeneratorRunningThreads:
			sum += (*i)->generatorRunningThreadsCount().localCount();
			break;
		case SyncRPCs:
			sum += (*i)->syncRPCCount().localCount();
			break;
		case SyncRPCRunningThreads:
			sum += (*i)->runningSyncRPCThreadCount().localCount();
			break;
		case PendingStops:
			sum += (*i)->pendingStopsCount().localCount();
			break;
		case ClearingBPs:
			sum += (*i)->clearingBPCount().localCount();
			break;
		case ProcStopRPCs:
			sum += (*i)->procStopRPCCount().localCount();
			break;
		case GeneratorNonExitedThreads:
			sum += (*i)->getGeneratorNonExitedThreadCount().localCount();
			break;
      case NeonatalThreads:
         sum += (*i)->neonatalThreadCount().localCount();
         break;
      case PendingStackwalks:
         sum += (*i)->pendingStackwalkCount().localCount();
		default:
			break;
		}
	}
	return sum;
}


int Counter::globalCount(CounterType ct)
{
   //Currently no lock here.  We're just reading, and
   // I'm assuming the updates from 'adjust' will be
   // just modifying a single int, and thus not ever
   // leave this in an invalid state.  If the count
   // ever moved to a long, then we may have to lock.
   return global_counts[(int) ct];
}

#if !defined(STR_CASE)
#define STR_CASE(X) case X: return #X
#endif
const char *Counter::getNameForCounter(int counter_type)
{
   switch (counter_type) {
      STR_CASE(HandlerRunningThreads);
      STR_CASE(GeneratorRunningThreads);
      STR_CASE(SyncRPCs);
      STR_CASE(SyncRPCRunningThreads);
      STR_CASE(PendingStops);
      STR_CASE(ClearingBPs);
      STR_CASE(ProcStopRPCs);
      STR_CASE(AsyncEvents);
      STR_CASE(ForceGeneratorBlock);
      STR_CASE(GeneratorNonExitedThreads);
      STR_CASE(StartupTeardownProcesses);
      STR_CASE(NeonatalThreads);
      STR_CASE(PendingStackwalks);
      default: assert(0);
   }
   return NULL;
}

MTManager::MTManager() :
   have_queued_events(false),
   is_running(false),
   should_exit(false),
   threadMode(Process::NoThreads)
{
}

MTManager::~MTManager()
{
   if (is_running)
      stop();
}

MTManager *MTManager::mt_ = NULL;

bool MTManager::handlerThreading()
{
   return (threadMode == Process::HandlerThreading ||
           threadMode == Process::CallbackThreading);
}

Process::thread_mode_t MTManager::getThreadMode()
{
   return threadMode;
}

bool MTManager::setThreadMode(Process::thread_mode_t tm, bool init)
{
   if (ProcPool()->numProcs()) {
      perr_printf("Attemted to setThreadMode with running processes\n");
      ProcControlAPI::globalSetLastError(err_noproc, "Can't setThreadMode while processes are running\n");
      return false;
   }
   if (!init && tm == threadMode) {
      pthrd_printf("Not change in thread mode, leaving as is\n");
      return true;
   }

   switch (tm) {
      case Process::NoThreads:
         pthrd_printf("Setting thread mode to NoThreads\n");
         break;
      case Process::GeneratorThreading:
         pthrd_printf("Setting thread mode to GeneratorThreading\n");
         break;
      case Process::HandlerThreading:
         pthrd_printf("Setting thread mode to HandlerThreading\n");
         break;
      case Process::CallbackThreading:
         pthrd_printf("Setting thread mode to CallbackThreading\n");
         break;
      default:
         perr_printf("Bad value %d passed to setThreadMode\n", (int) tm);
         ProcControlAPI::globalSetLastError(err_badparam, "Invalid parameter to setThreadMode\n");
         return false;
   }

   if ((tm == Process::NoThreads || tm == Process::GeneratorThreading) &&
       (!init) &&
       (threadMode == Process::HandlerThreading || threadMode == Process::CallbackThreading))
   {
      pthrd_printf("New state does not use handler threading, stopping handler thread\n");
      stop();
   }
   if ((tm == Process::HandlerThreading || tm == Process::CallbackThreading) &&
       (init || (threadMode == Process::NoThreads || threadMode == Process::GeneratorThreading)))
   {
      pthrd_printf("New state uses handler threading, running handler thread\n");
      run();
   }

   if (tm == Process::GeneratorThreading) {
      pthrd_printf("Moving to generator threading, registering notification cb\n");
      Generator::registerNewEventCB(notifyNewEvent);
   }
   if (!init && threadMode == Process::GeneratorThreading) {
      pthrd_printf("Moving away from generator threading, removing notification cb\n");
      Generator::removeNewEventCB(notifyNewEvent);
   }
   threadMode = tm;
   return true;
}

void MTManager::run()
{
   if (is_running)
      return;
   is_running = true;
   should_exit = false;
   evhandler_thread.spawn(MTManager::evhandler_main_wrapper, NULL);
}

void MTManager::stop()
{
   if( !is_running ) return;
   if (isHandlerThread()) {
     should_exit = true;
     return;
   }
   
   pending_event_lock.lock();
   should_exit = true;
   pending_event_lock.signal();
   pending_event_lock.unlock();
   evhandler_thread.join();
   is_running = false;
   setHandlerThread(-1);
}

void MTManager::evhandler_main()
{
   have_queued_events = false;
   for (;;) {
      if (should_exit)
         return;
    
      startWork();
      pthrd_printf("Handler starting to check for events\n");
      if (mbox()->size() && !notify()->hasEvents()) {
         bool result = int_process::waitAndHandleEvents(false);
         if (!result) {
            pthrd_printf("Error handling events in handler thread\n");
         }
      }
      else 
         pthrd_printf("Events already handled, going back to sleep\n");
      endWork();

    
      pending_event_lock.lock();
      if (should_exit) {
         pending_event_lock.unlock();
         return;
      }
      if (!have_queued_events) {
         pending_event_lock.wait();
      }
      have_queued_events = false;
      pending_event_lock.unlock();
   }
}

#if defined(os_windows)
unsigned long MTManager::evhandler_main_wrapper(void *)
#else
void MTManager::evhandler_main_wrapper(void *)
#endif
{
   setHandlerThread(DThread::self());
   mt()->evhandler_main();
#if defined(os_windows)
   return 0;
#else
   return;
#endif

}

void MTManager::eventqueue_cb_wrapper()
{
   mt()->eventqueue_cb();
}

void MTManager::eventqueue_cb()
{
   pending_event_lock.lock();
   have_queued_events = true;
   pending_event_lock.signal();
   pending_event_lock.unlock();
}

void MTManager::startWork()
{
   work_lock.lock();
}

void MTManager::endWork()
{
   assert(!isGeneratorThread());
   work_lock.unlock();
}

ProcStopEventManager::ProcStopEventManager(int_process *p) :
   proc(p)
{
}

ProcStopEventManager::~ProcStopEventManager()
{
}

bool ProcStopEventManager::prepEvent(Event::ptr ev)
{
   if (!ev->procStopper()) {
      //Most events are not procStoppers and should hit here
      return true;
   }

   pthrd_printf("Adding event %s on %d/%d to pending proc stopper list\n",
                ev->name().c_str(), ev->getProcess()->llproc()->getPid(), 
                ev->getThread()->llthrd()->getLWP());
   pair<set<Event::ptr>::iterator, bool> result = held_pstop_events.insert(ev);
   assert(result.second);
   return false;
}

void ProcStopEventManager::checkEvents()
{
   for (set<Event::ptr>::iterator i = held_pstop_events.begin(); i != held_pstop_events.end();) {
      Event::ptr ev = *i;
      if (ev->procStopper()) {
         i++;
         continue;
      }
      
      pthrd_printf("ProcStop event %s on %d/%d is ready, adding to queue\n",
                ev->name().c_str(), ev->getProcess()->llproc()->getPid(), 
                ev->getThread()->llthrd()->getLWP());

      held_pstop_events.erase(i++);
      mbox()->enqueue(ev);
   }
}

bool ProcStopEventManager::processStoppedTo(int state_id)
{
   return proc->threadPool()->allStopped(state_id);
}

bool ProcStopEventManager::threadStoppedTo(int_thread *thr, int state_id)
{
   return thr->isStopped(state_id);
}

emulated_singlestep::emulated_singlestep(int_thread *thr_) :
   thr(thr_)
{
   bp = new int_breakpoint(Breakpoint::ptr());
   bp->setOneTimeBreakpoint(true);
   bp->setThreadSpecific(thr->thread());

   saved_user_single_step = thr->singleStepUserMode();
   saved_single_step = thr->singleStepMode();
   
   thr->setSingleStepMode(false);
   thr->setSingleStepUserMode(false);

   thr->addEmulatedSingleStep(this);
}

emulated_singlestep::~emulated_singlestep() 
{
   delete bp;
   bp = NULL;
}

bool emulated_singlestep::containsBreakpoint(Address addr) const
{
   return addrs.find(addr) != addrs.end();
}

async_ret_t emulated_singlestep::add(Address addr) {
   if (addrs.find(addr) != addrs.end())
      return aret_success;

   int_process *proc = thr->llproc();
   proc->addBreakpoint(addr, bp);
   addrs.insert(addr);

   return aret_success;
}

async_ret_t emulated_singlestep::clear()
{
   int_process *proc = thr->llproc();
   if (clear_resps.empty())
   {
      for (set<Address>::iterator i = addrs.begin(); i != addrs.end(); i++) {
         result_response::ptr resp = result_response::createResultResponse();
         proc->removeBreakpoint(*i, bp, clear_resps);
      }
   }

   for (set<response::ptr>::iterator i = clear_resps.begin(); i != clear_resps.end();) {
      response::ptr resp = *i;
      if (resp->isReady()) {
         clear_resps.erase(i++);
         continue;
      }
      i++;
   }

   return clear_resps.empty() ? aret_success : aret_async;
}

void emulated_singlestep::restoreSSMode()
{
   thr->setSingleStepMode(saved_single_step);
   thr->setSingleStepUserMode(saved_user_single_step);
}

void int_thread::terminate() {
	plat_terminate();
}

void int_thread::plat_terminate() {
	assert(0 && "Unimplemented!");
}
<|MERGE_RESOLUTION|>--- conflicted
+++ resolved
@@ -2881,10 +2881,7 @@
    running_when_attached(true),
    suspended(false),
    user_syscall(false),
-<<<<<<< HEAD
-=======
    next_syscall_is_exit(false),
->>>>>>> 35ff5f5f
    stopped_on_breakpoint_addr(0x0),
    postponed_stopped_on_breakpoint_addr(0x0),
    clearing_breakpoint(NULL),
@@ -4107,26 +4104,16 @@
      * not exist (0 < syscall_number > __NR_syscall_max) will we incorrectly
      * label the system call exist as system call entry. */
     
-<<<<<<< HEAD
-    bool ret = false;
-    MachRegisterVal syscallReturnValue;
-    if (!plat_getRegister(MachRegister::getSyscallReturnValueReg(llproc()->getTargetArch()), syscallReturnValue)) { return true; }
-=======
     bool ret = !next_syscall_is_exit;
     MachRegisterVal syscallReturnValue;
     if (!plat_getRegister(MachRegister::getSyscallReturnValueReg(llproc()->getTargetArch()), 
 			  syscallReturnValue)) { ret = true; }
->>>>>>> 35ff5f5f
     
     if (syscallReturnValue == (MachRegisterVal)(-ENOSYS)) {
         ret = true;
     }
-<<<<<<< HEAD
-
-=======
     next_syscall_is_exit = ret;
     
->>>>>>> 35ff5f5f
     return ret;
 }
 
