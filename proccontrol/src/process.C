--- conflicted
+++ resolved
@@ -369,10 +369,29 @@
 bool int_process::post_create()
 {
    bool result = initLibraryMechanism();
+   if( !result ) {
+       pthrd_printf("Error initializing library mechanism\n");
+       return false;
+   }
+
    std::set<int_library*> added, rmd;
-   refresh_libraries(added, rmd);
-
-   return result;
+   for (;;) {
+      std::set<response::ptr> async_responses;
+      result = refresh_libraries(added, rmd, async_responses);
+      if (!result && !async_responses.empty()) {
+         result = waitForAsyncEvent(async_responses);
+         if (!result) {
+            pthrd_printf("Failure waiting for async completion\n");
+            return false;
+         }
+         continue;
+      }
+      if (!result) {
+         pthrd_printf("Failure refreshing libraries for %d\n", getPid());
+         return false;
+      }
+      return true;
+   }
 }
 
 bool int_process::getThreadLWPs(std::vector<Dyninst::LWP> &)
@@ -3114,11 +3133,7 @@
    }
    memory->breakpoints.erase(i);
 
-<<<<<<< HEAD
-   return !had_failure;
-=======
    return had_success;
->>>>>>> fc960d05
 }
 
 bool installed_breakpoint::suspend(int_process *proc, result_response::ptr result_resp)
@@ -4938,7 +4953,6 @@
    return i;
 }
 
-<<<<<<< HEAD
 ThreadPool::iterator ThreadPool::find(Dyninst::LWP lwp) 
 {
     MTLock lock_this_func;
@@ -4951,21 +4965,6 @@
     i.curi = threadpool->hl_threads.size()-1;
 
     return i;
-=======
-ThreadPool::iterator ThreadPool::find(Dyninst::LWP lwp)
-{
-   MTLock lock_this_func;
-   ThreadPool::iterator i;
-   int_thread *thread = threadpool->findThreadByLWP(lwp);
-   if (!thread)
-      return end();
-
-   i.curp = threadpool;
-   i.curh = thread->thread();
-   i.curi = threadpool->hl_threads.size()-1;
-
-   return i;
->>>>>>> fc960d05
 }
 
 ThreadPool::const_iterator::const_iterator()
@@ -5051,7 +5050,6 @@
    return i;
 }
 
-<<<<<<< HEAD
 ThreadPool::const_iterator ThreadPool::find(Dyninst::LWP lwp) const 
 {
     MTLock lock_this_func;
@@ -5064,21 +5062,6 @@
     i.curi = threadpool->hl_threads.size()-1;
 
     return i;
-=======
-ThreadPool::const_iterator ThreadPool::find(Dyninst::LWP lwp) const
-{
-   MTLock lock_this_func;
-   ThreadPool::const_iterator i;
-   int_thread *thread = threadpool->findThreadByLWP(lwp);
-   if (!thread)
-      return end();
-
-   i.curp = threadpool;
-   i.curh = thread->thread();
-   i.curi = threadpool->hl_threads.size()-1;
-
-   return i;
->>>>>>> fc960d05
 }
 
 const Process::ptr ThreadPool::getProcess() const
