/*
 * Copyright (c) 1996-2011 Barton P. Miller
 * 
 * We provide the Paradyn Parallel Performance Tools (below
 * described as "Paradyn") on an AS IS basis, and do not warrant its
 * validity or performance.  We reserve the right to update, modify,
 * or discontinue this software at any time.  We shall have no
 * obligation to supply such updates or modifications or any other
 * form of support to you.
 * 
 * By your use of Paradyn, you understand and agree that we (or any
 * other person or entity with proprietary rights in Paradyn) are
 * under no obligation to provide either maintenance services,
 * update services, notices of latent defects, or correction of
 * defects for Paradyn.
 * 
 * This library is free software; you can redistribute it and/or
 * modify it under the terms of the GNU Lesser General Public
 * License as published by the Free Software Foundation; either
 * version 2.1 of the License, or (at your option) any later version.
 * 
 * This library is distributed in the hope that it will be useful,
 * but WITHOUT ANY WARRANTY; without even the implied warranty of
 * MERCHANTABILITY or FITNESS FOR A PARTICULAR PURPOSE.  See the GNU
 * Lesser General Public License for more details.
 * 
 * You should have received a copy of the GNU Lesser General Public
 * License along with this library; if not, write to the Free Software
 * Foundation, Inc., 51 Franklin Street, Fifth Floor, Boston, MA 02110-1301 USA
 */

#include "proccontrol/src/int_process.h"
#include "proccontrol/src/irpc.h"
#include "proccontrol/src/procpool.h"
#include "proccontrol/src/int_handler.h"
#include "proccontrol/src/response.h"
#include "proccontrol/h/Mailbox.h"
#include "proccontrol/h/PCErrors.h"
#include "proccontrol/h/Generator.h"
#include "proccontrol/h/Event.h"
#include "proccontrol/h/Handler.h"

#include <cstring>
#include <cassert>
#include <map>
#include <sstream>
#include <iostream>

using namespace Dyninst;
using namespace ProcControlAPI;
using namespace std;

const map<int,int> Process::emptyFDs;
const vector<string> Process::emptyEnvp;
Process::thread_mode_t threadingMode = Process::GeneratorThreading;
bool int_process::in_callback = false;

static const int ProcControl_major_version = 0;
static const int ProcControl_minor_version = 1;
static const int ProcControl_maintenance_version = 0;

void Process::version(int& major, int& minor, int& maintenance)
{
    major = ProcControl_major_version;
    minor = ProcControl_minor_version;
    maintenance = ProcControl_maintenance_version;
}


bool int_process::create()
{
   ProcPool()->condvar()->lock();
   
   bool result = plat_create();
   if (!result) {
      pthrd_printf("Could not create debuggee, %s\n", executable.c_str());
      ProcPool()->condvar()->unlock();
      return false;
   }

   int_thread *initial_thread;
   initial_thread = int_thread::createThread(this, NULL_THR_ID, NULL_LWP, true);

   ProcPool()->addProcess(this);
   setState(neonatal_intermediate);

   ProcPool()->condvar()->broadcast();
   ProcPool()->condvar()->unlock();

   pthrd_printf("Created debugged %s on pid %d\n", executable.c_str(), pid);
   result = waitfor_startup();
   if (getState() == int_process::exited) {
      pthrd_printf("Process %s exited during create\n", executable.c_str());
      return false;
   }
   if (!result) {
      pthrd_printf("Error during process create for %d\n", pid);
      return false;
   }
   result = post_create();
   if (!result) {
      pthrd_printf("Error during post create for %d\n", pid);
      return false;
   }
  
   assert(getState() == running);
   return true;
}

bool int_process::waitfor_startup()
{
   bool proc_exited;
   for (;;) {
      bool result;
      
      pthrd_printf("Waiting for startup to complete for %d\n", pid);
      result = waitAndHandleForProc(true, this, proc_exited);
      if (proc_exited || getState() == exited) {
         pthrd_printf("Error.  Proces exited during create/attach\n");
         return false;
      }
      if (!result || getState() == errorstate) {
         pthrd_printf("Error.  Process %d errored during create/attach\n", pid);
         return false;
      }
      if (getState() == running) {
         pthrd_printf("Successfully completed create/attach on %d\n", pid);
         return true;
      }
   }
}

bool int_process::attachThreads()
{
   if (!needIndividualThreadAttach())
      return true;

   /**
    * This OS (linux) needs us to attach to each thread manually.
    * Get all the thread LWPs and create new thread objects for them.
    * After we have all the threads, check again to see if there are any
    * new ones.  We're dealing with the race condition where we could get
    * a list of LWPs, but then new threads are created before we attach to 
    * all the existing threads.
    **/
   bool found_new_threads;
   do {
      found_new_threads = false;
      vector<Dyninst::LWP> lwps;
      bool result = getThreadLWPs(lwps);
      if (!result) {
         perr_printf("Failed to get thread LWPs for %d\n", pid);
         return false;
      }
      
      for (vector<Dyninst::LWP>::iterator i = lwps.begin(); i != lwps.end(); ++i) {
         int_thread *thr = threadpool->findThreadByLWP(*i);
         if (thr) {
            pthrd_printf("Already have thread %d in process %d\n", *i, pid);
            continue;
         }
         pthrd_printf("Creating new thread for %d/%d during attach\n", pid, *i);
         thr = int_thread::createThread(this, NULL_THR_ID, *i, false);
         found_new_threads = true;         
      }
   } while (found_new_threads);

   return true;
}

bool int_process::attach()
{
   ProcPool()->condvar()->lock();

   // Determine the running state of all threads before attaching
   map<Dyninst::LWP, bool> runningStates;
   if( !plat_getOSRunningStates(runningStates) ) {
       ProcPool()->condvar()->broadcast();
       ProcPool()->condvar()->unlock();
       return false;
   }

   bool allStopped = true;
   for(map<Dyninst::LWP, bool>::iterator i = runningStates.begin();
           i != runningStates.end(); ++i)
   {
       if( i->second ) {
           allStopped = false;
           break;
       }
   }

   pthrd_printf("Attaching to process %d\n", pid);
   bool result = plat_attach(allStopped);
   if (!result) {
      ProcPool()->condvar()->broadcast();
      ProcPool()->condvar()->unlock();
      pthrd_printf("Could not attach to debuggee, %d\n", pid);
      return false;
   }

   int_thread *initial_thread;
   initial_thread = int_thread::createThread(this, NULL_THR_ID, NULL_LWP, true);

   ProcPool()->addProcess(this);

   setState(neonatal_intermediate);

   result = attachThreads();
   if (!result) {
      pthrd_printf("Failed to attach to threads in %d\n", pid);
      setLastError(err_internal, "Could not attach to process' threads");
      goto error;
   }

   ProcPool()->condvar()->broadcast();
   ProcPool()->condvar()->unlock();

   // Now that all the threads are created, set their running states
   for(int_threadPool::iterator i = threadPool()->begin();
           i != threadPool()->end(); ++i)
   {
       map<Dyninst::LWP, bool>::iterator findIter = runningStates.find((*i)->getLWP());

       // There is a race that could be visible here where we are not
       // guaranteed to determine the running state of all threads in a process
       // before we attach -- if for some reason we don't know the running
       // state, assume it was running
       if( findIter == runningStates.end() ) {
           (*i)->setRunningWhenAttached(true);
       }else{
           (*i)->setRunningWhenAttached(findIter->second);
       }
   }

   pthrd_printf("Wait for attach from process %d\n", pid);
   result = waitfor_startup();
   if (!result) {
      pthrd_printf("Error waiting for attach to %d\n", pid);
      setLastError(err_internal, "Process failed to startup");
      goto error;
   }

   result = post_attach(false);
   if (!result) {
      pthrd_printf("Error on post attach for %d\n", pid);
      setLastError(err_internal, "Process failed post-startup");
      goto error;
   }

   return true;

  error:
   if (getState() == exited) {
      setLastError(err_exited, "Process exited unexpectedly during attach\n");
      return false;
   }
   pthrd_printf("Error during process attach for %d\n", pid);
   return false;
}

bool int_process::reattach()
{
   vector<Event::ptr> observedEvents;
   std::set<response::ptr> async_responses;

   ProcPool()->condvar()->lock();

   // Determine the running state of all threads before attaching
   map<Dyninst::LWP, bool> runningStates;
   if( !plat_getOSRunningStates(runningStates) ) {
       ProcPool()->condvar()->broadcast();
       ProcPool()->condvar()->unlock();
       return false;
   }

   bool allStopped = true;
   for(map<Dyninst::LWP, bool>::iterator i = runningStates.begin();
           i != runningStates.end(); ++i)
   {
       if( i->second ) {
           allStopped = false;
           break;
       }
   }

   pthrd_printf("Re-attaching to process %d\n", pid);
   bool result = plat_attach(allStopped);
   if (!result) {
      ProcPool()->condvar()->broadcast();
      ProcPool()->condvar()->unlock();
      pthrd_printf("Could not attach to debuggee, %d\n", pid);
      return false;
   }

   result = attachThreads();
   if (!result) {
      pthrd_printf("Failed to re-attach to threads in %d\n", pid);
      setLastError(err_internal, "Could not re-attach to process' threads");
      goto error;
   }

   // To reuse existing bootstrap code this needs to be set
   setState(neonatal_intermediate);

   // Now, go back and set non-existing threads to detached to exclude them
   // from the bootstrap handling, creating thread destruction events for
   // these non-existing threads
   //
   // Also, at the same time issue attaches to existing threads
   for(int_threadPool::iterator i = threadPool()->begin();
           i != threadPool()->end(); ++i)
   {
       map<Dyninst::LWP, bool>::iterator findIter = runningStates.find((*i)->getLWP());
       if( findIter == runningStates.end() ) {
           pthrd_printf("Creating thread destroy event for thread %d/%d\n", pid,
                   (*i)->getLWP());
           (*i)->setGeneratorState(int_thread::detached);
           (*i)->setHandlerState(int_thread::detached);
           (*i)->setInternalState(int_thread::detached);
           (*i)->setUserState(int_thread::detached);

           Event::ptr destroyEv;
           if( plat_supportLWPEvents() ) {
               destroyEv = Event::ptr(new EventLWPDestroy(EventType::Post));
           }else{
               destroyEv = Event::ptr(new EventUserThreadDestroy(EventType::Post));
           }

           destroyEv->setProcess(proc());
           destroyEv->setThread((*i)->thread());
           destroyEv->setSyncType(Event::async);
           destroyEv->setUserEvent(true);
           observedEvents.push_back(destroyEv);
       }else{
           pthrd_printf("Re-attaching to thread %d/%d\n", pid, (*i)->getLWP());
           if( !(*i)->attach() ) {
               perr_printf("Failed to re-attach to thread %d/%d\n", pid, (*i)->getLWP());
               setLastError(err_internal, "Could not re-attach to thread\n");
               goto error;
           }
       }
   }

   ProcPool()->condvar()->broadcast();
   ProcPool()->condvar()->unlock();

   pthrd_printf("Wait for re-attach from process %d\n", pid);
   result = waitfor_startup();
   if (!result) {
      pthrd_printf("Error waiting for re-attach to %d\n", pid);
      setLastError(err_internal, "Process failed to re-attach");
      goto error;
   }

   result = post_attach(true);
   if (!result) {
      pthrd_printf("Error on post re-attach for %d\n", pid);
      setLastError(err_internal, "Process failed post re-attach");
      goto error;
   }

   // Resume all breakpoints
   for(std::map<Dyninst::Address, installed_breakpoint *>::iterator i = mem->breakpoints.begin();
           i != mem->breakpoints.end(); ++i)
   {
       pthrd_printf("Resuming breakpoint at 0x%lx in process %d\n",
               i->first, pid);
       result_response::ptr resp = result_response::createResultResponse();
       bool result = i->second->resume(this, resp);
       if(!result) {
          perr_printf("Error resuming breakpoint at %lx\n", i->first);
          setLastError(err_internal, "Error resuming breakpoint before detach\n");
          goto error;
       }
       async_responses.insert(resp);
   }

   waitForAsyncEvent(async_responses);
   for (set<response::ptr>::iterator i = async_responses.begin(); i != async_responses.end(); ++i) {
      if ((*i)->hasError()) {
         perr_printf("Failed to resuming breakpoints\n");
         setLastError(err_internal, "Error resuming breakpoint before detach\n");
         goto error;
      }
   }
   async_responses.clear();

   // Report all events for observed process state changes
   for(vector<Event::ptr>::iterator i = observedEvents.begin();
           i != observedEvents.end(); ++i)
   {
       int_thread *thrd = (*i)->getThread()->llthrd();

       pthrd_printf("Queuing event %s for thread %d/%d\n",
               (*i)->getEventType().name().c_str(), pid, 
               (*i)->getThread()->getLWP());

       // Make sure the thread is the correct state while in event handling
       thrd->setGeneratorState(int_thread::detached);
       thrd->setHandlerState(int_thread::detached);
       thrd->setInternalState(int_thread::detached);
       thrd->setUserState(int_thread::detached);

       mbox()->enqueue(*i, true);
   }

   if( !observedEvents.empty() ) {
      // As a sanity check, don't block
      bool proc_exited;
      bool result = waitAndHandleForProc(false, this, proc_exited);
      if (proc_exited || getState() == exited) {
         pthrd_printf("Error.  Proces exited during re-attach\n");
         goto error;
      }
      if (!result || getState() == errorstate) {
         pthrd_printf("Error.  Process %d errored re-attach\n", pid);
         goto error;
      }
   }

   return true;

  error:
   if (getState() == exited) {
      setLastError(err_exited, "Process exited unexpectedly during re-attach\n");
      return false;
   }

   pthrd_printf("Error during process re-attach for %d\n", pid);
   return false;
}

bool int_process::execed()
{
   ProcPool()->condvar()->lock();

   bool should_clean = false;
   mem->rmProc(this, should_clean);
   if (should_clean)
      delete mem;
   mem = new mem_state(this);

   arch = Dyninst::Arch_none;
   exec_mem_cache.clear();
   
   while (!proc_stoppers.empty()) proc_stoppers.pop();

   int_threadPool::iterator i = threadpool->begin(); 
   for (; i != threadpool->end(); ++i) {
      int_thread *thrd = *i;
      thrd->setHandlerState(int_thread::exited);
      thrd->setInternalState(int_thread::exited);
      thrd->setUserState(int_thread::exited);
      thrd->setGeneratorState(int_thread::exited);
      ProcPool()->rmThread(thrd);
      delete thrd;
   }
   threadpool->clear();


   int_thread *initial_thread;
   initial_thread = int_thread::createThread(this, NULL_THR_ID, NULL_LWP, true);
   initial_thread->setGeneratorState(int_thread::stopped);
   initial_thread->setHandlerState(int_thread::stopped);
   initial_thread->setInternalState(int_thread::running);
   initial_thread->setUserState(int_thread::running);


   ProcPool()->condvar()->broadcast();
   ProcPool()->condvar()->unlock();
   
   bool result = plat_execed();

   return result;
}

bool int_process::forked()
{
   ProcPool()->condvar()->lock();

   pthrd_printf("Setting up forked process %d\n", pid);
   bool result = plat_forked();
   if (!result) {
      pthrd_printf("Could not handle forked debuggee, %d\n", pid);
      return false;
   }

   int_thread *initial_thread;
   initial_thread = int_thread::createThread(this, NULL_THR_ID, NULL_LWP, true);

   ProcPool()->addProcess(this);

   result = attachThreads();
   if (!result) {
      pthrd_printf("Failed to attach to threads in %d\n", pid);
      setLastError(err_internal, "Could not attach to process' threads");
      goto error;
   }

   ProcPool()->condvar()->broadcast();
   ProcPool()->condvar()->unlock();

   result = post_forked();
   if (!result) {
      pthrd_printf("Post-fork failed on %d\n", pid);
      setLastError(err_internal, "Error handling forked process");
      goto error;
   }
   return true;

  error:
   if (getState() == exited) {
      setLastError(err_exited, "Process exited unexpectedly during attach\n");
      return false;
   }
   pthrd_printf("Error during process attach for %d\n", pid);
   return false;
}

bool int_process::post_forked()
{
   setState(running);
   return true;
}

bool int_process::post_attach(bool)
{
   bool result = initLibraryMechanism();
   if (!result) {
      pthrd_printf("Error initializing library mechanism\n");
      return false;
   }

   std::set<int_library*> added, rmd;
   for (;;) {
      std::set<response::ptr> async_responses;
      result = refresh_libraries(added, rmd, async_responses);
      if (!result && !async_responses.empty()) {
         result = waitForAsyncEvent(async_responses);
         if (!result) {
            pthrd_printf("Failure waiting for async completion\n");
            return false;
         }
         continue;
      }
      if (!result) {
         pthrd_printf("Failure refreshing libraries for %d\n", getPid());
         return false;
      }
      return true;
   }
}

bool int_process::post_create()
{
   bool result = initLibraryMechanism();
   if( !result ) {
       pthrd_printf("Error initializing library mechanism\n");
       return false;
   }

   std::set<int_library*> added, rmd;
   for (;;) {
      std::set<response::ptr> async_responses;
      result = refresh_libraries(added, rmd, async_responses);
      if (!result && !async_responses.empty()) {
         result = waitForAsyncEvent(async_responses);
         if (!result) {
            pthrd_printf("Failure waiting for async completion\n");
            return false;
         }
         continue;
      }
      if (!result) {
         pthrd_printf("Failure refreshing libraries for %d\n", getPid());
         return false;
      }
      return true;
   }
}

bool int_process::getThreadLWPs(std::vector<Dyninst::LWP> &)
{
   return false;
}

const char *int_process::stateName(int_process::State s)
{
   switch (s) {
      case neonatal: return "neonatal";
      case neonatal_intermediate: return "neonatal_intermediate";
      case running: return "running";
      case exited: return "exited";
      case detached: return "detached";
      case errorstate: return "errorstate";
   }
   assert(0);
   return NULL;
}

void int_process::setState(int_process::State s)
{
   int old_state = (int) state;
   int new_state = (int) s;
   
   if (new_state < old_state && new_state != detached && old_state != detached) {
      perr_printf("Regression of state %s to %s on %d\n",
                  stateName(state), stateName(s), pid);
      return;      
   }
   pthrd_printf("Changing state of process from %s to %s on %d\n",
                stateName(state), stateName(s), pid);
   state = s;

   int_thread::State new_thr_state = int_thread::errorstate;
   switch (s) {
      case neonatal: new_thr_state = int_thread::neonatal; break;
      case neonatal_intermediate: new_thr_state = int_thread::neonatal_intermediate; break;
      case running: new_thr_state = int_thread::stopped; break;
      case exited: new_thr_state = int_thread::exited; break;
      case detached: new_thr_state = int_thread::detached; break;
      case errorstate: new_thr_state = int_thread::errorstate; break;
   }
   pthrd_printf("Setting state of all threads in %d to %s\n", pid, 
                int_thread::stateStr(new_thr_state));
   for (int_threadPool::iterator i = threadpool->begin(); i != threadpool->end(); ++i)
   {
      (*i)->setUserState(new_thr_state);
      (*i)->setInternalState(new_thr_state);
      (*i)->setHandlerState(new_thr_state);
      (*i)->setGeneratorState(new_thr_state);
   }
}

int_process::State int_process::getState() const
{
   return state;
}

void int_process::setContSignal(int sig) {
    continueSig = sig;
}

int int_process::getContSignal() const {
    return continueSig;
}

void int_process::setPid(Dyninst::PID p)
{
   pthrd_printf("Setting int_process %p to pid %d\n", this, p);
   pid = p;
}

Dyninst::PID int_process::getPid() const
{
   return pid;
}

int_threadPool *int_process::threadPool() const
{
   return threadpool;
}

Process::ptr int_process::proc() const
{
   return up_proc;
}

struct syncRunStateRet_t {
   bool hasRunningThread;
   bool hasSyncRPC;
   bool hasStopPending;
   bool hasClearingBP;
   bool hasProcStopRPC;
   bool hasAsyncEvent;
   bool hasForceGeneratorBlock;
   std::vector<int_process *> readyProcStoppers;
   syncRunStateRet_t() :
      hasRunningThread(false),
      hasSyncRPC(false),
      hasStopPending(false),
      hasClearingBP(false),
      hasProcStopRPC(false),
      hasAsyncEvent(false),
	  hasForceGeneratorBlock(false)
   {
   }
};

// Used by HybridLWPControl
bool int_process::continueProcess() {
    bool foundResumedThread = false;
    bool foundHandlerRunning = false;

    int_threadPool::iterator i;
    for(i = threadPool()->begin(); i != threadPool()->end(); ++i) {
        if( (*i)->isResumed() ) {
            pthrd_printf("Found resumed thread %d/%d\n",
                    getPid(), (*i)->getLWP());
            foundResumedThread = true;
        }

        if( (*i)->getHandlerState() == int_thread::running ) {
            foundHandlerRunning = true;
            break;
        }
    }

    if( (foundResumedThread && !foundHandlerRunning) || threadPool()->empty() ) { 
        if( !plat_contProcess() ) {
            perr_printf("Failed to continue whole process\n");
            return false;
        }
    }else{
        pthrd_printf("Did not find sufficient conditions to continue process %d\n",
                getPid());
    }

    return true;
}

bool syncRunState(int_process *p, void *r)
{
   int_threadPool *tp = p->threadPool();
   syncRunStateRet_t *ret = (syncRunStateRet_t *) r;
   assert(ret);
   
   if (p->hasQueuedProcStoppers() && tp->allStopped()) {
      ret->readyProcStoppers.push_back(p);
   }
   if (p->forceGeneratorBlock()) {
      pthrd_printf("Process %d is forcing blocking via generator block\n", p->getPid());
      ret->hasRunningThread = true;
	  ret->hasForceGeneratorBlock = true;
   }

   if (p->handlerPool()->hasAsyncEvent()) {
      ret->hasAsyncEvent = true;
   }

   if (dyninst_debug_proccontrol) {
      for (int_threadPool::iterator i = tp->begin(); i != tp->end(); ++i)
      {
         int_thread *thr = *i;
         pthrd_printf("Pre-Thread %d/%d is in handler state %s with internal state %s (user is %s)\n",
                      p->getPid(), thr->getLWP(), 
                      int_thread::stateStr(thr->getHandlerState()),
                      int_thread::stateStr(thr->getInternalState()),
                      int_thread::stateStr(thr->getUserState()));
      }
	  if(tp->empty())
	  {
		  pthrd_printf("Threadpool for %d is empty\n", p->getPid());
	  }
   }

   /**
    * RPC Handling. 
    **/
   bool force_leave_stopped = false;
   for (int_threadPool::iterator i = tp->begin(); i != tp->end(); ++i)
   {
      int_thread *thr = *i;

      if( !thr->isClearingBreakpoint() ) {
        thr->handleNextPostedIRPC(int_thread::hnp_no_stop, false);
      }

      int_iRPC::ptr rpc = thr->hasRunningProcStopperRPC();
      if (!rpc) continue;

      ret->hasProcStopRPC = true;
      if (rpc->getState() >= int_iRPC::Prepping) {
         pthrd_printf("Thread %d/%d has pending proc stopper RPC(%lu), leaving other threads stopped\n",
                      p->getPid(), thr->getLWP(), rpc->id());
         force_leave_stopped = true;            
      }
   }

   for (int_threadPool::iterator i = tp->begin(); i != tp->end(); ++i)
   {
      int_thread *thr = *i;

      // If the thread is exiting and it has a pending stop, it is reasonable that
      // the pending stop will never occur and a continue will actually cause the
      // thread to exit
      if (thr->hasPendingStop() && !thr->isExiting()) {
         ret->hasStopPending = true;
      }

      if (thr->isClearingBreakpoint()) {
         ret->hasClearingBP = true;
      }

      int_iRPC::ptr pstop_rpc = thr->hasRunningProcStopperRPC();
      if (thr->hasPendingStop() && !thr->isExiting() && thr->getHandlerState() == int_thread::stopped) {
         pthrd_printf("Continuing thread %d/%d to clear out pending stop\n", 
                      thr->llproc()->getPid(), thr->getLWP());

         thr->intCont();
      }
      else if (thr->getInternalState() == int_thread::stopped && pstop_rpc && 
               (pstop_rpc->getState() == int_iRPC::Running ||
                pstop_rpc->getState() == int_iRPC::Ready) )
      {
         pthrd_printf("Continuing thread %d/%d due to pending procstop iRPC\n",
                      p->getPid(), thr->getLWP());
         thr->intCont();
      }
      else if (pstop_rpc && 
               thr->getInternalState() == int_thread::running && 
               thr->getHandlerState() == int_thread::stopped &&
               pstop_rpc == thr->runningRPC())
      {
         pthrd_printf("Thread %d/%d was stopped during proccstopper (maybe due to signal).\n",
                      p->getPid(), thr->getLWP());
         thr->intCont();
      }
      else if (thr->getInternalState() == int_thread::running && 
               thr->getHandlerState() == int_thread::stopped &&
               !force_leave_stopped)
      {
         //The thread is stopped, but the user wants it running (we probably just finished 
         // handling a sync event). Go ahead and continue the thread.
         pthrd_printf("Continuing thread %d/%d to match internal state after events\n",
                      p->getPid(), thr->getLWP());
         thr->intCont();
      }

      if (thr->getInternalState() == int_thread::running || 
          thr->getInternalState() == int_thread::neonatal_intermediate ||
          thr->isResumed() ) 
      {
         //Keep track if any threads are running and running synchronous RPCs
         ret->hasRunningThread = true;
         if (thr->hasSyncRPC() && thr->runningRPC()) {
            ret->hasSyncRPC = true;
            pthrd_printf("Thread %d/%d has sync RPC\n",
                    p->getPid(), thr->getLWP());
         }
      }
   }
   pthrd_printf("Finished syncing runState for %d\n", p->getPid());
   if (dyninst_debug_proccontrol) {
      for (int_threadPool::iterator i = tp->begin(); i != tp->end(); ++i)
      {
         int_thread *thr = *i;
         pthrd_printf("Post-Thread %d/%d is in handler state %s with internal state %s (user is %s)\n",
                      p->getPid(), thr->getLWP(), 
                      int_thread::stateStr(thr->getHandlerState()),
                      int_thread::stateStr(thr->getInternalState()),
                      int_thread::stateStr(thr->getUserState()));
      }
	  if(tp->empty())
	  {
		  pthrd_printf("Threadpool for %d is empty\n", p->getPid());
	  }
   }
#if defined(os_windows)
   if(tp->empty()) {
	   // Again, this is *not* actually "hasRunningThread". This is "canGenerateCallbackEvents" more properly.
	   // If we have a process with no threads on Windows, we are guaranteed to see a
	   // process exit event of some type before we destroy the process.
	   ret->hasRunningThread = true;
   }
#endif
   if( useHybridLWPControl() ) {
       return p->continueProcess();
   }

   return true;
}

bool int_process::waitForAsyncEvent(response::ptr resp)
{
   return getResponses().waitFor(resp);
}

bool int_process::waitForAsyncEvent(std::set<response::ptr> resp)
{
   bool has_error = false;
   for (set<response::ptr>::iterator i = resp.begin(); i != resp.end(); ++i) {
      bool result = waitForAsyncEvent(*i);
      if (!result)
         has_error = true;
   }

   return !has_error;
}

int_process *int_process::in_waitHandleProc = NULL;
bool int_process::waitAndHandleForProc(bool block, int_process *proc, bool &proc_exited)
{
   assert(in_waitHandleProc == NULL);
   in_waitHandleProc = proc;

   bool result = waitAndHandleEvents(block);

   if (proc->getState() == int_process::exited) {
      pthrd_printf("Deleting proc %d from waitAndHandleForProc\n", proc->getPid());
      delete proc;
      proc_exited = true;
   }
   else {
      proc_exited = false;
   }

   in_waitHandleProc = NULL;
   return result;
}

bool int_process::waitAndHandleEvents(bool block)
{
   bool gotEvent = false;
   assert(!int_process::in_callback);
   bool error = false;

   static bool recurse = false;
   assert(!recurse);
   recurse = true;

   for (;;)
   {
      /**
       * Check status of threads
       **/
      pthrd_printf("Updating state of each process\n");
      syncRunStateRet_t ret;
      ProcPool()->for_each(syncRunState, &ret);
	  pthrd_printf("\t Done with update\n");
      if (!ret.readyProcStoppers.empty()) {
         int_process *proc = ret.readyProcStoppers[0];
         Event::ptr ev = proc->getProcStopper();
         if (ev->triggersCB() &&
             isHandlerThread() && 
             mt()->getThreadMode() == Process::HandlerThreading) 
         {
            pthrd_printf("Handler thread sees postponed callback requiring " 
                         "event '%s', not taking\n",
                         ev->name().c_str());
            notify()->noteEvent();
            goto done;
         }
         proc->removeProcStopper();

         pthrd_printf("Handling postponed proc stopper event on %d\n", proc->getPid());
         proc->handlerpool->handleEvent(ev);
         continue;
      }
	  pthrd_printf("Done with readyProcStoppers\n");
      /**
       * Check for possible error combinations from syncRunState
       **/
      bool hasAsyncPending = HandlerPool::hasProcAsyncPending();
      if (!ret.hasRunningThread && !hasAsyncPending && !mbox()->hasUserEvent()) {
         if (gotEvent) {
            //We've successfully handled an event, but no longer have any running threads
            pthrd_printf("Returning after handling events, no threads running\n");
            goto done;
         }
         if (isHandlerThread()) {
            //Not an error for the handler thread to get no events.
            pthrd_printf("Returning to handler due to no running threads\n");
            goto done;
         }
         //The user called us with no running threads
         setLastError(err_notrunning, "No running processes or threads to receive events on");
         pthrd_printf("No running threads, returning from waitAndHandleEvents\n");
         error = true;
         goto done;
      }
	pthrd_printf("Done with hasAsyncPending\n");
      /**
       * The handler thread doesn't want to pick up anything that
       * requires a callback, leaving that for the user.  Peek ahead
       * in the mailbox and abort out if we're the handler thread and
       * the next event will require a callback.
       **/
      if (isHandlerThread() && mt()->getThreadMode() == Process::HandlerThreading) {
         Event::ptr ev = mbox()->peek();
         if (ev == Event::ptr()) 
         {
            pthrd_printf("Handler thread returning due to lack of events\n");
            goto done;
         }
         if (ev->triggersCB())
         {
            pthrd_printf("Handler thread sees callback requiring event '%s', "
                         "not taking\n", ev->name().c_str());
            notify()->noteEvent();
            goto done;
         }
      }
	  pthrd_printf("Done with isHandlerThread\n");
      /**
       * Check for new events
       **/
      bool should_block = ((block && !gotEvent) || ret.hasStopPending || 
		  ret.hasSyncRPC || ret.hasClearingBP || ret.hasProcStopRPC || hasAsyncPending ||
		  ret.hasForceGeneratorBlock);
      pthrd_printf("%s for events (%d %d %d %d %d %d %d)\n", 
                   should_block ? "Blocking" : "Polling",
                   (int) block, (int) gotEvent, (int) ret.hasStopPending, 
                   (int) ret.hasSyncRPC, (int) ret.hasClearingBP, 
                   (int) ret.hasProcStopRPC, (int) hasAsyncPending);
      Event::ptr ev = mbox()->dequeue(should_block);

      if (ev == Event::ptr())
      {
         if (gotEvent) {
            pthrd_printf("Returning after handling events\n");
            goto done;
         }
         if (should_block) {
            perr_printf("Blocking wait failed to get events\n");
            setLastError(err_internal, "Blocking wait returned without events");
            error = true;
            goto done;
         }
         if (isHandlerThread()) {
            pthrd_printf("Handler thread found nothing to do\n");
            goto done;
         }
         setLastError(err_noevents, "Poll failed to find events");
         pthrd_printf("Poll failed to find events\n");
         error = true;
         goto done;
      }
      if (mt()->getThreadMode() == Process::NoThreads ||
          mt()->getThreadMode() == Process::GeneratorThreading) 
      {
         pthrd_printf("Clearing event from pipe after dequeue\n");
         notify()->clearEvent();
      }
      gotEvent = true;
	  int_process* llp = ev->getProcess()->llproc();
	  if(!llp) {
		  error = true;
		  goto done;
	  }

      HandlerPool *hpool = llp->handlerpool;
      
      llp->updateSyncState(ev, false);
      if (ev->procStopper()) {
         /**
          * This event wants the process stopped before it gets handled.
          * We'll start that here, and then postpone the event until it's 
          * stopped.  It's up to the event to continue the process again.
          **/
         int_process *proc = ev->getProcess()->llproc();
         int_threadPool *tp = proc->threadPool();
         tp->desyncInternalState();

         bool result = proc->threadPool()->intStop(false);
         if (!result) {
            pthrd_printf("Failed to stop process for event.\n");
         }
         else {
            proc->addProcStopper(ev);
         }
         continue;
      }
    
      hpool->handleEvent(ev);
      
      if (!ev->getProcess()->llproc())
      {
         //Special case event handling, the process cleaned itself
         // under this event (likely post-exit or post-crash), but was 
         // unable to clean its handlerpool (as we were using it).  
         // Clean this for the process now.
         delete hpool;
      }
   }
  done:
   recurse = false;
   return !error;
}

bool int_process::detach(bool &should_delete, bool temporary)
{
   should_delete = false;
   bool had_error = false;
   bool result;
   int_threadPool *tp = threadPool();
   pthrd_printf("Detach requested on %d\n", getPid());
   while (!tp->allStopped()) {
      pthrd_printf("Stopping process for detach\n");
      tp->intStop(true);
   }
   
   std::set<response::ptr> async_responses;
   if( !temporary ) {
       while (!mem->breakpoints.empty())
       {
          std::map<Dyninst::Address, installed_breakpoint *>::iterator i = mem->breakpoints.begin();
          result_response::ptr resp = result_response::createResultResponse();
          bool result = i->second->uninstall(this, resp);
          if (!result) {
             perr_printf("Error removing breakpoint at %lx\n", i->first);
             setLastError(err_internal, "Error removing breakpoint before detach\n");
             had_error = true;
          }
          async_responses.insert(resp);
       }
   }else{
       for(std::map<Dyninst::Address, installed_breakpoint *>::iterator i = mem->breakpoints.begin();
               i != mem->breakpoints.end(); ++i)
       {
           result_response::ptr resp = result_response::createResultResponse();
           bool result = i->second->suspend(this, resp);
           if(!result) {
              perr_printf("Error suspending breakpoint at %lx\n", i->first);
              setLastError(err_internal, "Error suspending breakpoint before detach\n");
              had_error = true;
           }
           async_responses.insert(resp);
       }
   }

   waitForAsyncEvent(async_responses);
   for (set<response::ptr>::iterator i = async_responses.begin(); i != async_responses.end(); ++i) {
      if ((*i)->hasError()) {
         perr_printf("Failed to remove breakpoints\n");
         setLastError(err_internal, "Error removing breakpoint before detach\n");
         had_error = true;
      }
   }
   async_responses.clear();

   ProcPool()->condvar()->lock();

   result = plat_detach();
   if (!result) {
      pthrd_printf("Error performing lowlevel detach\n");
      goto done;
   }

   if( temporary ) {
       setState(int_process::detached);
   }else{
       setState(int_process::exited);
       ProcPool()->rmProcess(this);
   }

   had_error = false;

  done:
   ProcPool()->condvar()->signal();
   ProcPool()->condvar()->unlock();

   if (had_error) return false;

   if( !temporary ) should_delete = true;
   return true;
}

bool int_process::terminate(bool &needs_sync)
{
   pthrd_printf("Terminate requested on process %d\n", getPid());
   bool had_error = true;
   ProcPool()->condvar()->lock();
   bool result = plat_terminate(needs_sync);
   if (!result) {
      pthrd_printf("plat_terminate failed on %d\n", getPid());
      goto done;
   }
   forcedTermination = true;
   setForceGeneratorBlock(true);
   had_error = false;
  done:
   ProcPool()->condvar()->signal();
   ProcPool()->condvar()->unlock();
   return !had_error;
}

bool int_process::preTerminate() {
    return true;
}

int_process::int_process(Dyninst::PID p, std::string e,
                         std::vector<std::string> a,
                         std::vector<std::string> envp,
                         std::map<int,int> f) :
   state(neonatal),
   pid(p),
   executable(e),
   argv(a),
   env(envp),
   fds(f),
   arch(Dyninst::Arch_none),
   threadpool(NULL),
   up_proc(Process::ptr()),
   handlerpool(NULL),
   hasCrashSignal(false),
   crashSignal(0),
   hasExitCode(false),
   forceGenerator(false),
   forcedTermination(false),
   exitCode(0),
   mem(NULL),
   continueSig(0)
{
	wasCreatedViaAttach(pid == 0);
   //Put any object initialization in 'initializeProcess', below.
}

int_process::int_process(Dyninst::PID pid_, int_process *p) :
   state(int_process::running),
   pid(pid_),
   executable(p->executable),
   argv(p->argv),
   env(p->env),
   arch(p->arch),
   hasCrashSignal(p->hasCrashSignal),
   crashSignal(p->crashSignal),
   hasExitCode(p->hasExitCode),
   forceGenerator(false),
   forcedTermination(false),
   exitCode(p->exitCode),
   exec_mem_cache(exec_mem_cache),
   continueSig(p->continueSig)
{
   Process::ptr hlproc = Process::ptr(new Process());
   mem = new mem_state(*p->mem, this);
   initializeProcess(hlproc);
}

void int_process::initializeProcess(Process::ptr p)
{
   p->llproc_ = this;
   up_proc = p;
   threadpool = new int_threadPool(this);
   handlerpool = createDefaultHandlerPool(this);
   libpool.proc = this;
   if (!mem)
      mem = new mem_state(this);
   Generator::getDefaultGenerator(); //May create generator thread
}

int_thread *int_process::findStoppedThread()
{
   int_thread *result = NULL;
   for (int_threadPool::iterator i = threadpool->begin(); i != threadpool->end(); ++i)
   {
      int_thread *thr = *i;
      if (thr->getHandlerState() == int_thread::stopped) {
         result = thr;
         break;
      }
   }   
   return result;
}

bool int_process::readMem(Dyninst::Address remote, mem_response::ptr result, int_thread *thr)
{
   if (!thr)
   {
      thr = findStoppedThread();
      if (!thr) {
         setLastError(err_notstopped, "A thread must be stopped to read from memory");
         perr_printf("Unable to find a stopped thread for read in process %d\n", getPid());
         return false;
      }
   }

   bool bresult;
   if (!plat_needsAsyncIO()) {
      pthrd_printf("Reading from remote memory %lx to %p, size = %lu on %d/%d\n",
                   remote, result->getBuffer(), (unsigned long) result->getSize(),
                   getPid(), thr->getLWP());

      bresult = plat_readMem(thr, result->getBuffer(), remote, result->getSize());
	  std::stringstream s;
	  s << "\t";
	  for(unsigned long byte = 0; byte < result->getSize(); byte++)
	  {
		  s << std::hex << "0x" << (int)(result->getBuffer()[byte]);
	  }
	  s << std::endl;
	  pthrd_printf("%s\n", s.str().c_str());
      if (!bresult) {
         result->markError();
      }
      result->setResponse();
   }
   else {
      pthrd_printf("Async read from remote memory %lx to %p, size = %lu on %d/%d\n",
                   remote, result->getBuffer(), (unsigned long) result->getSize(), 
                   getPid(), thr->getLWP());

      getResponses().lock();
      bresult = plat_readMemAsync(thr, remote, result);
      if (bresult) {
         getResponses().addResponse(result, this);
      }
      getResponses().unlock();
   }
   return bresult;      
}

bool int_process::writeMem(const void *local, Dyninst::Address remote, size_t size, result_response::ptr result, int_thread *thr)
{
   if (!thr) 
   {
      thr = findStoppedThread();
      if (!thr) {
         setLastError(err_notstopped, "A thread must be stopped to write to memory");
         perr_printf("Unable to find a stopped thread for write in process %d\n", getPid());
         return false;
      }
   }

   bool bresult;
   if (!plat_needsAsyncIO()) {
      pthrd_printf("Writing to remote memory %lx from %p, size = %lu on %d/%d\n",
                   remote, local, (unsigned long) size,
                   getPid(), thr->getLWP());
	  std::stringstream s;
	  s << "\t";
	  for(unsigned long byte = 0; byte < size; byte++)
	  {
		  s << std::hex << "0x" << (int)(((char*)(local))[byte]);
	  }
	  s << std::endl;
	  pthrd_printf("%s", s.str().c_str());

      bresult = plat_writeMem(thr, local, remote, size);
      if (!bresult) {
         result->markError();
      }
      result->setResponse(bresult);
   }
   else {
      pthrd_printf("Async writing to remote memory %lx from %p, size = %lu on %d/%d\n",
                   remote, local, (unsigned long) size,
                   getPid(), thr->getLWP());

      getResponses().lock();
      bresult = plat_writeMemAsync(thr, local, remote, size, result);
      if (bresult) {
         getResponses().addResponse(result, this);
      }
      getResponses().unlock();
   }
   return bresult;
}

Dyninst::Address int_process::mallocExecMemory(unsigned size)
{
   Dyninst::Address max = 0;
   std::map<Dyninst::Address, unsigned>::iterator i;
   for (i = exec_mem_cache.begin(); i != exec_mem_cache.end(); ++i) {
      if (i->first + i->second > max)
         max = i->first + i->second;
   }

   Dyninst::Address addr = plat_mallocExecMemory(max, size);
   exec_mem_cache[addr] = size;
   return addr;
}

void int_process::freeExecMemory(Dyninst::Address addr)
{
   std::map<Dyninst::Address, unsigned>::iterator i;
   i = exec_mem_cache.find(addr);
   assert(i != exec_mem_cache.end());
   exec_mem_cache.erase(i);
}

SymbolReaderFactory *int_process::plat_defaultSymReader()
{
  return NULL;
}

Dyninst::Address int_process::infMalloc(unsigned long size, bool use_addr, Dyninst::Address addr)
{
   pthrd_printf("Process %d is allocating memory of size %lu at 0x%lx\n", getPid(), size, addr);
   int_iRPC::ptr rpc = rpcMgr()->createInfMallocRPC(this, size, use_addr, addr);
   assert(rpc);
   rpcMgr()->postRPCToProc(this, rpc);

   int_thread *thr = rpc->thread();
   bool block = true;
   while (rpc->getState() != int_iRPC::Finished) {
      pthrd_printf("RPC State is %s\n", rpc->getStrState());
      bool result = thr->handleNextPostedIRPC(int_thread::hnp_allow_stop, true);
      if (!result) {
         pthrd_printf("Failed to handleNextPostedIRPC\n");
         return 0;
      }
      if (rpc->getState() == int_iRPC::Finished)
         block = false;

      bool proc_exited;
      result = waitAndHandleForProc(block, this, proc_exited);
      if (proc_exited) {
         perr_printf("Process exited during infMalloc\n");
         setLastError(err_exited, "Process exited during infMalloc\n");
         return 0;
      }
      if (!result && block) {
         pthrd_printf("Error in waitAndHandleEvents\n");
         return 0;
      }
   }
   assert(rpc->getState() == int_iRPC::Finished);

   Dyninst::Address aresult = rpc->infMallocResult();
   pthrd_printf("Inferior malloc returning %lx\n", aresult);
   mem->inf_malloced_memory[aresult] = size;
   return aresult;
}

bool int_process::infFree(Dyninst::Address addr)
{
   std::map<Dyninst::Address, unsigned long>::iterator i = mem->inf_malloced_memory.find(addr);
   if (i == mem->inf_malloced_memory.end()) {
      setLastError(err_badparam, "Unknown address passed to freeMemory");
      perr_printf("Passed bad address, %lx, to infFree\n", addr);
      return false;
   }
   unsigned long size = i->second;

   int_iRPC::ptr rpc = rpcMgr()->createInfFreeRPC(this, size, addr);
   assert(rpc);
   pthrd_printf("Process %d is freeing memory of size %lu at 0x%lx with rpc %lu\n", getPid(), size, addr,
                rpc->id());
   rpcMgr()->postRPCToProc(this, rpc);

   int_thread *thr = rpc->thread();
   bool block = true;
   while (rpc->getState() != int_iRPC::Finished) {
      bool result = thr->handleNextPostedIRPC(int_thread::hnp_allow_stop, true);
      if (!result) {
         pthrd_printf("Failed to handleNextPostedIRPC\n");
         return 0;
      }
      if (rpc->getState() == int_iRPC::Finished)
         block = false;

      bool proc_exited;
      result = waitAndHandleForProc(block, this, proc_exited);
      if (proc_exited) {
         perr_printf("Process exited during infFree\n");
         setLastError(err_exited, "Process exited during infFree\n");
         return false;
      }
      if (!result && block) {
         pthrd_printf("Error in waitAndHandleEvents\n");
         return false;
      }
   }
   assert(rpc->getState() == int_iRPC::Finished);

   pthrd_printf("Inferior free returning successfully\n");
   mem->inf_malloced_memory.erase(i);
   return true;
}

void int_process::addProcStopper(Event::ptr ev)
{
   proc_stoppers.push(ev);
}

bool int_process::forceGeneratorBlock() const
{
   return forceGenerator;
}

void int_process::setForceGeneratorBlock(bool b)
{
   forceGenerator = b;
}

Event::ptr int_process::getProcStopper()
{
    assert(proc_stoppers.size());
    return proc_stoppers.front();
}

void int_process::removeProcStopper()
{
   assert(proc_stoppers.size());
   proc_stoppers.pop();
}

bool int_process::hasQueuedProcStoppers() const
{
   return !proc_stoppers.empty();
}

int int_process::getAddressWidth()
{
   switch (getTargetArch()) {
      case Arch_x86:
      case Arch_ppc32:
         return 4;
      case Arch_x86_64:
      case Arch_ppc64:
         return 8;
      case Arch_none:
         assert(0);
   }
   return 0;
}

HandlerPool *int_process::handlerPool() const
{
   return handlerpool;
}

bool int_process::addBreakpoint(Dyninst::Address addr, int_breakpoint *bp)
{
   if (getState() != running) {
      perr_printf("Attempted to add breakpoint at %lx to stopped process %d\n", addr, getPid());
      setLastError(err_exited, "Attempted to insert breakpoint into exited process\n");
      return false;
   }

   pthrd_printf("Installing new breakpoint at %lx into %d\n", addr, getPid());
   installed_breakpoint *ibp = NULL;
   map<Address, installed_breakpoint *>::iterator i = mem->breakpoints.find(addr);
   if (i == mem->breakpoints.end()) {
      pthrd_printf("Adding new breakpoint to %d\n", getPid());
      ibp = new installed_breakpoint(mem, addr);

      mem_response::ptr mem_resp = mem_response::createMemResponse();
      mem_resp->markSyncHandled();
      bool result = ibp->prepBreakpoint(this, mem_resp);
      if (!result) {
         pthrd_printf("Failed to prep breakpoint\n");
         delete ibp;
         return false;
      }

      result = waitForAsyncEvent(mem_resp);
      if (!result || mem_resp->hasError()) {
         pthrd_printf("Error prepping breakpoint\n");
         delete ibp;
         return false;
      }

      result_response::ptr res_resp = result_response::createResultResponse();
      res_resp->markSyncHandled();
      result = ibp->insertBreakpoint(this, res_resp);
      if (!result) {
         pthrd_printf("Error writing new breakpoint\n");
         delete ibp;
         return false;
      }

      result = waitForAsyncEvent(res_resp);
      if (!result || res_resp->hasError()) {
         pthrd_printf("Error writing new breakpoint\n");
         delete ibp;
         return false;
      }

      ibp->addBreakpoint(bp);
      if (!result) {
         pthrd_printf("Failed to install new breakpoint\n");
         delete ibp;
         return false;
      }
      return true;
   }
   ibp = i->second;
   assert(ibp && ibp->isInstalled());
   bool result = ibp->addBreakpoint(bp);
   if (!result) {
      pthrd_printf("Failed to install new breakpoint\n");
      return false;
   }

   return true;
}

bool int_process::rmBreakpoint(Dyninst::Address addr, int_breakpoint *bp, result_response::ptr async_resp)
{
   map<Address, installed_breakpoint *>::iterator i = mem->breakpoints.find(addr);
   if (i == mem->breakpoints.end()) {
      perr_printf("Attempted to removed breakpoint that isn't installed\n");
      return false;
   }
   installed_breakpoint *ibp = i->second;
   assert(ibp && ibp->isInstalled());

   bool empty;
   bool result = ibp->rmBreakpoint(this, bp, empty, async_resp);
   if (!result) {
      pthrd_printf("rmBreakpoint failed on breakpoint at %lx in %d\n", addr, getPid());
      return false;
   }
   if (empty) {
      delete ibp;
   }

   return true;
}

installed_breakpoint *int_process::getBreakpoint(Dyninst::Address addr)
{
   std::map<Dyninst::Address, installed_breakpoint *>::iterator  i = mem->breakpoints.find(addr);
   if (i == mem->breakpoints.end())
      return NULL;
   return i->second;
}

int_library *int_process::getLibraryByName(std::string s) const
{
	// Exact matches first, but find substring matches and return if unique.
	// TODO: is this the behavior we actually want?
	bool substring_unique = true;
	std::set<int_library*>::iterator substring_match = mem->libs.end();
   for (set<int_library *>::iterator i = mem->libs.begin(); 
        i != mem->libs.end(); ++i) 
   {
	   std::string n = (*i)->getName();
      if (s == n)
         return *i;
	  if((n.find(s) != std::string::npos)) {
		  if(substring_match == mem->libs.end()) {
			substring_match = i;
		  }
		  else {
			substring_unique = false;
		  }
	  }
   }
	if(substring_match != mem->libs.end() && substring_unique)
	{
		return *substring_match;
	}
   return NULL;
}

size_t int_process::numLibs() const
{
   return mem->libs.size();
}

std::string int_process::getExecutable() const
{
   return executable; //The name of the exec passed to PC
}

bool int_process::isInCallback()
{
   return in_callback;
}

mem_state::ptr int_process::memory() const
{
   return mem;
}

/**
 * The below code involving InternalRPCEvents is to work around an
 * annoyance with Async systems and iRPCs.  When posting an iRPC from
 * handleNextPostedIRPC we may want to create EventRPCInternal events
 * to associate with async responses.  However, this needs to be done
 * at the constructor of the response, which is far removed from the
 * handleNextPostedIRPC function.
 *
 * Rather than passing event pointers around through all the low-level
 * functions, we'll just set AllowInternalRPCEvents for the process while
 * in handleNextPostedIRPC, and the response constructor will check this
 * when building a response.
 *
 * This should be okay since we shouldn't ever call handleNextPostedIRPC
 * recursively or in parallel.
 **/
void int_process::setAllowInternalRPCEvents(int_thread *thr)
{
   if (thr) {
      allowInternalRPCEvents.push(thr);
   }
   else {
      allowInternalRPCEvents.pop();
   }
}

EventRPCInternal::ptr int_process::getInternalRPCEvent()
{
   if (allowInternalRPCEvents.empty())
      return EventRPCInternal::ptr();

   EventRPCInternal::ptr new_ev = EventRPCInternal::ptr(new EventRPCInternal());
#if defined(os_linux)
   //Linux has a mode where it fakes async for testing purposes.  Since the
   // events are fake, they don't have a proper generator filling in this info.
   // Thus we fill it in here.
   new_ev->setProcess(this->proc());
   new_ev->setThread(allowInternalRPCEvents.top()->thread());
   new_ev->setSyncType(Event::async);
#endif               
   handlerPool()->markEventAsyncPending(new_ev);

   return new_ev;
}

void int_process::setExitCode(int c)
{
   assert(!hasCrashSignal);
   hasExitCode = true;
   exitCode = c;
}

void int_process::setCrashSignal(int s)
{
   assert(!hasExitCode);
   hasCrashSignal = true;
   crashSignal = s;
}

bool int_process::getExitCode(int &c)
{
   c = exitCode;
   return hasExitCode;
}

bool int_process::getCrashSignal(int &s)
{
   s = crashSignal;
   return hasCrashSignal;
}

bool int_process::wasForcedTerminated() const
{
   return forcedTermination;
}

bool int_process::isInCB()
{
   return in_callback;
}

void int_process::setInCB(bool b)
{
   assert(in_callback == !b);
   in_callback = b;
}

bool int_process::plat_needsAsyncIO() const
{
   return false;
}

bool int_process::plat_supportLWPEvents() const
{
   return false;
}

bool int_process::plat_readMemAsync(int_thread *, Dyninst::Address, 
                                    mem_response::ptr )
{
   assert(0);
   return false;
}

bool int_process::plat_writeMemAsync(int_thread *, const void *, Dyninst::Address,
                                     size_t, result_response::ptr )
{
   assert(0);
   return false;
}

void int_process::updateSyncState(Event::ptr ev, bool gen)
{
   EventType etype = ev->getEventType();
   switch (ev->getSyncType()) {
      case Event::async:
         pthrd_printf("Event %s is asynchronous\n", etype.name().c_str());
         break;
      case Event::sync_thread: {
         int_thread *thrd = ev->getThread()->llthrd();
         if (!thrd) {
            pthrd_printf("No thread for sync thread event, assuming thread exited\n");
            return;
         }
         int_thread::State old_state = gen ? thrd->getGeneratorState() : thrd->getHandlerState();
         if (old_state == int_thread::exited) {
            //Silly, linux.  Giving us events on processes that have exited.
            pthrd_printf("Recieved events for exited thread, not chaning thread state\n");
            break;
         }
         pthrd_printf("Event %s is thread synchronous, marking thread %d stopped\n", 
                      etype.name().c_str(), thrd->getLWP());
         assert(old_state == int_thread::running ||
                old_state == int_thread::neonatal_intermediate ||
                thrd->llproc()->plat_needsAsyncIO() || 
                thrd->llproc()->wasForcedTerminated() ||
                ( old_state == int_thread::stopped && 
                  (thrd->isExiting() || thrd->isExitingInGenerator()) ) );
         if (old_state == int_thread::errorstate)
            break;
         if (gen)
            thrd->setGeneratorState(int_thread::stopped);
         else
            thrd->setHandlerState(int_thread::stopped);
         break;
      }
      case Event::sync_process: {
         pthrd_printf("Event %s is process synchronous, marking process %d stopped\n", 
                      etype.name().c_str(), getPid());
         int_threadPool *tp = threadPool();
         for (int_threadPool::iterator i = tp->begin(); i != tp->end(); ++i) {
            int_thread *thrd = *i;
            int_thread::State old_state = gen ? thrd->getGeneratorState() : thrd->getHandlerState();
            if (old_state != int_thread::running &&
                old_state != int_thread::neonatal_intermediate)
               continue;
            if (gen)
               thrd->setGeneratorState(int_thread::stopped);
            else
               thrd->setHandlerState(int_thread::stopped);
         }
         break;
      }
      case Event::unset: {
         assert(0);
      }
   }
}

int_process::~int_process()
{
   pthrd_printf("Deleting int_process at %p\n", this);
   if (up_proc != Process::ptr())
   {
      proc_exitstate *exitstate = new proc_exitstate();
      exitstate->pid = pid;
      exitstate->exited = hasExitCode;
      exitstate->exit_code = exitCode;
      exitstate->crashed = hasCrashSignal;
      exitstate->crash_signal = crashSignal;
      assert(!up_proc->exitstate_);
      up_proc->exitstate_ = exitstate;
      up_proc->llproc_ = NULL;
   }
   //ProcPool()->condvar()->lock();
   //ProcPool()->condvar()->wait();

   if (threadpool) {
      delete threadpool;
      threadpool = NULL;
   }
   //Do not delete handlerpool yet, we're currently under
   // an event handler.  We do want to delete this if called
   // from detach.
   bool should_clean;
   mem->rmProc(this, should_clean);
   if (should_clean) {
      delete mem;
   }
   mem = NULL;
   //ProcPool()->condvar()->signal();
   //ProcPool()->condvar()->unlock();
}

static
bool stopAllThenContinue(int_threadPool *tp) {
    tp->desyncInternalState();

    // XXX
    // This loop is necessary because there exists a case where the following
    // intStop will leave some threads running due to a proc stop RPC being
    // prepped and run while performing the stop.  
    //
    // While prepping the proc stop RPC, the state is desync'd to run a single
    // thread. When the proc stop RPC completes, the state is restored;
    // however, the restore doesn't move the thread to a stopped state because
    // two levels of desync have occurred. After the RPC is handled,
    // syncRunState continues the process (to match the internal state of
    // affairs). The following restore then fails to resume any threads that
    // were stopped because the process is running and therefore, ptrace
    // commands cannot be run on the process.

    do {
        pthrd_printf("Stopping %d for thread continue\n", tp->proc()->getPid());
        if( !tp->intStop(true) ) {
            perr_printf("Failed to stop all running threads\n");
            setLastError(err_internal, "Failed to stop all running threads\n");
            return false;
        }
    }while( !tp->allStopped() );

    tp->restoreInternalState(true);

    bool anyThreadResumed = false;
    for(int_threadPool::iterator i = tp->begin(); i != tp->end(); ++i) {
        if( (*i)->isResumed() ) {
            anyThreadResumed = true;
            break;
        }
    }

    if( anyThreadResumed ) {
        if( !tp->proc()->plat_contProcess() ) {
            perr_printf("Failed to continue whole process\n");
            setLastError(err_internal, "Failed to continue whole process");
            return false;
        }
    }

    return true;
}

bool int_threadPool::userCont()
{
   return cont(true);
}

bool int_threadPool::intCont()
{
   return cont(false);
}

bool int_threadPool::cont(bool user_cont)
{
   pthrd_printf("%s continuing process %d\n", user_cont ? "User" : "Int", proc()->getPid());

   Dyninst::PID pid = proc()->getPid();
   bool had_error = false;
   bool cont_something = false;

   if( useHybridLWPControl(this) && user_cont && !allStopped() ) {
       // This thread control mode requires that all threads are stopped before
       // continuing a single thread. To perform these stops while still 
       // maintaining the internal state, each thread's internal state is
       // desync'd during the stop and restored after.
       pthrd_printf("Stopping all threads to perform continue\n");

       for(iterator i = begin(); i != end(); ++i) {
           if( !(*i)->setUserState(int_thread::running) ) {
               perr_printf("Failed to change user state\n");
               continue;
           }
       }

       return stopAllThenContinue(this);
   }

   ProcPool()->condvar()->lock();

   for (iterator i = begin(); i != end(); ++i) {
      int_thread *thr = *i;
      assert(thr);

      ProcPool()->condvar()->unlock();
      bool completed_rpc = true;
      bool result = rpcMgr()->handleThreadContinue(thr, user_cont, completed_rpc);
      if (!result) {
         pthrd_printf("Error handling IRPC during continue\n");
         had_error = true;
         continue;
      }
      if (!completed_rpc && !thr->hasPendingStop()) {
         /**
          * A thread has an RPC being prepped and has been asked to continue.
          * We'll postpone this continue until the RPC is prepped.  This should
          * only happen on an async system (BlueGene), in which case we'll
          * generate RPCInternal events to move the system along until everything is complete.
          *
          * We'll still allow a continue on a thread with a pending stop, since the thread
          * will move to a proper stop state before actually running.
          **/
         pthrd_printf("Unable to complete post of RPC, postponing continue\n");
         if (user_cont) {
            bool result = thr->setUserState(int_thread::running);
            if (!result) {
               setLastError(err_exited, "Attempted thread continue on exited thread\n");
               perr_printf("Failed to continue thread %d/%d--bad state\n", proc()->getPid(), 
                       thr->getLWP());
               had_error = true;
               continue;
            }
         }
         if (!thr->postponed_continue) {
            thr->desyncInternalState();
            thr->postponed_continue = true;
         }
         continue;
      }
      ProcPool()->condvar()->lock();

      pthrd_printf("Continuing thread %d on process %d\n", thr->getLWP(), pid);
      int_thread::stopcont_ret_t ret = thr->cont(user_cont, true);
      switch (ret) {
         case int_thread::sc_skip:
            break;
         case int_thread::sc_error:
            had_error = true;
            break;
         case int_thread::sc_success:
         case int_thread::sc_success_pending:
            cont_something = true;
            break;
      }
   }

   ProcPool()->condvar()->signal();
   ProcPool()->condvar()->unlock();

   if (!cont_something) {
      perr_printf("Failed to continue exited process %d\n", pid);
      setLastError(err_exited, "Continue attempted on exited process\n");
      return false;
   }

   if( useHybridLWPControl() ) {
       if( user_cont ) {
           if( !proc()->plat_contProcess() ) {
               perr_printf("Failed to continue whole process\n");
               setLastError(err_internal, "Failed to continue whole process");
               return false;
           }
       }
   }

   return !had_error;
}

bool int_thread::userCont()
{
   return cont(true);
}

bool int_thread::intCont()
{
   return cont(false);
}

bool int_thread::cont(bool user_cont)
{
   pthrd_printf("%s continuing single thread %d/%d\n", user_cont ? "User" : "Int",
                llproc()->getPid(), getLWP());

   bool completed_rpc = true;
   bool result = rpcMgr()->handleThreadContinue(this, user_cont, completed_rpc);
   if (!result) {
      pthrd_printf("Error handling IRPC during continue\n");
      return false;
   }
   if (!completed_rpc && !hasPendingStop()) {
      /**
       * A thread has an RPC being prepped and has been asked to continue.
       * We'll postpone this continue until the RPC is prepped.  This should
       * only happen on an async system (BlueGene), in which case we'll
       * generate RPCInternal events to move the system along until everything is complete.
       *
       * We'll still allow a continue on a thread with a pending stop, since the thread
       * will move to a proper stop state before actually running.
       **/
      pthrd_printf("Unable to complete post of RPC, postponing continue\n");
      if (user_cont) {
         bool result = setUserState(int_thread::running);
         if (!result) {
            setLastError(err_exited, "Attempted thread continue on exited thread\n");
            perr_printf("Failed to continue thread %d/%d--bad state\n", llproc()->getPid(), getLWP());
            return false;
         }
      }
      if (!postponed_continue) {
         desyncInternalState();
         postponed_continue = true;
      }
      return true;
   }

   if ( int_process::getThreadControlMode() == int_process::NoLWPControl ) {
      pthrd_printf("%s continuing entire process %d on thread operation on %d\n",
                   user_cont ? "User" : "Int", llproc()->getPid(), getLWP());
      if (user_cont) {
         return llproc()->threadPool()->userCont();
      }
      else {
         return llproc()->threadPool()->intCont();
      }
   }

   if( useHybridLWPControl(llproc()) && user_cont && 
       !llproc()->threadPool()->allStopped() )
   {
       // This thread control mode requires that all threads are stopped before
       // continuing a single thread. To perform these stops while still 
       // maintaining the internal state, each thread's internal state is
       // desync'd during the stop and restored after.
       pthrd_printf("Stopping all threads to perform continue\n");

       if( !setUserState(int_thread::running) ) {
           perr_printf("Failed to change user state\n");
           setLastError(err_internal, "Failed to change user state");
       }

       // In the process of readying a new RPC in handleThreadContinue above, 
       // the thread could already be set running, in which case the work
       // has already been done
       if( getInternalState() == running ) {
           pthrd_printf("Thread %d/%d already running, not stopping threads\n",
                   llproc()->getPid(), lwp);
           return true;
       }

       return stopAllThenContinue(llproc()->threadPool());
   }

   stopcont_ret_t ret = cont(user_cont, false);

   if (ret == sc_skip) {
      perr_printf("Attempted to continue exited thread\n");
      setLastError(err_exited, "Attempted thread continue on exited thread\n");
      return false;
   }
   if (ret == sc_error) {
      if (user_cont) {
         //The internal state is running, so there was an internal error during continue, but
         // the user state was stopped.  We won't treat this as a user error and instead
         // just change the user state.
         pthrd_printf("Ignoring previous error on %d/%d\n", llproc()->getPid(), getLWP());
      }
      else {
         pthrd_printf("Error continuing thread %d/%d\n", llproc()->getPid(), getLWP());
         return false;
      }
   }

   if (user_cont) 
   {
      bool result = setUserState(int_thread::running);
      if (!result) {
         setLastError(err_exited, "Attempted thread continue on exited thread\n");
         perr_printf("Failed to continue thread %d/%d--bad state\n", llproc()->getPid(), getLWP());
         return false;
      }
   }

   if( useHybridLWPControl() ) {
        if( user_cont && ret != sc_error ) {
            if( !llproc()->plat_contProcess() ) {
               perr_printf("Failed to continue whole process\n");
               setLastError(err_internal, "Failed to continue whole process");
               return false;
            }
        }
   }

   return true;
}

int_thread::stopcont_ret_t int_thread::cont(bool user_cont, bool have_proc_lock)
{
   Dyninst::PID pid = proc()->getPid();

   pthrd_printf("Top level %s continue for %d/%d\n",
                user_cont ? "user" : "int", pid, lwp);

   if (getHandlerState() == errorstate) {
      pthrd_printf("thread %d on process %d in error state\n", getLWP(), pid);
      return sc_skip;
   }
   if (getHandlerState() == exited) {
      pthrd_printf("thread %d on process %d already exited\n", getLWP(), pid);
      return sc_skip;
   }

   if (user_cont) {
      setUserState(running);
      /*if (num_locked_stops) {
         pthrd_printf("Thread is desync'd.  Not doing low level continue\n");
         return sc_success;
         }*/
   }

   if (getHandlerState() != stopped) {
      perr_printf("Error. continue attempted on running thread %d/%d\n", pid, lwp);
      setLastError(err_notstopped, "Continue attempted on running thread\n");
      return sc_error;
   }

   if( singleStep() && !isExiting()) {
       if( plat_needsPCSaveBeforeSingleStep() ) {
            reg_response::ptr pcResponse = reg_response::createRegResponse();
            bool result = getRegister(MachRegister::getPC(llproc()->getTargetArch()), pcResponse);
            if( !result ) {
                perr_printf("Failed to save PC before single step\n");
                setLastError(err_internal, "Single step failed\n");
                return sc_error;
            }

            result = llproc()->waitForAsyncEvent(pcResponse);
            if( !result ) {
                pthrd_printf("Error waiting for async events\n");
                setLastError(err_internal, "Single step failed\n");
                return sc_error;
            }

            assert(pcResponse->isReady());
            if( pcResponse->hasError() ) {
                pthrd_printf("Async error getting PC register\n");
                setLastError(err_internal, "Single step failed\n");
                return sc_error;
            }

            pre_ss_pc = pcResponse->getResult();
       }

       vector<Address> breakAddrs;
       bool result = plat_needsEmulatedSingleStep(breakAddrs);
       if( !result ) {
           perr_printf("Error. failed to determine if emulated single step was needed\n");
           setLastError(err_internal, "Single step failed\n");
           return sc_error;
       }

       // Indicates that an emulated single step is needed
       if( !breakAddrs.empty() ) {
           emulated_singlestep *newSingleStep = new emulated_singlestep(user_single_step, single_step);

           for(vector<Address>::iterator i = breakAddrs.begin();
                   i != breakAddrs.end(); ++i)
           {
               int_breakpoint *newBp = new int_breakpoint(Breakpoint::ptr());
               newSingleStep->add(*i, newBp);
           }

           // Turn off single stepping
           user_single_step = false;
           single_step = false;

           if( !llproc()->threadPool()->allStopped() ) {
               if( user_cont ) {
                   if( !llproc()->threadPool()->intStop(true) ) {
                       perr_printf("Error. failed to stop process for emulated single step breakpoint insertion\n");
                       setLastError(err_internal, "Single step failed\n");
                       delete newSingleStep;
                       return sc_error;
                   }
               }else{
                   pthrd_printf("Postponing install of single step breakpoint until process stop\n");
                   // Add a fake event to cause a process stop when we return
                   // to event handling
                   Event::ptr ssEv(new EventPrepSingleStep(newSingleStep));
                   ssEv->setProcess(llproc()->proc());
                   ssEv->setThread(thread());
                   ssEv->setSyncType(Event::async);
                   mbox()->enqueue(ssEv, true);

                   return sc_success;
               }
           }

           if( llproc()->threadPool()->allStopped() ) {
               if( !newSingleStep->addToProcess(llproc()) ) {
                   perr_printf("Error. failed to insert emulated single step breakpoint\n");
                   setLastError(err_internal, "Single step failed\n");
                   delete newSingleStep;
                   return sc_error;
               }

               addEmulatedSingleStep(newSingleStep);
           }
       }
   }

   if (!have_proc_lock) {
      ProcPool()->condvar()->lock();
   }

   regpool_lock.lock();
   cached_regpool.regs.clear();
   cached_regpool.full = false;
   regpool_lock.unlock();

   bool result = plat_cont();
   if (result) {
      if( !useHybridLWPControl() ) {
          setInternalState(running);
          setHandlerState(running);
          setGeneratorState(running);
      }else{
          setResumed(true);
      }
   }

   if (!have_proc_lock) {
      ProcPool()->condvar()->signal();
      ProcPool()->condvar()->unlock();
   }

   if (!result) {
      pthrd_printf("Could not resume debugee %d, thread %d\n", pid, lwp);
      return sc_error;
   }

   return sc_success;
}

bool int_threadPool::userStop()
{
   return stop(true, true);
}

bool int_threadPool::intStop(bool sync)
{
   return stop(false, sync);
}

bool int_threadPool::stop(bool user_stop, bool sync)
{
   bool stopped_something = false;
   bool had_error = false;
   bool needs_sync = false;

   unsigned numThreadsBefore = size();
   bool finished = true;

   do{
       for (iterator i = begin(); i != end(); ++i) {
          int_thread *thr = *i;

          pthrd_printf("Process %d performing %s stop on thread %d\n", proc()->getPid(),
                       user_stop ? "user" : "int",  thr->getLWP());
          int_thread::stopcont_ret_t ret = thr->stop(user_stop);
          switch (ret) {
             case int_thread::sc_skip:
                pthrd_printf("int_thread::stop on %d/%d returned sc_skip\n", 
                             proc()->getPid(), thr->getLWP());
                break;
             case int_thread::sc_error:            
                pthrd_printf("int_thread::stop on %d/%d returned sc_error\n", 
                             proc()->getPid(), thr->getLWP());
                if (getLastError() == err_noproc) 
                   pthrd_printf("int_thread::stop thread exit on %d/%d, skipping stop\n",
                                proc()->getPid(), thr->getLWP());
                else
                   had_error = true;
                break;
             case int_thread::sc_success_pending:
                pthrd_printf("int_thread::stop on %d/%d return sc_success_pending\n",
                             proc()->getPid(), thr->getLWP());
                stopped_something = true;
                needs_sync = true;
                break;
             case int_thread::sc_success:
                pthrd_printf("int_thread::stop on %d/%d returned sc_success\n", 
                             proc()->getPid(), thr->getLWP());
                stopped_something = true;
                break;
          }

          // Need to handle the case where new threads are created during a stop
          // If new threads are created, this iteration is invalid
          if( numThreadsBefore != size() ) {
              numThreadsBefore = size();
              finished = false;
              break;
          }else{
              finished = true;
          }
       }
   }while( !finished );

   if (had_error) {
      pthrd_printf("Error while stopping threads on %d\n", proc()->getPid());
      setLastError(err_internal, "Could not stop process\n");
      return false;
   }
   if (!stopped_something) {
      perr_printf("No threads can be stopped on %d\n", proc()->getPid());
      setLastError(err_notrunning, "Attempt to stop a process that isn't running\n");
      return false;
   }

   if (needs_sync && sync)
   {
      bool proc_exited;
      bool result = int_process::waitAndHandleForProc(true, proc(), proc_exited);
      if (proc_exited) {
         pthrd_printf("Process exited during stop\n");
         setLastError(err_exited, "Process exited during stop\n");
         return false;
      }
      if (!result) {
         perr_printf("Error waiting for events after stop on %d\n", proc()->getPid());
         return false;
      }
   }

   return true;
}

int_thread::stopcont_ret_t int_thread::stop(bool user_stop)
{
   Dyninst::PID pid = proc()->getPid();
   pthrd_printf("Top level %s thread pause for %d/%d\n", 
                user_stop ? "user" : "int", pid, lwp);

   if (getHandlerState() == errorstate) {
      pthrd_printf("thread %d on process %d in error state\n", getLWP(), pid);
      return sc_skip;
   }
   if (getHandlerState() == exited) {
      pthrd_printf("thread %d on process %d already exited\n", getLWP(), pid);
      return sc_skip;
   }

   if (pending_stop && !handler_exiting_state) {
      pthrd_printf("thread %d has in-progress stop on process %d\n", getLWP(), pid);
      return sc_success_pending;
   }
   if (getHandlerState() == stopped) {         
      pthrd_printf("thread %d on process %d is already handler stopped, leaving\n", 
                   getLWP(), pid);
      if (user_stop)
         setUserState(stopped);
      setInternalState(stopped);

      return sc_success;
   }
   if (getInternalState() == stopped) {
      pthrd_printf("thread %d is already stopped on process %d\n", getLWP(), pid);
      if (user_stop)
         setUserState(stopped);
      return sc_success;
   }

   if (pending_stop && handler_exiting_state) {
       pthrd_printf("exiting thread %d has in-progress stop on process %d\n", getLWP(),
               pid);
       return sc_success_pending;
   }

   if (getHandlerState() != running)
   {
      perr_printf("Attempt to stop thread %d/%d in bad state %d\n", 
                  pid, lwp, getHandlerState());
      setLastError(err_internal, "Bad state during thread stop attempt\n");
      return sc_error;
   }

   assert(!pending_stop);
   pending_stop = true;
   if (user_stop) {
      assert(!pending_user_stop);
      pending_user_stop = true;
   }

   bool result = plat_stop();
   if (!result) {
      pthrd_printf("Could not pause debuggee %d, thr %d\n", pid, lwp);
      pending_stop = false;
	  pending_user_stop = false;
      return sc_error;
   }

   if (pending_stop)
      return sc_success_pending;
   else
      return sc_success;
}

bool int_thread::stop(bool user_stop, bool sync)
{
   if ( int_process::getThreadControlMode() == int_process::NoLWPControl ) {
      if (user_stop) {
         pthrd_printf("User stopping entire process %d on thread operation on %d\n",
                      llproc()->getPid(), getLWP());
         return llproc()->threadPool()->userStop();
      }
      else {
         pthrd_printf("Int stopping entire process %d on thread operation on %d\n",
                      llproc()->getPid(), getLWP());
         return llproc()->threadPool()->intStop();
      }
   }

   pthrd_printf("%s stopping single thread %d/%d\n", user_stop ? "User" : "Int",
                llproc()->getPid(), getLWP());

   stopcont_ret_t ret = stop(user_stop);
   if (ret == sc_skip) {
      perr_printf("Thread %d/%d was not in a stoppable state\n", 
                  llproc()->getPid(), getLWP());
      setLastError(err_notrunning, "Attempt to stop a thread that isn't running\n");
      return false;
   }
   if (ret == sc_error) {
      pthrd_printf("Thread %d/%d returned error during stop\n",
                   llproc()->getPid(), getLWP());
      return false;
   }
   if (ret == sc_success) {
      pthrd_printf("Thread %d/%d successfully stopped\n",
                   llproc()->getPid(), getLWP());
      return true;
   }
   assert(ret == sc_success_pending);
   if (!sync) {
      pthrd_printf("Thread %d/%d successfully stopped, but not sync'd\n",
                   llproc()->getPid(), getLWP());
      return true;
   }

   bool proc_exited;
   bool result = int_process::waitAndHandleForProc(true, llproc(), proc_exited);
   if (proc_exited) {
      pthrd_printf("Process exited during thread stop\n");
      setLastError(err_exited, "Process exited during stop\n");
      return false;
   }
   if (!result) {
      perr_printf("Error waiting for events after stop on %d\n", getLWP());
      return false;
   }
   return true;
}

bool int_thread::userStop()
{
   return stop(true, true);
}

bool int_thread::intStop(bool sync)
{
   return stop(false, sync);
}

void int_thread::setPendingUserStop(bool b)
{
   pending_user_stop = b;
}

bool int_thread::hasPendingUserStop() const
{
   return pending_user_stop;
}

void int_thread::setPendingStop(bool b)
{
   pending_stop = b;
}

bool int_thread::hasPendingStop() const
{
   return pending_stop;
}

void int_thread::setResumed(bool b)
{
    resumed = b;
}

bool int_thread::isResumed() const
{
    return resumed;
}

bool int_thread::wasRunningWhenAttached() const {
    return running_when_attached;
}

void int_thread::setRunningWhenAttached(bool b) {
    running_when_attached = b;
}

Process::ptr int_thread::proc() const
{
   return proc_->proc();
}

int_process *int_thread::llproc() const
{
   return proc_;
}

Dyninst::LWP int_thread::getLWP() const
{
   return lwp;
}

int_thread::State int_thread::getHandlerState() const
{
   return handler_state;
}

int_thread::State int_thread::getUserState() const
{
   return user_state;
}

int_thread::State int_thread::getGeneratorState() const
{
   return generator_state;
}

int_thread::State int_thread::getInternalState() const
{
   return internal_state;
}

const char *int_thread::stateStr(int_thread::State s)
{
   switch (s) {
      case neonatal: return "neonatal";
      case neonatal_intermediate: return "neonatal_intermediate";
      case running: return "running";
      case stopped: return "stopped";
      case exited: return "exited";
      case detached: return "detached";
      case errorstate: return "errorstate";
   }
   assert(0);
   return NULL;
}

bool int_thread::setAnyState(int_thread::State *from, int_thread::State to)
{
   const char *s = NULL;
   if (from == &handler_state) {
      s = "handler state";
   }
   else if (from == &user_state) {
      s = "user state";
   }
   else if (from == &generator_state) {
      s = "generator state";
   }
   else if (from == &internal_state) {
      s = "internal state";
   }
   assert(s);

   if (*from == to) {
      pthrd_printf("Leaving %s for %d in state %s\n", s, lwp, stateStr(to));
      return true;
   }
   if (to == errorstate) {
      perr_printf("Setting %s for %d from %s to errorstate\n", 
                  s, lwp, stateStr(*from));
      *from = to;
      return true;
   }
   if (*from == errorstate) {
      perr_printf("Attempted %s reversion for %d from errorstate to %s\n", 
                  s, lwp, stateStr(to));
      return false;
   }
   if (*from == exited) {
      perr_printf("Attempted %s reversion for %d from exited to %s\n", 
                  s, lwp, stateStr(to));
      return false;
   }
   if (to == neonatal && *from != neonatal) {
      perr_printf("Attempted %s reversion for %d from %s to neonatal\n", 
                  s, lwp, stateStr(*from));
      return false;
   }

   pthrd_printf("Changing %s for %d/%d from %s to %s\n", s, llproc()->getPid(), lwp, 
                stateStr(*from), stateStr(to));
   pthrd_printf("Gen      = %s\n", stateStr(generator_state));
   pthrd_printf("Handler  = %s\n", stateStr(handler_state));
   pthrd_printf("Internal = %s\n", stateStr(internal_state));
   *from = to;

   if (internal_state == stopped)  assert(handler_state == stopped || handler_state == exited || handler_state == detached );
   if (handler_state == stopped)   assert(generator_state == stopped || generator_state == exited || generator_state == detached );
   if (generator_state == running) assert(handler_state == running);
   if (handler_state == running)   assert(internal_state == running);
   return true;
}

bool int_thread::setHandlerState(int_thread::State s)
{
	assert(!isGeneratorThread() || s != stopped);
   return setAnyState(&handler_state, s);
}

bool int_thread::setUserState(int_thread::State s)
{
   return setAnyState(&user_state, s);
}

bool int_thread::setGeneratorState(int_thread::State s)
{
   return setAnyState(&generator_state, s);
}

bool int_thread::setInternalState(int_thread::State s)
{
   return setAnyState(&internal_state, s);
}

void int_thread::desyncInternalState()
{
   pthrd_printf("Thread %d/%d is desyncing int from user state %d\n",
                llproc()->getPid(), getLWP(), num_locked_stops+1);
   num_locked_stops++;
}

void int_thread::restoreInternalState(bool sync)
{
   pthrd_printf("Thread %d/%d is restoring int to user state, %d\n",
                llproc()->getPid(), getLWP(), num_locked_stops-1);
   // FIXME: disabling this to see where it explodes later.
   //assert(num_locked_stops > 0);
   if(num_locked_stops > 0)
	   num_locked_stops--;
   if (num_locked_stops > 0) 
      return;
   
   pthrd_printf("Changing internal state, %s, to user state, %s.\n",
                int_thread::stateStr(internal_state), int_thread::stateStr(user_state));

   if (internal_state == user_state)
   {
      return;
   }
   else if (internal_state == int_thread::exited ||
            user_state == int_thread::exited) 
   {
      setInternalState(int_thread::exited);
   }
   else if (internal_state == int_thread::stopped &&
            user_state == int_thread::running)
   {
      bool result = intCont();
      if (!result) {
         perr_printf("Error continuing internal process %d/%d when resyncing\n",
                     llproc()->getPid(), getLWP());
         return;
      }
   }
   else if (internal_state == int_thread::running &&
            user_state == int_thread::stopped) 
   {
      bool result = intStop(sync);
      if (!result) {
         perr_printf("Error stopping internal process %d/%d when resyncing\n",
                     llproc()->getPid(), getLWP());
         return;
      }
   }
   else {
      setInternalState(user_state);
   }
}

void int_thread::setContSignal(int sig)
{
   continueSig_ = sig;
}

int int_thread::getContSignal() {
    return continueSig_;
}

int_thread::int_thread(int_process *p, Dyninst::THR_ID t, Dyninst::LWP l) :
   tid(t),
   lwp(l),
   proc_(p),
   continueSig_(0),
   handler_state(neonatal),
   user_state(neonatal),
   generator_state(neonatal),
   internal_state(neonatal),
   regpool_lock(true),
   sync_rpc_count(0),
   pending_user_stop(false),
   pending_stop(false),
   resumed(false),
   num_locked_stops(0),
   user_single_step(false),
   single_step(false),
   postponed_continue(false),
   handler_exiting_state(false),
   generator_exiting_state(false),
   clearing_breakpoint(false),
   running_when_attached(true),
   pre_ss_pc(0)
{
   Thread::ptr new_thr(new Thread());

   new_thr->llthread_ = this;
   up_thread = new_thr;
}

int_thread::~int_thread()
{
   assert(!up_thread->exitstate_);

   up_thread->exitstate_ = new thread_exitstate();
   up_thread->exitstate_->lwp = lwp;
   up_thread->exitstate_->thr_id = tid;
   up_thread->exitstate_->proc_ptr = proc();
   up_thread->llthread_ = NULL;
}

int_thread *int_thread::createThread(int_process *proc, 
                                     Dyninst::THR_ID thr_id, 
                                     Dyninst::LWP lwp_id,
                                     bool initial_thrd)
{
   // See if we already created a skeleton/dummy thread for this thread ID.
   int_thread *newthr = proc->threadPool()->findThreadByLWP(lwp_id);
   if (newthr) return newthr;

   newthr = createThreadPlat(proc, thr_id, lwp_id, initial_thrd);
   if(!newthr)
   {
	   pthrd_printf("createThreadPlat failed, returning NULL\n");
	   return NULL;
   }
   pthrd_printf("Creating %s thread %d/%d, thr_id = %lu\n", 
                initial_thrd ? "initial" : "new",
                proc->getPid(), newthr->getLWP(), thr_id);
   proc->threadPool()->addThread(newthr);
   if (initial_thrd) {
      proc->threadPool()->setInitialThread(newthr);
   }
   ProcPool()->addThread(proc, newthr);
   bool result = newthr->attach();
   if (!result) {
      pthrd_printf("Failed to attach to new thread %d/%d\n", proc->getPid(), lwp_id);
      return NULL;
   }
   newthr->setUserState(neonatal_intermediate);
   newthr->setInternalState(neonatal_intermediate);
   newthr->setHandlerState(neonatal_intermediate);
   newthr->setGeneratorState(neonatal_intermediate);

   return newthr;
}

bool int_thread::hasPostponedContinue() const
{
   return postponed_continue;
}

void int_thread::setPostponedContinue(bool b)
{
   postponed_continue = b;
}

bool int_thread::isExiting() const
{
    return handler_exiting_state;
}

void int_thread::setExiting(bool b)
{
    handler_exiting_state = b;
}

bool int_thread::isExitingInGenerator() const
{
    return generator_exiting_state;
}

void int_thread::setExitingInGenerator(bool b)
{
    generator_exiting_state = b;
}

Thread::ptr int_thread::thread()
{
   return up_thread;
}

bool int_thread::getAllRegisters(allreg_response::ptr response)
{
   bool result = false;
   response->setThread(this);

   pthrd_printf("Reading registers for thread %d\n", getLWP());
   regpool_lock.lock();
   if (cached_regpool.full) {
      *response->getRegPool() = cached_regpool;
      response->getRegPool()->thread = this;
      response->markReady();
      pthrd_printf("Returning cached register set\n");
      result = true;
      goto done;
   }

   if (!llproc()->plat_needsAsyncIO())
   {
      pthrd_printf("plat_getAllRegisters on %d/%d\n", llproc()->getPid(), getLWP());
      result = plat_getAllRegisters(cached_regpool);
      if (!result) {
         pthrd_printf("plat_getAllRegisters returned error on %d\n", getLWP());
         response->markError();
         goto done;
      }
      cached_regpool.full = true;
      *(response->getRegPool()) = cached_regpool;
      response->getRegPool()->thread = this;
      response->markReady();
      pthrd_printf("Successfully retrieved all registers for %d\n", getLWP());
   }
   else
   {
      pthrd_printf("Async plat_getAllRegisters on %d/%d\n", llproc()->getPid(), 
                   getLWP());
      getResponses().lock();
      result = plat_getAllRegistersAsync(response);
      if (result) {
         getResponses().addResponse(response, llproc());
      }
      getResponses().unlock();
      if (!result) {
         pthrd_printf("plat_getAllRegistersAsync returned error on %d\n", getLWP());
         goto done;
      }
   }

   result = true;
  done:
   regpool_lock.unlock();
   return result;
}

bool int_thread::setAllRegisters(int_registerPool &pool, result_response::ptr response)
{
   assert(getHandlerState() == int_thread::stopped);
   assert(getGeneratorState() == int_thread::stopped);
   regpool_lock.lock();

   bool ret_result = false;
   if (!llproc()->plat_needsAsyncIO()) {
      pthrd_printf("Setting registers for thread %d\n", getLWP());
      bool result = plat_setAllRegisters(pool);
      response->setResponse(result);
      if (!result) {
         pthrd_printf("plat_setAllRegisters returned error on %d\n", getLWP());
         goto done;
      }

      pthrd_printf("Successfully set all registers for %d\n", getLWP());
   }
   else {
      pthrd_printf("Async setting registers for thread %d\n", getLWP());
      getResponses().lock();
      bool result = plat_setAllRegistersAsync(pool, response);
      if (result) {
         getResponses().addResponse(response, llproc());
      }
      getResponses().unlock();
      if (!result) {
         pthrd_printf("Error async setting registers on %d\n", getLWP());
         goto done;
      }
   }

   cached_regpool = pool;
   cached_regpool.full = true;

   ret_result = true;
  done:
   regpool_lock.unlock();
   return ret_result;
}

bool int_thread::getRegister(Dyninst::MachRegister reg, reg_response::ptr response)
{
   bool ret_result = false;
   pthrd_printf("Get register value for thread %d, register %s\n", lwp, reg.name().c_str());
   response->setRegThread(reg, this);

   if (!llproc()->plat_individualRegAccess())
   {
      pthrd_printf("Platform does not support individual register access, " 
                   "getting everything\n");
      assert(!llproc()->plat_needsAsyncIO());

      int_registerPool pool;
      allreg_response::ptr allreg_resp = allreg_response::createAllRegResponse(&pool);
      bool result = getAllRegisters(allreg_resp);
      assert(allreg_resp->isReady());
      if (!result || allreg_resp->hasError()) {
         pthrd_printf("Unable to access full register set\n");
         return false;
      }
      response->setResponse(pool.regs[reg]);
      return true;
   }

   regpool_lock.lock();

   int_registerPool::reg_map_t::iterator i = cached_regpool.regs.find(reg);
   if (i != cached_regpool.regs.end()) {
      pthrd_printf("Had cached register value\n");
      response->setResponse(i->second);
   }
   else if (!llproc()->plat_needsAsyncIO()) {
      MachRegisterVal val = 0;
      bool result = plat_getRegister(reg, val);
      if (!result) {
         pthrd_printf("Error reading register value for %s on %d\n", reg.name().c_str(), lwp);
         response->markError(getLastError());
         goto done;
      }
      response->setResponse(val);
   }
   else {      
      pthrd_printf("Async getting register for thread %d\n", getLWP());
      getResponses().lock();
      bool result = plat_getRegisterAsync(reg, response);
      if (result) {
         getResponses().addResponse(response, llproc());
      }
      getResponses().unlock();
      if (!result) {
         pthrd_printf("Error getting async register for thread %d\n", getLWP());
         goto done;
      }
      ret_result = true;
      goto done;
   }

   pthrd_printf("Returning register value %lx for register %s on %d\n", 
                response->getResult(), reg.name().c_str(), lwp);

   ret_result = true;
  done:
   regpool_lock.unlock();
   return ret_result;
}

bool int_thread::setRegister(Dyninst::MachRegister reg, Dyninst::MachRegisterVal val,
                             result_response::ptr response)
{
   assert(getHandlerState() == int_thread::stopped);
   assert(getGeneratorState() == int_thread::stopped);
   bool ret_result = false;
   pthrd_printf("%d/%d: Setting %s to 0x%lx...\n", proc()->getPid(), tid, reg.name().c_str(), val);
   
   if (!llproc()->plat_individualRegAccess())
   {
      pthrd_printf("Platform does not support individual register access, " 
                   "setting everything\n");
      assert(!llproc()->plat_needsAsyncIO());
      int_registerPool pool;
      allreg_response::ptr allreg_resp = allreg_response::createAllRegResponse(&pool);
      bool result = getAllRegisters(allreg_resp);
      assert(allreg_resp->isReady());
      if (!result || allreg_resp->hasError()) {
         pthrd_printf("Unable to access full register set\n");
         return false;
      }
      pool.regs[reg] = val;
      result = setAllRegisters(pool, response);
      assert(response->isReady());
      if (!result || response->hasError()) {
         pthrd_printf("Unable to set full register set\n");
         return false;
      }
      return true;
   }

   pthrd_printf("Setting register %s for thread %d to %lx\n", reg.name().c_str(), getLWP(), val);
   regpool_lock.lock();

   MachRegister base_register = reg.getBaseRegister();
   if (!llproc()->plat_needsAsyncIO())
   {   
      bool result = plat_setRegister(base_register, val);
      response->setResponse(result);
      if (!result) {
         pthrd_printf("Error setting register %s\n", base_register.name().c_str());
         goto done;
      }
   }
   else {
      pthrd_printf("Async setting register for thread %d\n", getLWP());
      getResponses().lock();
      bool result = plat_setRegisterAsync(reg, val, response);
      if (result) {
         getResponses().addResponse(response, llproc());
      }
      getResponses().unlock();
      if (!result) {
         pthrd_printf("Error setting async register for thread %d\n", getLWP());
         goto done;
      }
   }

   cached_regpool.regs[base_register] = val;

   ret_result = true;
  done:
   regpool_lock.unlock();
   return ret_result;
}

void int_thread::updateRegCache(int_registerPool &pool)
{
   regpool_lock.lock();
   pool.full = true;
   cached_regpool = pool;
   regpool_lock.unlock();
}

void int_thread::updateRegCache(Dyninst::MachRegister reg,
                                Dyninst::MachRegisterVal val)
{
   regpool_lock.lock();
   cached_regpool.regs[reg] = val;
   regpool_lock.unlock();
}

bool int_thread::plat_getAllRegistersAsync(allreg_response::ptr)
{
   assert(0);
   return false;
}

bool int_thread::plat_getRegisterAsync(Dyninst::MachRegister, 
                                       reg_response::ptr)
{
   assert(0);
   return false;
}

bool int_thread::plat_setAllRegistersAsync(int_registerPool &,
                                           result_response::ptr)
{
   assert(0);
   return false;
}

bool int_thread::plat_setRegisterAsync(Dyninst::MachRegister, 
                                       Dyninst::MachRegisterVal,
                                       result_response::ptr)
{
   assert(0);
   return false;
}

void int_thread::addPostedRPC(int_iRPC::ptr rpc_)
{
   assert(rpc_);
   posted_rpcs.push_back(rpc_);
}

rpc_list_t *int_thread::getPostedRPCs()
{
   return &posted_rpcs;
}

bool int_thread::hasPostedRPCs()
{
   return (posted_rpcs.size() != 0);
}

void int_thread::setRunningRPC(int_iRPC::ptr rpc_)
{
   assert(!running_rpc);
   running_rpc = rpc_;
}

int_iRPC::ptr int_thread::runningRPC() const
{
   return running_rpc;
}

void int_thread::clearRunningRPC()
{
   running_rpc = int_iRPC::ptr();
}

bool int_thread::saveRegsForRPC(allreg_response::ptr response)
{
   assert(!rpc_regs.full);
   response->setRegPool(&rpc_regs);
   return getAllRegisters(response);
}

bool int_thread::restoreRegsForRPC(bool clear, result_response::ptr response)
{
   assert(rpc_regs.full);
   bool result = setAllRegisters(rpc_regs, response);
   if (clear && result) {
      rpc_regs.regs.clear();
      rpc_regs.full = false;
   }
   return result;
}

bool int_thread::hasSavedRPCRegs()
{
   return rpc_regs.full;
}

bool int_thread::runningInternalRPC() const
{
   if (runningRPC() && runningRPC()->isInternalRPC()) {
      return true;
   }
   if (posted_rpcs.size() && posted_rpcs.front()->isInternalRPC()) {
      return true;
   }
   return false;
}

void int_thread::incSyncRPCCount()
{
   sync_rpc_count++;
}

void int_thread::decSyncRPCCount()
{
   assert(sync_rpc_count > 0);
   sync_rpc_count--;
}

bool int_thread::hasSyncRPC()
{
   return (sync_rpc_count != 0);
}

int_iRPC::ptr int_thread::nextPostedIRPC() const
{
   if (!posted_rpcs.size())
      return int_iRPC::ptr();
   return posted_rpcs.front();
}

bool int_thread::handleNextPostedIRPC(hnp_stop_t allow_stop, bool is_sync)
{
   int_iRPC::ptr posted_rpc = nextPostedIRPC();
   if (!posted_rpc || runningRPC() )
      return true;

   if (!is_sync) {
      llproc()->setAllowInternalRPCEvents(this);
   }

   bool ret_result = false;
   pthrd_printf("Handling next postd irpc %lu on %d/%d of type %s in state %s\n",
                posted_rpc->id(), llproc()->getPid(), getLWP(), 
                posted_rpc->getStrType(), posted_rpc->getStrState());
   
   if (posted_rpc->getState() == int_iRPC::Posted) {
      bool error = false;
      pthrd_printf("Prepping next rpc to run on %d/%d\n", llproc()->getPid(), getLWP());
      bool result = rpcMgr()->prepNextRPC(this, allow_stop == hnp_allow_stop, error);
      if (!result && error) {
         perr_printf("Failed to prep RPC\n");
         goto done;
      }
   }
   if (posted_rpc->getState() == int_iRPC::Prepping) {
      pthrd_printf("Checking if rpc is prepped on %d/%d\n", llproc()->getPid(), getLWP());
      if (!posted_rpc->isRPCPrepped())
         pthrd_printf("RPC not yet prepped\n");
   }

   if (posted_rpc->getState() == int_iRPC::Prepped) {
      pthrd_printf("Saving RPC state on %d/%d\n", llproc()->getPid(), getLWP());
      posted_rpc->saveRPCState();
   }

   posted_rpc->syncAsyncResponses(is_sync);
   
   if (posted_rpc->getState() == int_iRPC::Saving) {
      pthrd_printf("Checking if RPC on %d/%d has finished save\n", 
                   llproc()->getPid(), getLWP());
      if (!posted_rpc->checkRPCFinishedSave()) {
         pthrd_printf("RPC has not yet finished save\n");
      }
   }

   posted_rpc->syncAsyncResponses(is_sync);

   if (posted_rpc->getState() == int_iRPC::Saved) {
      pthrd_printf("Writing RPC on %d/%d\n", llproc()->getPid(), getLWP());
      posted_rpc->writeToProc();
   }

   posted_rpc->syncAsyncResponses(is_sync);

   if (posted_rpc->getState() == int_iRPC::Writing) {
      pthrd_printf("Checking if RPC on %d/%d has finished write\n",
                   llproc()->getPid(), getLWP());
      if (!posted_rpc->checkRPCFinishedWrite()) {
         pthrd_printf("RPC has not yet finished write\n");
      }
   }

   posted_rpc->syncAsyncResponses(is_sync);

   if (posted_rpc->getState() == int_iRPC::Ready)
   {
      pthrd_printf("Readying next RPC on %d/%d\n", llproc()->getPid(), getLWP());
      posted_rpc->runIRPC(allow_stop == hnp_allow_stop);
   }

   ret_result = true;
  done:
   if (!is_sync) {
      llproc()->setAllowInternalRPCEvents(NULL);
   }

   return ret_result;
}

int_iRPC::ptr int_thread::hasRunningProcStopperRPC() const
{
   int_iRPC::ptr running = runningRPC();
   if (running && running->isProcStopRPC()) {
      return running;
   }
   int_iRPC::ptr nextposted = nextPostedIRPC();
   if (!running && nextposted && nextposted->isProcStopRPC() && 
       nextposted->getState() != int_iRPC::Posted) 
   {
      return nextposted;
   }
   return int_iRPC::ptr();
}

bool int_thread::singleStepMode() const
{
   return single_step;
}

void int_thread::setSingleStepMode(bool s)
{
   single_step = s;
}

bool int_thread::singleStepUserMode() const
{
   return user_single_step;
}

void int_thread::setSingleStepUserMode(bool s)
{
   user_single_step = s;
}

bool int_thread::singleStep() const
{
   return single_step || user_single_step;
}

void int_thread::markClearingBreakpoint(installed_breakpoint *bp)
{
   assert(!clearing_breakpoint || bp == NULL);
   if(bp) {
	   pthrd_printf("Marking breakpoint at 0x%lx clearing on %d/%d\n", bp->getAddr(), proc()->getPid(), tid);
   } else {
	   pthrd_printf("Removing clearing breakpoint at 0x%lx on %d/%d\n", clearing_breakpoint->getAddr(), proc()->getPid(), tid);
   }
   clearing_breakpoint = bp;
}

void int_thread::setTID(Dyninst::THR_ID tid_)
{
   tid = tid_;
}

installed_breakpoint *int_thread::isClearingBreakpoint()
{
   return clearing_breakpoint;
}


bool int_thread::isEmulatingSingleStep()
{
    return (singlesteps.size() != 0);
}

void int_thread::addEmulatedSingleStep(emulated_singlestep *es) {
    singlesteps.insert(es);
}

void int_thread::rmEmulatedSingleStep(emulated_singlestep *es) {
    singlesteps.erase(es);
}

emulated_singlestep *int_thread::isEmulatedSingleStep(installed_breakpoint *bp) {
    for(set<emulated_singlestep *>::iterator i = singlesteps.begin();
            i != singlesteps.end(); ++i)
    {
        if( (*i)->containsBreakpoint(bp) ) return *i;
    }

    return NULL;
}

void int_thread::setPreSingleStepPC(MachRegisterVal pc) {
    pre_ss_pc = pc;
}

MachRegisterVal int_thread::getPreSingleStepPC() const {
    return pre_ss_pc;
}

int_thread *int_threadPool::findThreadByLWP(Dyninst::LWP lwp)
{
   std::map<Dyninst::LWP, int_thread *>::iterator i = thrds_by_lwp.find(lwp);
   if (i == thrds_by_lwp.end())
      return NULL;
   return i->second;
}

int_thread *int_threadPool::initialThread() const
{
	if(!initial_thread) {
		initial_thread = *(threads.begin());
	}
   return initial_thread;
}

bool int_threadPool::allStopped()
{
   for (iterator i = begin(); i != end(); ++i) {
      if ((*i)->getInternalState() == int_thread::running)
         return false;
   }
   return true;
}

bool int_threadPool::hadMultipleThreads() const {
    return had_multiple_threads;
}

void int_threadPool::addThread(int_thread *thrd)
{
   Dyninst::LWP lwp = thrd->getLWP();
   std::map<Dyninst::LWP, int_thread *>::iterator i = thrds_by_lwp.find(lwp);
   assert (i == thrds_by_lwp.end());
   thrds_by_lwp[lwp] = thrd;
   threads.push_back(thrd);
   hl_threads.push_back(thrd->thread());

   if( threads.size() > 1 ) {
       had_multiple_threads = true;
   }
}

void int_threadPool::rmThread(int_thread *thrd)
{
#if !defined(os_windows)
   assert(thrd != initial_thread);
#endif
   Dyninst::LWP lwp = thrd->getLWP();
   std::map<Dyninst::LWP, int_thread *>::iterator i = thrds_by_lwp.find(lwp);
   assert (i != thrds_by_lwp.end());
   thrds_by_lwp.erase(i);

   for (unsigned i=0; i<threads.size(); i++) {
      if (threads[i] != thrd)
         continue;
      threads[i] = threads[threads.size()-1];
      threads.pop_back();
      hl_threads[i] = hl_threads[hl_threads.size()-1];
      hl_threads.pop_back();
   }
}

void int_threadPool::clear()
{
   threads.clear();
   hl_threads.clear();
   thrds_by_lwp.clear();
   initial_thread = NULL;
}

void int_threadPool::desyncInternalState()
{
   for (iterator i = begin(); i != end(); ++i) {
      (*i)->desyncInternalState();
   }
}

void int_threadPool::restoreInternalState(bool sync)
{
   for (iterator i = begin(); i != end(); ++i) {
      (*i)->restoreInternalState(false);
   }
   if (sync)
      int_process::waitAndHandleEvents(false);
}

void int_threadPool::setInitialThread(int_thread *thrd)
{
   initial_thread = thrd;
}

int_process *int_threadPool::proc() const
{
   return proc_;
}

unsigned int_threadPool::size() const
{
   return threads.size();
}

ThreadPool *int_threadPool::pool() const
{
   return up_pool;
}

int_threadPool::int_threadPool(int_process *p) :
   proc_(p), had_multiple_threads(false),
	   initial_thread(NULL)
{
   up_pool = new ThreadPool();
   up_pool->threadpool = this;
}

int_threadPool::~int_threadPool()
{
   assert(up_pool);
   delete up_pool;

   for (vector<int_thread*>::iterator i = threads.begin(); i != threads.end(); ++i)
   {
      delete *i;
   }
}

int_breakpoint::int_breakpoint(Breakpoint::ptr up) :
   up_bp(up),
   to(0x0),
   isCtrlTransfer_(false),
   data(false)
{
}

int_breakpoint::int_breakpoint(Dyninst::Address to_, Breakpoint::ptr up) :
   up_bp(up),
   to(to_),
   isCtrlTransfer_(true),
   data(false)
{
}

int_breakpoint::~int_breakpoint()
{
}

bool int_breakpoint::isCtrlTransfer() const
{
   return isCtrlTransfer_;
}

Address int_breakpoint::toAddr() const
{
   return to;
}

void *int_breakpoint::getData() const
{
   return data;
}

void int_breakpoint::setData(void *v)
{
   data = v;
}

Breakpoint::weak_ptr int_breakpoint::upBreakpoint() const
{
   return up_bp;
}

installed_breakpoint::installed_breakpoint(mem_state::ptr memory_, Address addr_) :
   memory(memory_),
   buffer_size(0),
   prepped(false),
   installed(false),
   suspend_count(0),
   addr(addr_)
{
}

installed_breakpoint::installed_breakpoint(mem_state::ptr memory_, 
                                           const installed_breakpoint *ip) :
   memory(memory_),
   bps(ip->bps),
   hl_bps(ip->hl_bps),
   buffer_size(ip->buffer_size),
   prepped(ip->prepped),
   installed(ip->installed),
   suspend_count(ip->suspend_count),
   addr(ip->addr)
{
   memcpy(buffer, ip->buffer, sizeof(buffer));
}

installed_breakpoint::~installed_breakpoint()
{
}

bool installed_breakpoint::isInstalled() const
{
   return installed;
}

bool installed_breakpoint::writeBreakpoint(int_process *proc, result_response::ptr write_response)
{
   assert(buffer_size != 0);
   unsigned char bp_insn[BP_BUFFER_SIZE];
   proc->plat_breakpointBytes(bp_insn);
   return proc->writeMem(bp_insn, addr, buffer_size, write_response);
}

bool installed_breakpoint::saveBreakpointData(int_process *proc, mem_response::ptr read_response)
{
   if (buffer_size != 0) {
      return true;
   }

   buffer_size = proc->plat_breakpointSize();
   pthrd_printf("Saving original data for breakpoint insertion at %lx +%u\n", addr, (unsigned) buffer_size);
   assert(buffer_size <= BP_BUFFER_SIZE);   

   read_response->setBuffer(buffer, buffer_size);
   return proc->readMem(addr, read_response);
}

bool installed_breakpoint::restoreBreakpointData(int_process *proc, result_response::ptr res_resp)
{
   assert(buffer_size != 0);

   pthrd_printf("Restoring original code over breakpoint at %lx\n", addr);
   return proc->writeMem(buffer, addr, buffer_size, res_resp);
}

bool installed_breakpoint::uninstall(int_process *proc, result_response::ptr async_resp)
{
   assert(installed);
   bool had_success = true;
   if (proc->getState() != int_process::exited)
   {
      bool result = proc->writeMem(&buffer, addr, buffer_size, async_resp);
      if (!result) {
         pthrd_printf("Failed to remove breakpoint at %lx from process %d\n", 
                      addr, proc->getPid());
         had_success = false;
      }
   }
   installed = false;
   buffer_size = 0;

   std::map<Dyninst::Address, installed_breakpoint *>::iterator i;
   i = memory->breakpoints.find(addr);
   if (i == memory->breakpoints.end()) {
      perr_printf("Failed to remove breakpoint from list\n");
      return false;
   }
   memory->breakpoints.erase(i);

   return had_success;
}

bool installed_breakpoint::suspend(int_process *proc, result_response::ptr result_resp)
{
   suspend_count++;
   if (suspend_count > 1) {
      pthrd_printf("Breakpoint already suspended, suspend_count = %d\n", 
                   suspend_count);
      return true;
   }

   bool result = restoreBreakpointData(proc, result_resp);
   if (!result) {
      pthrd_printf("Failed to suspend breakpoint at %lx from process %d\n", 
                   addr, proc->getPid());
      return false;
   }
   return true;
}

bool installed_breakpoint::resume(int_process *proc, result_response::ptr async_resp)
{
   suspend_count--;
   assert(suspend_count >= 0);
   if (suspend_count > 0) {
      pthrd_printf("Breakpoint remaining suspended, suspend_count = %d\n", suspend_count);
      return true;
   }
   
   bool result = writeBreakpoint(proc, async_resp);
   if (!result) {
      pthrd_printf("Failed to install breakpoint at %lx in process %d\n",
                   addr, proc->getPid());
      return false;
   }

   return true;
}

bool installed_breakpoint::containsIntBreakpoint(int_breakpoint *bp) {
    return (bps.count(bp) > 0);
}

void installed_breakpoint::addClearingThread(int_thread *thrd) {
    clearingThreads.insert(thrd);
}

unsigned installed_breakpoint::getNumClearingThreads() const {
    return clearingThreads.size();
}

unsigned installed_breakpoint::getNumIntBreakpoints() const {
    return bps.size();
}

bool installed_breakpoint::rmClearingThread(int_thread *thrd, bool &uninstalled, 
        result_response::ptr async_resp)
{
    pthrd_printf("Removing clearing thread %d/%d from breakpoint at %lx\n",
            thrd->llproc()->getPid(), thrd->getLWP(), addr);
    uninstalled = false;
    set<int_thread *>::iterator i = clearingThreads.find(thrd);
    if( i == clearingThreads.end() ) {
        perr_printf("Error. Failed to locate clearing thread in breakpoint\n");
        return false;
    }
    clearingThreads.erase(i);

    if (bps.empty() && clearingThreads.empty()) {
        pthrd_printf("No more references left, uninstalling breakpoint\n");
        uninstalled = true;
        bool result = uninstall(thrd->llproc(), async_resp);
        if (!result) {
            perr_printf("Failed to remove breakpoint at %lx\n", addr);
            setLastError(err_internal, "Could not remove breakpoint\n");
            return false;
        }
    }
    return true;
}

bool installed_breakpoint::addBreakpoint(int_breakpoint *bp)
{
   if (bp->isCtrlTransfer()) {
      for (set<int_breakpoint *>::iterator i = bps.begin(); i != bps.end(); ++i)
      {
         if ((*i)->isCtrlTransfer()) {
            perr_printf("Error.  Attempted to add two control transfer breakpoints " 
                        "at same place");
            setLastError(err_badparam, "Attempted two control transfer breakpoints at " 
                         "same location\n");
            return false;
         }
      }
   }

   Breakpoint::ptr upbp = bp->upBreakpoint().lock();
   if (upbp != Breakpoint::ptr()) {
      //We keep the set of installed Breakpoints to keep the breakpoint shared
      // pointer reference counter from cleaning a Breakpoint while installed.
      hl_bps.insert(upbp);
   }
   bps.insert(bp);

   memory->breakpoints[addr] = this;

   return true;
}

bool installed_breakpoint::prepBreakpoint(int_process *proc, mem_response::ptr mem_resp)
{
   assert(!prepped);
   assert(!installed);

   pthrd_printf("Prepping breakpoint at %lx\n", addr);
   bool result = saveBreakpointData(proc, mem_resp);
   if (!result) {
      pthrd_printf("Error, failed to save breakpoint data at %lx\n", addr);
      return false;
   }

   prepped = true;
   return true;
}

bool installed_breakpoint::insertBreakpoint(int_process *proc, result_response::ptr res_resp)
{
   assert(prepped);
   assert(!installed);

   bool result = writeBreakpoint(proc, res_resp);
   if (!result) {
      pthrd_printf("Error writing breakpoint\n");
      return false;
   }

   installed = true;
   return true;
}

bool installed_breakpoint::rmBreakpoint(int_process *proc, int_breakpoint *bp, bool &empty, 
                                        result_response::ptr async_resp)
{
   pthrd_printf("Removing breakpoint at %lx\n", addr);
   empty = false;
   set<int_breakpoint *>::iterator i = bps.find(bp);
   if (i == bps.end()) {
      perr_printf("Attempted to remove a non-installed breakpoint\n");
      setLastError(err_badparam, "Breakpoint was not installed in process\n");
      empty = false;
      return false;
   }
   bps.erase(i);

   set<Breakpoint::ptr>::iterator j = hl_bps.find(bp->upBreakpoint().lock());
   if (j != hl_bps.end()) {
      hl_bps.erase(j);
   }

   if (bps.empty() && clearingThreads.empty()) {
      empty = true;
      bool result = uninstall(proc, async_resp);
      if (!result) {
         perr_printf("Failed to remove breakpoint at %lx\n", addr);
         setLastError(err_internal, "Could not remove breakpoint\n");
         return false;
      }
   }else{
       async_resp->setResponse(true);
   }
   
   return true;
}

Dyninst::Address installed_breakpoint::getAddr() const
{
   return addr;
}

int_library::int_library(std::string n, Dyninst::Address load_addr, Dyninst::Address dynamic_load_addr, Dyninst::Address data_load_addr, bool has_data_load_addr) :
   name(n),
   load_address(load_addr),
   data_load_address(data_load_addr),
   dynamic_address(dynamic_load_addr),
   has_data_load(has_data_load_addr),
   marked(false),
   user_data(NULL)
{
   up_lib = new Library();
   up_lib->lib = this;
}

int_library::int_library(int_library *l) :
   name(l->name),
   load_address(l->load_address),
   data_load_address(l->data_load_address),
   dynamic_address(l->dynamic_address),
   has_data_load(l->has_data_load),
   marked(l->marked),
   user_data(NULL)
{
   up_lib = new Library();
   up_lib->lib = this;
}

int_library::~int_library()
{
}

std::string int_library::getName()
{
   return name;
}

Dyninst::Address int_library::getAddr()
{
   return load_address;
}

Dyninst::Address int_library::getDataAddr()
{
   return data_load_address;
}

bool int_library::hasDataAddr()
{
   return has_data_load;
}

Dyninst::Address int_library::getDynamicAddr()
{
   return dynamic_address;
}

void int_library::setMark(bool b)
{
   marked = b;
}

bool int_library::isMarked() const
{
   return marked;
}

void int_library::setUserData(void *d)
{
   user_data = d;
}

void *int_library::getUserData()
{
   return user_data;
}

Library::ptr int_library::getUpPtr() const
{
   return up_lib;
}

mem_state::mem_state(int_process *proc)
{
   procs.insert(proc);
}

mem_state::mem_state(mem_state &m, int_process *p)
{
   pthrd_printf("Copying mem_state to new process %d\n", p->getPid());
   procs.insert(p);

   // Do not copy over libraries -- need to use refresh_libraries to
   // maintain consistency with AddressTranslate layer

   /*
   set<int_library *>::iterator i;
   for (i = m.libs.begin(); i != m.libs.end(); i++)
   {
      int_library *orig_lib = *i;
      int_library *new_lib = new int_library(orig_lib);
      libs.insert(new_lib);
   }
   */

   map<Dyninst::Address, installed_breakpoint *>::iterator j;
   for (j = m.breakpoints.begin(); j != m.breakpoints.end(); ++j)
   {
      Address orig_addr = j->first;
      installed_breakpoint *orig_bp = j->second;
      installed_breakpoint *new_bp = new installed_breakpoint(this, orig_bp);
      breakpoints[orig_addr] = new_bp;
   }
   inf_malloced_memory = m.inf_malloced_memory;
}

mem_state::~mem_state()
{
   pthrd_printf("Destroy memory image of old process\n");
   set<int_library *>::iterator i;
   for (i = libs.begin(); i != libs.end(); ++i)
   {
      int_library *lib = *i;
      delete lib;
   }
   libs.clear();

   map<Dyninst::Address, installed_breakpoint *>::iterator j;
   for (j = breakpoints.begin(); j != breakpoints.end(); ++j)
   {
      installed_breakpoint *ibp = j->second;
      delete ibp;
   }   
   breakpoints.clear();
}

void mem_state::addProc(int_process *p)
{
   pthrd_printf("Adding process %d as sharing a memory state with existing proc\n",
                p->getPid());
   procs.insert(p);
}

void mem_state::rmProc(int_process *p, bool &should_clean)
{
   set<int_process *>::iterator i = procs.find(p);
   assert(i != procs.end());
   procs.erase(i);

   if (procs.empty()) {
      should_clean = true;
      pthrd_printf("Removed process %d from memory image, should clean image\n",
                   p->getPid());
   }
   else {
      should_clean = false;
      pthrd_printf("Removed process %d from memory image, others remain\n",
                   p->getPid());
   }
}


int_notify *int_notify::the_notify = NULL;
int_notify::int_notify() :
   events_noted(0)
{
   the_notify = this;
   up_notify = new EventNotify();
   up_notify->llnotify = this;
}

int_notify *notify()
{
   if (int_notify::the_notify)
      return int_notify::the_notify;

   static Mutex init_lock;
   init_lock.lock();
   if (!int_notify::the_notify) {
      int_notify::the_notify = new int_notify();
   }
   init_lock.unlock();
   return int_notify::the_notify;
}

void int_notify::noteEvent()
{
   assert(isHandlerThread());
   assert(events_noted == 0);
   my_internals.noteEvent();
   events_noted++;
   pthrd_printf("noteEvent - %d\n", events_noted);
   set<EventNotify::notify_cb_t>::iterator i;
   for (i = cbs.begin(); i != cbs.end(); ++i) {
      pthrd_printf("Calling notification CB\n");
      (*i)();
   }
}

static void notifyNewEvent()
{
   notify()->noteEvent();
}


void int_notify::clearEvent()
{
   assert(!isHandlerThread());
   events_noted--;
   pthrd_printf("clearEvent - %d\n", events_noted);
   assert(events_noted == 0);
   my_internals.clearEvent();
}

bool int_notify::hasEvents()
{
   return (events_noted > 0);
}

void int_notify::registerCB(EventNotify::notify_cb_t cb)
{
   cbs.insert(cb);
}

void int_notify::removeCB(EventNotify::notify_cb_t cb)
{
   set<EventNotify::notify_cb_t>::iterator i = cbs.find(cb);
   if (i == cbs.end())
      return;
   cbs.erase(i);
}

int_notify::details_t::wait_object_t int_notify::getWaitable()
{
	if(!my_internals.internalsValid())
	{
		my_internals.createInternals();
	}
	return my_internals.getWaitObject();
}

Decoder::Decoder()
{
}

Decoder::~Decoder()
{
}

RegisterPool::RegisterPool()
{
   llregpool = new int_registerPool();
}

RegisterPool::RegisterPool(const RegisterPool &rp)
{
   llregpool = new int_registerPool();
   *llregpool = *rp.llregpool;
}

RegisterPool::~RegisterPool()
{
   delete llregpool;
}

RegisterPool::iterator RegisterPool::begin()
{
   return RegisterPool::iterator(llregpool->regs.begin());
}

RegisterPool::iterator RegisterPool::end()
{
   return RegisterPool::iterator(llregpool->regs.end());
}

RegisterPool::iterator RegisterPool::find(MachRegister r)
{
   return RegisterPool::iterator(llregpool->regs.find(r));
}

bool RegisterPool::iterator::operator==(const iterator &iter)
{
    return i == iter.i;
}

bool RegisterPool::iterator::operator!=(const iterator &iter)
{
    return i != iter.i;
}

RegisterPool::const_iterator RegisterPool::begin() const
{
   return RegisterPool::const_iterator(llregpool->regs.begin());
}

RegisterPool::const_iterator RegisterPool::end() const
{
   return RegisterPool::const_iterator(llregpool->regs.end());
}

RegisterPool::const_iterator RegisterPool::find(MachRegister r) const
{
   return RegisterPool::const_iterator(llregpool->regs.find(r));
}

bool RegisterPool::const_iterator::operator==(const const_iterator &iter)
{
    return i != iter.i;
}

bool RegisterPool::const_iterator::operator!=(const const_iterator &iter)
{
    return i != iter.i;
}

MachRegisterVal& RegisterPool::operator[](MachRegister r)
{
   return llregpool->regs[r];
}

const MachRegisterVal& RegisterPool::operator[](MachRegister r) const
{
   return llregpool->regs[r];
}

size_t RegisterPool::size() const
{
   return llregpool->regs.size();
}

Thread::ptr RegisterPool::getThread()
{
   return llregpool->thread->thread();
}

Thread::const_ptr RegisterPool::getThread() const
{
   return llregpool->thread->thread();
}

RegisterPool::iterator::iterator()
{
}

RegisterPool::iterator::iterator(int_iter i_) :
   i(i_)
{
}

RegisterPool::iterator::~iterator()
{
}

std::pair<Dyninst::MachRegister, Dyninst::MachRegisterVal> RegisterPool::iterator::operator*()
{
   return *i;
}

RegisterPool::iterator RegisterPool::iterator::operator++()
{
   int_iter orig = i;
   i++;
   return RegisterPool::iterator(i);
}

RegisterPool::iterator RegisterPool::iterator::operator++(int)
{
   i++;
   return *this;
}

RegisterPool::const_iterator::const_iterator()
{
}

RegisterPool::const_iterator::const_iterator(int_iter i_) :
   i(i_)
{
}

RegisterPool::const_iterator::~const_iterator()
{
}

std::pair<Dyninst::MachRegister, Dyninst::MachRegisterVal> RegisterPool::const_iterator::operator*() const
{
   return *i;
}

RegisterPool::const_iterator RegisterPool::const_iterator::operator++()
{
   int_iter orig = i;
   i++;
   return RegisterPool::const_iterator(i);
}

RegisterPool::const_iterator RegisterPool::const_iterator::operator++(int)
{
   i++;
   return *this;
}


int_registerPool::int_registerPool() :
   full(false),
   thread(NULL)
{
}

int_registerPool::int_registerPool(const int_registerPool &c) :
   regs(c.regs),
   full(c.full),
   thread(c.thread)
{
}

int_registerPool::~int_registerPool()
{
}

Library::Library()
{
}

Library::~Library()
{
   if (lib) {
      delete lib;
      lib = NULL;
   }
}

std::string Library::getName() const
{
   return lib->getName();
}

Dyninst::Address Library::getLoadAddress() const
{
   return lib->getAddr();
}

Dyninst::Address Library::getDataLoadAddress() const
{
   return lib->getDataAddr();
}

Dyninst::Address Library::getDynamicAddress() const
{
   return lib->getDynamicAddr();
}

void *Library::getData() const
{
   return lib->getUserData();
}

void Library::setData(void *p) const
{
   lib->setUserData(p);
}

LibraryPool::LibraryPool()
{
}

LibraryPool::~LibraryPool()
{
}

size_t LibraryPool::size() const
{
   return proc->numLibs();
}

Library::ptr LibraryPool::getLibraryByName(std::string s)
{
   MTLock lock_this_func;
   int_library *int_lib = proc->getLibraryByName(s);
   if (!int_lib)
      return NULL;
   return int_lib->up_lib;
}

Library::const_ptr LibraryPool::getLibraryByName(std::string s) const
{
   MTLock lock_this_func;
   int_library *int_lib = proc->getLibraryByName(s);
   if (!int_lib)
      return NULL;
   return int_lib->up_lib;
}

Library::ptr LibraryPool::getExecutable()
{
   MTLock lock_this_func;
   return proc->getExecutableLib()->up_lib;
}

Library::const_ptr LibraryPool::getExecutable() const
{
   MTLock lock_this_func;
   return proc->getExecutableLib()->up_lib;
}

LibraryPool::iterator::iterator()
{
}

LibraryPool::iterator::~iterator()
{
}

Library::ptr LibraryPool::iterator::operator*() const
{
   return (*int_iter)->up_lib;
}

LibraryPool::iterator LibraryPool::iterator::operator++()
{
   LibraryPool::iterator orig = *this;
   ++int_iter;
   return orig;
}

LibraryPool::iterator LibraryPool::iterator::operator++(int)
{
   ++int_iter;
   return *this;
}

LibraryPool::iterator LibraryPool::begin()
{
   LibraryPool::iterator i;
   i.int_iter = proc->memory()->libs.begin();
   return i;
}

LibraryPool::iterator LibraryPool::end()
{
   LibraryPool::iterator i;
   i.int_iter = proc->memory()->libs.end();
   return i;
}

bool LibraryPool::iterator::operator==(const LibraryPool::iterator &i) const
{
   return int_iter == i.int_iter;
}

bool LibraryPool::iterator::operator!=(const LibraryPool::iterator &i) const
{
   return int_iter != i.int_iter;
}

LibraryPool::const_iterator LibraryPool::begin() const
{
   LibraryPool::const_iterator i;
   i.int_iter = proc->memory()->libs.begin();
   return i;
}

LibraryPool::const_iterator LibraryPool::end() const
{
   LibraryPool::const_iterator i;
   i.int_iter = proc->memory()->libs.end();
   return i;
}

LibraryPool::const_iterator::const_iterator()
{
}

LibraryPool::const_iterator::~const_iterator()
{
}

Library::const_ptr LibraryPool::const_iterator::operator*() const
{
   return (*int_iter)->up_lib;
}

bool LibraryPool::const_iterator::operator==(const LibraryPool::const_iterator &i)
{
   return int_iter == i.int_iter;
}

bool LibraryPool::const_iterator::operator!=(const LibraryPool::const_iterator &i)
{
   return int_iter != i.int_iter;
}

LibraryPool::const_iterator LibraryPool::const_iterator::operator++()
{
   LibraryPool::const_iterator orig = *this;
   ++int_iter;
   return orig;
}

LibraryPool::const_iterator LibraryPool::const_iterator::operator++(int)
{
   ++int_iter;
   return *this;
}

bool Process::registerEventCallback(EventType evt, Process::cb_func_t cbfunc)
{
   MTLock lock_this_func(MTLock::allow_init);
   HandleCallbacks *cbhandler = HandleCallbacks::getCB();
   return cbhandler->registerCallback(evt, cbfunc);
}

bool Process::removeEventCallback(EventType evt, cb_func_t cbfunc)
{
   MTLock lock_this_func(MTLock::allow_init);
   HandleCallbacks *cbhandler = HandleCallbacks::getCB();
   return cbhandler->removeCallback(evt, cbfunc);
}

bool Process::removeEventCallback(EventType evt)
{
   MTLock lock_this_func(MTLock::allow_init);
   HandleCallbacks *cbhandler = HandleCallbacks::getCB();
   return cbhandler->removeCallback(evt);
}

bool Process::removeEventCallback(cb_func_t cbfunc)
{
   MTLock lock_this_func(MTLock::allow_init);
   HandleCallbacks *cbhandler = HandleCallbacks::getCB();
   return cbhandler->removeCallback(cbfunc);
}

bool Process::handleEvents(bool block)
{
   // One might think we should be delivering callbacks when taking this lock,
   //  but we'll do it under waitAndHandleEvent instead.
   MTLock lock_this_func(MTLock::allow_init);

   pthrd_printf("User triggered event handling\n");
   if (int_process::isInCB()) {
      perr_printf("User attempted call on process while in CB, erroring.");
      setLastError(err_incallback, "Cannot handleEvents from callback\n");
      return false;
   }

   bool result = int_process::waitAndHandleEvents(block);
   if (!result) {
      pthrd_printf("Error handling events for user\n");
      return false;
   }
   return true;
}

bool Process::setThreadingMode(thread_mode_t tm)
{
   MTLock lock_this_func(MTLock::allow_init);
   return mt()->setThreadMode(tm);
}

Process::ptr Process::createProcess(std::string executable,
                                    const std::vector<std::string> &argv,
                                    const std::vector<std::string> &envp,
                                    const std::map<int,int> &fds)
{
   MTLock lock_this_func(MTLock::allow_init, MTLock::deliver_callbacks);

   pthrd_printf("User asked to launch executable %s\n", executable.c_str());
   if (int_process::isInCB()) {
      perr_printf("User attempted call on process create while in CB, erroring.");
      setLastError(err_incallback, "Cannot createProcess from callback\n");
      return Process::ptr();
   }

   Process::ptr newproc(new Process());
   int_process *llproc = int_process::createProcess(executable, argv, envp, fds);
   llproc->initializeProcess(newproc);
   
   bool result = llproc->create();
   if (!result) {
      pthrd_printf("Unable to create process %s\n", executable.c_str());
      return Process::ptr();
   }

   return newproc;
}

Process::ptr Process::attachProcess(Dyninst::PID pid, std::string executable)
{
   MTLock lock_this_func(MTLock::allow_init, MTLock::deliver_callbacks);
   pthrd_printf("User asked to attach to process %d (%s)\n", pid, executable.c_str());
   if (int_process::isInCB()) {
      perr_printf("User attempted call on process attach while in CB, erroring.\n");
      setLastError(err_incallback, "Cannot attachProcess from callback\n");
      return Process::ptr();
   }
   Process::ptr newproc(new Process());
   int_process *llproc = int_process::createProcess(pid, executable);
   llproc->initializeProcess(newproc);

   bool result = llproc->attach();
   if (!result) {
      pthrd_printf("Unable to attach to process %d\n", pid);
      delete llproc;
      return Process::ptr();
   }

   return newproc;
}

Process::Process() :
   llproc_(NULL),
   exitstate_(NULL),
   userData_(NULL)
{
}

Process::~Process()
{
   if (exitstate_) {
      delete exitstate_;
      exitstate_ = NULL;
   }
}

void *Process::getData() const {
    return userData_;
}

void Process::setData(void *p) {
    userData_ = p;
}

Dyninst::PID Process::getPid() const 
{
   MTLock lock_this_func(MTLock::allow_generator);
   if (!llproc_) {
      assert(exitstate_);
      return exitstate_->pid;
   }
   return llproc_->getPid();
}

int_process *Process::llproc() const
{
   return llproc_;
}

const ThreadPool &Process::threads() const
{
   MTLock lock_this_func;
   static ThreadPool *err_pool;
   if (!llproc_) {
      perr_printf("threads on deleted process\n");
      setLastError(err_exited, "Process is exited\n");
      if (!err_pool) {
         err_pool = new ThreadPool();
      }
      return *err_pool;
   }

   return *(llproc_->threadPool()->pool());
}

ThreadPool &Process::threads()
{
   MTLock lock_this_func;
   static ThreadPool *err_pool;
   if (!llproc_) {
      perr_printf("threads on deleted process\n");
      setLastError(err_exited, "Process is exited\n");
      if (!err_pool) {
         err_pool = new ThreadPool();
      }
      return *err_pool;
   }

   return *(llproc_->threadPool()->pool());
}

const LibraryPool &Process::libraries() const
{
   MTLock lock_this_func;
   static LibraryPool *err_pool;
   if (!llproc_) {
      perr_printf("libraries on deleted process\n");
      setLastError(err_exited, "Process is exited\n");
      if (!err_pool) {
         err_pool = new LibraryPool();
      }
      return *err_pool;
   }

   return llproc_->libpool;
}

LibraryPool &Process::libraries()
{
   MTLock lock_this_func;
   static LibraryPool *err_pool;
   if (!llproc_) {
      perr_printf("libraries on deleted process\n");
      setLastError(err_exited, "Process is exited\n");
      if (!err_pool) {
         err_pool = new LibraryPool();
      }
      return *err_pool;
   }

   return llproc_->libpool;
}

bool Process::continueProc()
{
   MTLock lock_this_func(MTLock::deliver_callbacks);
   if (!llproc_) {
      perr_printf("coninueProc on deleted process\n");
      setLastError(err_exited, "Process is exited\n");
      return false;
   }

   if( llproc_->getState() == int_process::detached ) {
       perr_printf("continueProc on detached process\n");
       setLastError(err_detached, "Process is detached\n");
       return false;
   }

   pthrd_printf("User continuing entire process %d\n", getPid());
   if (int_process::isInCB()) {
      perr_printf("User attempted call on process while in CB, erroring.");
      setLastError(err_incallback, "Cannot continueProc from callback\n");
      return false;
   }

   llproc_->handleRPCviaNewThread(true);

   return llproc_->threadPool()->userCont();
}

bool Process::isCrashed() const
{
   MTLock lock_this_func;
   if (!llproc_) {
      assert(exitstate_);
      return exitstate_->crashed;
   }
   int crashSignal = 0;
   return (llproc_->getState() == int_process::exited && llproc_->getCrashSignal(crashSignal));
}

bool Process::isExited() const
{
   MTLock lock_this_func;
   int exitCode = 0;
   if (!llproc_) {
      assert(exitstate_);
      return exitstate_->exited;
   }
   return (llproc_->getState() == int_process::exited && llproc_->getExitCode(exitCode));
}

int Process::getCrashSignal() const
{
   MTLock lock_this_func;
   if (!llproc_) {
      assert(exitstate_);
      return exitstate_->crashed ? exitstate_->crash_signal : 0;
   }

   int crashSignal = 0;
   if (!(llproc_->getState() == int_process::exited && llproc_->getCrashSignal(crashSignal)))
      return 0;
   return crashSignal;
}

int Process::getExitCode() const
{
   MTLock lock_this_func;
   if (!llproc_) {
      assert(exitstate_);
      return !exitstate_->crashed ? exitstate_->exit_code : 0;
   }

   int exitCode = 0;
   if (!(llproc_->getState() == int_process::exited && llproc_->getExitCode(exitCode)))
      return 0;
   return exitCode;
}

bool Process::isDetached() const
{
    MTLock lock_this_func;
    if (!llproc_) {
        perr_printf("isDetached called on deleted process\n");
        setLastError(err_exited, "Process is exited\n");
        return false;
    }

    return llproc_->getState() == int_process::detached;
}

bool Process::stopProc()
{
   MTLock lock_this_func(MTLock::deliver_callbacks);
   if (!llproc_) {
      perr_printf("stopProc on deleted process\n");
      setLastError(err_exited, "Process is exited\n");
      return false;
   }

   if( llproc_->getState() == int_process::detached ) {
       perr_printf("stopProc on detached process\n");
       setLastError(err_detached, "Process is detached\n");
       return false;
   }

   pthrd_printf("User stopping entire process %d\n", getPid());
   if (int_process::isInCB()) {
      perr_printf("User attempted call on process while in CB, erroring.");
      setLastError(err_incallback, "Cannot continueProc from callback\n");
      return false;
   }

   return llproc_->threadPool()->userStop();
}

bool Process::detach()
{
   MTLock lock_this_func(MTLock::deliver_callbacks);

   if (!llproc_) {
      perr_printf("detach on deleted process\n");
      setLastError(err_exited, "Process is exited\n");
      return false;
   }

   if( llproc_->getState() == int_process::detached ) {
       perr_printf("detach on detached process\n");
       setLastError(err_detached, "Process is detached\n");
       return false;
   }

   bool pendingRPCs = false;
   int_threadPool *tp = llproc()->threadPool();
   for (int_threadPool::iterator i = tp->begin(); i != tp->end(); ++i) {
       int_thread *thr = *i;
       if( thr->getPostedRPCs()->size() > 0 ) {
           pendingRPCs = true;
           break;
       }
   }

   if( pendingRPCs ) {
       perr_printf("detach on a process with pending RPCs\n");
       setLastError(err_pendingirpcs, "Process has pending iRPCs, cannot detach\n");
       return false;
   }

   bool should_delete;
   bool result = llproc_->detach(should_delete, false);
   if (!result) {
      pthrd_printf("Failed to detach from process\n");
      return false;
   }
   else if (should_delete) {
      HandlerPool *hp = llproc_->handlerPool();
      delete llproc_;
      delete hp;
      assert(!llproc_);
   }
  
   return true;
}

bool Process::temporaryDetach()
{
    MTLock lock_this_func(MTLock::deliver_callbacks);
    if (!llproc_) {
        perr_printf("temporary detach on deleted process\n");
        setLastError(err_exited, "Process is exited\n");
        return false;
    }

    if( llproc_->getState() == int_process::detached ) {
        perr_printf("temporary detach on already detached process\n");
        setLastError(err_detached, "Process is already detached\n");
        return false;
    }

    bool pendingRPCs = false;
    int_threadPool *tp = llproc()->threadPool();
    for (int_threadPool::iterator i = tp->begin(); i != tp->end(); ++i) {
        int_thread *thr = *i;
        if( thr->getPostedRPCs()->size() > 0 ) {
            pendingRPCs = true;
            break;
        }
    }

    if( pendingRPCs ) {
        perr_printf("temporary detach on a process with pending RPCs\n");
        setLastError(err_pendingirpcs, "Process has pending iRPCs, cannot detach\n");
        return false;
    }

    bool should_delete;
    bool result = llproc_->detach(should_delete, true);
    if( !result ) {
        pthrd_printf("Failed to detach from process\n");
        return false;
    }
    assert(!should_delete);

    return true;
}

bool Process::reAttach()
{
    MTLock lock_this_func(MTLock::deliver_callbacks);
    if (!llproc_) {
        perr_printf("reAttach on deleted process\n");
        setLastError(err_exited, "Process is exited\n");
        return false;
    }

    bool result = llproc_->reattach();
    if( !result ) {
        pthrd_printf("Failed to reattach to process\n");
        return false;
    }

    return true;
}

bool Process::terminate()
{
   MTLock lock_this_func(MTLock::deliver_callbacks);
   if (!llproc_) {
      perr_printf("terminate on deleted process\n");
      setLastError(err_exited, "Process is exited\n");
      return false;
   }

   if( llproc_->getState() == int_process::detached ) {
       perr_printf("terminate on detached process\n");
       setLastError(err_detached, "Process is detached\n");
       return false;
   }

   pthrd_printf("User terminating process %d\n", llproc_->getPid());

   if( !llproc_->preTerminate() ) {
       perr_printf("pre-terminate hook failed\n");
       setLastError(err_internal, "Pre-terminate hook failed\n");
       return false;
   }

   bool needsSync = false;
   bool result = llproc_->terminate(needsSync);
   if (!result) {
      pthrd_printf("Terminating process %d failed\n", llproc_->getPid());
      return false;
   }

   if (needsSync) {
      bool proc_exited = false;
      while (!proc_exited) {
         bool result = int_process::waitAndHandleForProc(true, llproc_, proc_exited);
         if (!result) {
            perr_printf("Error waiting for process to terminate\n");
            return false;
         }
      }
   }
   else {
      HandlerPool *hp = llproc_->handlerPool();
      delete llproc_;
      delete hp;
      assert(!llproc_);
   }

   return true;
}

bool Process::isTerminated() const
{
   MTLock lock_this_func;
   if (!llproc_) {
      return true;
   }
   return (llproc_->getState() == int_process::exited);
}

bool Process::hasStoppedThread() const
{
   MTLock lock_this_func;
   if (!llproc_) {
      perr_printf("hasStoppedThread on deleted process\n");
      setLastError(err_exited, "Process is exited\n");
      return false;
   }

   int_threadPool::iterator i;
   for (i = llproc_->threadPool()->begin(); i != llproc_->threadPool()->end(); ++i) {
      if ((*i)->getUserState() == int_thread::stopped)
         return true;
   }
   return false;
}

bool Process::hasRunningThread() const
{
   MTLock lock_this_func;
   if (!llproc_) {
      perr_printf("hasRunningThread on deleted process\n");
      setLastError(err_exited, "Process is exited\n");
      return false;
   }

   int_threadPool::iterator i;
   for (i = llproc_->threadPool()->begin(); i != llproc_->threadPool()->end(); ++i) {
      if ((*i)->getUserState() == int_thread::running)
         return true;
   }
   return false;
}

bool Process::allThreadsStopped() const
{
   MTLock lock_this_func;
   if (!llproc_) {
      perr_printf("allThreadsStopped on deleted process\n");
      setLastError(err_exited, "Process is exited\n");
      return false;
   }

   int_threadPool::iterator i;
   for (i = llproc_->threadPool()->begin(); i != llproc_->threadPool()->end(); ++i) {
      if ((*i)->getUserState() == int_thread::running || (*i)->getUserState() == int_thread::detached)
         return false;
   }
   return true;
}

bool Process::allThreadsRunning() const
{
   MTLock lock_this_func;
   if (!llproc_) {
      perr_printf("allThreadsRunning on deleted process\n");
      setLastError(err_exited, "Process is exited\n");
      return false;
   }

   int_threadPool::iterator i;
   for (i = llproc_->threadPool()->begin(); i != llproc_->threadPool()->end(); ++i) {
      if ((*i)->getUserState() == int_thread::stopped || (*i)->getUserState() == int_thread::detached)
         return false;
   }
   return true;
}

bool Process::allThreadsRunningWhenAttached() const 
{
    MTLock lock_this_func;
    if(!llproc_) {
        perr_printf("allThreadsRunningWhenAttached on deleted process\n");
        setLastError(err_exited, "Process is exited\n");
        return false;
    }

    for(int_threadPool::iterator i = llproc_->threadPool()->begin(); 
            i != llproc_->threadPool()->end(); ++i)
    {
        if( !(*i)->wasRunningWhenAttached() ) return false;
    }

    return true;
}

Thread::ptr Process::postIRPC(IRPC::ptr irpc) const
{

   MTLock lock_this_func;
   if (!llproc_) {
      perr_printf("postIRPC on deleted process\n");
      setLastError(err_exited, "Process is exited\n");
      return Thread::ptr();
   }

   if( llproc_->getState() == int_process::detached ) {
       perr_printf("postIRPC on detached process\n");
       setLastError(err_detached, "Process is detached\n");
       return Thread::ptr();
   }

   int_process *proc = llproc();
   int_iRPC::ptr rpc = irpc->llrpc()->rpc;
   bool result = rpcMgr()->postRPCToProc(proc, rpc);
   if (!result) {
      pthrd_printf("postRPCToProc failed on %d\n", proc->getPid());
      return Thread::ptr();
   }

   if (int_process::in_callback) {
      pthrd_printf("Returning from postIRPC in callback\n");
      return rpc->thread()->thread();
   }
   int_thread *thr = rpc->thread();
<<<<<<< HEAD
	assert(thr);
=======
   if(!thr) {
		pthrd_printf("handleNextPostedIRPC failed\n");
	   return Thread::ptr();
   }
>>>>>>> e0187ad9
   if (thr->getInternalState() == int_thread::running) {
      //The thread is running, let's go ahead and start the RPC going.
      bool result = thr->handleNextPostedIRPC(int_thread::hnp_allow_stop, true);
      if (!result) {
         pthrd_printf("handleNextPostedIRPC failed\n");
         return Thread::ptr();
      }
   }
   return thr->thread();
}

bool Process::getPostedIRPCs(std::vector<IRPC::ptr> &rpcs) const
{
   MTLock lock_this_func;
   if (!llproc_) {
      perr_printf("postIRPC on deleted process\n");
      setLastError(err_exited, "Process is exited\n");
      return false;
   }
   int_threadPool *tp = llproc()->threadPool();
   for (int_threadPool::iterator i = tp->begin(); i != tp->end(); ++i)
   {
      int_thread *thr = *i;
      rpc_list_t *rpc_list = thr->getPostedRPCs();
      for (rpc_list_t::iterator j = rpc_list->begin(); j != rpc_list->end(); ++j) {
         IRPC::ptr up_rpc = (*j)->getIRPC().lock();
         if (up_rpc == IRPC::ptr()) 
            continue;
         rpcs.push_back(up_rpc);
      }
   }
   return true;
}

Dyninst::Architecture Process::getArchitecture() const
{
   MTLock lock_this_func;
   if (!llproc_) {
      perr_printf("getArchitecture on deleted process\n");
      setLastError(err_exited, "Process is exited\n");
      return Dyninst::Arch_none;
   }
   return llproc_->getTargetArch();
}

Dyninst::Address Process::mallocMemory(size_t size, Dyninst::Address addr)
{
   MTLock lock_this_func(MTLock::deliver_callbacks);
   if (!llproc_) {
      perr_printf("mallocMemory on deleted process\n");
      setLastError(err_exited, "Process is exited\n");
      return false;
   }

   if( llproc_->getState() == int_process::detached ) {
       perr_printf("mallocMemory on detached process\n");
       setLastError(err_detached, "Process is detached\n");
       return false;
   }

   if (int_process::isInCB()) {
      perr_printf("User attempted call on process while in CB, erroring.");
      setLastError(err_incallback, "Cannot mallocMemory from callback\n");
      return false;
   }
   return llproc_->infMalloc(size, true, addr);
}

Dyninst::Address Process::mallocMemory(size_t size)
{
   MTLock lock_this_func(MTLock::deliver_callbacks);
   if (!llproc_) {
      perr_printf("mallocMemory on deleted process\n");
      setLastError(err_exited, "Process is exited\n");
      return false;
   }

   if( llproc_->getState() == int_process::detached ) {
       perr_printf("mallocMemory on detached process\n");
       setLastError(err_detached, "Process is detached\n");
       return false;
   }

   if (int_process::isInCB()) {
      perr_printf("User attempted call on process while in CB, erroring.");
      setLastError(err_incallback, "Cannot mallocMemory from callback\n");
      return false;
   }
   return llproc_->infMalloc(size, false, 0x0);
}

bool Process::freeMemory(Dyninst::Address addr)
{
   MTLock lock_this_func(MTLock::deliver_callbacks);
   if (!llproc_) {
      perr_printf("freeMemory on deleted process\n");
      setLastError(err_exited, "Process is exited\n");
      return false;
   }

   if( llproc_->getState() == int_process::detached ) {
       perr_printf("freeMemory on detached process\n");
       setLastError(err_detached, "Process is detached\n");
       return false;
   }

   if (int_process::isInCB()) {
      perr_printf("User attempted call on process while in CB, erroring.");
      setLastError(err_incallback, "Cannot freeMemory from callback\n");
      return false;
   }
   return llproc_->infFree(addr);
}

bool Process::writeMemory(Dyninst::Address addr, const void *buffer, size_t size) const
{
   MTLock lock_this_func;
   if (!llproc_) {
      perr_printf("writeMemory on deleted process\n");
      setLastError(err_exited, "Process is exited\n");
      return false;
   }

   if( llproc_->getState() == int_process::detached ) {
       perr_printf("writeMemory on detached process\n");
       setLastError(err_detached, "Process is detached\n");
       return false;
   }

   pthrd_printf("User wants to write memory from 0x%lx to 0x%p of size %lu\n", 
                addr, buffer, (unsigned long) size);
   result_response::ptr resp = result_response::createResultResponse();
   bool result = llproc_->writeMem(buffer, addr, size, resp);
   if (!result) {
      pthrd_printf("Error writing to memory\n");
      resp->isReady();
      return false;
   }

   int_process::waitForAsyncEvent(resp);
   if (!resp->getResult() || resp->hasError()) {
      pthrd_printf("Error writing to memory async\n");
      return false;
   }
   return true;
}

bool Process::readMemory(void *buffer, Dyninst::Address addr, size_t size) const
{
   MTLock lock_this_func;
   if (!llproc_) {
      perr_printf("readMemory on deleted process\n");
      setLastError(err_exited, "Process is exited\n");
      return false;
   }

   if( llproc_->getState() == int_process::detached ) {
       perr_printf("readMemory on detached process\n");
       setLastError(err_detached, "Process is detached\n");
       return false;
   }

   pthrd_printf("User wants to read memory from 0x%lx to 0x%p of size %lu\n", 
                addr, buffer, (unsigned long) size);
   mem_response::ptr memresult = mem_response::createMemResponse((char *) buffer, size);
   bool result = llproc_->readMem(addr, memresult);
   if (!result) {
      pthrd_printf("Error reading from memory %lx on target process %d\n",
                   addr, llproc_->getPid());
      memresult->isReady();
      return false;
   }

   int_process::waitForAsyncEvent(memresult);

   if (memresult->hasError()) {
      pthrd_printf("Error reading from memory %lx on target process %d\n",
                   addr, llproc_->getPid());
      return false;
   }
   return true;
}

bool Process::addBreakpoint(Address addr, Breakpoint::ptr bp) const
{
   MTLock lock_this_func;
   if (!llproc_) {
      perr_printf("addBreakpoint on deleted process\n");
      setLastError(err_exited, "Process is exited\n");
      return false;
   }

   if (hasRunningThread()) {
      perr_printf("User attempted to add breakpoint to running process\n");
      setLastError(err_notstopped, "Attempted to insert breakpoint into running process\n");
      return false;
   }

   if( llproc_->getState() == int_process::detached ) {
       perr_printf("User attempted to add breakpoint to detached process\n");
       setLastError(err_detached, "Attempted to insert breakpoint into detached process\n");
       return false;
   }

   return llproc_->addBreakpoint(addr, bp->llbp());
}

bool Process::rmBreakpoint(Dyninst::Address addr, Breakpoint::ptr bp) const
{
   MTLock lock_this_func;
   if (!llproc_) {
      perr_printf("rmBreakpoint on deleted process\n");
      setLastError(err_exited, "Process is exited\n");
      return false;
   }

   if (hasRunningThread()) {
      perr_printf("User attempted to remove breakpoint on running process\n");
      setLastError(err_notstopped, "Attempted to remove breakpoint on running process\n");
      return false;
   }

   if( llproc_->getState() == int_process::detached ) {
       perr_printf("User attempted to remove breakpoint from detached process\n");
       setLastError(err_detached, "Attempted to remove breakpoint from detached process\n");
       return false;
   }

   result_response::ptr resp = result_response::createResultResponse();   
   bool result = llproc_->rmBreakpoint(addr, bp->llbp(), resp);
   if (!result) {
      pthrd_printf("Failed to rmBreakpoint\n");
      return false;
   }

   int_process::waitForAsyncEvent(resp);

   if (resp->hasError() || !resp->getResult()) {
      pthrd_printf("Error removing breakpoint\n");
      return false;
   }
   
   return true;
   
}

Thread::Thread() :
   llthread_(NULL),
   exitstate_(NULL),
   userData_(NULL)
{
}

Thread::~Thread()
{
   if (exitstate_) {
      delete exitstate_;
      exitstate_ = NULL;
   }
}

void *Thread::getData() const {
    return userData_;
}

void Thread::setData(void *p) {
    userData_ = p;
}

Process::const_ptr Thread::getProcess() const
{
   MTLock lock_this_func;
   if (!llthread_) {
      assert(exitstate_);
      return exitstate_->proc_ptr;
   }
   return llthread_->proc();
}

Process::ptr Thread::getProcess()
{
   MTLock lock_this_func;
   if (!llthread_) {
      assert(exitstate_);
      return exitstate_->proc_ptr;
   }
   return llthread_->proc();
}

int_thread *Thread::llthrd() const
{
   return llthread_;
}

bool Thread::isStopped() const
{
   MTLock lock_this_func;
   if (!llthread_) {
      perr_printf("isStopped called on exited thread\n");
      setLastError(err_exited, "Thread is exited\n");
      return false;
   }
   return llthread_->getUserState() == int_thread::stopped;
}

bool Thread::isRunning() const
{
   MTLock lock_this_func;
   if (!llthread_) {
      perr_printf("isRunning called on exited thread\n");
      setLastError(err_exited, "Thread is exited\n");
      return false;
   }
   return llthread_->getUserState() == int_thread::running;
}

bool Thread::isLive() const
{
   MTLock lock_this_func;
   if (!llthread_) {
      return false;
   }
   return (llthread_->getUserState() == int_thread::stopped ||
           llthread_->getUserState() == int_thread::running);
}

bool Thread::isDetached() const
{
    MTLock lock_this_func;
    if (!llthread_) {
        perr_printf("isDetached called on exited thread\n");
        setLastError(err_exited, "Thread is exited\n");
        return false;
    }
    return llthread_->getUserState() == int_thread::detached;
}

bool Thread::stopThread()
{
   MTLock lock_this_func(MTLock::deliver_callbacks);
   if (!llthread_) {
      perr_printf("stopThread called on exited thread\n");
      setLastError(err_exited, "Thread is exited\n");
      return false;
   }

   if( llthread_->getUserState() == int_thread::detached ) {
       perr_printf("stopThread on detached thread\n");
       setLastError(err_detached, "Thread is detached\n");
       return false;
   }

   if (int_process::isInCB()) {
      perr_printf("User attempted continue call on thread while in CB, erroring.");
      setLastError(err_incallback, "Cannot continueThread from callback\n");
      return false;
   }

   return llthread_->userStop();   
}

bool Thread::continueThread()
{
   MTLock lock_this_func(MTLock::deliver_callbacks);
   if (!llthread_) {
      perr_printf("continueThread called on exited thread\n");
      setLastError(err_exited, "Thread is exited\n");
      return false;
   }

   if( llthread_->getUserState() == int_thread::detached ) {
       perr_printf("continueThread on detached thread\n");
       setLastError(err_detached, "Thread is detached\n");
       return false;
   }

   if (int_process::isInCB()) {
      perr_printf("User attempted continue call on thread while in CB, erroring.");
      setLastError(err_incallback, "Cannot continueThread from callback\n");
      return false;
   }

   return llthread_->userCont();
}

bool Thread::getAllRegisters(RegisterPool &pool) const
{
   MTLock lock_this_func;
   if (!llthread_) {
      perr_printf("getAllRegisters called on exited thread\n");
      setLastError(err_exited, "Thread is exited\n");
      return false;
   }

   if (llthread_->getUserState() != int_thread::stopped) {
      setLastError(err_notstopped, "Thread must be stopped before getting registers");
      perr_printf("User called getAllRegisters on running thread %d\n", llthread_->getLWP());
      return false;
   }
   
   allreg_response::ptr response = allreg_response::createAllRegResponse(pool.llregpool);   
   bool result = llthread_->getAllRegisters(response);
   if (!result) {
      pthrd_printf("Error getting all registers\n");
      return false;
   }

   result = llthread_->llproc()->waitForAsyncEvent(response);
   if (!result) {
      pthrd_printf("Error waiting for async events\n");
      return false;
   }
   assert(response->isReady());
   if (response->hasError()) {
      pthrd_printf("Async error reading registers\n");
      return false;
   }
   return true;
}

bool Thread::setAllRegisters(RegisterPool &pool) const
{
   MTLock lock_this_func;
   if (!llthread_) {
      perr_printf("setAllRegisters called on exited thread\n");
      setLastError(err_exited, "Thread is exited\n");
      return false;
   }
   if (llthread_->getUserState() != int_thread::stopped) {
      setLastError(err_notstopped, "Thread must be stopped before setting registers");
      perr_printf("User called setAllRegisters on running thread %d\n", llthread_->getLWP());
      return false;
   }
   
   result_response::ptr response = result_response::createResultResponse();
   bool result = llthread_->setAllRegisters(*pool.llregpool, response);
   if (!result) {
      pthrd_printf("Error setting all registers\n");
      return false;
   }
   result = llthread_->llproc()->waitForAsyncEvent(response);
   if (!result) {
      pthrd_printf("Error waiting for async events\n");
      return false;
   }
   assert(response->isReady());
   if (response->hasError()) {
      pthrd_printf("Async error setting registers\n");
      return false;
   }

   return true;
}

bool Thread::getRegister(Dyninst::MachRegister reg, Dyninst::MachRegisterVal &val) const
{
   MTLock lock_this_func;
   if (!llthread_) {
      perr_printf("getRegister called on exited thread\n");
      setLastError(err_exited, "Thread is exited\n");
      return false;
   }
   if (llthread_->getUserState() != int_thread::stopped) {
      setLastError(err_notstopped, "Thread must be stopped before getting registers");
      perr_printf("User called getRegister on running thread %d\n", llthread_->getLWP());
      return false;
   }

   reg_response::ptr response = reg_response::createRegResponse();
   bool result = llthread_->getRegister(reg, response);
   if (!result) {
      pthrd_printf("Error getting register\n");
      return false;
   }
   result = llthread_->llproc()->waitForAsyncEvent(response);
   if (!result) {
      pthrd_printf("Error waiting for async events\n");
      return false;
   }
   assert(response->isReady());
   if (response->hasError()) {
      pthrd_printf("Async error getting register\n");
      return false;
   }
   val = response->getResult();
   return true;
}

bool Thread::setRegister(Dyninst::MachRegister reg, Dyninst::MachRegisterVal val) const
{
   MTLock lock_this_func;
   if (!llthread_) {
      perr_printf("setRegister called on exited thread\n");
      setLastError(err_exited, "Thread is exited\n");
      return false;
   }
   if (llthread_->getUserState() != int_thread::stopped) {
      setLastError(err_notstopped, "Thread must be stopped before setting registers");
      perr_printf("User called setRegister on running thread %d\n", llthread_->getLWP());
      return false;
   }
   result_response::ptr response = result_response::createResultResponse();
   bool result = llthread_->setRegister(reg, val, response);
   if (!result) {
      pthrd_printf("Error setting register value\n");
      return false;
   }
   result = llthread_->llproc()->waitForAsyncEvent(response);
   if (!result) {
      pthrd_printf("Error waiting for async events\n");
      return false;
   }
   assert(response->isReady());
   if (response->hasError()) {
      pthrd_printf("Async error reading registers\n");
      return false;
   }
   return true;   
}

bool Thread::isInitialThread() const
{
   MTLock lock_this_func;
   if (!llthread_) {
      perr_printf("isInitialThread called on exited thread\n");
      setLastError(err_exited, "Thread is exited\n");
      return false;
   }
   return llthread_->llproc()->threadPool()->initialThread() == llthread_;
}

bool Thread::isUser() const 
{
	MTLock lock_this_func;
	if (!llthread_) {
		perr_printf("isUser called on exited thread\n");
		setLastError(err_exited, "Thread is exited\n");
		return false;
	}
	return llthread_->isUser();
}

void Thread::setSingleStepMode(bool s) const
{
   MTLock lock_this_func;
   if (!llthread_) {
      perr_printf("setSingleStepMode called on exited thread\n");
      setLastError(err_exited, "Thread is exited\n");
      return;
   }
   llthread_->setSingleStepUserMode(s);
}

bool Thread::getSingleStepMode() const
{
   MTLock lock_this_func;
   if (!llthread_) {
      perr_printf("getSingleStepMode called on exited thread\n");
      setLastError(err_exited, "Thread is exited\n");
      return false;
   }
   return llthread_->singleStepUserMode();
}

Dyninst::LWP Thread::getLWP() const
{
   MTLock lock_this_func;
   if (!llthread_) {
      assert(exitstate_);
      return exitstate_->lwp;
   }
   return llthread_->getLWP();
}

bool Thread::postIRPC(IRPC::ptr irpc) const
{
   MTLock lock_this_func;
   if (!llthread_) {
      perr_printf("postIRPC on deleted thread\n");
      setLastError(err_exited, "Thread is exited\n");
      return false;
   }

   if( llthread_->getUserState() == int_thread::detached ) {
       perr_printf("postIRPC on detached thread\n");
       setLastError(err_detached, "Thread is detached\n");
       return false;
   }

   int_thread *thr = llthread_;
   int_process *proc = thr->llproc();
   int_iRPC::ptr rpc = irpc->llrpc()->rpc;
   bool result = rpcMgr()->postRPCToThread(thr, rpc);
   if (!result) {
      pthrd_printf("postRPCToThread failed on %d\n", proc->getPid());
      return false;
   }

   if (int_process::isInCallback()) {
      pthrd_printf("Returning from postIRPC in callback\n");
      return true;
   }
   if (thr->getInternalState() == int_thread::running) {
      //The thread is running, let's go ahead and start the RPC going.
      bool result = thr->handleNextPostedIRPC(int_thread::hnp_allow_stop, true);
      if (!result) {
         pthrd_printf("handleNextPostedIRPC failed\n");
         return false;
      }
   }
   return true;
}

bool Thread::getPostedIRPCs(std::vector<IRPC::ptr> &rpcs) const
{
   MTLock lock_this_func;
   if (!llthread_) {
      perr_printf("postIRPC on deleted thread\n");
      setLastError(err_exited, "Thread is exited\n");
      return false;
   }
   rpc_list_t *rpc_list = llthread_->getPostedRPCs();
   for (rpc_list_t::iterator j = rpc_list->begin(); j != rpc_list->end(); ++j) {
      IRPC::ptr up_rpc = (*j)->getIRPC().lock();
      if (up_rpc == IRPC::ptr()) 
         continue;
      rpcs.push_back(up_rpc);
   }
   return true;
}

bool Thread::haveUserThreadInfo() const
{
   MTLock lock_this_func;
   if (!llthread_) {
      perr_printf("getStartFunction on deleted thread\n");
      setLastError(err_exited, "Thread is exited");
      return false;
   }

   return llthread_->haveUserThreadInfo();
}

Dyninst::THR_ID Thread::getTID() const
{
   MTLock lock_this_func;
   if (!llthread_) {
      if (exitstate_ && exitstate_->thr_id != NULL_THR_ID) {
         return exitstate_->thr_id;
      }
      perr_printf("getTID on deleted thread\n");
      setLastError(err_exited, "Thread is exited");
      return false;
   }

   Dyninst::THR_ID tid;
   bool result = llthread_->getTID(tid);
   if (!result) {
      return NULL_THR_ID;
   }
   llthread_->setTID(tid);
   return tid;
}

Dyninst::Address Thread::getStartFunction() const
{
   MTLock lock_this_func;
   if (!llthread_) {
      perr_printf("getStartFunction on deleted thread\n");
      setLastError(err_exited, "Thread is exited");
      return false;
   }

   Dyninst::Address addr;
   bool result = llthread_->getStartFuncAddress(addr);
   if (!result) {
      return 0;
   }
   return addr;
}

Dyninst::Address Thread::getStackBase() const
{
   MTLock lock_this_func;
   if (!llthread_) {
      perr_printf("getStartFunction on deleted thread\n");
      setLastError(err_exited, "Thread is exited");
      return false;
   }

   Dyninst::Address addr;
   bool result = llthread_->getStackBase(addr);
   if (!result) {
      return 0;
   }
   return addr;
}

unsigned long Thread::getStackSize() const
{
   MTLock lock_this_func;
   if (!llthread_) {
      perr_printf("getStartFunction on deleted thread\n");
      setLastError(err_exited, "Thread is exited");
      return false;
   }

   unsigned long size;
   bool result = llthread_->getStackSize(size);
   if (!result) {
      return 0;
   }
   return size;
}

Dyninst::Address Thread::getTLS() const
{
   MTLock lock_this_func;
   if (!llthread_) {
      perr_printf("getStartFunction on deleted thread\n");
      setLastError(err_exited, "Thread is exited");
      return false;
   }

   Dyninst::Address addr;
   bool result = llthread_->getTLSPtr(addr);
   if (!result) {
      return 0;
   }
   return addr;
}

IRPC::const_ptr Thread::getRunningIRPC() const
{
   MTLock lock_this_func;
   if (!llthread_) {
      perr_printf("getRunningIRPC on deleted thread\n");
      setLastError(err_exited, "Thread is exited\n");
      return IRPC::const_ptr();
   }
   int_iRPC::ptr running = llthread_->runningRPC();
   if (running == int_iRPC::ptr())
      return IRPC::const_ptr();
   IRPC::ptr irpc = running->getIRPC().lock();
   return irpc;
}

ThreadPool::ThreadPool()
{
}

ThreadPool::~ThreadPool()
{
}

Thread::ptr ThreadPool::getInitialThread()
{
	return threadpool->initialThread()->thread();
}

Thread::const_ptr ThreadPool::getInitialThread() const
{
	return threadpool->initialThread()->thread();
}

ThreadPool::iterator::iterator()
{
   curp = NULL;
   curi = -1;
   curh = Thread::ptr();
}

ThreadPool::iterator::~iterator()
{
}

bool ThreadPool::iterator::operator==(const iterator &i)
{
   return (i.curh == curh);
}

bool ThreadPool::iterator::operator!=(const iterator &i)
{
   return (i.curh != curh);
}

Thread::ptr ThreadPool::iterator::operator*() const
{
   MTLock lock_this_func;
   assert(curp);
   assert(curi >= 0 && curi < (signed) curp->hl_threads.size());
   return curh;
}

ThreadPool::iterator ThreadPool::iterator::operator++()
{
   MTLock lock_this_func;
   ThreadPool::iterator orig = *this;

	// Modified to skip system threads; needs a while loop. Still doesn't handle
   // problems with threads being deleted. 
   do {
     if (curp->hl_threads[curi] == curh) 
        curi++;

     if (curi < (signed int) curp->hl_threads.size())
        curh = curp->hl_threads[curi];
     else
        curh = Thread::ptr();
	  if (curh && curh->isUser()) {
		  cerr << "Found thread, returning" << endl;
	  }
	  else {
		  cerr << "Skipping system thread, iterating" << endl;
	  }
   } while (curh && (!curh->isUser()));

   return orig;
}

ThreadPool::iterator ThreadPool::iterator::operator++(int)
{
   MTLock lock_this_func;

   do {
      if (curp->hl_threads[curi] == curh)
         curi++;

      if (curi < (signed int) curp->hl_threads.size())
         curh = curp->hl_threads[curi];
      else
         curh = Thread::ptr();
	  if (curh && curh->isUser()) {
		  cerr << "Found thread, returning" << endl;
	  }
	  else {
		  cerr << "Skipping system thread, iterating" << endl;
	  }
   } while (curh && (!curh->isUser()));

   return *this;
}

ThreadPool::iterator ThreadPool::begin()
{
   MTLock lock_this_func;
   ThreadPool::iterator i;
   i.curp = threadpool;
   i.curi = 0;

   if (i.curi < (signed int) i.curp->hl_threads.size())
      i.curh = i.curp->hl_threads[i.curi];
   else
      i.curh = Thread::ptr();

   return i;
}

ThreadPool::iterator ThreadPool::end()
{
   MTLock lock_this_func;
   ThreadPool::iterator i;
   i.curp = threadpool;
   i.curi = threadpool->hl_threads.size();
   i.curh = Thread::ptr();
   return i;
}

ThreadPool::iterator ThreadPool::find(Dyninst::LWP lwp) 
{
    MTLock lock_this_func;
    ThreadPool::iterator i;
    int_thread *thread = threadpool->findThreadByLWP(lwp);
    if( !thread ) return end();

    i.curp = threadpool;
    i.curh = thread->thread();
    i.curi = threadpool->hl_threads.size()-1;

    return i;
}

ThreadPool::const_iterator::const_iterator()
{
   curp = NULL;
   curi = -1;
   curh = Thread::ptr();
}

ThreadPool::const_iterator::~const_iterator()
{
}

bool ThreadPool::const_iterator::operator==(const const_iterator &i)
{
   return (i.curh == curh);
}

bool ThreadPool::const_iterator::operator!=(const const_iterator &i)
{
   return (i.curh != curh);
}

Thread::const_ptr ThreadPool::const_iterator::operator*() const
{
   MTLock lock_this_func;
   assert(curp);
   assert(curi >= 0 && curi < (signed) curp->hl_threads.size());
   return curh;
}

ThreadPool::const_iterator ThreadPool::const_iterator::operator++()
{
   MTLock lock_this_func;
   ThreadPool::const_iterator orig = *this;
   if (curp->hl_threads[curi] == curh)
      curi++;

   if (curi < (signed int) curp->hl_threads.size())
      curh = curp->hl_threads[curi];
   else
      curh = Thread::ptr();

   return orig;
}

ThreadPool::const_iterator ThreadPool::const_iterator::operator++(int)
{
   MTLock lock_this_func;
   if (curp->hl_threads[curi] == curh)
      curi++;

   if (curi < (signed int) curp->hl_threads.size())
      curh = curp->hl_threads[curi];
   else
      curh = Thread::ptr();

   return *this;
}

ThreadPool::const_iterator ThreadPool::begin() const
{
   MTLock lock_this_func;
   ThreadPool::const_iterator i;
   i.curp = threadpool;
   i.curi = 0;

   if (i.curi < (signed int) i.curp->hl_threads.size())
      i.curh = i.curp->hl_threads[i.curi];
   else
      i.curh = Thread::ptr();

   return i;
}

ThreadPool::const_iterator ThreadPool::end() const
{
   MTLock lock_this_func;
   ThreadPool::const_iterator i;
   i.curp = threadpool;
   i.curi = (int) threadpool->hl_threads.size();
   i.curh = Thread::ptr();
   return i;
}

ThreadPool::const_iterator ThreadPool::find(Dyninst::LWP lwp) const 
{
    MTLock lock_this_func;
    ThreadPool::const_iterator i;
    int_thread *thread = threadpool->findThreadByLWP(lwp);
    if( !thread ) return end();

    i.curp = threadpool;
    i.curh = thread->thread();
    i.curi = threadpool->hl_threads.size()-1;

    return i;
}

Process::const_ptr ThreadPool::getProcess() const
{
   MTLock lock_this_func;
   return threadpool->proc()->proc();
}

Process::ptr ThreadPool::getProcess()
{
   MTLock lock_this_func;
   return threadpool->proc()->proc();
}

size_t ThreadPool::size() const
{
   MTLock lock_this_func;
   return threadpool->size();
}

EventNotify::EventNotify()
{
}

EventNotify::~EventNotify()
{
}

int EventNotify::getFD()
{
   return (int)(llnotify->getWaitable());
}

void EventNotify::registerCB(notify_cb_t cb)
{
   return llnotify->registerCB(cb);
}

void EventNotify::removeCB(notify_cb_t cb)
{
   return llnotify->removeCB(cb);
}

EventNotify *Dyninst::ProcControlAPI::evNotify()
{
   return notify()->up_notify;
}

Breakpoint::Breakpoint()
{
}

Breakpoint::~Breakpoint()
{
   delete llbreakpoint_;
   llbreakpoint_ = NULL;
}

int_breakpoint *Breakpoint::llbp() const
{
   return llbreakpoint_;
}

Breakpoint::ptr Breakpoint::newBreakpoint()
{
   Breakpoint::ptr newbp = Breakpoint::ptr(new Breakpoint());
   newbp->llbreakpoint_ = new int_breakpoint(newbp);
   return newbp;
}

Breakpoint::ptr Breakpoint::newTransferBreakpoint(Dyninst::Address to)
{
   Breakpoint::ptr newbp = Breakpoint::ptr(new Breakpoint());
   newbp->llbreakpoint_ = new int_breakpoint(to, newbp);
   return newbp;
}

void *Breakpoint::getData() const {
   return llbreakpoint_->getData();
}

void Breakpoint::setData(void *d) {
   llbreakpoint_->setData(d);
}

bool Breakpoint::isCtrlTransfer() const {
   return llbreakpoint_->isCtrlTransfer();
}

Dyninst::Address Breakpoint::getToAddress() const
{
   return llbreakpoint_->toAddr();
}

MTManager::MTManager() :
   work_lock(true),
   have_queued_events(false),
   is_running(false),
   should_exit(false)
{
}

MTManager::~MTManager()
{
   if (is_running)
      stop();
}

MTManager *MTManager::mt_ = NULL;

bool MTManager::handlerThreading()
{
   return (threadMode == Process::HandlerThreading ||
           threadMode == Process::CallbackThreading);
}

Process::thread_mode_t MTManager::getThreadMode()
{
   return threadMode;
}

bool MTManager::setThreadMode(Process::thread_mode_t tm, bool init)
{
   if (ProcPool()->numProcs()) {
      perr_printf("Attemted to setThreadMode with running processes\n");
      setLastError(err_noproc, "Can't setThreadMode while processes are running\n");
      return false;
   }
   if (!init && tm == threadMode) {
      pthrd_printf("Not change in thread mode, leaving as is\n");
      return true;
   }

   switch (tm) {
      case Process::NoThreads:
         pthrd_printf("Setting thread mode to NoThreads\n");
         break;
      case Process::GeneratorThreading:
         pthrd_printf("Setting thread mode to GeneratorThreading\n");
         break;
      case Process::HandlerThreading:
         pthrd_printf("Setting thread mode to HandlerThreading\n");
         break;
      case Process::CallbackThreading:
         pthrd_printf("Setting thread mode to CallbackThreading\n");
         break;
      default:
         perr_printf("Bad value %d passed to setThreadMode\n", (int) tm);
         setLastError(err_badparam, "Invalid parameter to setThreadMode\n");
         return false;
   }

   if ((tm == Process::NoThreads || tm == Process::GeneratorThreading) &&
       (!init) &&
       (threadMode == Process::HandlerThreading || threadMode == Process::CallbackThreading))
   {
      pthrd_printf("New state does not use handler threading, stopping handler thread\n");
      stop();
   }
   if ((tm == Process::HandlerThreading || tm == Process::CallbackThreading) &&
       (init || (threadMode == Process::NoThreads || threadMode == Process::GeneratorThreading)))
   {
      pthrd_printf("New state uses handler threading, running handler thread\n");
      run();
   }

   if (tm == Process::GeneratorThreading) {
      pthrd_printf("Moving to generator threading, registering notification cb\n");
      Generator::registerNewEventCB(notifyNewEvent);
   }
   if (!init && threadMode == Process::GeneratorThreading) {
      pthrd_printf("Moving away from generator threading, removing notification cb\n");
      Generator::removeNewEventCB(notifyNewEvent);
   }
   threadMode = tm;
   return true;
}

void MTManager::run()
{
   if (is_running)
      return;
   Generator::registerNewEventCB(eventqueue_cb_wrapper);
   is_running = true;
   should_exit = false;
   evhandler_thread.spawn(MTManager::evhandler_main_wrapper, NULL);
}

void MTManager::stop()
{
   if( !is_running ) return;

   Generator::removeNewEventCB(eventqueue_cb_wrapper);
   pending_event_lock.lock();
   should_exit = true;
   pending_event_lock.signal();
   pending_event_lock.unlock();
   evhandler_thread.join();
   is_running = false;
   setHandlerThread(-1);
}

void MTManager::evhandler_main()
{
   have_queued_events = false;
   for (;;) {
      if (should_exit)
         return;
    
      startWork();
      pthrd_printf("Handler starting to check for events\n");
      if (mbox()->size() && !notify()->hasEvents()) {
         bool result = int_process::waitAndHandleEvents(false);
         if (!result) {
            pthrd_printf("Error handling events in handler thread\n");
         }
      }
      else 
         pthrd_printf("Events already handled, going back to sleep\n");
      endWork();

    
      pending_event_lock.lock();
      if (should_exit)
         return;
      if (!have_queued_events) {
         pending_event_lock.wait();
      }
      have_queued_events = false;
      pending_event_lock.unlock();
   }
}

unsigned long MTManager::evhandler_main_wrapper(void *)
{
   setHandlerThread(DThread::self());
   mt()->evhandler_main();
   return 0;
}

void MTManager::eventqueue_cb_wrapper()
{
   mt()->eventqueue_cb();
}

void MTManager::eventqueue_cb()
{
   pending_event_lock.lock();
   have_queued_events = true;
   pending_event_lock.signal();
   pending_event_lock.unlock();
}

void MTManager::startWork()
{
   work_lock.lock();
}

void MTManager::endWork()
{
   assert(!isGeneratorThread());
   work_lock.unlock();
}

bool useHybridLWPControl(int_threadPool *tp) {
    return (   int_process::getThreadControlMode() == int_process::HybridLWPControl 
            && tp->size() > 1 );
}

bool useHybridLWPControl(int_process *p) {
    return (   int_process::getThreadControlMode() == int_process::HybridLWPControl 
            && p->threadPool()->size() > 1 );
}

bool useHybridLWPControl(int_thread *thrd) {
    return (   int_process::getThreadControlMode() == int_process::HybridLWPControl 
            && thrd->llproc()->threadPool()->size() > 1 );
}

bool useHybridLWPControl() {
    return ( int_process::getThreadControlMode() == int_process::HybridLWPControl );
}

emulated_singlestep::emulated_singlestep(bool saved_user_single_step_, bool saved_single_step_)
    : saved_user_single_step(saved_user_single_step_),
      saved_single_step(saved_single_step_)
{}

emulated_singlestep::~emulated_singlestep() {
    for(list<addr_bp_pair>::iterator i = bps.begin(); i != bps.end(); ++i) {
        delete i->second;
    }
}

bool emulated_singlestep::containsBreakpoint(installed_breakpoint *bp) const {
    for(list<addr_bp_pair>::const_iterator i = bps.begin();
            i != bps.end(); ++i)
    {
        if( bp->containsIntBreakpoint(i->second) ) return true;
    }

    return false;
}

bool emulated_singlestep::rmFromProcess(int_process *p, result_response::ptr async_resp) {
    // Note: this function is written to be called from a handler and therefore, doesn't
    // wait for results if the action is asynchronous
    while( bps.size() ) {
        addr_bp_pair curPair = bps.front();
        bps.pop_front();

        if( !p->rmBreakpoint(curPair.first, curPair.second, async_resp) ) return false;

        // Wait for the current remove to be completed before moving onto the next one
        if( async_resp->isPosted() && !async_resp->isReady() ) return true;

        // Allow higher level code to handle error
        if( async_resp->hasError() ) return true;

        if( bps.size() ) {
            async_resp = result_response::createResultResponse();
        }
    }

    return true;
}

bool emulated_singlestep::addToProcess(int_process *p) {
    for(list<addr_bp_pair>::iterator i = bps.begin();
            i != bps.end(); ++i)
    {
        if( !p->addBreakpoint(i->first, i->second) ) return false;
    }

    return true;
}

void emulated_singlestep::add(Address addr, int_breakpoint *bp) {
    bps.push_back(make_pair(addr, bp));
}

bool emulated_singlestep::savedSingleStepUserMode() const {
    return saved_user_single_step;
}

bool emulated_singlestep::savedSingleStepMode() const {
    return saved_single_step;
}

unsigned emulated_singlestep::breakpointCount() const {
    return bps.size();
}

void Dyninst::ProcControlAPI::LibraryPool::lock() const
{
	the_lock = new MTLock(MTLock::allow_generator);
}

void Dyninst::ProcControlAPI::LibraryPool::unlock() const
{
	delete the_lock;
	the_lock = NULL;
}<|MERGE_RESOLUTION|>--- conflicted
+++ resolved
@@ -5046,14 +5046,10 @@
       return rpc->thread()->thread();
    }
    int_thread *thr = rpc->thread();
-<<<<<<< HEAD
-	assert(thr);
-=======
    if(!thr) {
 		pthrd_printf("handleNextPostedIRPC failed\n");
 	   return Thread::ptr();
    }
->>>>>>> e0187ad9
    if (thr->getInternalState() == int_thread::running) {
       //The thread is running, let's go ahead and start the RPC going.
       bool result = thr->handleNextPostedIRPC(int_thread::hnp_allow_stop, true);
