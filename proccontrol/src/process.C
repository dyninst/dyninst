/*
 * See the dyninst/COPYRIGHT file for copyright information.
 * 
 * We provide the Paradyn Tools (below described as "Paradyn")
 * on an AS IS basis, and do not warrant its validity or performance.
 * We reserve the right to update, modify, or discontinue this
 * software at any time.  We shall have no obligation to supply such
 * updates or modifications or any other form of support to you.
 * 
 * By your use of Paradyn, you understand and agree that we (or any
 * other person or entity with proprietary rights in Paradyn) are
 * under no obligation to provide either maintenance services,
 * update services, notices of latent defects, or correction of
 * defects for Paradyn.
 * 
 * This library is free software; you can redistribute it and/or
 * modify it under the terms of the GNU Lesser General Public
 * License as published by the Free Software Foundation; either
 * version 2.1 of the License, or (at your option) any later version.
 * 
 * This library is distributed in the hope that it will be useful,
 * but WITHOUT ANY WARRANTY; without even the implied warranty of
 * MERCHANTABILITY or FITNESS FOR A PARTICULAR PURPOSE.  See the GNU
 * Lesser General Public License for more details.
 * 
 * You should have received a copy of the GNU Lesser General Public
 * License along with this library; if not, write to the Free Software
 * Foundation, Inc., 51 Franklin Street, Fifth Floor, Boston, MA 02110-1301 USA
 */

#include "proccontrol/src/int_process.h"
#include "proccontrol/src/irpc.h"
#include "proccontrol/src/procpool.h"
#include "proccontrol/src/int_handler.h"
#include "proccontrol/src/response.h"
#include "proccontrol/src/int_event.h"
#include "proccontrol/h/Mailbox.h"
#include "proccontrol/h/PCErrors.h"
#include "proccontrol/h/Generator.h"
#include "proccontrol/h/Event.h"
#include "proccontrol/h/Handler.h"
#include "proccontrol/h/ProcessSet.h"
#include "proccontrol/h/PlatFeatures.h"

#if defined(os_windows)
#include "proccontrol/src/windows_process.h"
#include "proccontrol/src/windows_thread.h"
#endif

#include <climits>
#include <cstring>
#include <cassert>
#include <map>
#include <sstream>
#include <iostream>
#include <iterator>

#if defined(os_windows)
#pragma warning(disable:4355)
#endif

using namespace Dyninst;
using namespace ProcControlAPI;
using namespace std;

const map<int,int> Process::emptyFDs;
const vector<string> Process::emptyEnvp;
Process::thread_mode_t threadingMode = Process::GeneratorThreading;
bool int_process::in_callback = false;
std::set<int_thread::continue_cb_t> int_thread::continue_cbs;
SymbolReaderFactory *int_process::user_set_symbol_reader = NULL;

static const int ProcControl_major_version = 8;
static const int ProcControl_minor_version = 0;
static const int ProcControl_maintenance_version = 0;

void Process::version(int& major, int& minor, int& maintenance)
{
    major = ProcControl_major_version;
    minor = ProcControl_minor_version;
    maintenance = ProcControl_maintenance_version;
}

bool int_process::create(int_processSet *ps) {
   bool had_error = false;
   set<int_process *> procs;
   transform(ps->begin(), ps->end(), inserter(procs, procs.end()), ProcToIntProc());

   //Should be called with procpool lock held
   pthrd_printf("Calling plat_create for %d processes\n", (int) procs.size());
   for (set<int_process *>::iterator i = procs.begin(); i != procs.end(); ) {
      int_process *proc = *i;
      bool result = proc->plat_create();
      if (!result) {
         pthrd_printf("Could not create debuggee, %s\n", proc->executable.c_str());
         proc->setLastError(err_noproc, "Could not create process");
         procs.erase(i++);
         had_error = true;
         continue;
      }
      i++;
   }

   pthrd_printf("Creating initial threads for %d processes\n", (int) procs.size());
   for (set<int_process *>::iterator i = procs.begin(); i != procs.end(); i++) {
      int_process *proc = *i;
	  // Because yo, windows processes have threads when they're created...
	  if (proc->threadPool()->empty()) {
        int_thread::createThread(proc, NULL_THR_ID, NULL_LWP, true, int_thread::as_created_attached);
	  }
	  ProcPool()->addProcess(proc);
      proc->setState(neonatal_intermediate);
      pthrd_printf("Created debugged %s on pid %d\n", proc->executable.c_str(), proc->pid);
   }

   ProcPool()->condvar()->broadcast();
   ProcPool()->condvar()->unlock();
      
   
   pthrd_printf("Waiting for startup for %d processes\n", (int) procs.size());
   for (set<int_process *>::iterator i = procs.begin(); i != procs.end(); ) {
      int_process *proc = *i;

      bool result = proc->waitfor_startup();
      if (proc->getState() == int_process::exited) {
         pthrd_printf("Process %s/%d exited during create\n", proc->executable.c_str(), proc->pid);
         procs.erase(i++);
         had_error = true;
         continue;
      }
      if (!result) {
         pthrd_printf("Error during process create for %d\n", proc->pid);
         procs.erase(i++);
         had_error = true;
         continue;
      }
      i++;
   }

   pthrd_printf("Triggering post-create for %d processes\n", (int) procs.size());
   while (!procs.empty()) {
      set<response::ptr> async_responses;
      bool ret_async = false;
      for (set<int_process *>::iterator i = procs.begin(); i != procs.end(); ) {
         int_process *proc = *i;

         async_ret_t result = proc->post_create(async_responses);
         if (result == aret_error) {
            pthrd_printf("Error during post create for %d\n", proc->pid);
            had_error = true;
            procs.erase(i++);
         }
         else if (result == aret_success) {
            assert(proc->getState() == running);
            pthrd_printf("Finished post-create for %d.  Process is ready\n", proc->pid);
            procs.erase(i++);
         }
         else {
            pthrd_printf("post-create for %d return async\n", proc->pid);
            ret_async = true;
            i++;
         }
      }
      if (ret_async) {
         waitForAsyncEvent(async_responses);
      }
   }

   return !had_error;
}

bool int_process::waitfor_startup()
{
   bool proc_exited = false;
   while (getState() != running) {
      if (proc_exited || getState() == exited) {
         pthrd_printf("Error.  Process exited during create/attach\n");
         globalSetLastError(err_exited, "Process exited during startup");
         return false;
      }
      pthrd_printf("Waiting for startup to complete for %d\n", pid);
      bool result = waitAndHandleForProc(true, this, proc_exited);
      if (!proc_exited && (!result || getState() == errorstate)) {
         pthrd_printf("Error.  Process %d errored during create/attach\n", pid);
         globalSetLastError(err_internal, "Process failed to startup");
         return false;
      }
      if (proc_exited || getState() == exited) {
         pthrd_printf("Error.  Proces exited during create/attach\n");
         globalSetLastError(err_exited, "Process exited during startup");
         return false;
      }
   }
   return true;
}

void int_process::plat_threadAttachDone()
{
}

bool int_process::attachThreads()
{
   if (!needIndividualThreadAttach())
      return true;

   /**
    * This OS (linux) needs us to attach to each thread manually.
    * Get all the thread LWPs and create new thread objects for them.
    * After we have all the threads, check again to see if there are any
    * new ones.  We're dealing with the race condition where we could get
    * a list of LWPs, but then new threads are created before we attach to 
    * all the existing threads.
    **/
   bool found_new_threads;
   do {
      found_new_threads = false;
      vector<Dyninst::LWP> lwps;
      bool result = getThreadLWPs(lwps);
      if (!result) {
         pthrd_printf("Failed to get thread LWPs for %d\n", pid);
         return false;
      }
      
      for (vector<Dyninst::LWP>::iterator i = lwps.begin(); i != lwps.end(); ++i) {
         int_thread *thr = threadpool->findThreadByLWP(*i);
         if (thr) {
            pthrd_printf("Already have thread %d in process %d\n", *i, pid);
            continue;
         }
         pthrd_printf("Creating new thread for %d/%d during attach\n", pid, *i);
         thr = int_thread::createThread(this, NULL_THR_ID, *i, false, int_thread::as_needs_attach);
         found_new_threads = true;         
      }
   } while (found_new_threads);

   return true;
}

bool int_process::attach(int_processSet *ps, bool reattach)
{
   bool had_error = false, should_sync = false;
   set<int_process *> procs;
   vector<Event::ptr> observedEvents;
   set<response::ptr> async_responses;
   transform(ps->begin(), ps->end(), inserter(procs, procs.end()), ProcToIntProc());

   //Should be called with procpool lock held

	pthrd_printf("Calling plat_attach for %d processes\n", (int) procs.size());
   map<pair<int_process *, Dyninst::LWP>, bool> runningStates;
   for (set<int_process *>::iterator i = procs.begin(); i != procs.end();) {
	   int_process *proc = *i;
      if (!proc) {
         procs.erase(i++);
         continue;
      }
      if (reattach && proc->getState() != int_process::detached) {
         perr_printf("Attempted to reattach to attached process %d\n", proc->getPid());
         proc->setLastError(err_attached, "Cannot reAttach to attached process.\n");
         procs.erase(i++);
         continue;
      }

      // Determine the running state of all threads before attaching
      map<Dyninst::LWP, bool> temp_runningStates;
      if (!proc->plat_getOSRunningStates(temp_runningStates)) {
         pthrd_printf("Could not get OS running states for %d\n", proc->getPid());
         procs.erase(i++);
         had_error = true;
         continue;
      }

      //Keep track of the initial running states for each thread.  We'll fill them in latter
      // after we create the int_thread objects.
      bool allStopped = true;
      for(map<Dyninst::LWP, bool>::iterator j = temp_runningStates.begin(); j != temp_runningStates.end(); ++j) {
         if (j->second) {
            allStopped = false;
         }
         runningStates[pair<int_process *, LWP>(proc, j->first)] = j->second;
      }

      bool local_should_sync = false;
      pthrd_printf("Calling plat_attach for process %d\n", proc->getPid());
      bool result = proc->plat_attach(allStopped, local_should_sync);
      if (!result) {
         pthrd_printf("Failed to plat_attach to %d\n", proc->getPid());
         procs.erase(i++);
         proc->setLastError(err_noproc, "Could not attach to process");
         had_error = true;
         continue;
      }
      if (local_should_sync)
         should_sync = true;
      i++;
   }

   //Create the int_thread objects via attach_threads
   if (!reattach) {
      for (set<int_process *>::iterator i = procs.begin(); i != procs.end(); i++) {
         int_process *proc = *i;
         ProcPool()->addProcess(proc);
         int_thread::createThread(proc, NULL_THR_ID, NULL_LWP, true,
                                  int_thread::as_created_attached); //initial thread
      }
   }

   if (should_sync) {
      ProcPool()->condvar()->broadcast();
      ProcPool()->condvar()->unlock();
      for (;;) {
         bool have_neonatal = false;
         for (set<int_process *>::iterator i = procs.begin(); i != procs.end(); i++) {
            int_process *proc = *i;
            if (proc->getState() == neonatal) {
               have_neonatal = true;
               break;
            }
         }
         if (!have_neonatal)
            break;
         bool result = waitAndHandleEvents(true);
         if (!result) {
            pthrd_printf("Error during waitAndHandleEvents during attach\n");
            return false;
         }
      }
      ProcPool()->condvar()->lock();
   }
   else {
      pthrd_printf("Attach done, moving processes to neonatal_intermediate\n");
      for (set<int_process *>::iterator i = procs.begin(); i != procs.end(); i++) {
         int_process *proc = *i;
         proc->setState(neonatal_intermediate);
      }
   }


   for (set<int_process *>::iterator i = procs.begin(); i != procs.end(); ) {
      int_process *proc = *i;
      pthrd_printf("Attaching to threads for %d\n", proc->getPid());
      bool result = proc->attachThreads();
      if (!result) {
         pthrd_printf("Could not attach to threads in %d--will try again\n", proc->pid);
         procs.erase(i++);
      }

      if (reattach) {
         // Now, go back and set non-existing threads to detached to exclude them
         // from the bootstrap handling, creating thread destruction events for
         // these non-existing threads
         //
         // Also, at the same time issue attaches to existing threads
         int_threadPool *tp = proc->threadPool();
         for(int_threadPool::iterator j = tp->begin(); j != tp->end(); j++)
         {
            int_thread *thr = *j;

            if (thr->getDetachState().getState() != int_thread::detached) {
               //Small hack: This thread is new since we're reattaching.  Every old
               //thread has it's DetachState in 'detached', and we'd like to unset
               //those for the entire process.  Temporarily set this thread to detached
               //so that it gets properly restored with the rest.
               thr->getDetachState().desyncState(int_thread::detached);
               continue;
            }

            pair<int_process *, LWP> key(proc, thr->getLWP());
            map<pair<int_process *, LWP>, bool>::iterator findIter = runningStates.find(key);
            
            pthrd_printf("Re-attaching to thread %d/%d\n", proc->getPid(), thr->getLWP());
            if (findIter == runningStates.end() || !thr->attach()) {
               pthrd_printf("Creating thread destroy event for thread %d/%d\n", proc->getPid(), thr->getLWP());
               thr->getGeneratorState().setState(int_thread::detached);
               thr->getHandlerState().setState(int_thread::detached);
               thr->getUserState().setState(int_thread::detached);
               thr->getDetachState().setState(int_thread::detached);
               
               Event::ptr destroyEv;
               if (proc->plat_supportLWPPostDestroy()) {
                  destroyEv = Event::ptr(new EventLWPDestroy(EventType::Post));
               }
               else if (proc->plat_supportThreadEvents()) {
                  destroyEv = Event::ptr(new EventUserThreadDestroy(EventType::Post));
               }
               else {
                  perr_printf("Platform does not support any thread destroy events.  Now what?\n");
                  assert(0);
               }
               
               destroyEv->setProcess(proc->proc());
               destroyEv->setThread(thr->thread());
               destroyEv->setSyncType(Event::async);
               destroyEv->setUserEvent(true);
               observedEvents.push_back(destroyEv);
            }
         }
         proc->threadPool()->initialThread()->getDetachState().restoreStateProc();         
      }
      i++;
   }

   ProcPool()->condvar()->broadcast();
   ProcPool()->condvar()->unlock();

   //Wait for each process to make it to the 'running' state.
   for (set<int_process *>::iterator i = procs.begin(); i != procs.end(); ) {
      int_process *proc = *i;
      pthrd_printf("Wait for attach from process %d\n", proc->pid);

	  bool result = proc->waitfor_startup();

	  if (!result) {
         pthrd_printf("Error waiting for attach to %d\n", proc->pid);
         procs.erase(i++);
         had_error = true;
      }
      i++;
   }

   //Some OSs need to do their attachThreads here.  Since the operation is supposed to be
   //idempotent after success, then just do it again.
   for (set<int_process *>::iterator i = procs.begin(); i != procs.end(); ) {
      int_process *proc = *i;
      bool result = proc->attachThreads();
      if (!result) {
         pthrd_printf("Failed to attach to threads in %d--now an error\n", proc->pid);
         proc->setLastError(err_internal, "Could not get threads during attach\n");
         procs.erase(i++);
         had_error = true;
         continue;
      }

      // Now that all the threads are created, set their running states
      int_threadPool *tp = proc->threadPool();
      for(int_threadPool::iterator j = tp->begin(); j != tp->end(); j++) {
         int_thread *thr = *j;
         pair<int_process *, LWP> key(proc, thr->getLWP());
         map<pair<int_process *, LWP>, bool>::iterator findIter = runningStates.find(key);
      
         // There is a race that could be visible here where we are not
         // guaranteed to determine the running state of all threads in a process
         // before we attach -- if for some reason we don't know the running
         // state, assume it was running
         thr->setRunningWhenAttached(findIter == runningStates.end() ? true : findIter->second);
      }

      pthrd_printf("Thread attach is done for process %d\n", proc->getPid());
      proc->plat_threadAttachDone();
      i++;
   }

   pthrd_printf("Triggering post-attach for %d processes\n", (int) procs.size());
   std::set<int_process *> pa_procs = procs;
   while (!pa_procs.empty()) {
      async_responses.clear();
      bool ret_async = false;
      for (set<int_process *>::iterator i = pa_procs.begin(); i != pa_procs.end(); ) {
         int_process *proc = *i;

         async_ret_t result = proc->post_attach(false, async_responses);
         if (result == aret_error) {
            pthrd_printf("Error during post attach for %d\n", proc->pid);
            had_error = true;
            pa_procs.erase(i++);
         }
         else if (result == aret_success) {
            assert(proc->getState() == running);
            pthrd_printf("Finished post-attach for %d.  Process is ready\n", proc->pid);
            pa_procs.erase(i++);
         }
         else {
            pthrd_printf("post-attach for %d return async\n", proc->pid);
            ret_async = true;
            i++;
         }
      }
      if (ret_async) {
         waitForAsyncEvent(async_responses);
      }
   }

   //
   //Everything below this point is targeted at DOTF reattach--
   //reinstalling BPs and throwing dead thread events.
   if (!reattach)
      return !had_error;
   
   async_responses.clear();
   for (set<int_process *>::iterator i = procs.begin(); i != procs.end(); i++) {
      // Resume all breakpoints
      int_process *proc = *i;
      for(std::map<Dyninst::Address, sw_breakpoint *>::iterator j = proc->mem->breakpoints.begin();
          j != proc->mem->breakpoints.end(); j++)
      {
         pthrd_printf("Resuming breakpoint at 0x%lx in process %d\n", j->first, proc->getPid());
         bool result = j->second->resume(proc, async_responses);
         if(!result) {
            pthrd_printf("Error resuming breakpoint at %lx\n", j->first);
            //Drop this error.  The library containing this BP was likely unloaded.
         }
      }
   }
   waitForAsyncEvent(async_responses);

   // Report all events for observed process state changes
   for(vector<Event::ptr>::iterator i = observedEvents.begin(); i!= observedEvents.end(); i++)
   {
       int_thread *thrd = (*i)->getThread()->llthrd();
       pthrd_printf("Queuing event %s for thread %d/%d\n",
                    (*i)->getEventType().name().c_str(), (*i)->getProcess()->getPid(),
                    (*i)->getThread()->getLWP());
       
       // Make sure the thread is the correct state while in event handling
       thrd->getGeneratorState().setState(int_thread::detached);
       thrd->getHandlerState().setState(int_thread::detached);
       thrd->getUserState().setState(int_thread::detached);
       thrd->getDetachState().setState(int_thread::detached);

	   mbox()->enqueue(*i);
   }

   if (!observedEvents.empty()) {
      // As a sanity check, don't block
      bool result = waitAndHandleEvents(false);
      if (!result) {
         perr_printf("Internal error in waitAndHandleEvents under reattach\n");
      }
   }

   return !had_error;
}

bool int_process::reattach(int_processSet *pset)
{
   return attach(pset, true);
}

bool int_process::execed()
{
   ProcPool()->condvar()->lock();

   bool should_clean = false;
   mem->rmProc(this, should_clean);
   if (should_clean)
      delete mem;
   mem = new mem_state(this);

   arch = Dyninst::Arch_none;
   exec_mem_cache.clear();

   int_thread::State user_initial_thrd_state = threadpool->initialThread()->getUserState().getState();
   int_thread::State gen_initial_thrd_state = threadpool->initialThread()->getGeneratorState().getState();
   int_thread::State handler_initial_thrd_state = threadpool->initialThread()->getHandlerState().getState();

   int_threadPool::iterator i = threadpool->begin(); 
   for (; i != threadpool->end(); ++i) {
      int_thread *thrd = *i;
      thrd->getUserState().setState(int_thread::exited);
      thrd->getGeneratorState().setState(int_thread::exited);
      ProcPool()->rmThread(thrd);
      delete thrd;
   }
   threadpool->clear();

   int_thread *initial_thread = int_thread::createThread(this, NULL_THR_ID, NULL_LWP,
                                                         true, int_thread::as_created_attached);
   initial_thread->getUserState().setState(user_initial_thrd_state);
   initial_thread->getGeneratorState().setState(gen_initial_thrd_state);
   initial_thread->getHandlerState().setState(handler_initial_thrd_state);

   ProcPool()->condvar()->broadcast();
   ProcPool()->condvar()->unlock();
   
   bool result = plat_execed();

   return result;
}

bool int_process::plat_execed()
{
   return true;
}


bool int_process::forked()
{
   ProcPool()->condvar()->lock();

   pthrd_printf("Setting up forked process %d\n", pid);
   creation_mode = ct_fork;
   bool result = plat_forked();
   if (!result) {
      pthrd_printf("Could not handle forked debuggee, %d\n", pid);
      return false;
   }

   int_thread *initial_thread;
   initial_thread = int_thread::createThread(this, NULL_THR_ID, NULL_LWP, true, int_thread::as_created_attached);

   ProcPool()->addProcess(this);

   result = attachThreads();
   if (!result) {
      pthrd_printf("Failed to attach to threads in %d\n", pid);
      setLastError(err_internal, "Could not attach to process' threads");
      goto error;
   }

   ProcPool()->condvar()->broadcast();
   ProcPool()->condvar()->unlock();

   result = post_forked();
   if (!result) {
      pthrd_printf("Post-fork failed on %d\n", pid);
      setLastError(err_internal, "Error handling forked process");
      goto error;
   }
   return true;

  error:
   if (getState() == exited) {
      setLastError(err_exited, "Process exited unexpectedly during attach\n");
      return false;
   }
   pthrd_printf("Error during process attach for %d\n", pid);
   return false;
}

bool int_process::post_forked()
{
   setState(running);
   return true;
}

async_ret_t int_process::initializeAddressSpace(std::set<response::ptr> &async_responses)
{
   std::set<int_library*> added, rmd;

   //This call will determine and cache the appropriate symbol reader, or NOP
   // if that's already been done.
   getSymReader();

   bool have_asyncs = false;
   bool result = refresh_libraries(added, rmd, have_asyncs, async_responses);
   if (!result && have_asyncs) {
      pthrd_printf("Postponing initializeAddressSpace of %d for async operations\n", getPid());
      return aret_async;

   }
   if (!result) {
      pthrd_printf("Failure refreshing libraries for %d\n", getPid());
      return aret_error;
   }
   pthrd_printf("Successfully initialized address space for %d\n", getPid());
   return aret_success;
}

async_ret_t int_process::post_attach(bool, std::set<response::ptr> &async_responses)
{
   pthrd_printf("Starting post_attach for process %d\n", getPid());
   return initializeAddressSpace(async_responses);
}

async_ret_t int_process::post_create(std::set<response::ptr> &async_responses)
{
   pthrd_printf("Starting post_create for process %d\n", getPid());
   return initializeAddressSpace(async_responses);
}

bool int_process::plat_processGroupContinues()
{
   return false;
}

bool int_process::getThreadLWPs(std::vector<Dyninst::LWP> &)
{
   return false;
}

const char *int_process::stateName(int_process::State s)
{
   switch (s) {
      case neonatal: return "neonatal";
      case neonatal_intermediate: return "neonatal_intermediate";
      case detached: return "detached";
      case running: return "running";
      case exited: return "exited";
      case errorstate: return "errorstate";
   }
   assert(0);
   return NULL;
}

void int_process::setState(int_process::State s)
{
   int old_state = (int) state;
   int new_state = (int) s;
   
   if (new_state < old_state && new_state != detached && old_state != detached) {
      perr_printf("Regression of state %s to %s on %d\n",
                  stateName(state), stateName(s), pid);
      return;      
   }
   pthrd_printf("Changing state of process from %s to %s on %d\n",
                stateName(state), stateName(s), pid);
   state = s;


   int_thread::State new_thr_state = int_thread::errorstate;
   switch (s) {
      case neonatal: new_thr_state = int_thread::neonatal; break;
      case neonatal_intermediate: new_thr_state = int_thread::neonatal_intermediate; break;
      case running: new_thr_state = threadpool->initialThread()->getHandlerState().getState(); break;
      case exited: new_thr_state = int_thread::exited; break;
      case detached: new_thr_state = int_thread::detached; break;
      case errorstate: new_thr_state = int_thread::errorstate; break;
   }
   pthrd_printf("Setting state of all threads in %d to %s\n", pid, 
                int_thread::stateStr(new_thr_state));
   for (int_threadPool::iterator i = threadpool->begin(); i != threadpool->end(); ++i)
   {
      (*i)->getUserState().setState(new_thr_state);
      (*i)->getHandlerState().setState(new_thr_state);
      (*i)->getGeneratorState().setState(new_thr_state);
	  if(new_thr_state == int_thread::exited)
	  {
        if((*i)->getPendingStopState().getState() != int_thread::dontcare) {
           (*i)->getPendingStopState().restoreState();
           (*i)->pendingStopsCount().dec();
        }
     }
   }
}

int_process::State int_process::getState() const
{
   return state;
}

int_process::creationMode_t int_process::getCreationMode() const
{
   return creation_mode;
}
void int_process::setContSignal(int sig) {
    continueSig = sig;
}

int int_process::getContSignal() const {
    return continueSig;
}

void int_process::setPid(Dyninst::PID p)
{
   pthrd_printf("Setting int_process %p to pid %d\n", this, p);
   pid = p;
}

Dyninst::PID int_process::getPid() const
{
   return pid;
}

int_threadPool *int_process::threadPool() const
{
   return threadpool;
}

Process::ptr int_process::proc() const
{
   return up_proc;
}

bool int_process::syncRunState()
{
   pthrd_printf("At top of syncRunState for %d\n", getPid());
   int_threadPool *tp = threadPool();

   /**
    * We can have some events (currently BreakpointClear and RPCLaunch) that
    * get thrown when a thread is continued.  We'll create and throw those
    * events here.
    * 1), we'll identify each thread that would be continued.  We calculate
    * this ahead of time as the act of throwing one of these events on a thread
    * can change the running state of another thread.
    * 2), for each thread that would run, we check if it has one of these
    * events and throw it.
    * 3), Check if any proc stopper events are ready, and if so then re-throw them
    * 4), we redo the target_state calculation in-case anything changed.
    **/
   //1)
   for (int_threadPool::iterator i = tp->begin(); i != tp->end(); i++) {
      int_thread *thr = *i;
      int_thread::State new_state = thr->getActiveState().getState();
      if (new_state == int_thread::ditto)
         new_state = thr->getHandlerState().getState();
      thr->setTargetState(new_state);
   }

   //2)
   for (int_threadPool::iterator i = tp->begin(); i != tp->end(); i++) {
      int_thread *thr = *i;
      if (!RUNNING_STATE(thr->getTargetState()))
         continue;
      if (thr->getActiveState().getID() == int_thread::PendingStopStateID) {
         //A pending-stop-state continue isn't a real continue.  Don't throw
         // new events.
         continue;
      }
      thr->throwEventsBeforeContinue();
   }
   //3)
   pthrd_printf("Checking if any ProcStop events on %d are ready\n", getPid());
   getProcStopManager().checkEvents();
   //4)
   for (int_threadPool::iterator i = tp->begin(); i != tp->end(); i++) {
      int_thread *thr = *i;
      int_thread::State new_state = thr->getActiveState().getState();
      if (new_state == int_thread::ditto)
         new_state = thr->getHandlerState().getState();
      thr->setTargetState(new_state);
   }
   if (dyninst_debug_proccontrol) {
      pc_print_lock();
      pthrd_printf("Current Threading State for %d:\n", getPid());
      for (int_threadPool::iterator i = tp->begin(); i != tp->end(); i++) {
         int_thread *thr = *i;
         int_thread::StateTracker &target = thr->getActiveState();
         
         char state_code[int_thread::NumStateIDs+1];
         for (int i = 0; i < int_thread::NumStateIDs; i++) {
            state_code[i] = int_thread::stateLetter(thr->getStateByID(i).getState());
         }
         state_code[int_thread::NumStateIDs] = '\0';
         pthrd_printf("%d/%d hand: %s, gen: %s, %s: %s, code: %s\n",
                      getPid(), thr->getLWP(), 
                      int_thread::stateStr(thr->getHandlerState().getState()),
                      int_thread::stateStr(thr->getGeneratorState().getState()),
                      int_thread::stateIDToName(target.getID()).c_str(),
                      int_thread::stateStr(target.getState()),
                      state_code);
      }
	  if(tp->empty())
	  {
		  pthrd_printf("Threadpool for %d is empty\n", getPid());
	  }
     pc_print_unlock();
   }

   pthrd_printf("Running plat_syncRunState on %d\n", getPid());
   bool result = plat_syncRunState();

   return result;
}

bool int_process::waitForAsyncEvent(response::ptr resp)
{
  if (resp) {
    int_process *proc = resp->getProcess();
    if (proc)
       proc->plat_preAsyncWait();
  }
  return getResponses().waitFor(resp);
}

bool int_process::waitForAsyncEvent(std::set<response::ptr> resp)
{
   for (set<response::ptr>::iterator i = resp.begin(); i != resp.end(); i++) {
     response::ptr r = *i;
     if (!r)
       continue;
     int_process *proc = r->getProcess();
     assert(proc);
     proc->plat_preAsyncWait();
   }

   bool has_error = false;
   for (set<response::ptr>::iterator i = resp.begin(); i != resp.end(); i++) {
      bool result = getResponses().waitFor(*i);
      if (!result)
         has_error = true;
   }

   return !has_error;
}

Counter &int_process::asyncEventCount()
{
   return async_event_count;
}

Counter &int_process::getForceGeneratorBlockCount()
{
   return force_generator_block_count;
}

Counter &int_process::getStartupTeardownProcs()
{
   return startupteardown_procs;
}

bool int_process::plat_waitAndHandleForProc()
{
  return true;
}

int_process *int_process::in_waitHandleProc = NULL;
bool int_process::waitAndHandleForProc(bool block, int_process *proc, bool &proc_exited)
{
   assert(in_waitHandleProc == NULL);
   in_waitHandleProc = proc;

   if (!proc->plat_waitAndHandleForProc()) {
     perr_printf("Failed platform specific waitAndHandle for %d\n", proc->getPid());
     return false;
   }

   bool result = waitAndHandleEvents(block);

   if (proc->getState() == int_process::exited) {
      pthrd_printf("Deleting proc %d from waitAndHandleForProc\n", proc->getPid());
      delete proc;
      proc_exited = true;
   }
   else {
      proc_exited = false;
   }

   in_waitHandleProc = NULL;
   return result;
}

#define checkHandlerThread      (hasHandlerThread      = (int) isHandlerThread())
#define checkBlock              (hasBlock              = (int) block)
#define checkGotEvent           (hasGotEvent           = (int) gotEvent)
#define checkAsyncPending       (hasAsyncPending       = (int) HandlerPool::hasProcAsyncPending())
#define checkRunningThread      (hasRunningThread      = (int) Counter::global(Counter::HandlerRunningThreads))
#define checkClearingBP         (hasClearingBP         = (int) Counter::global(Counter::ClearingBPs))
#define checkStopPending        (hasStopPending        = (int) Counter::global(Counter::PendingStops))
#define checkSyncRPCRunningThrd (hasSyncRPCRunningThrd = (int) Counter::global(Counter::SyncRPCRunningThreads))
#define checkProcStopRPC        (hasProcStopRPC        = (int) Counter::global(Counter::ProcStopRPCs))
#define checkStartupTeardownProcs (hasStartupTeardownProc = (int) Counter::global(Counter::StartupTeardownProcesses))
#define checkNeonatalThreads     (hasNeonatalThreads   = (int) Counter::global(Counter::NeonatalThreads))
#define UNSET_CHECK        -8
#define printCheck(VAL)    (((int) VAL) == UNSET_CHECK ? '?' : (VAL ? 'T' : 'F'))

bool int_process::waitAndHandleEvents(bool block)
{
   pthrd_printf("Top of waitAndHandleEvents.  Block = %s\n", block ? "true" : "false");
   bool gotEvent = false;
   assert(!int_process::in_callback);
   bool error = false;

   static bool recurse = false;
   assert(!recurse);
   recurse = true;

   for (;;)
   {
      /**
       * Check for possible blocking combinations using Counters
       *
       * The weirdness in the #defines and variables here is to record the result of
       * each check, which is used if debug printing is turned on, while also letting the 
       * C++ partial evaluator not check parts this expression (as the checks involve an 
       * expensive locking operation).  
       *
       * For most people, just ignore the #defines.  The important bit is that we're really
       * calling the Counter::global(...) function to determine whether we should block.
       **/
      int hasHandlerThread = UNSET_CHECK, hasAsyncPending = UNSET_CHECK, hasRunningThread = UNSET_CHECK;
      int hasClearingBP = UNSET_CHECK, hasStopPending = UNSET_CHECK, hasSyncRPCRunningThrd = UNSET_CHECK;
      int hasProcStopRPC  = UNSET_CHECK, hasBlock = UNSET_CHECK, hasGotEvent = UNSET_CHECK;
      int hasStartupTeardownProc = UNSET_CHECK, hasNeonatalThreads = UNSET_CHECK;

      bool should_block = (!checkHandlerThread && 
                           ((checkBlock && !checkGotEvent && checkRunningThread) ||
                            (checkSyncRPCRunningThrd) ||
                            (checkStopPending) ||
                            (checkClearingBP) ||
                            (checkProcStopRPC) ||
                            (checkAsyncPending) ||
                            (checkStartupTeardownProcs) ||
                            (checkNeonatalThreads)
                           )
                          );
      //Entry for this print match the above tests in order and one-for-one.
      pthrd_printf("%s for events = !%c && ((%c && !%c && %c) || %c || %c || %c || %c || %c || %c || %c)\n",
                   should_block ? "Blocking" : "Polling",
                   printCheck(hasHandlerThread),
                   printCheck(hasBlock), printCheck(hasGotEvent), printCheck(hasRunningThread), 
                   printCheck(hasSyncRPCRunningThrd), 
                   printCheck(hasStopPending),
                   printCheck(hasClearingBP), 
                   printCheck(hasProcStopRPC),
                   printCheck(hasAsyncPending),
                   printCheck(hasStartupTeardownProc),
                   printCheck(hasNeonatalThreads));

      //TODO: If/When we move to per-process locks, then we'll need a smarter should_block check
      //      We don't want the should_block changing between the above measurement
      //      and the below dequeue.  Perhaps dequeue should alway poll, and the user thread loops
      //      over it while (should_block == true), with a condition variable signaling when the 
      //      should_block would go to false (so we don't just spin).

      if (should_block && Counter::globalCount(Counter::ForceGeneratorBlock)) {
         // Entirely possible we didn't continue anything, but we want the generator to 
         // wake up anyway
         ProcPool()->condvar()->broadcast();
      }
         
      Event::ptr ev = mbox()->dequeue(should_block);

      if (ev == Event::ptr())
      {
         if (gotEvent) {
            pthrd_printf("Returning after handling events\n");
            goto done;
         }
         if (should_block) {
            perr_printf("Blocking wait failed to get events\n");
            ProcControlAPI::globalSetLastError(err_internal, "Blocking wait returned without events");
            error = true;
            goto done;
         }
         if (hasHandlerThread) {
            pthrd_printf("Handler thread found nothing to do\n");
            goto done;
         }
         if (!hasRunningThread) {
            pthrd_printf("No threads are running to produce events\n");
            ProcControlAPI::globalSetLastError(err_notrunning, "No threads are running to produce events\n");
            error = true;
            goto done;
         }

         ProcControlAPI::globalSetLastError(err_noevents, "Poll failed to find events");
         pthrd_printf("Poll failed to find events\n");
         error = true;
         goto done;
      }
      if (mt()->getThreadMode() == Process::NoThreads ||
          mt()->getThreadMode() == Process::GeneratorThreading) 
      {
         pthrd_printf("Clearing event from pipe after dequeue\n");
         notify()->clearEvent();
      }

      gotEvent = true;

#if defined(os_linux)
      // Linux is bad about enforcing event ordering, and so we will get 
      // thread events after a process has exited.
//      bool terminating = (ev->getProcess()->isTerminated()) ||
//         (ev->getProcess()->llproc() && ev->getProcess()->llproc()->wasForcedTerminated());
      bool terminating = (ev->getProcess()->isTerminated());

      bool exitEvent = (ev->getEventType().time() == EventType::Post &&
                        ev->getEventType().code() == EventType::Exit);
      if (terminating && !exitEvent) {
         // Since the user will never handle this one...
	pthrd_printf("Received event %s on terminated process, ignoring\n",
		     ev->name().c_str());
	if (!isHandlerThread() && ev->noted_event) notify()->clearEvent();
	continue;
      }
#endif

      int_process* llp = ev->getProcess()->llproc();
      if(!llp) {
         error = true;
         goto done;
      }

      Process::const_ptr proc = ev->getProcess();
      int_process *llproc = proc->llproc();
      if (!llproc) {
         //Seen on Linux--a event comes in on an exited process because the kernel
         // doesn't synchronize events across threads.  We thus get a thread exit
         // event after a process exit event.  Just drop this event on the
         // floor.
         pthrd_printf("Dropping %s event from process %d due to process already exited\n",
                      ev->getEventType().name().c_str(), proc->getPid());
         continue;
      }
      HandlerPool *hpool = llproc->handlerpool;

      if (!ev->handling_started) {
         llproc->updateSyncState(ev, false);
         llproc->noteNewDequeuedEvent(ev);
         ev->handling_started = true;
      }

      llproc->plat_preHandleEvent();

      bool should_handle_ev = llproc->getProcStopManager().prepEvent(ev);
      if (should_handle_ev) {
         hpool->handleEvent(ev);
      }
    
      llproc = proc->llproc();

      if (llproc) {
         bool result = llproc->syncRunState();
         if (!result) {
            pthrd_printf("syncRunState failed.  Returning error from waitAndHandleEvents\n");
            error = true;
            goto done;
         }
         llproc->plat_postHandleEvent();
      }
      else
      {
         //Special case event handling, the process cleaned itself
         // under this event (likely post-exit or post-crash), but was 
         // unable to clean its handlerpool (as we were using it).  
         // Clean this for the process now.
			pthrd_printf("Process is gone, skipping syncRunState and deleting handler pool\n");
		  delete hpool;
      }
   }
  done:
   pthrd_printf("Leaving WaitAndHandleEvents 'cause we're done\n");
   recurse = false;
   return !error;
}

void int_process::throwDetachEvent(bool temporary, bool leaveStopped)
{
   pthrd_printf("%s detaching from process %d\n", temporary ? "Temporary" : "Permanent", getPid());
   EventDetach::ptr detach_ev = EventDetach::ptr(new EventDetach());
   detach_ev->getInternal()->temporary_detach = temporary;
   detach_ev->getInternal()->leave_stopped = leaveStopped;
   detach_ev->setProcess(proc());
   detach_ev->setThread(threadPool()->initialThread()->thread());
   detach_ev->setSyncType(Event::async);
   
   getStartupTeardownProcs().inc();
   threadPool()->initialThread()->getDetachState().desyncStateProc(int_thread::stopped);
   
   mbox()->enqueue(detach_ev);
}

bool int_process::plat_detachDone() {
   return true;
}

bool int_process::terminate(bool &needs_sync)
{
   
   //Should be called with the ProcPool lock held.
   pthrd_printf("Terminate requested on process %d\n", getPid());
   getStartupTeardownProcs().inc();

   bool result = plat_terminate(needs_sync);
   if (!result) {
      pthrd_printf("plat_terminate failed on %d\n", getPid());
      return false;
   }
   forcedTermination = true;

	// On windows this leads to doubling up events
#if defined(os_windows) 
   // If we're on windows, we want to force the generator thread into waiting for a debug
   // event _if the process is stopped_. If the process is running then we're already
   // waiting (or will wait) for a debug event, and forcing the generator to block may
   // lead to doubling up. 
   
   // The following code is similar to GeneratorWindows::hasLiveProc. This is not a coincidence.
	bool all_stopped = true;
   for (int_threadPool::iterator iter = threadpool->begin(); iter != threadpool->end(); ++iter) {
		if (RUNNING_STATE((*iter)->getActiveState().getState())) {
			all_stopped = false;
			break;
		}
   }
   if (all_stopped) {
	   setForceGeneratorBlock(true);
   }
#else
   // Do it all the time
   setForceGeneratorBlock(true);
#endif

   return true;
}

bool int_process::preTerminate() {
    return true;
}

int_libraryTracking *int_process::getLibraryTracking()
{
   if (LibraryTracking_set)
      return pLibraryTracking;
   LibraryTracking_set = true;
   pLibraryTracking = dynamic_cast<int_libraryTracking *>(this);
   if (!pLibraryTracking)
      return NULL;
   if (!pLibraryTracking->up_ptr)
      pLibraryTracking->up_ptr = new LibraryTracking(proc());
   return pLibraryTracking;
}

int_LWPTracking *int_process::getLWPTracking()
{
   if (LWPTracking_set)
      return pLWPTracking;
   LWPTracking_set = true;
   pLWPTracking = dynamic_cast<int_LWPTracking *>(this);
   if (!pLWPTracking)
      return NULL;
   if (!pLWPTracking->up_ptr)
      pLWPTracking->up_ptr = new LWPTracking(proc());
   return pLWPTracking;
}

int_threadTracking *int_process::getThreadTracking()
{
   if (ThreadTracking_set)
      return pThreadTracking;
   ThreadTracking_set = true;
   pThreadTracking = dynamic_cast<int_threadTracking *>(this);
   if (!pThreadTracking)
      return NULL;
   if (!pThreadTracking->up_ptr)
      pThreadTracking->up_ptr = new ThreadTracking(proc());
   return pThreadTracking;
}

int_followFork *int_process::getFollowFork()
{
   if (FollowFork_set)
      return pFollowFork;
   FollowFork_set = true;
   pFollowFork = dynamic_cast<int_followFork *>(this);
   if (!pFollowFork)
      return NULL;
   if (!pFollowFork->up_ptr)
      pFollowFork->up_ptr = new FollowFork(proc());
   return pFollowFork;
}

int_callStackUnwinding *int_process::getCallStackUnwinding()
{
   if (CallStackUnwinding_set)
      return pCallStackUnwinding;
   CallStackUnwinding_set = true;
   pCallStackUnwinding = dynamic_cast<int_callStackUnwinding *>(this);
   return pCallStackUnwinding;
}

int_multiToolControl *int_process::getMultiToolControl()
{
   if (MultiToolControl_set)
      return pMultiToolControl;
   MultiToolControl_set = true;
   pMultiToolControl = dynamic_cast<int_multiToolControl *>(this);
   if (!pMultiToolControl)
      return NULL;
   if (!pMultiToolControl->up_ptr)
      pMultiToolControl->up_ptr = new MultiToolControl(proc());
   return pMultiToolControl;
}

int_signalMask *int_process::getSignalMask()
{
   if (SignalMask_set)
      return pSignalMask;
   SignalMask_set = true;
   pSignalMask = dynamic_cast<int_signalMask *>(this);
   if (!pSignalMask)
      return NULL;
   if (!pSignalMask->up_ptr)
      pSignalMask->up_ptr = new SignalMask(proc());
   return pSignalMask;
}

int_process::int_process(Dyninst::PID p, std::string e,
                         std::vector<std::string> a,
                         std::vector<std::string> envp,
                         std::map<int,int> f) :
   state(neonatal),
   pid(p),
   creation_mode(ct_launch),
   executable(e),
   argv(a),
   env(envp),
   fds(f),
   arch(Dyninst::Arch_none),
   threadpool(NULL),
   up_proc(Process::ptr()),
   handlerpool(NULL),
   hasCrashSignal(false),
   crashSignal(0),
   hasExitCode(false),
   forcedTermination(false),
   silent_mode(false),
   exitCode(0),
   mem(NULL),
   continueSig(0),
   mem_cache(this),
   async_event_count(Counter::AsyncEvents),
   force_generator_block_count(Counter::ForceGeneratorBlock),
   startupteardown_procs(Counter::StartupTeardownProcesses),
   proc_stop_manager(this),
   user_data(NULL),
   last_error_string(NULL),
   symbol_reader(NULL),
   pLibraryTracking(NULL),
   pLWPTracking(NULL),
   pThreadTracking(NULL),
   pFollowFork(NULL),
   pMultiToolControl(NULL),
   pSignalMask(NULL),
   pCallStackUnwinding(NULL),                      
   LibraryTracking_set(false),
   LWPTracking_set(false),
   ThreadTracking_set(false),
   FollowFork_set(false),
   MultiToolControl_set(false),
   SignalMask_set(false),
   CallStackUnwinding_set(false)
{
   pthrd_printf("New int_process at %p\n", this);
   clearLastError();
	wasCreatedViaAttach(pid == 0);
   //Put any object initialization in 'initializeProcess', below.
}

int_process::int_process(Dyninst::PID pid_, int_process *p) :
   state(int_process::running),
   pid(pid_),
   creation_mode(ct_attach),
   executable(p->executable),
   argv(p->argv),
   env(p->env),
   arch(p->arch),
   hasCrashSignal(p->hasCrashSignal),
   crashSignal(p->crashSignal),
   hasExitCode(p->hasExitCode),
   forcedTermination(false),
   silent_mode(false),
   exitCode(p->exitCode),
   exec_mem_cache(exec_mem_cache),
   continueSig(p->continueSig),
   mem_cache(this),
   async_event_count(Counter::AsyncEvents),
   force_generator_block_count(Counter::ForceGeneratorBlock),
   startupteardown_procs(Counter::StartupTeardownProcesses),
   proc_stop_manager(this),
   user_data(NULL),
   last_error_string(NULL),
   symbol_reader(NULL),
   pLibraryTracking(NULL),
   pLWPTracking(NULL),
   pThreadTracking(NULL),
   pFollowFork(NULL),
   pMultiToolControl(NULL),
   pSignalMask(NULL),
   pCallStackUnwinding(NULL),
   LibraryTracking_set(false),
   LWPTracking_set(false),
   ThreadTracking_set(false),
   FollowFork_set(false),
   MultiToolControl_set(false),
   SignalMask_set(false),
   CallStackUnwinding_set(false)
{
   pthrd_printf("New int_process at %p\n", this);
   Process::ptr hlproc = Process::ptr(new Process());
   clearLastError();
   mem = new mem_state(*p->mem, this);
   initializeProcess(hlproc);
}

void int_process::initializeProcess(Process::ptr p)
{
   assert(!p->llproc_);
   p->llproc_ = this;
   up_proc = p;
   threadpool = new int_threadPool(this);
   handlerpool = createDefaultHandlerPool(this);
   libpool.proc = this;
   if (!mem)
      mem = new mem_state(this);
   Generator::getDefaultGenerator(); //May create generator thread
}

int_thread *int_process::findStoppedThread()
{
   int_thread *result = NULL;
   for (int_threadPool::iterator i = threadpool->begin(); i != threadpool->end(); ++i)
   {
      int_thread *thr = *i;
      if (thr->getHandlerState().getState() == int_thread::stopped) {
         result = thr;
         break;
      }
   }   
   return result;
}

bool int_process::readMem(Dyninst::Address remote, mem_response::ptr result, int_thread *thr)
{
   if (getAddressWidth() == 4) {
      Address old = remote;
      remote &= 0xffffffff;
      pthrd_printf("Address cropping for 32-bit: 0x%lx to 0x%lx\n",
                   old, remote);
   }
   
   if (!thr && plat_needsThreadForMemOps())
   {
      thr = findStoppedThread();
      if (!thr) {
         setLastError(err_notstopped, "A thread must be stopped to read from memory");
         perr_printf("Unable to find a stopped thread for read in process %d\n", getPid());
         return false;
      }
   }

   result->setProcess(this);
   bool bresult;


   if (!plat_needsAsyncIO()) {
      pthrd_printf("Reading from remote memory %lx to %p, size = %lu on %d/%d\n",
                   remote, result->getBuffer(), (unsigned long) result->getSize(),
				   getPid(), thr ? thr->getLWP() : (Dyninst::LWP)(-1));

      bresult = plat_readMem(thr, result->getBuffer(), remote, result->getSize());
      if (!bresult) {
         result->markError();
      }
      result->setResponse();

      int_eventAsyncIO *iev = result->getAsyncIOEvent();
      if (iev) {
         pthrd_printf("Enqueueing new EventAsyncRead into mailbox on synchronous platform\n");
         EventAsyncRead::ptr ev = EventAsyncRead::ptr(new EventAsyncRead(iev));
         ev->setProcess(proc());
         ev->setThread(threadPool()->initialThread()->thread());
         ev->setSyncType(Event::async);
         mbox()->enqueue(ev);
      }
   }
   else {
      pthrd_printf("Async read from remote memory %lx to %p, size = %lu on %d/%d\n",
                   remote, result->getBuffer(), (unsigned long) result->getSize(), 
                   getPid(), thr ? thr->getLWP() : (Dyninst::LWP)(-1));

      getResponses().lock();
      bresult = plat_readMemAsync(thr, remote, result);
      if (bresult) {
         getResponses().addResponse(result, this);
      }
      getResponses().unlock();
      getResponses().noteResponse();
   }
   return bresult;
}

bool int_process::writeMem(const void *local, Dyninst::Address remote, size_t size, result_response::ptr result, int_thread *thr, bp_write_t bp_write)
{
   if (getAddressWidth() == 4) {
      Address old = remote;
      remote &= 0xffffffff;
      pthrd_printf("Address cropping for 32-bit: 0x%lx to 0x%lx\n",
                   old, remote);
   }
   
   if (!thr && plat_needsThreadForMemOps()) 
   {
      thr = findStoppedThread();
      if (!thr) {
         setLastError(err_notstopped, "A thread must be stopped to write to memory");
         perr_printf("Unable to find a stopped thread for write in process %d\n", getPid());
         return false;
      }
   }
   result->setProcess(this);
   bool bresult;
   if (!plat_needsAsyncIO()) {
      pthrd_printf("Writing to remote memory %lx from %p, size = %lu on %d/%d\n",
                   remote, local, (unsigned long) size,
                   getPid(), thr ? thr->getLWP() : (Dyninst::LWP)(-1));
      bresult = plat_writeMem(thr, local, remote, size, bp_write);
      if (!bresult) {
         result->markError();
      }
      result->setResponse(bresult);

      int_eventAsyncIO *iev = result->getAsyncIOEvent();
      if (iev) {
         pthrd_printf("Enqueueing new EventAsyncWrite into mailbox on synchronous platform\n");
         EventAsyncWrite::ptr ev = EventAsyncWrite::ptr(new EventAsyncWrite(iev));
         ev->setProcess(proc());
         ev->setThread(threadPool()->initialThread()->thread());
         ev->setSyncType(Event::async);
         mbox()->enqueue(ev);
      }
   }
   else {
      pthrd_printf("Async writing to remote memory %lx from %p, size = %lu on %d/%d\n",
                   remote, local, (unsigned long) size,
                   getPid(), thr ? thr->getLWP() : (Dyninst::LWP)(-1));

      getResponses().lock();
      bresult = plat_writeMemAsync(thr, local, remote, size, result, bp_write);
      if (bresult) {
         getResponses().addResponse(result, this);
      }
      getResponses().unlock();
      getResponses().noteResponse();
   }
   return bresult;
}

unsigned int_process::plat_getRecommendedReadSize()
{
   return getTargetPageSize();
}

Dyninst::Address int_process::mallocExecMemory(unsigned size)
{
   Dyninst::Address max = 0;
   std::map<Dyninst::Address, unsigned>::iterator i;
   for (i = exec_mem_cache.begin(); i != exec_mem_cache.end(); ++i) {
      if (i->first + i->second > max)
         max = i->first + i->second;
   }

   Dyninst::Address addr = plat_mallocExecMemory(max, size);
   exec_mem_cache[addr] = size;
   return addr;
}

void int_process::freeExecMemory(Dyninst::Address addr)
{
   std::map<Dyninst::Address, unsigned>::iterator i;
   i = exec_mem_cache.find(addr);
   assert(i != exec_mem_cache.end());
   exec_mem_cache.erase(i);
}

Dyninst::Address int_process::direct_infMalloc(unsigned long, bool, Dyninst::Address) 
{
   assert(0);
   return 0;
}

bool int_process::direct_infFree(Dyninst::Address)
{
   assert(0);
   return false;
}

bool int_process::infMalloc(unsigned long size, int_addressSet *aset, bool use_addr)
{
   bool had_error = false;
   set<pair<int_process *, int_iRPC::ptr> > active_mallocs;
   int_addressSet direct_results;

   for (int_addressSet::iterator i = aset->begin(); i != aset->end(); i++) {
      Process::ptr p = i->second;
      Address addr = i->first;
      if (!p)
         continue;
      int_process *proc = p->llproc();
      if (proc->getState() == int_process::detached)
         continue;
      pthrd_printf("Process %d is allocating memory of size %lu at 0x%lx\n", proc->getPid(), size, addr);
      
      if (proc->plat_supportDirectAllocation()) {
         //Platforms like Windows don't need IRPCs for allocation.  Just do it and put the results
         // in direct_results, which will be unioned with aset latter.
         Dyninst::Address addr_result = proc->direct_infMalloc(size, use_addr, addr);
         if (addr_result == 0) {
            had_error = true;
            continue;
         }
         direct_results.insert(make_pair(addr_result, p));
         continue;
      }

      int_iRPC::ptr rpc = rpcMgr()->createInfMallocRPC(proc, size, use_addr, addr);
      assert(rpc);
      bool result = rpcMgr()->postRPCToProc(proc, rpc);
      if (!result) {
         p->setLastError(err_internal, "Error posting infMalloc RPC to process\n");
         pthrd_printf("Error posting RPC to thread");
         had_error = true;
         continue;
      }
      
      int_thread *thr = rpc->thread();
      assert(thr);
      active_mallocs.insert(make_pair(proc, rpc));
      thr->getInternalState().desyncState(int_thread::running);
      rpc->setRestoreInternal(true);
      proc->throwNopEvent();
   }

   if (!active_mallocs.empty()) {
      bool result = int_process::waitAndHandleEvents(false);
      if (!result) {
         perr_printf("Internal error calling waitAndHandleEvents\n");
         for_each(aset->begin(), aset->end(), 
                  setError(err_internal, "Error while calling waitAndHandleForProc from infMalloc\n"));
         return false;
      }
   }

   if (!use_addr)
      aset->clear();
   if (!direct_results.empty())
      aset->insert(direct_results.begin(), direct_results.end());


   for (set<pair<int_process *, int_iRPC::ptr> >::iterator i = active_mallocs.begin(); 
        i != active_mallocs.end(); i++)
   {
      int_process *proc = i->first;
      int_iRPC::ptr rpc = i->second;
      assert(rpc->getState() == int_iRPC::Finished);
      Dyninst::Address aresult = rpc->infMallocResult();
      pthrd_printf("Inferior malloc returning %lx on %d\n", aresult, proc->getPid());
      if (aresult == (unsigned long) -1) {
         perr_printf("infMalloc returned invalid address\n");
         proc->setLastError(err_procread, "Unable to allocate memory at given address");
         had_error = true;
         continue;
      }
      proc->memory()->inf_malloced_memory.insert(make_pair(aresult, size));
      if (use_addr)
         continue;
      aset->insert(make_pair(aresult, proc->proc()));
   }

   return !had_error;
}

bool int_process::infFree(int_addressSet *aset)
{
   bool had_error = false;
   set<pair<Process::ptr, int_iRPC::ptr> > active_frees;

   for (int_addressSet::iterator i = aset->begin(); i != aset->end(); i++) {
      Address addr = i->first;
      Process::ptr p = i->second;
      if (!p) {
         had_error = true;
         continue;
      }
      int_process *proc = p->llproc();
      if (!proc || proc->getState() == int_process::detached) {
         had_error = true;
         continue;
      }

      std::map<Dyninst::Address, unsigned long>::iterator j = proc->mem->inf_malloced_memory.find(addr);
      if (j == proc->mem->inf_malloced_memory.end()) {
         proc->setLastError(err_badparam, "Unknown address passed to freeMemory");
         perr_printf("Passed bad address, %lx, to infFree on %d\n", addr, proc->getPid());
         had_error = true;
         continue;
      }
      unsigned long size = j->second;

      if (proc->plat_supportDirectAllocation()) {
         bool result = proc->direct_infFree(addr);
         if (!result)
            had_error = true;
         continue;
      }

      int_iRPC::ptr rpc = rpcMgr()->createInfFreeRPC(proc, size, addr);
      assert(rpc);
      pthrd_printf("Process %d is freeing memory of size %lu at 0x%lx with rpc %lu\n", proc->getPid(),
                   size, addr, rpc->id());
      bool result = rpcMgr()->postRPCToProc(proc, rpc);
      if (!result) {
         pthrd_printf("Failed to post free rpc to process\n");
         had_error = true;
         continue;
      }

      int_thread *thr = rpc->thread();
      assert(thr);
      thr->getInternalState().desyncState(int_thread::running);
      rpc->setRestoreInternal(true);
      
      proc->throwNopEvent();
      active_frees.insert(make_pair(p, rpc));
   }

   if (!active_frees.empty()) {
      bool result = int_process::waitAndHandleEvents(false);
      if (!result) {
         perr_printf("Internal error calling waitAndHandleEvents\n");
         for_each(aset->begin(), aset->end(), 
                  setError(err_internal, "Error while calling waitAndHandleForProc from infFree\n"));
         return false;
      }
   }
   
   for (set<pair<Process::ptr, int_iRPC::ptr> >::iterator i = active_frees.begin(); i != active_frees.end(); i++) {
      Process::ptr p = i->first;
      int_iRPC::ptr rpc = i->second;
      int_process *proc = p->llproc();
      
      if (!proc) {
         perr_printf("Process %d exited during infFree\n", p->getPid());
         p->setLastError(err_exited, "Process exited during infFree\n");
         had_error = true;
         continue;
      }
      assert(rpc->getState() == int_iRPC::Finished);
      Address addr = rpc->getInfFreeTarget();
      map<Dyninst::Address, unsigned long>::iterator j = proc->mem->inf_malloced_memory.find(addr);
      proc->mem->inf_malloced_memory.erase(j);
   }

   return !had_error;
}

SymbolReaderFactory *int_process::getSymReader()
{
   if (symbol_reader) {
      return symbol_reader;
   }
   else if (user_set_symbol_reader) {
      symbol_reader = user_set_symbol_reader;
      return symbol_reader;
   }
   symbol_reader = plat_defaultSymReader();
   return symbol_reader;
}

void int_process::setSymReader(SymbolReaderFactory *fact)
{
   symbol_reader = fact;
}

SymbolReaderFactory *int_process::plat_defaultSymReader()
{
   //Default version of function for systems without symbol readers
   return NULL;
}

void int_process::setForceGeneratorBlock(bool b)
{
   if (b) {
      force_generator_block_count.inc();
   }
   else {
      if (force_generator_block_count.local())
         force_generator_block_count.dec();
   }

   pthrd_printf("forceGeneratorBlock - Count is now %d/%d\n", 
                force_generator_block_count.localCount(),
                Counter::globalCount(Counter::ForceGeneratorBlock));
}

int int_process::getAddressWidth()
{
   switch (getTargetArch()) {
      case Arch_x86:
      case Arch_ppc32:
         return 4;
      case Arch_x86_64:
      case Arch_ppc64:
         return 8;
      case Arch_none:
         assert(0);
   }
   return 0;
}

HandlerPool *int_process::handlerPool() const
{
   return handlerpool;
}

bool int_process::addBreakpoint_phase1(bp_install_state *is)
{
   is->ibp = NULL;
   map<Address, sw_breakpoint *>::iterator i = mem->breakpoints.find(is->addr);
   is->do_install = (i == mem->breakpoints.end());
   if (!is->do_install) {
     is->ibp = i->second;
     assert(is->ibp && is->ibp->isInstalled());
     bool result = is->ibp->addToIntBreakpoint(is->bp, this);
     if (!result) {
       pthrd_printf("Failed to install new breakpoint\n");
       return false;
     }
     return true;
   }

   is->ibp = new sw_breakpoint(mem, is->addr);

   if (!is->ibp->checkBreakpoint(is->bp, this)) {
      pthrd_printf("Failed check breakpoint\n");
      delete is->ibp;
      is->ibp = NULL;
      return false;
   }

   is->mem_resp = mem_response::createMemResponse();
   is->mem_resp->markSyncHandled();
   bool result = is->ibp->prepBreakpoint(this, is->mem_resp);
   if (!result) {
      pthrd_printf("Failed to prep breakpoint\n");
      delete is->ibp;
      return false;
   }
   return true;
}

bool int_process::addBreakpoint_phase2(bp_install_state *is)
{
   if (!is->do_install)
      return true;   

   if (is->mem_resp->hasError()) {
      pthrd_printf("Error prepping breakpoint\n");
      delete is->ibp;
      return false;
   }

   is->res_resp = result_response::createResultResponse();
   is->res_resp->markSyncHandled();
   bool result = is->ibp->insertBreakpoint(this, is->res_resp);
   if (!result) {
      pthrd_printf("Error writing new breakpoint\n");
      delete is->ibp;
      return false;
   }
   return true;
}

bool int_process::addBreakpoint_phase3(bp_install_state *is)
{
   if (!is->do_install)
      return true;

   bool result = is->ibp->addToIntBreakpoint(is->bp, this);
   if (!result) {
      pthrd_printf("Failed to install new breakpoint\n");
      return false;
   }   

   if (is->res_resp->hasError()) {
      pthrd_printf("Error writing new breakpoint\n");
      delete is->ibp;
      return false;
   }
   
   return true;
}

bool int_process::addBreakpoint(Dyninst::Address addr, int_breakpoint *bp)
{
   if (getState() != running) {
      perr_printf("Attempted to add breakpoint at %lx to exited process %d\n", addr, getPid());
      setLastError(err_exited, "Attempted to insert breakpoint into exited process\n");
      return false;
   }

   bp_instance *instance = NULL;
   if (bp->isHW()) {
      instance = hw_breakpoint::create(this, bp, addr);
   }
   else {
      instance = sw_breakpoint::create(this, bp, addr);
   }
   return (instance != NULL);
}

bool int_process::removeAllBreakpoints() {
   if (!mem) return true;
   bool ret = true;

   for (std::map<Dyninst::Address, sw_breakpoint *>::iterator iter = mem->breakpoints.begin();
        iter != mem->breakpoints.end(); ++iter) {
      std::set<response::ptr> resps;
      if (!iter->second->uninstall(this, resps)) ret = false;
      assert(resps.empty());
   }
   return ret;
}

bool int_process::removeBreakpoint(Dyninst::Address addr, int_breakpoint *bp, set<response::ptr> &resps)
{
   pthrd_printf("Removing breakpoint at %lx in %d\n", addr, getPid());
   set<bp_instance *> bps_to_remove;
   map<Address, sw_breakpoint *>::iterator i = mem->breakpoints.find(addr);
   if (i != mem->breakpoints.end()) {
      sw_breakpoint *swbp = i->second;
      assert(swbp && swbp->isInstalled());
      if (swbp->containsIntBreakpoint(bp))
          bps_to_remove.insert(static_cast<bp_instance *>(swbp));
   }
   
   for (int_threadPool::iterator i = threadPool()->begin(); i != threadPool()->end(); i++) {
      int_thread *thr = *i;
      hw_breakpoint *hwbp = thr->getHWBreakpoint(addr);
      if (hwbp && hwbp->containsIntBreakpoint(bp)) {
         bps_to_remove.insert(static_cast<bp_instance *>(hwbp));
      }
   }

   if (bps_to_remove.empty()) {
      perr_printf("Attempted to removed breakpoint that isn't installed\n");
      setLastError(err_notfound, "Tried to uninstall breakpoint that isn't installed.\n");
      return false;
   }

   for (set<bp_instance *>::iterator i = bps_to_remove.begin(); i != bps_to_remove.end(); i++) {
      bool empty;
      bp_instance *ibp = *i;
      bool result = ibp->rmBreakpoint(this, bp, empty, resps);
      if (!result) {
         pthrd_printf("rmBreakpoint failed on breakpoint at %lx in %d\n", addr, getPid());
         return false;
      }
      if (empty) {
         delete ibp;
      }
   }

   return true;
}

sw_breakpoint *int_process::getBreakpoint(Dyninst::Address addr)
{
   std::map<Dyninst::Address, sw_breakpoint *>::iterator  i = mem->breakpoints.find(addr);
   if (i == mem->breakpoints.end())
      return NULL;
   return i->second;
}

int_library *int_process::getLibraryByName(std::string s) const
{
	// Exact matches first, but find substring matches and return if unique.
	// TODO: is this the behavior we actually want?
	bool substring_unique = true;
	std::set<int_library*>::iterator substring_match = mem->libs.end();
   for (set<int_library *>::iterator i = mem->libs.begin(); 
        i != mem->libs.end(); ++i) 
   {
	   std::string n = (*i)->getName();
      if (s == n)
         return *i;
	  if((n.find(s) != std::string::npos)) {
		  if(substring_match == mem->libs.end()) {
			substring_match = i;
		  }
		  else {
			substring_unique = false;
		  }
	  }
   }
	if(substring_match != mem->libs.end() && substring_unique)
	{
		return *substring_match;
	}
   return NULL;
}

unsigned int int_process::plat_getCapabilities()
{
   return (Process::pc_read | Process::pc_write | Process::pc_irpc | Process::pc_control);
}

Event::ptr int_process::plat_throwEventsBeforeContinue(int_thread *)
{
   return Event::ptr();
}

bool int_process::plat_threadOpsNeedProcStop() 
{
   return false;
}

size_t int_process::numLibs() const
{
   return mem->libs.size();
}

std::string int_process::getExecutable() const
{
   return executable; //The name of the exec passed to PC
}

bool int_process::isInCallback()
{
   return in_callback;
}

mem_state::ptr int_process::memory() const
{
   return mem;
}

err_t int_process::getLastError() {
   return last_error;
}

const char *int_process::getLastErrorMsg() {
   return last_error_string;
}

void int_process::clearLastError() {
   last_error = err_none;
   last_error_string = "ok";
}

void int_process::setLastError(err_t err, const char *str) {
   last_error = err;
   last_error_string = str;
   ProcControlAPI::globalSetLastError(err, str);
}

void int_process::setExitCode(int c)
{
   assert(!hasCrashSignal);
   hasExitCode = true;
   exitCode = c;
}

void int_process::setCrashSignal(int s)
{
   assert(!hasExitCode);
   hasCrashSignal = true;
   crashSignal = s;
}

bool int_process::getExitCode(int &c)
{
   c = exitCode;
   return hasExitCode;
}

bool int_process::getCrashSignal(int &s)
{
   s = crashSignal;
   return hasCrashSignal;
}

bool int_process::wasForcedTerminated() const
{
   return forcedTermination;
}

bool int_process::plat_individualRegRead()
{
   return plat_individualRegAccess();
}

bool int_process::plat_individualRegSet()
{
   return plat_individualRegAccess();   
}

bool int_process::isInCB()
{
   return in_callback;
}

void int_process::setInCB(bool b)
{
   assert(in_callback == !b);
   in_callback = b;
}

void int_process::throwNopEvent()
{
   EventNop::ptr ev = EventNop::ptr(new EventNop());
   ev->setProcess(proc());
   ev->setThread(threadPool()->initialThread()->thread());
   ev->setSyncType(Event::async);
   
   mbox()->enqueue(ev);
}

bool int_process::plat_needsAsyncIO() const
{
   return false;
}

bool int_process::plat_readMemAsync(int_thread *, Dyninst::Address, 
                                    mem_response::ptr )
{
   assert(0);
   return false;
}

bool int_process::plat_writeMemAsync(int_thread *, const void *, Dyninst::Address,
                                     size_t, result_response::ptr, bp_write_t)
{
   assert(0);
   return false;
}

memCache *int_process::getMemCache()
{
   return &mem_cache;
}

void int_process::updateSyncState(Event::ptr ev, bool gen)
{
   // This works around a Linux bug where a continue races with a whole-process exit
   plat_adjustSyncType(ev, gen);

   EventType etype = ev->getEventType();
   switch (ev->getSyncType()) {
	  case Event::async: {
         break;
     }
      case Event::sync_thread: {
         int_thread *thrd = ev->getThread()->llthrd();
         int_thread::StateTracker &st = gen ? thrd->getGeneratorState() : thrd->getHandlerState();
         if (!thrd) {
            pthrd_printf("No thread for sync thread event, assuming thread exited\n");
            return;
         }
         int_thread::State old_state = st.getState();
         if (old_state == int_thread::exited) {
            //Silly, linux.  Giving us events on processes that have exited.
            pthrd_printf("Recieved events for exited thread, not changing thread state\n");
            break;
         }
         pthrd_printf("Event %s is thread synchronous, marking thread %d %s stopped\n", 
                      etype.name().c_str(), thrd->getLWP(), gen ? "generator" : "handler");
         assert(RUNNING_STATE(old_state) || 
                thrd->llproc()->wasForcedTerminated() ||
                (old_state == int_thread::stopped && (thrd->isExiting() || thrd->isExitingInGenerator())));
         if (old_state == int_thread::errorstate)
            break;
         st.setState(int_thread::stopped);
         break;
      }
      case Event::sync_process: {
         pthrd_printf("Event %s is process synchronous, marking process %d %s stopped\n", 
                      etype.name().c_str(), getPid(), gen ? "generator" : "handler");
         int_threadPool *tp = threadPool();
         for (int_threadPool::iterator i = tp->begin(); i != tp->end(); ++i) {
            int_thread *thrd = *i;
            int_thread::StateTracker &st = gen ? thrd->getGeneratorState() : thrd->getHandlerState();
            int_thread::State old_state = st.getState();
            if (!RUNNING_STATE(old_state))
               continue;
            st.setState(int_thread::stopped);
         }
         break;
      }
      case Event::unset: {
         assert(0);
      }
   }
}

ProcStopEventManager &int_process::getProcStopManager()
{
   return proc_stop_manager;
}

bool int_process::plat_supportThreadEvents()
{
   return false;
}

bool int_process::plat_supportLWPCreate() 
{
   return false;
}

bool int_process::plat_supportLWPPreDestroy()
{
   return false;
}

bool int_process::plat_supportLWPPostDestroy()
{
   return false;
}

bool int_process::plat_supportHWBreakpoint()
{
   return false;
}

bool int_process::plat_supportFork()
{
   return false;
}

bool int_process::plat_supportExec()
{
   return false;
}

async_ret_t int_process::plat_needsEmulatedSingleStep(int_thread *, std::vector<Address> &) {
   return aret_success;
}

void int_process::plat_getEmulatedSingleStepAsyncs(int_thread *, std::set<response::ptr>) {
   assert(0);
}

bool int_process::plat_needsPCSaveBeforeSingleStep() 
{
   return false;
}

map<int, int> &int_process::getProcDesyncdStates()
{
   return proc_desyncd_states;
}

bool int_process::isRunningSilent()
{
   return silent_mode;
}

void int_process::setRunningSilent(bool b)
{
   silent_mode = b;
}

bool int_process::plat_supportDOTF()
{
   return true;
}

void int_process::noteNewDequeuedEvent(Event::ptr)
{
}

bool int_process::plat_preHandleEvent()
{
   return true;
}

bool int_process::plat_postHandleEvent()
{
   return true;
}

bool int_process::plat_preAsyncWait()
{
  return true;
}

<<<<<<< HEAD
bool int_process::plat_getStackInfo(int_thread *, stack_response::ptr)
{
   setLastError(err_unsupported, "Collecting call stacks not supported\n");
   perr_printf("Called plat_getStackInfo on unsupported platform\n");
   return false;
}

bool int_process::plat_handleStackInfo(stack_response::ptr, CallStackCallback *)
{
   assert(0);
   return false;
}

bool int_process::sysv_setTrackLibraries(bool, int_breakpoint* &, Address &, bool &)
{
   perr_printf("Unsupported operation\n");
   setLastError(err_unsupported, "Not supported on this platform");
   return false;
}

bool int_process::sysv_isTrackingLibraries()
{
   perr_printf("Unsupported operation\n");
   setLastError(err_unsupported, "Not supported on this platform");
   return false;
}

LibraryTracking *int_process::sysv_getLibraryTracking()
{
   return NULL;
}

bool int_process::threaddb_setTrackThreads(bool, std::set<std::pair<int_breakpoint *, Address> > &, bool &)
{
   perr_printf("Unsupported operation\n");
   setLastError(err_unsupported, "Not supported on this platform");
   return false;
}

bool int_process::threaddb_isTrackingThreads()
{
   perr_printf("Unsupported operation\n");
   setLastError(err_unsupported, "Not supported on this platform");
   return false;
}

bool int_process::threaddb_refreshThreads()
{
   perr_printf("Unsupported operation\n");
   setLastError(err_unsupported, "Not supported on this platform");
   return false;
}

ThreadTracking *int_process::threaddb_getThreadTracking()
{
   return NULL;
}

FollowFork *int_process::getForkTracking()
{
   return NULL;
}

bool int_process::fork_setTracking(FollowFork::follow_t)
{
   perr_printf("Unsupported operation\n");
   setLastError(err_unsupported, "Not supported on this platform");
   return false;
}

FollowFork::follow_t int_process::fork_isTracking() 
{
   perr_printf("Unsupported operation\n");
   setLastError(err_unsupported, "Not supported on this platform");
   return FollowFork::None;
}

LWPTracking *int_process::getLWPTracking()
{
   return NULL;
}

bool int_process::lwp_setTracking(bool b)
{
   pthrd_printf("Changing lwp tracking in %d from %s to %s\n", getPid(),
                lwp_tracking ? "true" : "false", b ? "true" : "false");
   if (b == lwp_tracking)
      return true;
   lwp_tracking = b;
   return plat_lwpChangeTracking(b);
}

bool int_process::plat_lwpChangeTracking(bool)
{
   return true;
}

bool int_process::lwp_getTracking()
{
   return lwp_tracking;
}

bool int_process::lwp_refresh()
{
   pthrd_printf("Refreshing LWPs in process %d\n", getPid());
   result_response::ptr resp;
   bool result = lwp_refreshPost(resp);
   if (!result) {
      pthrd_printf("Error from lwp_refreshPost\n");
      return false;
   }
   if (resp) {
      int_process::waitForAsyncEvent(resp);
   }
   bool change;
   result = lwp_refreshCheck(change);
   if (!result) {
      pthrd_printf("Failed to check for new LWPs");
      return false;
   }

   if (!change)
      return true;

   setForceGeneratorBlock(true);
   ProcPool()->condvar()->lock();
   ProcPool()->condvar()->broadcast();
   ProcPool()->condvar()->unlock();
   int_process::waitAndHandleEvents(false);
   setForceGeneratorBlock(false);
   return true;
}

bool int_process::plat_lwpRefresh(result_response::ptr)
{
   return false;
}

bool int_process::lwp_refreshPost(result_response::ptr &resp)
{
   if (!plat_needsAsyncIO()) {
      resp = result_response::ptr();
      return true;
   }

   resp = result_response::createResultResponse();
   resp->setProcess(this);
   resp->markSyncHandled();
   
   getResponses().lock();
   bool result = plat_lwpRefresh(resp);
   if (result) {
      getResponses().addResponse(resp, this);
   }
   if (!result) {
      resp = result_response::ptr();
   }
   getResponses().unlock();
   getResponses().noteResponse();
   
   return true;
}

bool int_process::lwp_refreshCheck(bool &change)
{
   vector<Dyninst::LWP> lwps;
   change = false;
   bool result = getThreadLWPs(lwps);
   if (!result) {
      pthrd_printf("Error calling getThreadLWPs during refresh\n");
      return false;
   }

   //Look for added LWPs
   int_threadPool *pool = threadPool();
   int new_lwps_found = 0;
   for (vector<Dyninst::LWP>::iterator i = lwps.begin(); i != lwps.end(); i++) {
      Dyninst::LWP lwp = *i;
      int_thread *thr = pool->findThreadByLWP(*i);
      if (thr)
         continue;
      pthrd_printf("Found new thread %d/%d during refresh\n", getPid(), lwp);
      thr = int_thread::createThread(this, NULL_THR_ID, *i, false, int_thread::as_needs_attach);
      new_lwps_found++;
      change = true;
      plat_lwpRefreshNoteNewThread(thr);
   }

   //Look for removed LWPs
   if (lwps.size() - new_lwps_found != pool->size()) {     
      for (int_threadPool::iterator i = pool->begin(); i != pool->end(); i++) {
         int_thread *thr = *i;
         bool found = false;
         for (vector<Dyninst::LWP>::iterator j = lwps.begin(); j != lwps.end(); j++) {
            if (thr->getLWP() == *j) {
               found = true;
               break;
            }
         }
         if (found)
            continue;
         change = true;
         pthrd_printf("Found thread %d/%d is dead during refresh\n", getPid(), thr->getLWP());
         EventLWPDestroy::ptr newev = EventLWPDestroy::ptr(new EventLWPDestroy(EventType::Pre));
         newev->setProcess(proc());
         newev->setThread(thr->thread());
         newev->setSyncType(Event::async);
         mbox()->enqueue(newev);
      }
   }

   return true;
}

bool int_process::plat_lwpRefreshNoteNewThread(int_thread *)
{
   return true;
}

std::string int_process::mtool_getName() 
{
   perr_printf("Unsupported operation\n");
   setLastError(err_unsupported, "Not supported on this platform");
   return string();
}

MultiToolControl::priority_t int_process::mtool_getPriority()
{
   perr_printf("Unsupported operation\n");
   setLastError(err_unsupported, "Not supported on this platform");
   return 0;
}

MultiToolControl *int_process::mtool_getMultiToolControl()
{
   return NULL;
}

SignalMask *int_process::getSigMask()
{
#if defined(os_windows)
   return NULL;
#else
   return &pcsigmask;
#endif
}

unsigned int BGQData::startup_timeout_sec = BGQData::startup_timeout_sec_default;
bool BGQData::block_for_ca = BGQData::block_for_ca_default;

void BGQData::setStartupTimeout(unsigned int seconds)
{
   startup_timeout_sec = seconds;
}

void BGQData::setBlockForControlAuthority(bool block)
{
   block_for_ca = block;
}
   
bool BGQData::getProcCoordinates(unsigned &a, unsigned &b, unsigned &c, unsigned &d, unsigned &e, unsigned &t) const
{
   MTLock lock_this_func;
   Process::ptr p = proc.lock();
   int_process *llproc = p->llproc();
   if (!llproc) {
      perr_printf("Operation attempted on exited process\n");
      p->setLastError(err_exited, "Operatation on exited process");
      return false;
   }
   llproc->bgq_getProcCoordinates(a, b, c, d, e, t);
   return true;
}

unsigned int BGQData::getComputeNodeID() const
{
   MTLock lock_this_func;
   Process::ptr p = proc.lock();
   int_process *llproc = p->llproc();
   if (!llproc) {
      perr_printf("Operation attempted on exited process\n");
      p->setLastError(err_exited, "Operatation on exited process");
      return 0;
   }
   return llproc->bgq_getComputeNodeID();
}

bool BGQData::getSharedMemRange(Dyninst::Address &start, Dyninst::Address &end) const
{
   MTLock lock_this_func;
   Process::ptr p = proc.lock();
   int_process *llproc = p->llproc();
   if (!llproc) {
      perr_printf("Operation attempted on exited process\n");
      p->setLastError(err_exited, "Operatation on exited process");
      return false;
   }
   llproc->bgq_getSharedMemRange(start, end);
   return true;
}

bool BGQData::getPersistantMemRange(Dyninst::Address &start, Dyninst::Address &end) const
{
   MTLock lock_this_func;
   Process::ptr p = proc.lock();
   int_process *llproc = p->llproc();
   if (!llproc) {
      perr_printf("Operation attempted on exited process\n");
      p->setLastError(err_exited, "Operatation on exited process");
      return false;
   }
   llproc->bgq_getPersistantMemRange(start, end);
   return true;
}

bool BGQData::getHeapMemRange(Dyninst::Address &start, Dyninst::Address &end) const
{
   MTLock lock_this_func;
   Process::ptr p = proc.lock();
   int_process *llproc = p->llproc();
   if (!llproc) {
      perr_printf("Operation attempted on exited process\n");
      p->setLastError(err_exited, "Operatation on exited process");
      return false;
   }
   llproc->bgq_getHeapMemRange(start, end);
   return true;
}

=======
>>>>>>> c25ce025
int_process::~int_process()
{
   pthrd_printf("Deleting int_process at %p\n", this);
   if (up_proc != Process::ptr())
   {
      proc_exitstate *exitstate = new proc_exitstate();
      exitstate->pid = pid;
      exitstate->exited = hasExitCode && !forcedTermination;
      exitstate->exit_code = exitCode;
      exitstate->crashed = hasCrashSignal;
      exitstate->crash_signal = crashSignal;
      exitstate->user_data = user_data;
      assert(!up_proc->exitstate_);
      up_proc->exitstate_ = exitstate;
      up_proc->llproc_ = NULL;
   }

   if (threadpool) {
      delete threadpool;
      threadpool = NULL;
   }
   
   //Do not delete handlerpool yet, we're currently under
   // an event handler.  We do want to delete this if called
   // from detach.
   bool should_clean;
   mem->rmProc(this, should_clean);
   if (should_clean) {
      delete mem;
   }
   mem = NULL;

   if(ProcPool()->findProcByPid(getPid())) ProcPool()->rmProcess(this);
}

indep_lwp_control_process::indep_lwp_control_process(Dyninst::PID p, std::string e, std::vector<std::string> a, 
                                                     std::vector<std::string> envp, std::map<int,int> f) :
   int_process(p, e, a, envp, f)
{
}

indep_lwp_control_process::indep_lwp_control_process(Dyninst::PID pid_, int_process *p) :
   int_process(pid_, p)
{
}

bool indep_lwp_control_process::plat_syncRunState()
{
   for (int_threadPool::iterator i = threadPool()->begin(); i != threadPool()->end(); i++) {
      int_thread *thr = *i;
      int_thread::State handler_state = thr->getHandlerState().getState();
      int_thread::State target_state = thr->getTargetState();
      bool result = true;
            
      if (handler_state == target_state) {
         continue;
      }
      else if (handler_state == int_thread::stopped && RUNNING_STATE(target_state)) {
         result = thr->intCont();
      }
      else if (RUNNING_STATE(handler_state) && target_state == int_thread::stopped) {
         result = thr->intStop();
      }
      if (!result && getLastError() == err_exited) {
         pthrd_printf("Suppressing error of continue on exited process\n");
	 pthrd_printf("TESTING: setting handler to running anyway\n");
	 thr->getHandlerState().setState(int_thread::running);
      }
      else if (!result) {
         pthrd_printf("Error changing process state from plat_syncRunState\n");
         return false;
      }
   }
   return true;
}

indep_lwp_control_process::~indep_lwp_control_process()
{
}

unified_lwp_control_process::unified_lwp_control_process(Dyninst::PID p, std::string e, 
                                                         std::vector<std::string> a, 
                                                         std::vector<std::string> envp, 
                                                         std::map<int,int> f) :
   int_process(p, e, a, envp, f)
{
}

unified_lwp_control_process::unified_lwp_control_process(Dyninst::PID pid_, int_process *p) :
   int_process(pid_, p)
{
}

unified_lwp_control_process::~unified_lwp_control_process()
{
}

bool unified_lwp_control_process::plat_syncRunState()
{
   bool want_ss_running = false;
   bool result = true;

   bool want_all_stopped = true;
   bool want_all_running = true;
   bool want_some_stopped = false;
   bool want_some_running = false;

   bool is_all_stopped = true;
   bool is_all_running = true;

   if (getState() == detached || getState() == exited || getState() == errorstate) {
      pthrd_printf("Process %d is in state %s, doing nothing in plat_syncRunState\n", 
                   getPid(), int_process::stateName(getState()));
      return true;
   }

   for (int_threadPool::iterator i = threadPool()->begin(); i != threadPool()->end(); i++) {
      int_thread *thr = *i;
      int_thread::State handler_state = thr->getHandlerState().getState();
      int_thread::State target_state = thr->getTargetState();
      if (target_state == int_thread::ditto) 
         target_state = thr->getHandlerState().getState();
      
      if (RUNNING_STATE(target_state)) {
         want_some_running = true;
         want_all_stopped = false;
      }
      else if (target_state == int_thread::stopped) {
         want_some_stopped = true;
         want_all_running = false;
      }
      else {
         want_all_stopped = false;
         want_all_running = false;
      }

      if (RUNNING_STATE(handler_state)) {
         is_all_stopped = false;
      }
      else if (handler_state == int_thread::stopped) {
         is_all_running = false;
      }
      else {
         is_all_stopped = false;
         is_all_running = false;
      }

      if (!RUNNING_STATE(handler_state) && RUNNING_STATE(target_state) && thr->singleStep()) {
         want_ss_running = true;
      }
   }

   pthrd_printf("In plat_syncRunState: want_all_stopped = %s, want_all_running = %s, want_some_stopped = %s, want_some_running = %s, is_all_stopped = %s, is_all_running = %s, want_ss_running = %s\n",
                want_all_stopped ? "t" : "f",
                want_all_running ? "t" : "f",
                want_some_stopped ? "t" : "f",
                want_some_running ? "t" : "f",
                is_all_stopped ? "t" : "f",
                is_all_running ? "t" : "f",
                want_ss_running ? "t" : "f");

   if (want_ss_running) {
      pthrd_printf("Process %d is single-stepping.  Continuing select threads\n", getPid());
      for (int_threadPool::iterator i = threadPool()->begin(); i != threadPool()->end(); i++) {
         int_thread *thr = *i;
         if (thr->singleStep() && thr->getHandlerState().getState() == int_thread::stopped &&
             RUNNING_STATE(thr->getTargetState()))
         {
            bool tresult = thr->intCont();
            if (!tresult) {
               pthrd_printf("plat_syncRunState single-step failed on %d/%d\n", getPid(), thr->getLWP());
               result = false;
            }
         }
      }
   }
   else if (want_all_running && is_all_running) {
      pthrd_printf("Process %d is running, needs to run.  Doing nothing\n", getPid());
   }
   else if (want_all_running && is_all_stopped) {
      pthrd_printf("Process %d is stopped, needs to run.  Continuing process\n", getPid());
      result = threadPool()->initialThread()->intCont();
   }
   else if (want_all_stopped && is_all_running) {
      pthrd_printf("Process %d is running, needs to stop.  Stopping process\n", getPid());
      result = threadPool()->initialThread()->intStop();
   }
   else if (want_all_stopped && is_all_stopped) {
      pthrd_printf("Process %d is stopped, needs to stop.  Doing nothing\n", getPid());
   }
   else if (want_some_stopped && !is_all_stopped) {
      pthrd_printf("Process %d is partially stopped, needs to stop.  Stopping process\n", getPid());
      result = threadPool()->initialThread()->intStop();
   }
   else if (want_some_running && !is_all_running) {
      pthrd_printf("Process %d is partially running, needs to run.  Continuing process\n", getPid());
      result = threadPool()->initialThread()->intCont();
   }
   else {
      pthrd_printf("Process %d is in startup or teardown state.  Doing nothing\n", getPid());
   }

   if (!result) {
      pthrd_printf("plat_syncRunState operation failed.  Returning false\n");
      return false;
   }

   return true;
}

bool unified_lwp_control_process::plat_processGroupContinues()
{
   return true;
}

hybrid_lwp_control_process::hybrid_lwp_control_process(Dyninst::PID p, std::string e, 
                                                         std::vector<std::string> a, 
                                                         std::vector<std::string> envp, 
                                                         std::map<int,int> f) :
  int_process(p, e, a, envp, f),
  debugger_stopped(false)
{
}

hybrid_lwp_control_process::hybrid_lwp_control_process(Dyninst::PID pid_, int_process *p) :
  int_process(pid_, p),
  debugger_stopped(false)
{
  // Clone debugger_stopped from parent
  hybrid_lwp_control_process *par = dynamic_cast<hybrid_lwp_control_process *>(p);
  assert(par); // Otherwise we have a very, very strange system
  debugger_stopped = par->debugger_stopped;
  pthrd_printf("Set debugger stopped to %s on %d, matching parent %d\n",
	       (debugger_stopped ? "true" : "false"),
	       pid_,
	       p->getPid());
	       
}

hybrid_lwp_control_process::~hybrid_lwp_control_process()
{
}

bool hybrid_lwp_control_process::suspendThread(int_thread *thr)
{
   if (thr->isSuspended())
      return true;

   bool result = plat_suspendThread(thr);
   if (!result) 
      return false;
   thr->setSuspended(true);
   return true;
}

bool hybrid_lwp_control_process::resumeThread(int_thread *thr)
{
   if (!thr->isSuspended())
      return true;

   bool result = plat_resumeThread(thr);
   if (!result) 
      return false;
   thr->setSuspended(false);
   return true;
}

bool hybrid_lwp_control_process::plat_processGroupContinues()
{
   return true;
}

void hybrid_lwp_control_process::noteNewDequeuedEvent(Event::ptr ev)
{
   if (ev->getSyncType() == Event::sync_process) {
	   pthrd_printf("Marking %d debugger suspended on event: %s\n", getPid(), ev->name().c_str());
      debugger_stopped = true;
      pthrd_printf("Setting, debugger stopped: %d (%p) (%d)\n", debugger_stopped, this, getPid());
   }
}

bool hybrid_lwp_control_process::plat_debuggerSuspended()
{
  pthrd_printf("Querying, debugger stopped: %d (%p) (%p) (%d)\n", debugger_stopped, &debugger_stopped, this, getPid());
   return debugger_stopped;
}

bool hybrid_lwp_control_process::plat_syncRunState()
{
   bool any_target_stopped = false, any_target_running = false;
   bool any_stopped = false, any_running = false;

   int_thread *a_running_thread = NULL;

   if (getState() == exited) {
      pthrd_printf("Returning from plat_syncRunState for exited process %d\n", getPid());
      return true;
   }

   int_threadPool *tp = threadPool();
   int_threadPool::iterator i;
   for (i = tp->begin(); i != tp->end(); i++) {
      int_thread *thr = *i;
      pthrd_printf("Checking %d/%d: state %s\n", getPid(), thr->getLWP(), int_thread::stateStr(thr->getUserState().getState()));
#if defined(os_freebsd) 
	   if (thr->getUserState().getState() == int_thread::exited) {
	     // Let it go, man...
	     continue;
	   }
#endif
	   if (thr->getDetachState().getState() == int_thread::detached) {
	     pthrd_printf("%d/%d detached, skipping\n", getPid(), thr->getLWP());
	     continue;
	   }
	   if (!RUNNING_STATE(thr->getHandlerState().getState())) {
	     pthrd_printf("%d/%d not running, any_stopped = true\n", getPid(), thr->getLWP());
	     any_stopped = true;
	   } else {
	     pthrd_printf("%d/%d running, any_running = true\n", getPid(), thr->getLWP());
	     any_running = true;
	     if (!a_running_thread) a_running_thread = thr;
	   }
	   if (RUNNING_STATE(thr->getTargetState())) {
	     pthrd_printf("%d/%d target running, any_target_running = true\n", getPid(), thr->getLWP());
	     any_target_running = true;
	   }
	   if (!RUNNING_STATE(thr->getTargetState())) {
	     pthrd_printf("%d/%d target stopped, any_target_stopped = true\n", getPid(), thr->getLWP());
	     any_target_stopped = true;
	   }
   }
   if(!a_running_thread) {
     a_running_thread = tp->initialThread();
   }


   if (!any_target_running && !any_running) {
      pthrd_printf("Target process state %d is stopped and process is stopped, leaving\n", getPid());
      return true;
   }
   if (!any_target_stopped && !any_stopped) {
      pthrd_printf("Target process state %d is running and process is running, leaving\n", getPid());
      return true;
   }
   if (!plat_debuggerSuspended()) {
      pthrd_printf("Process %d is not debugger suspended, but have changes.  Stopping process.\n", getPid());
      return a_running_thread->intStop();
   }

   //If we're here, we must be debuggerSuspended, and thus no threads are running (!any_running)
   // since we didn't trigger the above if statement, we must have some thread we want to run
   // (any_target_running)
   assert(!any_running && any_target_running);
   pthrd_printf("Begin suspend/resume loop\n");
   for (i = tp->begin(); i != tp->end(); i++) {
      int_thread *thr = *i;
      bool result = true;
	  if (!thr->isUser()) {
		  // Pretend is member of Wu Tang clan -- Bill Williams, 13JUN2012
		  resumeThread(thr);
		  continue;
	  }
	  if (thr->getDetachState().getState() == int_thread::detached)
	    continue;

#if defined(os_freebsd) 
	   if (thr->getUserState().getState() == int_thread::exited) {
	     // Let it go, man...
	     continue;
	   }
#endif

      if (thr->isSuspended() && RUNNING_STATE(thr->getTargetState())) {
         pthrd_printf("Resuming thread %d/%d\n", getPid(), thr->getLWP());
         result = resumeThread(thr);
      }
      if (thr->getDetachState().getState() == int_thread::detached)
         continue;
      if (RUNNING_STATE(thr->getTargetState())) {
         if (thr->isSuspended()) {
            pthrd_printf("Resuming thread %d/%d\n", getPid(), thr->getLWP());
            result = resumeThread(thr);
         }
         else {
            pthrd_printf("Thread %d/%d is already resumed, not resuming\n", getPid(), thr->getLWP());
         }
      }
      else if (!RUNNING_STATE(thr->getTargetState())) {
         if (!thr->isSuspended()) {
            pthrd_printf("Suspending thread %d/%d\n", getPid(), thr->getLWP());
            result = suspendThread(thr);
         }
         else {
            pthrd_printf("Thread %d/%d is already suspended, not suspending\n", getPid(), thr->getLWP());
         }
      }
      if (!result) {
         pthrd_printf("Error suspending/resuming threads\n");
         return false;
      }
   }

   pthrd_printf("Continuing process %d after suspend/resume of threads\n", getPid());
   debugger_stopped = false;
   return threadPool()->initialThread()->intCont();
}

int_thread::int_thread(int_process *p, Dyninst::THR_ID t, Dyninst::LWP l) :
   tid(t),
   lwp(l),
   proc_(p),
   continueSig_(0),
   attach_status(as_unknown),
   handler_running_thrd_count(Counter::HandlerRunningThreads),
   generator_running_thrd_count(Counter::GeneratorRunningThreads),
   sync_rpc_count(Counter::SyncRPCs),
   sync_rpc_running_thr_count(Counter::SyncRPCRunningThreads),
   pending_stop(Counter::PendingStops),
   clearing_bp_count(Counter::ClearingBPs),
   proc_stop_rpc_count(Counter::ProcStopRPCs),
   generator_nonexited_thrd_count(Counter::GeneratorNonExitedThreads),
   neonatal_threads(Counter::NeonatalThreads),
   exiting_state(this, ExitingStateID, dontcare),
   startup_state(this, StartupStateID, dontcare),
   pending_stop_state(this, PendingStopStateID, dontcare),
   callback_state(this, CallbackStateID, dontcare),
   breakpoint_state(this, BreakpointStateID, dontcare),
   breakpoint_resume_state(this, BreakpointResumeStateID, dontcare),
   irpc_setup_state(this, IRPCSetupStateID, dontcare),
   irpc_wait_state(this, IRPCWaitStateID, dontcare),
   irpc_state(this, IRPCStateID, dontcare),
   async_state(this, AsyncStateID, dontcare),
   internal_state(this, InternalStateID, dontcare),
   detach_state(this, DetachStateID, dontcare),
   user_irpc_state(this, UserRPCStateID, dontcare),
   control_authority_state(this, ControlAuthorityStateID, dontcare),
   user_state(this, UserStateID, neonatal),
   handler_state(this, HandlerStateID, neonatal),
   generator_state(this, GeneratorStateID, neonatal),
   target_state(int_thread::none),
   saved_user_state(int_thread::none),
   regpool_lock(true),
   user_single_step(false),
   single_step(false),
   handler_exiting_state(false),
   generator_exiting_state(false),
   running_when_attached(true),
   suspended(false),
   stopped_on_breakpoint_addr(0x0),
   postponed_stopped_on_breakpoint_addr(0x0),
   clearing_breakpoint(NULL),
   em_singlestep(NULL),
   user_data(NULL),
   unwinder(NULL)
{
   Thread::ptr new_thr(new Thread());

   new_thr->llthread_ = this;
   up_thread = new_thr;

   getGeneratorNonExitedThreadCount().inc();
}

int_thread::~int_thread()
{
   assert(!up_thread->exitstate_);

   thread_exitstate *tes = new thread_exitstate();
   tes->lwp = lwp;
   tes->thr_id = tid;
   tes->proc_ptr = proc();
   tes->user_data = user_data;
   up_thread->exitstate_ = tes;
   up_thread->llthread_ = NULL;
}

bool int_thread::intStop()
{
   pthrd_printf("intStop on thread %d/%d\n", llproc()->getPid(), getLWP());
   if (!llproc()->plat_processGroupContinues()) {
      assert(!RUNNING_STATE(target_state));
      assert(RUNNING_STATE(getHandlerState().getState()));

      if (hasPendingStop()) {
         pthrd_printf("Not throwing a second stop while another is in flight\n");
         return true;
      }
   }
   else {
      int_threadPool *tp = llproc()->threadPool();
      for (int_threadPool::iterator i = tp->begin(); i != tp->end(); i++) {
         if ((*i)->hasPendingStop()) {
            pthrd_printf("Not throwing a second stop while another is in flight\n");
            return true;
         }
      }
   }

   setPendingStop(true);   
   bool result = plat_stop();
   if (!result) {
      setPendingStop(false);
      if (getLastError() == err_noproc) {
         //Swallow this.
         result = true;
      }
   }
   return result;
}

bool int_thread::intCont()
{
   pthrd_printf("intCont on thread %d/%d\n", llproc()->getPid(), getLWP());
   if (!llproc()->plat_processGroupContinues()) {
      assert(RUNNING_STATE(target_state));
      assert(!RUNNING_STATE(getHandlerState().getState()));
   }

   async_ret_t aret = handleSingleStepContinue();
   if (aret == aret_async) {
      pthrd_printf("Postponing intCont on %d/%d due to single-step handling\n", 
                   llproc()->getPid(), getLWP());
      return true;
   }
   else if (aret == aret_error) {
      pthrd_printf("Error in intCont %d/%d during single-step handling\n",
                   llproc()->getPid(), getLWP());
      return false;
   }

   ProcPool()->condvar()->lock();
   
   bool result = plat_cont();

   if (result) {
      if (llproc()->plat_processGroupContinues()) {
         int_threadPool *pool = llproc()->threadPool();
         for (int_threadPool::iterator i = pool->begin(); i != pool->end(); i++) {
            if ((*i)->isSuspended())
               continue;
            (*i)->getHandlerState().setState(int_thread::running);
            (*i)->getGeneratorState().setState(int_thread::running);
         }
      }
      else {
         getHandlerState().setState(int_thread::running);
         getGeneratorState().setState(int_thread::running);
      }
      triggerContinueCBs();
   }

   ProcPool()->condvar()->broadcast();
   ProcPool()->condvar()->unlock();

   if (!result) {
      pthrd_printf("Failed to plat_cont %d/%d\n", llproc()->getPid(), getLWP());
      return false;
   }

   return true;
}

async_ret_t int_thread::handleSingleStepContinue()
{
   async_ret_t ret;
   set<int_thread *> thrds;

   if (llproc()->plat_processGroupContinues()) {
      int_threadPool *pool = llproc()->threadPool();
      for (int_threadPool::iterator i = pool->begin(); i != pool->end(); i++) {
         if (!(*i)->isSuspended() && (*i)->singleStepUserMode()) {
            thrds.insert(*i);
         }
      }
      
   }
   else if (singleStepUserMode()) {
      thrds.insert(this);
   }

   if (thrds.empty()) {
      //No threads are single-steping.
      return aret_success;
   }
   pthrd_printf("Found %d threads doing single step under continue.  Handling\n", (int) thrds.size());

   if (llproc()->plat_needsAsyncIO()) {
      /**
       * We want any async responses associated with an event, but this is under
       * a continue, which never has an associated event.  We'll make an EventNop
       * to accompany the async request.  However, since this isn't going to be 
       * a common thing to have happen, we'll set a flag that just tells the 
       * HandlerPool to create the nop event lazily only if anyone asks for it.
       **/
      llproc()->handlerPool()->setNopAsCurEvent();
   }

   for (set<int_thread *>::iterator i = thrds.begin(); i != thrds.end(); i++) {
      int_thread *thr = *i;
      vector<Address> addrs;
      async_ret_t aresult = llproc()->plat_needsEmulatedSingleStep(thr, addrs);
      if (aresult == aret_async) {
         pthrd_printf("Async return from plat_needsEmulatedSingleStep on %d/%d\n",
                      llproc()->getPid(), thr->getLWP());
         //We're not actually under a handler, so fake all the async handling
         // the handlerpool would have done if we were.
         set<response::ptr> resps;
         Event::ptr cur_nop_event = llproc()->handlerPool()->curEvent();
         llproc()->plat_getEmulatedSingleStepAsyncs(thr, resps);
         llproc()->handlerPool()->notifyOfPendingAsyncs(resps, cur_nop_event);
         llproc()->handlerPool()->markEventAsyncPending(cur_nop_event);
         ret = aret_async;
         goto done;
      }
      else if (aresult == aret_error) {
         pthrd_printf("Error in plat_needsEmultatedSingleStep on %d/%d\n",
                      llproc()->getPid(), thr->getLWP());
         ret = aret_error;
         goto done;
      }
      else if (addrs.empty()) {
         pthrd_printf("Thread %d/%d does not need emulated single-step\n",
                      llproc()->getPid(), thr->getLWP());
         continue;
      }

      pthrd_printf("Creating emulated single step for %d/%d\n",
                   llproc()->getPid(), thr->getLWP());
      emulated_singlestep *new_es = thr->getEmulatedSingleStep();
      if (!new_es)
         new_es = new emulated_singlestep(thr);
      for (vector<Address>::iterator j = addrs.begin(); j != addrs.end(); j++) {
         Address addr = *j;
         pthrd_printf("Installing emulated single-step breakpoint for %d/%d at %lx\n",
                      llproc()->getPid(), thr->getLWP(), addr);                      
         aresult = new_es->add(addr);
         if (aresult == aret_async) {
            pthrd_printf("Async return while installing breakpoint for emulated_singlestep\n");
            ret = aret_async;
            goto done;
         }
         if (aresult == aret_error) {
            pthrd_printf("Error return while installing breakpoint for emulated_singlestep\n");
            ret = aret_error;
            goto done;
         }
      }
   }

   ret = aret_success;
  done:

   if (llproc()->plat_needsAsyncIO())
      llproc()->handlerPool()->clearNopAsCurEvent();      
      
   return ret;
}

bool int_thread::isStopped(int state_id)
{
   if (getHandlerState().getState() != stopped)
      return false;
   if (getStateByID(state_id).getState() != stopped &&
       getStateByID(state_id).getState() != ditto)
      return false;
   for (int i=0; i<state_id; i++) {
      if (getStateByID(i).getState() != dontcare)
         return false;
   }
   return true;
}

void int_thread::setPendingStop(bool b)
{
   pthrd_printf("Setting pending stop to %s, thread %d/%d\n", b ? "true" : "false", proc()->getPid(), getLWP());
   if (b) {
      pending_stop.inc();

      //You may ask why stopping moves the pending stop state to running.
      // We've sent the process a stop request, and we need that request to 
      // be delivered.  The process won't take delivery of the stop request
      // unless it's running.
      getPendingStopState().desyncState(int_thread::running);
   }
   else {
      if (getPendingStopState().getState() != int_thread::dontcare) {
         getPendingStopState().restoreState();
         pending_stop.dec();
      }
      else {
         pthrd_printf("Pending stop state == dontcare, ignoring\n");
      }
   }
   pthrd_printf("\t Pending stop level is %d\n", pending_stop.localCount());
}

bool int_thread::hasPendingStop() const
{
   return pending_stop.local();
}

bool int_thread::wasRunningWhenAttached() const {
    return running_when_attached;
}

void int_thread::setRunningWhenAttached(bool b) {
    running_when_attached = b;
}

Process::ptr int_thread::proc() const
{
   return proc_->proc();
}

int_process *int_thread::llproc() const
{
   return proc_;
}

Dyninst::LWP int_thread::getLWP() const
{
   return lwp;
}

void int_thread::addContinueCB(continue_cb_t cb)
{
   continue_cbs.insert(cb);
}

void int_thread::triggerContinueCBs()
{
   bool sync_conts = llproc()->plat_processGroupContinues();
   for (set<continue_cb_t>::iterator i = continue_cbs.begin(); i != continue_cbs.end(); i++) {
      if (!sync_conts) {
         //Independent lwp control--only do this thread.
         (*i)(this);
      }
      else {
         //Threads are continued at once--do every thread
         int_threadPool *tp = llproc()->threadPool();
         for (int_threadPool::iterator j = tp->begin(); j != tp->end(); j++) {
            if ((*j)->isSuspended())
               continue;
            (*i)(*j);
         }
      }
   }
}

int_thread::StateTracker &int_thread::getBreakpointState()
{
   return breakpoint_state;
}

int_thread::StateTracker &int_thread::getBreakpointResumeState()
{
   return breakpoint_resume_state;
}

int_thread::StateTracker &int_thread::getIRPCState()
{
   return irpc_state;
}

int_thread::StateTracker &int_thread::getIRPCSetupState()
{
   return irpc_setup_state;
}

int_thread::StateTracker &int_thread::getIRPCWaitState()
{
   return irpc_wait_state;
}

int_thread::StateTracker &int_thread::getAsyncState()
{
   return async_state;
}

int_thread::StateTracker &int_thread::getInternalState()
{
   return internal_state;
}

int_thread::StateTracker &int_thread::getDetachState()
{
   return detach_state;
}

int_thread::StateTracker &int_thread::getUserRPCState()
{
	return user_irpc_state;
}

int_thread::StateTracker &int_thread::getControlAuthorityState()
{
   return control_authority_state;
}

int_thread::StateTracker &int_thread::getUserState()
{
   return user_state;
}

int_thread::StateTracker &int_thread::getHandlerState()
{
   return handler_state;
}

int_thread::StateTracker &int_thread::getGeneratorState()
{
   return generator_state;
}

int_thread::StateTracker &int_thread::getExitingState()
{
   return exiting_state;
}

int_thread::StateTracker &int_thread::getStartupState()
{
   return startup_state;
}

int_thread::StateTracker &int_thread::getCallbackState()
{
   return callback_state;
}

int_thread::StateTracker &int_thread::getPendingStopState()
{
   return pending_stop_state;
}

int_thread::State int_thread::getTargetState() const
{
   return target_state;
}

void int_thread::setTargetState(State s)
{
	pthrd_printf("%d/%d: setting target state to %s\n", proc_->getPid(), getLWP(),
                RUNNING_STATE(s) ? "Running" : "Stopped");
   target_state = s;
}

int_thread::StateTracker &int_thread::getActiveState() {
   for (int i=0; i<int_thread::NumTargetStateIDs; i++) {
      if (all_states[i]->getState() != int_thread::dontcare) {
         return *all_states[i];
      }
   }
   assert(0); //At least user state should never be 'dontcare'
   return *all_states[0];
}

int_thread::StateTracker &int_thread::getStateByID(int id)
{
   switch (id) {
      case ExitingStateID: return exiting_state;
      case StartupStateID: return startup_state;
      case AsyncStateID: return async_state;
      case CallbackStateID: return callback_state;
      case PendingStopStateID: return pending_stop_state;
      case IRPCStateID: return irpc_state;
      case IRPCSetupStateID: return irpc_setup_state;
      case IRPCWaitStateID: return irpc_wait_state;
      case BreakpointStateID: return breakpoint_state;
      case BreakpointResumeStateID: return breakpoint_resume_state;
      case InternalStateID: return internal_state;
      case DetachStateID: return detach_state;
      case UserRPCStateID: return user_irpc_state;
      case ControlAuthorityStateID: return control_authority_state;
      case UserStateID: return user_state;
      case HandlerStateID: return handler_state;
      case GeneratorStateID: return generator_state;
   }
   assert(0);
   return exiting_state; 
}

std::string int_thread::stateIDToName(int id)
{
   switch (id) {
      case ExitingStateID: return "exiting";      
      case StartupStateID: return "startup";
      case AsyncStateID: return "async";
      case CallbackStateID: return "callback";
      case PendingStopStateID: return "pending stop";
      case IRPCStateID: return "irpc";
      case IRPCSetupStateID: return "irpc setup";
      case IRPCWaitStateID: return "irpc wait";
      case BreakpointStateID: return "breakpoint";
      case BreakpointResumeStateID: return "breakpoint resume";
      case InternalStateID: return "internal";
      case UserRPCStateID: return "irpc user";
      case ControlAuthorityStateID: return "control authority";
      case UserStateID: return "user";
      case DetachStateID: return "detach";
      case HandlerStateID: return "handler";
      case GeneratorStateID: return "generator";
   }
   assert(0);
   return "";
}


const char *int_thread::stateStr(int_thread::State s)
{
   switch (s) {
      case none: return "none";
      case neonatal: return "neonatal";
      case neonatal_intermediate: return "neonatal_intermediate";
      case running: return "running";
      case stopped: return "stopped";
      case dontcare: return "dontcare";
      case ditto: return "ditto";
      case exited: return "exited";
      case detached: return "detached";
      case errorstate: return "errorstate";
   } 
   assert(0);
   return NULL;
}

char int_thread::stateLetter(int_thread::State s)
{
   switch (s) {
      case none: return '0';
      case neonatal: return 'N';
      case neonatal_intermediate: return 'I';
      case running: return 'R';
      case stopped: return 'S';
      case dontcare: return '-';
      case ditto: return 'H';
      case exited: return 'X';
      case detached: return 'D';
      case errorstate: return 'E';
   }
   assert(0);
   return '\0';
}

Counter &int_thread::handlerRunningThreadsCount()
{
   return handler_running_thrd_count;
}

Counter &int_thread::generatorRunningThreadsCount()
{
   return generator_running_thrd_count;
}

Counter &int_thread::syncRPCCount()
{
   return sync_rpc_count;
}

Counter &int_thread::runningSyncRPCThreadCount()
{
   return sync_rpc_running_thr_count;
}

Counter &int_thread::pendingStopsCount()
{
   return pending_stop;
}

Counter &int_thread::clearingBPCount()
{
   return clearing_bp_count;
}

Counter &int_thread::procStopRPCCount()
{
   return proc_stop_rpc_count;
}

Counter &int_thread::getGeneratorNonExitedThreadCount()
{
   return generator_nonexited_thrd_count;
}

Counter &int_thread::neonatalThreadCount()
{
   return neonatal_threads;
}

void int_thread::setContSignal(int sig)
{
   continueSig_ = sig;
}

int int_thread::getContSignal() {
    return continueSig_;
}

int_thread *int_thread::createThread(int_process *proc, 
                                     Dyninst::THR_ID thr_id, 
                                     Dyninst::LWP lwp_id,
                                     bool initial_thrd,
                                     attach_status_t astatus)
{
   // See if we already created a skeleton/dummy thread for this thread ID.
   int_thread *newthr = proc->threadPool()->findThreadByLWP(lwp_id);
   if (newthr) return newthr;

   newthr = createThreadPlat(proc, thr_id, lwp_id, initial_thrd);
   if(!newthr)
   {
	   pthrd_printf("createThreadPlat failed, returning NULL\n");
	   return NULL;
   }
   pthrd_printf("Creating %s thread %d/%d, thr_id = 0x%lx\n", 
                initial_thrd ? "initial" : "new",
                proc->getPid(), newthr->getLWP(), thr_id);

   proc->threadPool()->addThread(newthr);
   if (initial_thrd) {
      proc->threadPool()->setInitialThread(newthr);
   }
   ProcPool()->addThread(proc, newthr);
   newthr->attach_status = astatus;

   bool result = newthr->attach();
   if (!result) {
      pthrd_printf("Failed to attach to new thread %d/%d\n", proc->getPid(), lwp_id);
      return NULL;
   }
   if (newthr->isUser() && newthr->getUserState().getState() == neonatal) {
	   newthr->getUserState().setState(neonatal_intermediate);
	   newthr->getHandlerState().setState(neonatal_intermediate);
		newthr->getGeneratorState().setState(neonatal_intermediate);
   }

   return newthr;
}

void int_thread::changeLWP(Dyninst::LWP new_lwp)
{
  pthrd_printf("Changing LWP of %d/%d to %d\n", llproc()->getPid(), lwp, new_lwp);

  int_threadPool *tpool = llproc()->threadPool();
  map<Dyninst::LWP, int_thread *>::iterator i = tpool->thrds_by_lwp.find(lwp);
  assert(i != tpool->thrds_by_lwp.end());
  tpool->thrds_by_lwp.erase(i);
  tpool->thrds_by_lwp.insert(make_pair(new_lwp, this));

  ProcPool()->condvar()->lock();
  ProcPool()->rmThread(this);
  lwp = new_lwp;
  ProcPool()->addThread(llproc(), this);
  ProcPool()->condvar()->unlock();
}

void int_thread::throwEventsBeforeContinue()
{
  pthrd_printf("Checking thread %d/%d for events thrown before continue\n",
	       llproc()->getPid(), getLWP());
   if (llproc()->wasForcedTerminated()) return;

   Event::ptr new_ev;

   int_iRPC::ptr rpc = nextPostedIRPC();
   bp_instance *bpi = isStoppedOnBP();
   if (rpc && !runningRPC() && rpc->getState() == int_iRPC::Posted) {
      pthrd_printf("Found thread %d/%d ready to run IRPC, not continuing\n", llproc()->getPid(), getLWP());

      if (rpc->isProcStopRPC() || llproc()->plat_threadOpsNeedProcStop()) {
         getIRPCSetupState().desyncStateProc(int_thread::stopped);
      }
      else {
         getIRPCSetupState().desyncState(int_thread::stopped);
      }
      rpc->setState(int_iRPC::Prepping);
      new_ev = EventRPCLaunch::ptr(new EventRPCLaunch());
   }
   else if (bpi) {
      if (bpi->swBP()) {
         //Stop the process to clear a software breakpoint
         pthrd_printf("Found thread %d/%d to be stopped on a software BP, not continuing\n",
                      llproc()->getPid(), getLWP());
         getBreakpointState().desyncStateProc(int_thread::stopped);
         EventBreakpointClear::ptr evclear =  EventBreakpointClear::ptr(new EventBreakpointClear());
         evclear->getInternal()->stopped_proc = true;
         new_ev = evclear;
      }
      else {
         //No process stop needed for a hardware breakpoint
         pthrd_printf("Found thread %d/%d to be stopped on a hardware BP, not continuing\n",
                      llproc()->getPid(), getLWP());
         getBreakpointState().desyncState(int_thread::stopped);
         new_ev = EventBreakpointClear::ptr(new EventBreakpointClear());
      }
   }
   else {
      new_ev = llproc()->plat_throwEventsBeforeContinue(this);
   }

   if (new_ev) {
      new_ev->setProcess(proc());
      new_ev->setThread(thread());
      new_ev->setSyncType(Event::async);
      new_ev->setSuppressCB(true);
      mbox()->enqueue(new_ev);
   }
}

bool int_thread::isExiting() const
{
    return handler_exiting_state;
}

void int_thread::setExiting(bool b)
{
    handler_exiting_state = b;
}

bool int_thread::isExitingInGenerator() const
{
    return generator_exiting_state;
}

void int_thread::setExitingInGenerator(bool b)
{
    generator_exiting_state = b;
}

void int_thread::cleanFromHandler(int_thread *thrd, bool should_delete)
{
   ProcPool()->condvar()->lock();

#if !defined(os_freebsd)   
   thrd->getUserState().setState(int_thread::exited);
#else
   thrd->setExiting(true);
#endif

   if (should_delete) {
      thrd->getExitingState().setState(int_thread::exited);
	  if(ProcPool()->findThread(thrd->getLWP()) != NULL) {
	      ProcPool()->rmThread(thrd);
	  }
	  else {
			pthrd_printf("%d/%d already gone from top level ProcPool(), not removing\n",
				thrd->llproc()->getPid(), thrd->getLWP());
	  }
      thrd->llproc()->threadPool()->rmThread(thrd);
      delete thrd;
   }
   else {
      //If we're not yet deleting this thread, then we're dealing with
      // a pre-mature exit event.  The thread will be exiting soon, but
      // isn't there yet.  We'll run the thread instead to make sure it
      // reaches a proper exit.
      
      // If we're freeBSD, they don't give us a thread exit event and
      // so running only the exiting thread can result in a process
      // that is "executing" with no continued threads. That is bad. 
#if !defined(os_freebsd)
      thrd->getExitingState().setState(int_thread::running);
#endif
   }
   ProcPool()->condvar()->broadcast();
   ProcPool()->condvar()->unlock();
}

Thread::ptr int_thread::thread()
{
   return up_thread;
}

bool int_thread::getAllRegisters(allreg_response::ptr response)
{
   response->setThread(this);
   response->setProcess(llproc());

   pthrd_printf("Reading registers for thread %d\n", getLWP());

   regpool_lock.lock();
   if (cached_regpool.full && 0) {
      *response->getRegPool() = cached_regpool;
      response->getRegPool()->thread = this;
      response->markReady();
      pthrd_printf("Returning cached register set\n");
      regpool_lock.unlock();
      return true;
   }

   if (!llproc()->plat_needsAsyncIO())
   {
      pthrd_printf("plat_getAllRegisters on %d/%d\n", llproc()->getPid(), getLWP());
      bool result = plat_getAllRegisters(cached_regpool);
      if (!result) {
         pthrd_printf("plat_getAllRegisters returned error on %d\n", getLWP());
         response->markError();
         regpool_lock.unlock();
         return false;
      }
      cached_regpool.full = true;
      *(response->getRegPool()) = cached_regpool;
      response->getRegPool()->thread = this;
      response->markReady();
      regpool_lock.unlock();

      int_eventAsyncIO *iev = response->getAsyncIOEvent();
      if (iev) {
         pthrd_printf("Enqueueing new EventAsyncReadAllRegs into mailbox on synchronous platform\n");
         EventAsyncReadAllRegs::ptr ev = EventAsyncReadAllRegs::ptr(new EventAsyncReadAllRegs(iev));
         ev->setProcess(proc());
         ev->setThread(thread());
         ev->setSyncType(Event::async);
         mbox()->enqueue(ev);
      }

      pthrd_printf("Successfully retrieved all registers for %d\n", getLWP());
   }
   else
   {
      pthrd_printf("Async plat_getAllRegisters on %d/%d\n", llproc()->getPid(), 
                   getLWP());
      regpool_lock.unlock();
      getResponses().lock();
      bool result = plat_getAllRegistersAsync(response);
      if (result) {
         getResponses().addResponse(response, llproc());
      }
      getResponses().unlock();
      getResponses().noteResponse();
      if (!result) {
         pthrd_printf("plat_getAllRegistersAsync returned error on %d\n", getLWP());
         return false;
      }
   }

   return true;
}

bool int_thread::setAllRegisters(int_registerPool &pool, result_response::ptr response)
{
   assert(getHandlerState().getState() == int_thread::stopped);
   assert(getGeneratorState().getState() == int_thread::stopped);
   response->setProcess(llproc());

   if (!llproc()->plat_needsAsyncIO()) {
      pthrd_printf("Setting registers for thread %d\n", getLWP());
      bool result = plat_setAllRegisters(pool);
      response->setResponse(result);
      if (!result) {
         pthrd_printf("plat_setAllRegisters returned error on %d\n", getLWP());
         return false;
      }

      int_eventAsyncIO *iev = response->getAsyncIOEvent();
      if (iev) {
         pthrd_printf("Enqueueing new EventAsyncSetAllRegs into mailbox on synchronous platform\n");
         EventAsyncSetAllRegs::ptr ev = EventAsyncSetAllRegs::ptr(new EventAsyncSetAllRegs(iev));
         ev->setProcess(proc());
         ev->setThread(thread());
         ev->setSyncType(Event::async);
         mbox()->enqueue(ev);
      }
      pthrd_printf("Successfully set all registers for %d\n", getLWP());
   }
   else {
      pthrd_printf("Async setting registers for thread %d\n", getLWP());
      getResponses().lock();
      bool result = plat_setAllRegistersAsync(pool, response);
      if (result) {
         getResponses().addResponse(response, llproc());
      }
      getResponses().unlock();
      getResponses().noteResponse();
      if (!result) {
         pthrd_printf("Error async setting registers on %d\n", getLWP());
         return false;
      }
   }

   regpool_lock.lock();
   cached_regpool = pool;
   cached_regpool.full = true;
   regpool_lock.unlock();

   return true;
}

bool int_thread::getRegister(Dyninst::MachRegister reg, reg_response::ptr response)
{
   bool ret_result = false;
   pthrd_printf("Get register value for thread %d, register %s\n", lwp, reg.name().c_str());
   response->setRegThread(reg, this);
   response->setProcess(llproc());

   if (!llproc()->plat_individualRegRead())
   {
      //Convert the single get register access into a get all registers
      pthrd_printf("Platform does not support individual register access, " 
                   "getting everything\n");
      if (!llproc()->plat_needsAsyncIO()) {
         int_registerPool pool;
         allreg_response::ptr allreg_resp = allreg_response::createAllRegResponse(&pool);
         bool result = getAllRegisters(allreg_resp);
         bool is_ready = allreg_resp->isReady();
         if (!result || allreg_resp->hasError()) {
            pthrd_printf("Unable to access full register set\n");
            return false;
         }
         assert(is_ready);
         response->setResponse(pool.regs[reg]);
      }
      else {
         allreg_response::ptr allreg_resp = allreg_response::createAllRegResponse(&cached_regpool);
         allreg_resp->setIndividualRegAccess(response, reg);
         getResponses().lock();
         getResponses().addResponse(response, llproc());
         getResponses().unlock();
         bool result = getAllRegisters(allreg_resp);
         if (!result) {
            pthrd_printf("Error accessing full register set\n");
            return false;
         }
         allreg_resp->isReady();
      }
      return true;
   }

   regpool_lock.lock();

   int_registerPool::reg_map_t::iterator i = cached_regpool.regs.find(reg);
   if (i != cached_regpool.regs.end()) {
      pthrd_printf("Had cached register value\n");
      response->setResponse(i->second);
   }
   else if (!llproc()->plat_needsAsyncIO()) {
      MachRegisterVal val = 0;
      bool result = plat_getRegister(reg, val);
      if (!result) {
         pthrd_printf("Error reading register value for %s on %d\n", reg.name().c_str(), lwp);
         response->markError(getLastError());
         goto done;
      }
      response->setResponse(val);
   }
   else {      
      pthrd_printf("Async getting register for thread %d\n", getLWP());
      getResponses().lock();
      bool result = plat_getRegisterAsync(reg, response);
      if (result) {
         getResponses().addResponse(response, llproc());
      }
      getResponses().unlock();
      getResponses().noteResponse();
      if (!result) {
         pthrd_printf("Error getting async register for thread %d\n", getLWP());
         goto done;
      }
      ret_result = true;
      goto done;
   }

   pthrd_printf("Returning register value %lx for register %s on %d\n", 
                response->getResult(), reg.name().c_str(), lwp);

   ret_result = true;
  done:
   regpool_lock.unlock();
   return ret_result;
}

bool int_thread::setRegister(Dyninst::MachRegister reg, Dyninst::MachRegisterVal val,
                             result_response::ptr response)
{
   if (getGeneratorState().getState() == int_thread::exited) {
      // Happens when we force terminate someone at a breakpoint...
      return false;
   }
   if (!isGeneratorThread()) {
      assert(getHandlerState().getState() == int_thread::stopped);
      assert(getGeneratorState().getState() == int_thread::stopped);
   }
   response->setProcess(llproc());

   bool ret_result = false;
   pthrd_printf("%d/%d: Setting %s to 0x%lx...\n", proc()->getPid(), lwp, reg.name().c_str(), val);
   
   if (!llproc()->plat_individualRegSet())
   {
      pthrd_printf("Platform does not support individual register access, " 
                   "setting everything\n");
      assert(!llproc()->plat_needsAsyncIO());
      int_registerPool pool;
      allreg_response::ptr allreg_resp = allreg_response::createAllRegResponse(&pool);
      bool result = getAllRegisters(allreg_resp);
      assert(allreg_resp->isReady());
      if (!result || allreg_resp->hasError()) {
         pthrd_printf("Unable to access full register set\n");
         return false;
      }
      pool.regs[reg] = val;
      result = setAllRegisters(pool, response);
      assert(response->isReady());
      if (!result || response->hasError()) {
         pthrd_printf("Unable to set full register set\n");
         return false;
      }
      return true;
   }

   pthrd_printf("Setting register %s for thread %d to %lx\n", reg.name().c_str(), getLWP(), val);
   regpool_lock.lock();

   MachRegister base_register = reg.getBaseRegister();
   if (!llproc()->plat_needsAsyncIO())
   {   
      bool result = plat_setRegister(base_register, val);
      response->setResponse(result);
      if (!result) {
         response->markError(getLastError());
         pthrd_printf("Error setting register %s\n", base_register.name().c_str());
         goto done;
      }
   }
   else {
      pthrd_printf("Async setting register for thread %d\n", getLWP());
      getResponses().lock();
      bool result = plat_setRegisterAsync(reg, val, response);
      if (result) {
         getResponses().addResponse(response, llproc());
      }
      getResponses().unlock();
      getResponses().noteResponse();
      if (!result) {
         pthrd_printf("Error setting async register for thread %d\n", getLWP());
         goto done;
      }
   }

   cached_regpool.regs[base_register] = val;

   ret_result = true;
  done:
   regpool_lock.unlock();
   return ret_result;
}

void int_thread::updateRegCache(int_registerPool &pool)
{
   regpool_lock.lock();
   pool.full = true;
   cached_regpool = pool;
   regpool_lock.unlock();
}

void int_thread::updateRegCache(Dyninst::MachRegister reg,
                                Dyninst::MachRegisterVal val)
{
   regpool_lock.lock();
   cached_regpool.regs[reg] = val;
   regpool_lock.unlock();
}

bool int_thread::plat_getAllRegistersAsync(allreg_response::ptr)
{
   assert(0);
   return false;
}

bool int_thread::plat_getRegisterAsync(Dyninst::MachRegister, 
                                       reg_response::ptr)
{
   assert(0);
   return false;
}

bool int_thread::plat_setAllRegistersAsync(int_registerPool &,
                                           result_response::ptr)
{
   assert(0);
   return false;
}

bool int_thread::plat_setRegisterAsync(Dyninst::MachRegister, 
                                       Dyninst::MachRegisterVal,
                                       result_response::ptr)
{
   assert(0);
   return false;
}

void int_thread::addPostedRPC(int_iRPC::ptr rpc_)
{
   assert(rpc_);
   if (rpc_->isProcStopRPC() && posted_rpcs.empty()) {
      proc_stop_rpc_count.inc();
   }
   posted_rpcs.push_back(rpc_);
}

rpc_list_t *int_thread::getPostedRPCs()
{
   return &posted_rpcs;
}

bool int_thread::hasPostedRPCs()
{
   return (posted_rpcs.size() != 0);
}

void int_thread::setRunningRPC(int_iRPC::ptr rpc_)
{
   assert(!running_rpc);
   running_rpc = rpc_;

   if (stopped_on_breakpoint_addr) {
      pthrd_printf("Thread %d/%d is stopped on BP at 0x%lx and about to run RPC.  Postponing BP clear.\n",
                   llproc()->getPid(), getLWP(), stopped_on_breakpoint_addr);
      postponed_stopped_on_breakpoint_addr = stopped_on_breakpoint_addr;
      stopped_on_breakpoint_addr = 0x0;
   }

   if (rpc_->isProcStopRPC() && !proc_stop_rpc_count.local()) {
      proc_stop_rpc_count.inc();
   }
}

int_iRPC::ptr int_thread::runningRPC() const
{
   return running_rpc;
}

void int_thread::clearRunningRPC()
{
   if (postponed_stopped_on_breakpoint_addr) {
      pthrd_printf("Thread %d/%d is moving back to stopped breakpoint at %lx after IRPC completion\n",
                   llproc()->getPid(), getLWP(), postponed_stopped_on_breakpoint_addr);
      stopped_on_breakpoint_addr = postponed_stopped_on_breakpoint_addr;
      postponed_stopped_on_breakpoint_addr = 0x0;
   }

   if (running_rpc->isProcStopRPC()) {
      proc_stop_rpc_count.dec();
   }
   running_rpc = int_iRPC::ptr();
}

bool int_thread::saveRegsForRPC(allreg_response::ptr response)
{
   assert(!rpc_regs.full);
   response->setRegPool(&rpc_regs);
   bool ret = getAllRegisters(response);
   
   return ret;
}

bool int_thread::restoreRegsForRPC(bool clear, result_response::ptr response)
{
   assert(rpc_regs.full);

   bool result = setAllRegisters(rpc_regs, response);
   if (clear && result) {
      rpc_regs.regs.clear();
      rpc_regs.full = false;
   }
   return result;
}

bool int_thread::hasSavedRPCRegs()
{
   return rpc_regs.full;
}

void int_thread::incSyncRPCCount()
{
   if (!sync_rpc_count.local() && RUNNING_STATE(getHandlerState().getState())) {
      runningSyncRPCThreadCount().inc();
   }
   sync_rpc_count.inc();
}

void int_thread::decSyncRPCCount()
{
   sync_rpc_count.dec();
   if (!sync_rpc_count.local() && RUNNING_STATE(getHandlerState().getState())) {
      runningSyncRPCThreadCount().dec();
   }
}

bool int_thread::hasSyncRPC()
{
   return sync_rpc_count.local();
}

int_iRPC::ptr int_thread::nextPostedIRPC() const
{
   if (!posted_rpcs.size())
      return int_iRPC::ptr();
   return posted_rpcs.front();
}

bool int_thread::singleStepMode() const
{
   return single_step;
}

void int_thread::setSingleStepMode(bool s)
{
   single_step = s;
}

bool int_thread::singleStepUserMode() const
{
   return user_single_step;
}

void int_thread::setSingleStepUserMode(bool s)
{
   user_single_step = s;
}

bool int_thread::singleStep() const
{
   return single_step || user_single_step;
}

void int_thread::markClearingBreakpoint(bp_instance *bp)
{
   assert(!clearing_breakpoint || bp == NULL);
   pthrd_printf("%d/%d marking clearing bp %p (at 0x%lx)\n",
	   llproc()->getPid(), getLWP(), bp, bp ? bp->getAddr() : 0);
   clearing_breakpoint = bp;
   if (bp) {
      clearing_bp_count.inc();
   }
   else {
      clearing_bp_count.dec();
   }
}

void int_thread::markStoppedOnBP(bp_instance *bp)
{
   stopped_on_breakpoint_addr = bp ? bp->getAddr() : 0x0;
}

bp_instance *int_thread::isStoppedOnBP()
{
   if (!stopped_on_breakpoint_addr) {
      return NULL;
   }
   sw_breakpoint *swbp = llproc()->getBreakpoint(stopped_on_breakpoint_addr);
   if (swbp)
      return static_cast<bp_instance *>(swbp);
   hw_breakpoint *hwbp = getHWBreakpoint(stopped_on_breakpoint_addr);
   return static_cast<bp_instance *>(hwbp);
}

void int_thread::setTID(Dyninst::THR_ID tid_)
{
   tid = tid_;
}

bp_instance *int_thread::isClearingBreakpoint()
{
   return clearing_breakpoint;
}

bool int_thread::haveUserThreadInfo()
{
   return false;
}

bool int_thread::getTID(Dyninst::THR_ID &)
{
   perr_printf("Unsupported attempt to getTid on %d/%d\n", llproc()->getPid(), getLWP());
   setLastError(err_unsupported, "getTid not supported on this platform\n");
   return false;
}

bool int_thread::getStartFuncAddress(Dyninst::Address &)
{
   perr_printf("Unsupported attempt to get start func address on %d/%d\n", llproc()->getPid(), getLWP());
   setLastError(err_unsupported, "getStartFuncAddress not supported on this platform\n");
   return false;
}

bool int_thread::getStackBase(Dyninst::Address &)
{
   perr_printf("Unsupported attempt to get stack base on %d/%d\n", llproc()->getPid(), getLWP());
   setLastError(err_unsupported, "getStackBase not supported on this platform\n");
   return false;
}

bool int_thread::getStackSize(unsigned long &)
{
   perr_printf("Unsupported attempt to get stack size on %d/%d\n", llproc()->getPid(), getLWP());
   setLastError(err_unsupported, "getStackSize not supported on this platform\n");
   return false;
}

bool int_thread::getTLSPtr(Dyninst::Address &)
{
   perr_printf("Unsupported attempt to get TLS on %d/%d\n", llproc()->getPid(), getLWP());
   setLastError(err_unsupported, "getTLSPtr not supported on this platform\n");
   return false;
}

unsigned int_thread::hwBPAvail(unsigned) {
   return 0;
}

EventBreakpoint::ptr int_thread::decodeHWBreakpoint(response::ptr &,
                                                    bool,
                                                    Dyninst::MachRegisterVal)
{
   return EventBreakpoint::ptr();
}

bool int_thread::addHWBreakpoint(hw_breakpoint *,
                                 bool,
                                 std::set<response::ptr> &,
                                 bool &)
{
   perr_printf("Tried to use hardware breakpoint on unsupported system\n");
   setLastError(err_unsupported, "Hardware breakpoints not supported on this platform\n");
   return false;
}

bool int_thread::rmHWBreakpoint(hw_breakpoint *,
                                bool,
                                std::set<response::ptr> &,
                                bool &)
{
   perr_printf("Tried to use hardware breakpoint on unsupported system\n");
   setLastError(err_unsupported, "Hardware breakpoints not supported on this platform\n");
   return false;
}

bool int_thread::bpNeedsClear(hw_breakpoint *)
{
   return false;
}

void int_thread::addEmulatedSingleStep(emulated_singlestep *es) 
{
   assert(!em_singlestep);
   em_singlestep = es;
}

void int_thread::rmEmulatedSingleStep(emulated_singlestep *es)
{
   assert(em_singlestep == es);
   delete em_singlestep;
   em_singlestep = NULL;
}

emulated_singlestep *int_thread::getEmulatedSingleStep()
{
   return em_singlestep;
}

void int_thread::clearRegCache()
{
   regpool_lock.lock();
   cached_regpool.regs.clear();
   cached_regpool.full = false;
   regpool_lock.unlock();
}

int_thread::StateTracker::StateTracker(int_thread *t, int id_, int_thread::State initial) :
   state(int_thread::none),
   id(id_),
   sync_level(0),
   up_thr(t)
{
   t->all_states[id] = this;
   setState(initial);
}

void int_thread::StateTracker::desyncState(State ns)
{
   sync_level++;
   pthrd_printf("Desyncing %d/%d %s state to level %d\n",
                up_thr->llproc()->getPid(), up_thr->getLWP(),
                getName().c_str(), sync_level);
   assert(id != int_thread::HandlerStateID && id != int_thread::GeneratorStateID && id != int_thread::UserStateID);
   if (ns != int_thread::none) {
      setState(ns);
   }
}


void int_thread::StateTracker::desyncStateProc(State ns)
{
   int_threadPool *pool = up_thr->llproc()->threadPool();
   for (int_threadPool::iterator i = pool->begin(); i != pool->end(); i++) {
      (*i)->getStateByID(id).desyncState(ns);
   }
   //Track the process level desyncs seperately.  This way if a 
   // new thread appears we can initialized its states to be 
   // consistent with the other threads.
   up_thr->llproc()->getProcDesyncdStates()[id]++;
}

void int_thread::StateTracker::restoreState()
{
   sync_level--;
   pthrd_printf("Restoring %d/%d %s state to level %d\n",
                up_thr->llproc()->getPid(), up_thr->getLWP(),
                getName().c_str(), sync_level);
   assert(id != int_thread::HandlerStateID && id != int_thread::GeneratorStateID && id != int_thread::UserStateID);
   assert(sync_level >= 0);
   if (sync_level == 0) {
      setState(int_thread::dontcare);
   }
}

void int_thread::StateTracker::restoreStateProc()
{
   int_threadPool *pool = up_thr->llproc()->threadPool();
   for (int_threadPool::iterator i = pool->begin(); i != pool->end(); i++) {
      (*i)->getStateByID(id).restoreState();
   }
   up_thr->llproc()->getProcDesyncdStates()[id]--;
}

int_thread::State int_thread::StateTracker::getState() const
{
   return state;
}

bool int_thread::StateTracker::isDesynced() const {
   return (sync_level != 0);
}

bool int_thread::StateTracker::setState(State to)
{
   std::string s = int_thread::stateIDToName(id);
   Dyninst::LWP lwp = up_thr->getLWP();
   Dyninst::PID pid = up_thr->llproc()->getPid();

   if (state == to) {
      pthrd_printf("Leaving %s state for %d/%d in state %s\n", s.c_str(), pid, lwp, stateStr(to));
      return true;
   }
   if (to == errorstate) {
      perr_printf("Setting %s state for %d/%d from %s to errorstate\n", 
                  s.c_str(), pid, lwp, stateStr(state));
      state = to;
      return true;
   }
   if (state == errorstate) {
      perr_printf("Attempted %s state reversion for %d/%d from errorstate to %s\n", 
                  s.c_str(), pid, lwp, stateStr(to));
      return false;
   }
   if (state == exited) {
      perr_printf("Attempted %s state reversion for %d/%d from exited to %s\n", 
                  s.c_str(), pid, lwp, stateStr(to));
      return false;
   }
   if (to == neonatal && state != none) {
      perr_printf("Attempted %s state reversion for %d/%d from %s to neonatal\n", 
                  s.c_str(), pid, lwp, stateStr(state));
      return false;
   }
   
   /**
    * We need to keep track of the running threads counts.  We'll do that here.
    **/
   if (RUNNING_STATE(to) && !RUNNING_STATE(state))
   {
      //We're moving a thread into a running state...
      if (id == int_thread::GeneratorStateID) {
         up_thr->generatorRunningThreadsCount().inc();
      }
      else if (id == int_thread::HandlerStateID) {
         up_thr->handlerRunningThreadsCount().inc();
         if (up_thr->syncRPCCount().local()) {
            up_thr->runningSyncRPCThreadCount().inc();
         }
      }
   }
   else if (RUNNING_STATE(state) && !RUNNING_STATE(to))
   {
      //We're moving a thread out of a running state...
      if (id == int_thread::GeneratorStateID) {
         up_thr->generatorRunningThreadsCount().dec();
	  }
      else if (id == int_thread::HandlerStateID) {
         up_thr->handlerRunningThreadsCount().dec();
         if (up_thr->syncRPCCount().local()) {
            up_thr->runningSyncRPCThreadCount().dec();
         }
      }
   }
   if (id == int_thread::GeneratorStateID && to == int_thread::exited) {
      up_thr->getGeneratorNonExitedThreadCount().dec();
   }
   if (id == int_thread::HandlerStateID) {
      if ((state == int_thread::neonatal || state == int_thread::neonatal_intermediate) &&
          (to != int_thread::neonatal && to != int_thread::neonatal_intermediate)) {
         //Moving away from neonatal/neonatal_intermediate
         up_thr->neonatalThreadCount().dec();
      }
      if ((state != int_thread::neonatal && state != neonatal_intermediate) &&
          (to == int_thread::neonatal || to == int_thread::neonatal_intermediate)) {
         //Moving into neonatal/neonatal_intermediate
         up_thr->neonatalThreadCount().inc();
      }
   }
   pthrd_printf("Changing %s state for %d/%d from %s to %s\n", s.c_str(), pid, lwp, 
                stateStr(state), stateStr(to));
   state = to;

   int_thread::State handler_state = up_thr->getHandlerState().getState();
   int_thread::State generator_state = up_thr->getGeneratorState().getState();
   if (up_thr->up_thread && handler_state == stopped) assert(generator_state == stopped || generator_state == exited || generator_state == detached );
   if (up_thr->up_thread && generator_state == running) assert(handler_state == running);
   return true;
}

bool int_thread::StateTracker::setStateProc(State ns)
{
   bool had_error = false;
   int_threadPool *pool = up_thr->llproc()->threadPool();
   for (int_threadPool::iterator i = pool->begin(); i != pool->end(); i++) {
      int_thread *thr = *i;
      bool result = thr->getStateByID(id).setState(ns);
      if (!result) 
         had_error = true;
   }
   return !had_error;
}

std::string int_thread::StateTracker::getName() const
{
   return int_thread::stateIDToName(id);
}

int int_thread::StateTracker::getID() const
{
   return id;
}

void int_thread::setSuspended(bool b)
{
   suspended = b;
}

bool int_thread::isSuspended() const
{
   return suspended;
}

void int_thread::setLastError(err_t ec, const char *es) {
   if (proc_)
      proc_->setLastError(ec, es);
}

hw_breakpoint *int_thread::getHWBreakpoint(Address a)
{
   std::set<hw_breakpoint *>::iterator i;
   for (i = hw_breakpoints.begin(); i != hw_breakpoints.end(); i++) {
      if ((*i)->getAddr() == a)
         return *i;
   }
   return NULL;
}

int_thread *int_threadPool::findThreadByLWP(Dyninst::LWP lwp)
{
   std::map<Dyninst::LWP, int_thread *>::iterator i = thrds_by_lwp.find(lwp);
   if (i == thrds_by_lwp.end())
      return NULL;
   return i->second;
}

int_thread *int_threadPool::initialThread() const
{
	//if(!initial_thread) {
//		initial_thread = *(threads.begin());
//	}
   return initial_thread;
}

bool int_threadPool::allHandlerStopped()
{
   for (iterator i = begin(); i != end(); i++) {
      if ((*i)->getHandlerState().getState() != int_thread::stopped)
         return false;
   }
   return true;
}

bool int_threadPool::allStopped(int state_id)
{
	for (iterator i = begin(); i != end(); i++) {
      if (!(*i)->isStopped(state_id))
         return false;
   }
   return true;
}

bool int_threadPool::hadMultipleThreads() const {
    return had_multiple_threads;
}

void int_threadPool::addThread(int_thread *thrd)
{
   Dyninst::LWP lwp = thrd->getLWP();
   std::map<Dyninst::LWP, int_thread *>::iterator i = thrds_by_lwp.find(lwp);
   assert (i == thrds_by_lwp.end());
   thrds_by_lwp[lwp] = thrd;
   threads.push_back(thrd);
   hl_threads.push_back(thrd->thread());

   if( threads.size() > 1 ) {
       had_multiple_threads = true;
   }
}

void int_threadPool::rmThread(int_thread *thrd)
{
	// On Windows we are not guaranteed that initial thread exit ==
	// process exit. So we have to handle the case where the initial thread goes away.
	// In particular this means we need to have a valid initial thread in the threadpool after
	// we finish removing this one, so that we have an arbitrary thread available
	// for continue calls.

	// FIXME: should probably kill most of the data duplication here. Log search for thread by LWP is
	// I guess legitimate, but there's AFAICT no reason for the initial thread to be anything other than
	// pinned to threads[0]. And the data duplication involved in threads by LWP is not a good thing
	// for consistency...

#if !defined(os_windows)
	assert(thrd != initial_thread);
#endif
	Dyninst::LWP lwp = thrd->getLWP();
   std::map<Dyninst::LWP, int_thread *>::iterator i = thrds_by_lwp.find(lwp);
   assert (i != thrds_by_lwp.end());
   thrds_by_lwp.erase(i);

   for (unsigned j=0; j<threads.size(); j++) {
      if (threads[j] != thrd)
         continue;
      threads[j] = threads[threads.size()-1];
      threads.pop_back();
      hl_threads[j] = hl_threads[hl_threads.size()-1];
      hl_threads.pop_back();
   }
   if(!threads.empty() && thrd == initial_thread)
   {
	   initial_thread = threads[0];
   }
}

void int_threadPool::noteUpdatedLWP(int_thread *thrd)
{
	std::map<Dyninst::LWP, int_thread *>::iterator i = thrds_by_lwp.begin();
	while(i != thrds_by_lwp.end())
	{
		if(i->second == thrd)
		{
			thrds_by_lwp.erase(i);
			thrds_by_lwp.insert(std::make_pair(thrd->getLWP(), thrd));
			return;
		}
		++i;
	}
}

void int_threadPool::clear()
{
   threads.clear();
   hl_threads.clear();
   thrds_by_lwp.clear();
   initial_thread = NULL;
}
void int_threadPool::setInitialThread(int_thread *thrd)
{
   initial_thread = thrd;
}

int_process *int_threadPool::proc() const
{
   return proc_;
}

unsigned int_threadPool::size() const
{
   return threads.size();
}

ThreadPool *int_threadPool::pool() const
{
   return up_pool;
}

void int_threadPool::saveUserState(Event::ptr ev)
{
   Event::SyncType et = ev->getSyncType();
   switch (et) {
      case Event::unset:
         assert(0);
         break;
      case Event::async:
         break;
      case Event::sync_thread: {
         int_thread *thr = ev->getThread()->llthrd();
         if (!thr) 
            return;
         assert(thr->saved_user_state == int_thread::none);
         thr->saved_user_state = thr->getUserState().getState();
         thr->getUserState().setState(int_thread::stopped);
         break;
      }
      case Event::sync_process:
         for (iterator i = begin(); i != end(); i++) {
            int_thread *thr = *i;
            assert(thr->saved_user_state == int_thread::none);
            thr->saved_user_state = thr->getUserState().getState();
            thr->getUserState().setState(int_thread::stopped);
         }
         break;
   }
}

void int_threadPool::restoreUserState()
{
   for (iterator i = begin(); i != end(); i++) {
      int_thread *thr = *i;
      if (thr->saved_user_state == int_thread::none)
         continue;
      thr->getUserState().setState(thr->saved_user_state);
      thr->saved_user_state = int_thread::none;
   }
}

int_threadPool::int_threadPool(int_process *p) :
   initial_thread(NULL),
   proc_(p), 
   had_multiple_threads(false)
{
   up_pool = new ThreadPool();
   up_pool->threadpool = this;
}

int_threadPool::~int_threadPool()
{
   assert(up_pool);
   delete up_pool;

   for (vector<int_thread*>::iterator i = threads.begin(); i != threads.end(); ++i)
   {
	   if(ProcPool()->findThread((*i)->getLWP()))
	   {
		   ProcPool()->rmThread(*i);
	   }
	   delete *i;
   }
}

int_breakpoint::int_breakpoint(Breakpoint::ptr up) :
   up_bp(up),
   to(0x0),
   isCtrlTransfer_(false),
   data(false),
   hw(false),
   hw_perms(0),
   hw_size(0),
   onetime_bp(false),
   onetime_bp_hit(false),
   procstopper(false),
   suppress_callbacks(false),
   offset_transfer(false)
{
}

int_breakpoint::int_breakpoint(Dyninst::Address to_, Breakpoint::ptr up, bool off) :
   up_bp(up),
   to(to_),
   isCtrlTransfer_(true),
   data(false),
   hw(false),
   hw_perms(0),
   hw_size(0),
   onetime_bp(false),
   onetime_bp_hit(false),
   procstopper(false),
   suppress_callbacks(false),
   offset_transfer(off)
{
}

int_breakpoint::int_breakpoint(unsigned int hw_prems_, unsigned int hw_size_, Breakpoint::ptr up) :
  up_bp(up),
  to(0x0),
  isCtrlTransfer_(false),
  data(false),
  hw(true),
  hw_perms(hw_prems_),
  hw_size(hw_size_),
  onetime_bp(false),
  onetime_bp_hit(false),
  procstopper(false),
  suppress_callbacks(false)
{
}

int_breakpoint::~int_breakpoint()
{
}

bool int_breakpoint::isCtrlTransfer() const
{
   return isCtrlTransfer_;
}

Address int_breakpoint::toAddr() const
{
   return to;
}

void *int_breakpoint::getData() const
{
   return data;
}

void int_breakpoint::setData(void *v)
{
   data = v;
}

Breakpoint::weak_ptr int_breakpoint::upBreakpoint() const
{
   return up_bp;
}

void int_breakpoint::setThreadSpecific(Thread::const_ptr p)
{
   thread_specific.insert(p);
}

void int_breakpoint::setOneTimeBreakpoint(bool b)
{
   onetime_bp = b;
}

void int_breakpoint::markOneTimeHit()
{
   assert(onetime_bp);
   onetime_bp_hit = true;
}

bool int_breakpoint::isOneTimeBreakpoint() const
{
   return onetime_bp;
}

bool int_breakpoint::isOneTimeBreakpointHit() const
{
   return onetime_bp_hit;
}

bool int_breakpoint::isThreadSpecific() const
{
   return !thread_specific.empty();
}

bool int_breakpoint::isThreadSpecificTo(Thread::const_ptr p) const
{
   return thread_specific.find(p) != thread_specific.end();
}

void int_breakpoint::setProcessStopper(bool b)
{
   procstopper = b;
}

bool int_breakpoint::isProcessStopper() const
{
   return procstopper;
}

bool int_breakpoint::isHW() const
{
   return hw;
}

unsigned int_breakpoint::getHWSize() const
{
   return hw_size;
}

unsigned int_breakpoint::getHWPerms() const
{
   return hw_perms;
}

void int_breakpoint::setSuppressCallbacks(bool b) 
{
   suppress_callbacks = b;
}

bool int_breakpoint::suppressCallbacks() const
{
   return suppress_callbacks;
}

bool int_breakpoint::isOffsetTransfer() const
{
   return offset_transfer;
}

bp_instance::bp_instance(Address addr_) :
   addr(addr_),
   installed(false),
   suspend_count(0)
{
}

bp_instance::bp_instance(const bp_instance *ip) :
   bps(ip->bps),
   hl_bps(ip->hl_bps),
   addr(ip->addr),
   installed(ip->installed),
   suspend_count(ip->suspend_count)
{
}

bp_instance::~bp_instance()
{
}

bool bp_instance::checkBreakpoint(int_breakpoint *bp, int_process *p)
{
   if (bp->isCtrlTransfer()) {
      for (set<int_breakpoint *>::iterator i = bps.begin(); i != bps.end(); i++) {
         if ((*i)->isCtrlTransfer()) {
            perr_printf("Error.  Attempted to add two control transfer breakpoints " 
                        "at same place\n");
            for (set<int_process *>::iterator i = p->memory()->procs.begin(); i != p->memory()->procs.end(); i++) {
               (*i)->setLastError(err_badparam, "Attempted two control transfer breakpoints at " 
                                  "same location\n");
            }
            return false;
         }
      }
   }

   Breakpoint::ptr upbp = bp->upBreakpoint().lock();
   if (upbp != Breakpoint::ptr()) {
      //We keep the set of installed Breakpoints to keep the breakpoint shared
      // pointer reference counter from cleaning a Breakpoint while installed.
      hl_bps.insert(upbp);
   }
   bps.insert(bp);

   return true;
}

bool bp_instance::rmBreakpoint(int_process *proc, int_breakpoint *bp, bool &empty, 
                               set<response::ptr> &resps)
{
   empty = false;
   set<int_breakpoint *>::iterator i = bps.find(bp);
   if (i == bps.end()) {
      perr_printf("Attempted to remove a non-installed breakpoint\n");
      proc->setLastError(err_badparam, "Breakpoint was not installed in process\n");
      return false;
   }
   bps.erase(i);

   set<Breakpoint::ptr>::iterator j = hl_bps.find(bp->upBreakpoint().lock());
   if (j != hl_bps.end()) {
      hl_bps.erase(j);
   }

   if (bps.empty()) {
      empty = true;
      bool result = uninstall(proc, resps);
      if (!result) {
         perr_printf("Failed to remove breakpoint at %lx\n", addr);
         proc->setLastError(err_internal, "Could not remove breakpoint\n");
         return false;
      }
   }
   
   return true;
}

Address bp_instance::getAddr() const
{
   return addr;
}

bp_instance::iterator bp_instance::begin()
{
   return bps.begin();
}

bp_instance::iterator bp_instance::end()
{
   return bps.end();
}

bool bp_instance::containsIntBreakpoint(int_breakpoint *bp) {
    return (bps.count(bp) > 0);
}

int_breakpoint *bp_instance::getCtrlTransferBP(int_thread *thrd)
{
   for (iterator i = begin(); i != end(); i++) {
      int_breakpoint *bp = *i;
      if (!bp->isCtrlTransfer())
         continue;
      if (thrd && bp->isThreadSpecific() && !bp->isThreadSpecificTo(thrd->thread()))
         continue;
      return bp;
   }
   return NULL;
}

bool bp_instance::isInstalled() const
{
   return installed;
}

sw_breakpoint *bp_instance::swBP()
{
   return swbp;
}

hw_breakpoint *bp_instance::hwBP()
{
   return hwbp;
}

bool bp_instance::suspend_common()
{
   suspend_count++;
   if (suspend_count > 1) {
      pthrd_printf("Breakpoint already suspended, suspend_count = %d\n", 
                   suspend_count);
      return true;
   }
   return false;
}

bool bp_instance::resume_common()
{
   suspend_count--;
   assert(suspend_count >= 0);
   if (suspend_count > 0) {
      pthrd_printf("Breakpoint remaining suspended, suspend_count = %d\n", suspend_count);
      return true;
   }
   return false;
}

sw_breakpoint::sw_breakpoint(mem_state::ptr memory_, Address addr_) :
   bp_instance(addr_),
   memory(memory_),
   buffer_size(0),
   prepped(false),
   long_breakpoint(false)
{
   swbp = this;
   hwbp = NULL;
}

sw_breakpoint::sw_breakpoint(mem_state::ptr memory_, 
                             const sw_breakpoint *ip) :
   bp_instance(ip),
   memory(memory_),
   buffer_size(ip->buffer_size),
   prepped(ip->prepped),
   long_breakpoint(ip->long_breakpoint)
{
   memcpy(buffer, ip->buffer, sizeof(buffer));
   swbp = this;
   hwbp = NULL;
}

sw_breakpoint::~sw_breakpoint()
{
}

sw_breakpoint *sw_breakpoint::create(int_process *proc, int_breakpoint *bp, Dyninst::Address addr)
{
   bool result;
   bp_install_state is;
   is.addr = addr;
   is.bp = bp;

   result = proc->addBreakpoint_phase1(&is);
   if (!result)
      return NULL;
   if (is.mem_resp && is.mem_resp->isPosted()) {
      result = int_process::waitForAsyncEvent(is.mem_resp);
      if (!result) {
         perr_printf("Error waiting for result of memory response\n");
         return NULL;
      }
   }

   result = proc->addBreakpoint_phase2(&is);
   if (!result)
      return NULL;
   if (is.res_resp && is.res_resp->isPosted()) {
      result = int_process::waitForAsyncEvent(is.res_resp);
      if (!result) {
         perr_printf("Error waiting for result of result response\n");
         return NULL;
      }
   }

   result = proc->addBreakpoint_phase3(&is);
   if (!result)
      return NULL;

   return is.ibp;
}

bool sw_breakpoint::writeBreakpoint(int_process *proc, result_response::ptr write_response)
{
   assert(buffer_size != 0);
   unsigned char bp_insn[BP_BUFFER_SIZE];
   proc->plat_breakpointBytes(bp_insn);
   if (long_breakpoint) {
      unsigned bp_size = proc->plat_breakpointSize();
      for (unsigned i=bp_size; i<bp_size+BP_LONG_SIZE; i++) {
         bp_insn[i] = buffer[i];
      }
   }
   return proc->writeMem(bp_insn, addr, buffer_size, write_response, NULL, int_process::bp_install);
}

bool sw_breakpoint::saveBreakpointData(int_process *proc, mem_response::ptr read_response)
{
   if (buffer_size != 0) {
      return true;
   }

   buffer_size = proc->plat_breakpointSize();
   if (long_breakpoint) {
      buffer_size += BP_LONG_SIZE;
   }
   pthrd_printf("Saving original data for breakpoint insertion at %lx +%u\n", addr, (unsigned) buffer_size);
   assert(buffer_size <= BP_BUFFER_SIZE);   

   read_response->setBuffer(buffer, buffer_size);
   bool ret = proc->readMem(addr, read_response);
   pthrd_printf("Buffer contents from read breakpoint:\n");
   for (int i = 0; i < buffer_size; ++i) {
     pthrd_printf("\t 0x%x\n", (unsigned char)buffer[i]);
   }
   return ret;
}

bool sw_breakpoint::restoreBreakpointData(int_process *proc, result_response::ptr res_resp)
{
   assert(buffer_size != 0);

   pthrd_printf("Restoring original code over breakpoint at %lx\n", addr);
   return proc->writeMem(buffer, addr, buffer_size, res_resp, NULL, int_process::bp_clear);
}

async_ret_t sw_breakpoint::uninstall(int_process *proc, set<response::ptr> &resps)
{
   assert(installed);
   bool had_success = true;
   result_response::ptr async_resp = result_response::createResultResponse();

   if (proc->getState() != int_process::exited)
   {
      bool result = proc->writeMem(&buffer, addr, buffer_size, async_resp);
      if (!result) {
         pthrd_printf("Failed to remove breakpoint at %lx from process %d\n", 
                      addr, proc->getPid());
         had_success = false;
      }
   }
   installed = false;
   buffer_size = 0;

   std::map<Dyninst::Address, sw_breakpoint *>::iterator i;
   i = memory->breakpoints.find(addr);
   if (i == memory->breakpoints.end()) {
      perr_printf("Failed to remove breakpoint from list\n");
      proc->setLastError(err_notfound, "Tried to uninstall breakpoint that isn't installed.\n");
      return aret_error;
   }
   memory->breakpoints.erase(i);

   if (async_resp->isPosted() && !async_resp->isReady()) {
      resps.insert(async_resp);
      return aret_async;
   }

   return had_success ? aret_success : aret_error;
}

async_ret_t sw_breakpoint::suspend(int_process *proc, set<response::ptr> &resps)
{
   if (suspend_common())
      return aret_success;

   result_response::ptr result_resp = result_response::createResultResponse();
   bool result = restoreBreakpointData(proc, result_resp);
   if (!result) {
      pthrd_printf("Failed to suspend breakpoint at %lx from process %d\n", 
                   addr, proc->getPid());
      return aret_error;
   }
   if (result_resp->isPosted() && !result_resp->isReady()) {
      resps.insert(result_resp);
      return aret_async;
   }
   return aret_success;
}

async_ret_t sw_breakpoint::resume(int_process *proc, set<response::ptr> &resps)
{   
   if (resume_common())
      return aret_success;
   result_response::ptr result_resp = result_response::createResultResponse();
   bool result = writeBreakpoint(proc, result_resp);
   if (!result) {
      pthrd_printf("Failed to install breakpoint at %lx in process %d\n",
                   addr, proc->getPid());
      return aret_error;
   }
   if (result_resp->isPosted() && !result_resp->isReady()) {
      resps.insert(result_resp);
      return aret_async;
   }

   return aret_success;
}

unsigned sw_breakpoint::getNumIntBreakpoints() const {
    return bps.size();
}

bool sw_breakpoint::addToIntBreakpoint(int_breakpoint *bp, int_process *)
{
   memory->breakpoints[addr] = this;
  
   Breakpoint::ptr upbp = bp->upBreakpoint().lock();
   if (upbp != Breakpoint::ptr()) {
      //We keep the set of installed Breakpoints to keep the breakpoint shared
      // pointer reference counter from cleaning a Breakpoint while installed.
      hl_bps.insert(upbp);
   }
   bps.insert(bp);

   return true;
}

bool sw_breakpoint::prepBreakpoint(int_process *proc, mem_response::ptr mem_resp)
{
   assert(!prepped);
   assert(!installed);

   pthrd_printf("Prepping breakpoint at %lx\n", addr);
   bool result = saveBreakpointData(proc, mem_resp);
   if (!result) {
      pthrd_printf("Error, failed to save breakpoint data at %lx\n", addr);
      return false;
   }

   prepped = true;
   return true;
}

bool sw_breakpoint::insertBreakpoint(int_process *proc, result_response::ptr res_resp)
{
   assert(prepped);
   assert(!installed);

   bool result = writeBreakpoint(proc, res_resp);
   if (!result) {
      pthrd_printf("Error writing breakpoint\n");
      return false;
   }

   installed = true;
   return true;
}

bool sw_breakpoint::needsClear() {
   return true;
}

hw_breakpoint::hw_breakpoint(int_thread *thread, unsigned mode, unsigned size,
                             bool pwide, Dyninst::Address addr) :
   bp_instance(addr),
   hw_perms(mode),
   hw_size(size),
   proc_wide(pwide),
   thr(thread)
{
   swbp = NULL;
   hwbp = this;
}

hw_breakpoint::~hw_breakpoint()
{
}

bool hw_breakpoint::install(bool &done, set<response::ptr> &resps)
{
   bool result = thr->addHWBreakpoint(this, false, resps, done);
   if (!result)
      return false;
   if (!done)
      return true;

   thr->hw_breakpoints.insert(this);
   return true;
}

hw_breakpoint *hw_breakpoint::create(int_process *proc, int_breakpoint *bp, Dyninst::Address addr)
{
   unsigned mode = bp->getHWPerms();
   unsigned size = bp->getHWSize();

   set<int_thread *> thrds;
   bool proc_wide = bp->thread_specific.empty();
   if (!proc_wide) {
      for (set<Thread::const_ptr>::iterator i = bp->thread_specific.begin(); i != bp->thread_specific.end(); i++) {
         int_thread *llthrd = (*i)->llthrd();
         thrds.insert(llthrd);
         pthrd_printf("Adding thread-specific hardware breakpoint to %d/%d at %lx\n",
                      proc->getPid(), llthrd->getLWP(), addr);
      }
   }
   else {
      int_threadPool *tp = proc->threadPool();
      for (int_threadPool::iterator i = tp->begin(); i != tp->end(); i++) {
         int_thread *llthrd = *i;
         thrds.insert(llthrd);
         pthrd_printf("Adding process-wide hardware breakpoint to %d/%d at %lx\n",
                      proc->getPid(), llthrd->getLWP(), addr);
      }
   }
      
   bool no_space = false;
   for (set<int_thread *>::iterator i = thrds.begin(); i != thrds.end(); i++) {
      int_thread *thr = *i;
      if (!thr->hwBPAvail(mode)) {
         perr_printf("Do not have space for new hardware breakpoint of mode 0%u on thread %d/%d\n",
                     mode, proc->getPid(), thr->getLWP());
         no_space = true;
      }
   }
   if (no_space) {
      proc->setLastError(err_bpfull, "Not enough space for a new hardware breakpoint\n");
      return NULL;
   }

   set<hw_breakpoint *> hw_bps;
   hw_breakpoint *first_bp = NULL;
   for (set<int_thread *>::iterator i = thrds.begin(); i != thrds.end(); i++) {
      int_thread *thr = *i;
      hw_breakpoint *hwbp = new hw_breakpoint(thr, mode, size, proc_wide, addr);
      assert(hwbp);
      if (!first_bp)
         first_bp = hwbp;
      hw_bps.insert(hwbp);
      hwbp->installed = true;
      if (!hwbp->checkBreakpoint(bp, proc))
         return NULL;
   }

   bool had_error = false;
   while (!hw_bps.empty()) {
      set<response::ptr> resps;
      for (set<hw_breakpoint *>::iterator i = hw_bps.begin(); i != hw_bps.end();) {
         hw_breakpoint *bp = *i;
         bool done = false;
         bool result = bp->install(done, resps);
         if (!result) {
            pthrd_printf("Error installing HW breakpoint on %d/%d at %lx\n",
                         proc->getPid(), bp->getThread()->getLWP(), addr);
            had_error = true;
            break;
         }
         if (done)
            hw_bps.erase(i++);
         else
            i++;
      }

      bool result = int_process::waitForAsyncEvent(resps);
      if (!result || had_error) {
         pthrd_printf("Error during HW BP install\n");
         return NULL;
      }
   }

   return first_bp;
}

async_ret_t hw_breakpoint::suspend(int_process *, set<response::ptr> &resps)
{
   if (suspend_common())
      return aret_success;

   bool done = false;

   bool result = thr->rmHWBreakpoint(this, true, resps, done);
   if (!result) {
      pthrd_printf("Error suspending HWBreakpoint\n");
      return aret_error;
   }
   if (!done) {
      assert(!resps.empty());
      return aret_async;
   }
   return aret_success;
}

async_ret_t hw_breakpoint::resume(int_process *, set<response::ptr> &resps)
{
   if (resume_common())
      return aret_success;

   bool done = false;

   bool result = thr->addHWBreakpoint(this, true, resps, done);
   if (!result) {
      pthrd_printf("Error resuming HWBreakpoint\n");
      return aret_error;
   }
   if (!done) {
      assert(!resps.empty());
      return aret_error;
   }
   return aret_success;
}

async_ret_t hw_breakpoint::uninstall(int_process *proc, set<response::ptr> &resps)
{
   bool done = false;

   set<hw_breakpoint *>::iterator ibp = thr->hw_breakpoints.find(this);
   if (ibp == thr->hw_breakpoints.end()) {
      perr_printf("Tried to uninstall non-installed hardware breakpoint on %d/%d\n",
                  thr->llproc()->getPid(), thr->getLWP());
      proc->setLastError(err_badparam, "Tried to uninstall non-installed hardware breakpoint\n");
      return aret_error;
   }

   bool result = thr->rmHWBreakpoint(this, false, resps, done);
   if (!result) {
      pthrd_printf("Error suspending HWBreakpoint\n");
      return aret_error;
   }
   thr->hw_breakpoints.erase(ibp);
   installed = false;
   
   if (!done) {
      assert(!resps.empty());
      return aret_async;
   }
   return aret_success;
}
 
unsigned int hw_breakpoint::getPerms() const
{
   return hw_perms;
}

unsigned int hw_breakpoint::getSize() const
{
   return hw_size;
}

int_thread *hw_breakpoint::getThread() const {
   return thr;
}

bool hw_breakpoint::needsClear() {
   return thr->bpNeedsClear(this);
}

int_library::int_library(std::string n, bool shared_lib,
                         Dyninst::Address load_addr, 
                         Dyninst::Address dynamic_load_addr, Dyninst::Address data_load_addr, 
                         bool has_data_load_addr) :
   name(n),
   load_address(load_addr),
   data_load_address(data_load_addr),
   dynamic_address(dynamic_load_addr),
   has_data_load(has_data_load_addr),
   marked(false),
   user_data(NULL),
   is_shared_lib(shared_lib)
{
   assert(n != "");
   up_lib = Library::ptr(new Library());
   up_lib->lib = this;
}

int_library::int_library(int_library *l) :
   name(l->name),
   load_address(l->load_address),
   data_load_address(l->data_load_address),
   dynamic_address(l->dynamic_address),
   has_data_load(l->has_data_load),
   marked(l->marked),
   user_data(NULL),
   is_shared_lib(l->is_shared_lib)
   
{
   up_lib = Library::ptr(new Library());
   up_lib->lib = this;
}

int_library::~int_library()
{
}

std::string int_library::getName()
{
   return name;
}

Dyninst::Address int_library::getAddr()
{
   return load_address;
}

Dyninst::Address int_library::getDataAddr()
{
   return data_load_address;
}

bool int_library::hasDataAddr()
{
   return has_data_load;
}

Dyninst::Address int_library::getDynamicAddr()
{
   return dynamic_address;
}

bool int_library::isSharedLib() const {
   return is_shared_lib;
}

void int_library::setMark(bool b)
{
   marked = b;
}

bool int_library::isMarked() const
{
   return marked;
}

void int_library::setUserData(void *d)
{
   user_data = d;
}

void *int_library::getUserData()
{
   return user_data;
}

Library::ptr int_library::getUpPtr() const
{
   return up_lib;
}

void int_library::markAsCleanable()
{
   //The destruction of the Library may destroy 'this', which
   //can cause an invalid heap write in the 'up_lib = Library::ptr()'
   //assignment.  By keeping a second reference around (delay_any_clean)
   //we make sure that up_lib is cleaned after it's assigned.
   Library::ptr delay_any_clean = up_lib;
   up_lib = Library::ptr();
}

mem_state::mem_state(int_process *proc)
{
   procs.insert(proc);
}

mem_state::mem_state(mem_state &m, int_process *p)
{
   pthrd_printf("Copying mem_state to new process %d\n", p->getPid());
   procs.insert(p);

   // Do not copy over libraries -- need to use refresh_libraries to
   // maintain consistency with AddressTranslate layer

   /*
   set<int_library *>::iterator i;
   for (i = m.libs.begin(); i != m.libs.end(); i++)
   {
      int_library *orig_lib = *i;
      int_library *new_lib = new int_library(orig_lib);
      libs.insert(new_lib);
   }
   */

   map<Dyninst::Address, sw_breakpoint *>::iterator j;
   for (j = m.breakpoints.begin(); j != m.breakpoints.end(); j++)
   {
      Address orig_addr = j->first;
      sw_breakpoint *orig_bp = j->second;
      sw_breakpoint *new_bp = new sw_breakpoint(this, orig_bp);
      breakpoints[orig_addr] = new_bp;
   }
   inf_malloced_memory = m.inf_malloced_memory;
}

mem_state::~mem_state()
{
   pthrd_printf("Destroy memory image of old process\n");
   set<int_library *>::iterator i;
   for (i = libs.begin(); i != libs.end(); i++) {
      (*i)->markAsCleanable();
   }
   libs.clear();

   map<Dyninst::Address, sw_breakpoint *>::iterator j;
   for (j = breakpoints.begin(); j != breakpoints.end(); j++)
   {
      sw_breakpoint *ibp = j->second;
      delete ibp;
   }   
   breakpoints.clear();
}

void mem_state::addProc(int_process *p)
{
   pthrd_printf("Adding process %d as sharing a memory state with existing proc\n",
                p->getPid());
   procs.insert(p);
}

void mem_state::rmProc(int_process *p, bool &should_clean)
{
   set<int_process *>::iterator i = procs.find(p);
   assert(i != procs.end());
   procs.erase(i);

   if (procs.empty()) {
      should_clean = true;
      pthrd_printf("Removed process %d from memory image, should clean image\n",
                   p->getPid());
   }
   else {
      should_clean = false;
      pthrd_printf("Removed process %d from memory image, others remain\n",
                   p->getPid());
   }
}


int_notify *int_notify::the_notify = NULL;
int_notify::int_notify() :
   events_noted(0)
{
   the_notify = this;
   up_notify = new EventNotify();
   up_notify->llnotify = this;
}

int_notify *notify()
{
   if (int_notify::the_notify)
      return int_notify::the_notify;

   static Mutex init_lock;
   init_lock.lock();
   if (!int_notify::the_notify) {
      int_notify::the_notify = new int_notify();
   }
   init_lock.unlock();
   return int_notify::the_notify;
}

void int_notify::noteEvent()
{
//MATT TODO lock around event pipe write/read when/if we move to process locks
   assert(isHandlerThread());
   if (events_noted == 0)
      my_internals.noteEvent();
   events_noted++;
   pthrd_printf("noteEvent - %d\n", events_noted);
   set<EventNotify::notify_cb_t>::iterator i;
   for (i = cbs.begin(); i != cbs.end(); ++i) {
      pthrd_printf("Calling notification CB\n");
      (*i)();
   }
}

static void notifyNewEvent()
{
   notify()->noteEvent();
}


void int_notify::clearEvent()
{
   assert(!isHandlerThread());
   events_noted--;
   pthrd_printf("clearEvent - %d\n", events_noted);
   if (events_noted == 0)
      my_internals.clearEvent();
}

bool int_notify::hasEvents()
{
   return (events_noted > 0);
}

void int_notify::registerCB(EventNotify::notify_cb_t cb)
{
   cbs.insert(cb);
}

void int_notify::removeCB(EventNotify::notify_cb_t cb)
{
   set<EventNotify::notify_cb_t>::iterator i = cbs.find(cb);
   if (i == cbs.end())
      return;
   cbs.erase(i);
}

int_notify::details_t::wait_object_t int_notify::getWaitable()
{
	if(!my_internals.internalsValid())
	{
		my_internals.createInternals();
	}
	return my_internals.getWaitObject();
}

Decoder::Decoder()
{
}

Decoder::~Decoder()
{
}

RegisterPool::RegisterPool()
{
   llregpool = new int_registerPool();
}

RegisterPool::RegisterPool(const RegisterPool &rp)
{
   llregpool = new int_registerPool();
   *llregpool = *rp.llregpool;
}

RegisterPool::~RegisterPool()
{
   delete llregpool;
}

RegisterPool::iterator RegisterPool::begin()
{
   return RegisterPool::iterator(llregpool->regs.begin());
}

RegisterPool::iterator RegisterPool::end()
{
   return RegisterPool::iterator(llregpool->regs.end());
}

RegisterPool::iterator RegisterPool::find(MachRegister r)
{
   return RegisterPool::iterator(llregpool->regs.find(r));
}

bool RegisterPool::iterator::operator==(const iterator &iter)
{
    return i == iter.i;
}

bool RegisterPool::iterator::operator!=(const iterator &iter)
{
    return i != iter.i;
}

RegisterPool::const_iterator RegisterPool::begin() const
{
   return RegisterPool::const_iterator(llregpool->regs.begin());
}

RegisterPool::const_iterator RegisterPool::end() const
{
   return RegisterPool::const_iterator(llregpool->regs.end());
}

RegisterPool::const_iterator RegisterPool::find(MachRegister r) const
{
	return RegisterPool::const_iterator(llregpool->regs.find(r));
}

bool RegisterPool::const_iterator::operator==(const const_iterator &iter)
{
    return i == iter.i;
}

bool RegisterPool::const_iterator::operator!=(const const_iterator &iter)
{
    return i != iter.i;
}

MachRegisterVal& RegisterPool::operator[](MachRegister r)
{
   return llregpool->regs[r];
}

const MachRegisterVal& RegisterPool::operator[](MachRegister r) const
{
   return llregpool->regs[r];
}

size_t RegisterPool::size() const
{
   return llregpool->regs.size();
}

Thread::ptr RegisterPool::getThread()
{
   return llregpool->thread->thread();
}

Thread::const_ptr RegisterPool::getThread() const
{
   return llregpool->thread->thread();
}

RegisterPool::iterator::iterator()
{
}

RegisterPool::iterator::iterator(int_iter i_) :
   i(i_)
{
}

RegisterPool::iterator::~iterator()
{
}

std::pair<Dyninst::MachRegister, Dyninst::MachRegisterVal> RegisterPool::iterator::operator*()
{
   return *i;
}

RegisterPool::iterator RegisterPool::iterator::operator++()
{
   int_iter orig = i;
   i++;
   return RegisterPool::iterator(i);
}

RegisterPool::iterator RegisterPool::iterator::operator++(int)
{
   i++;
   return *this;
}

RegisterPool::const_iterator::const_iterator()
{
}

RegisterPool::const_iterator::const_iterator(int_iter i_) :
   i(i_)
{
}

RegisterPool::const_iterator::~const_iterator()
{
}

std::pair<Dyninst::MachRegister, Dyninst::MachRegisterVal> RegisterPool::const_iterator::operator*() const
{
   return *i;
}

RegisterPool::const_iterator RegisterPool::const_iterator::operator++()
{
   int_iter orig = i;
   i++;
   return RegisterPool::const_iterator(i);
}

RegisterPool::const_iterator RegisterPool::const_iterator::operator++(int)
{
   i++;
   return *this;
}

void regpoolClearOnCont(int_thread *thr)
{
   pthrd_printf("Clearing register pool for %d/%d\n", thr->llproc()->getPid(), thr->getLWP());
   thr->clearRegCache();
}

int_registerPool::int_registerPool() :
   full(false),
   thread(NULL)
{
   static bool is_inited = false;
   if (!is_inited) {
      is_inited = true;
      int_thread::addContinueCB(regpoolClearOnCont);
   }
}

int_registerPool::int_registerPool(const int_registerPool &c) :
   regs(c.regs),
   full(c.full),
   thread(c.thread)
{
}

int_registerPool::~int_registerPool()
{
}

Library::Library()
{
}

Library::~Library()
{
   MTLock lock_this_func(MTLock::allow_generator);
   if (lib) {
      delete lib;
      lib = NULL;
   }
}

std::string Library::getName() const
{
   MTLock lock_this_func;
   return lib->getName();
}

Dyninst::Address Library::getLoadAddress() const
{
   MTLock lock_this_func;
   return lib->getAddr();
}

Dyninst::Address Library::getDataLoadAddress() const
{ 
   MTLock lock_this_func;
   return lib->getDataAddr();
}

Dyninst::Address Library::getDynamicAddress() const
{
   return lib->getDynamicAddr();
}

bool Library::isSharedLib() const {
   return lib->isSharedLib();
}

void *Library::getData() const
{
   return lib->getUserData();
}

void Library::setData(void *p) const
{
   lib->setUserData(p);
}

LibraryPool::LibraryPool() :
   proc(NULL)
{
}

LibraryPool::~LibraryPool()
{
}

size_t LibraryPool::size() const
{
   MTLock lock_this_func;
   if (!proc) {
      perr_printf("getExecutable on deleted process\n");
      globalSetLastError(err_exited, "Process is exited\n");
      return -1;
   }
   return proc->numLibs();
}

Library::ptr LibraryPool::getLibraryByName(std::string s)
{
   MTLock lock_this_func;
   if (!proc) {
      perr_printf("getLibraryByName on deleted process\n");
      globalSetLastError(err_exited, "Process is exited\n");
      return Library::ptr();
   }

   int_library *int_lib = proc->getLibraryByName(s);
   if (!int_lib)
      return Library::ptr();
   return int_lib->up_lib;
}

Library::const_ptr LibraryPool::getLibraryByName(std::string s) const
{
   MTLock lock_this_func;
   if (!proc) {
      perr_printf("getLibraryByName on deleted process\n");
      globalSetLastError(err_exited, "Process is exited\n");
      return Library::ptr();
   }

   int_library *int_lib = proc->getLibraryByName(s);
   if (!int_lib)
      return Library::const_ptr();
   return int_lib->up_lib;
}

Library::ptr LibraryPool::getExecutable()
{
   MTLock lock_this_func;
   if (!proc) {
      perr_printf("getExecutable on deleted process\n");
      globalSetLastError(err_exited, "Process is exited\n");
      return Library::ptr();
   }
   return proc->plat_getExecutable()->up_lib;
}

Library::const_ptr LibraryPool::getExecutable() const
{
   MTLock lock_this_func;
   if (!proc) {
      perr_printf("getExecutable on deleted process\n");
      globalSetLastError(err_exited, "Process is exited\n");
      return Library::ptr();
   }
   return proc->plat_getExecutable()->up_lib;
}

LibraryPool::iterator LibraryPool::find(Library::ptr lib) {
   LibraryPool::iterator i;
   i.int_iter = proc->memory()->libs.find(lib->debug());
   return i;
}

LibraryPool::const_iterator LibraryPool::find(Library::ptr lib) const {
   LibraryPool::const_iterator i;
   i.int_iter = proc->memory()->libs.find(lib->debug());
   return i;
}

LibraryPool::iterator::iterator()
{
}

LibraryPool::iterator::~iterator()
{
}

Library::ptr LibraryPool::iterator::operator*() const
{
   return (*int_iter)->up_lib;
}

LibraryPool::iterator LibraryPool::iterator::operator++()
{
   LibraryPool::iterator orig = *this;
   ++int_iter;
   return orig;
}

LibraryPool::iterator LibraryPool::iterator::operator++(int)
{
   ++int_iter;
   return *this;
}

LibraryPool::iterator LibraryPool::begin()
{
   LibraryPool::iterator i;
   i.int_iter = proc->memory()->libs.begin();
   return i;
}

LibraryPool::iterator LibraryPool::end()
{
   LibraryPool::iterator i;
   i.int_iter = proc->memory()->libs.end();
   return i;
}

bool LibraryPool::iterator::operator==(const LibraryPool::iterator &i) const
{
   return int_iter == i.int_iter;
}

bool LibraryPool::iterator::operator!=(const LibraryPool::iterator &i) const
{
   return int_iter != i.int_iter;
}

LibraryPool::const_iterator LibraryPool::begin() const
{
   LibraryPool::const_iterator i;
   i.int_iter = proc->memory()->libs.begin();
   return i;
}

LibraryPool::const_iterator LibraryPool::end() const
{
   LibraryPool::const_iterator i;
   i.int_iter = proc->memory()->libs.end();
   return i;
}

LibraryPool::const_iterator::const_iterator()
{
}

LibraryPool::const_iterator::~const_iterator()
{
}

Library::const_ptr LibraryPool::const_iterator::operator*() const
{
   return (*int_iter)->up_lib;
}

bool LibraryPool::const_iterator::operator==(const LibraryPool::const_iterator &i)
{
   return int_iter == i.int_iter;
}

bool LibraryPool::const_iterator::operator!=(const LibraryPool::const_iterator &i)
{
   return int_iter != i.int_iter;
}

LibraryPool::const_iterator LibraryPool::const_iterator::operator++()
{
   LibraryPool::const_iterator orig = *this;
   ++int_iter;
   return orig;
}

LibraryPool::const_iterator LibraryPool::const_iterator::operator++(int)
{
   ++int_iter;
   return *this;
}

bool Process::registerEventCallback(EventType evt, Process::cb_func_t cbfunc)
{
   MTLock lock_this_func(MTLock::allow_init);
   HandleCallbacks *cbhandler = HandleCallbacks::getCB();
   return cbhandler->registerCallback(evt, cbfunc);
}

bool Process::removeEventCallback(EventType evt, cb_func_t cbfunc)
{
   MTLock lock_this_func(MTLock::allow_init);
   HandleCallbacks *cbhandler = HandleCallbacks::getCB();
   return cbhandler->removeCallback(evt, cbfunc);
}

bool Process::removeEventCallback(EventType evt)
{
   MTLock lock_this_func(MTLock::allow_init);
   HandleCallbacks *cbhandler = HandleCallbacks::getCB();
   return cbhandler->removeCallback(evt);
}

bool Process::removeEventCallback(cb_func_t cbfunc)
{
   MTLock lock_this_func(MTLock::allow_init);
   HandleCallbacks *cbhandler = HandleCallbacks::getCB();
   return cbhandler->removeCallback(cbfunc);
}

bool Process::handleEvents(bool block)
{
   // One might think we should be delivering callbacks when taking this lock,
   //  but we'll do it under waitAndHandleEvent instead.
   MTLock lock_this_func(MTLock::allow_init);

   pthrd_printf("User triggered event handling\n");
   if (int_process::isInCB()) {
      perr_printf("User attempted call on process while in CB, erroring.");
      ProcControlAPI::globalSetLastError(err_incallback, "Cannot handleEvents from callback\n");
      return false;
   }

   bool result = int_process::waitAndHandleEvents(block);
   if (!result) {
      if (!block && ProcControlAPI::getLastError() == err_noevents)
         pthrd_printf("Polling Process::handleEvents returning false due to no events\n");
      else 
         pthrd_printf("Error handling events for user\n");
      return false;
   }
   return true;
}

bool Process::setThreadingMode(thread_mode_t tm)
{
   MTLock lock_this_func(MTLock::allow_init);
   return mt()->setThreadMode(tm);
}

Process::ptr Process::createProcess(std::string executable,
                                    const std::vector<std::string> &argv,
                                    const std::vector<std::string> &envp,
                                    const std::map<int,int> &fds)
{
   MTLock lock_this_func(MTLock::allow_init, MTLock::deliver_callbacks);

   pthrd_printf("User asked to launch executable %s\n", executable.c_str());
   if (int_process::isInCB()) {
      perr_printf("User attempted call on process create while in CB, erroring.");
      ProcControlAPI::globalSetLastError(err_incallback, "Cannot createProcess from callback\n");
      return Process::ptr();
   }

   ProcPool()->condvar()->lock();
   
   Process::ptr newproc(new Process());
   int_process *llproc = int_process::createProcess(executable, argv, envp, fds);
   llproc->initializeProcess(newproc);
   
   int_processSet the_proc;
   the_proc.insert(newproc);
   bool result = int_process::create(&the_proc); //Releases procpool lock
   if (!result) {
      pthrd_printf("Unable to create process %s\n", executable.c_str());
      return Process::ptr();
   }

   return newproc;
}

Process::ptr Process::attachProcess(Dyninst::PID pid, std::string executable)
{
   MTLock lock_this_func(MTLock::allow_init, MTLock::deliver_callbacks);
   pthrd_printf("User asked to attach to process %d (%s)\n", pid, executable.c_str());
   if (int_process::isInCB()) {
      perr_printf("User attempted call on process attach while in CB, erroring.\n");
      ProcControlAPI::globalSetLastError(err_incallback, "Cannot attachProcess from callback\n");
      return Process::ptr();
   }

   ProcPool()->condvar()->lock();
   Process::ptr newproc(new Process());
   int_process *llproc = int_process::createProcess(pid, executable);
   llproc->initializeProcess(newproc);

   int_processSet the_proc;
   the_proc.insert(newproc);

   bool result = llproc->attach(&the_proc, false); //Releases procpool lock

   if (!result) {
      pthrd_printf("Unable to attach to process %d\n", pid);
      delete llproc;
      return Process::ptr();
   }

   return newproc;
}

Process::Process() :
   llproc_(NULL),
   exitstate_(NULL)
{
}

Process::~Process()
{
   if (exitstate_) {
      delete exitstate_;
      exitstate_ = NULL;
   }
}

void *Process::getData() const {
   MTLock lock_this_func;
   if (exitstate_) {
      return exitstate_->user_data;
   }
   return llproc_->user_data;
}

void Process::setData(void *p) const {
   MTLock lock_this_func;
   if (exitstate_) {
      exitstate_->user_data = p;
   }
   else {
      llproc_->user_data = p;
   }
}

Dyninst::PID Process::getPid() const 
{
   MTLock lock_this_func(MTLock::allow_generator);
   if (!llproc_) {
      assert(exitstate_);
	  if(!exitstate_) return 0;
      return exitstate_->pid;
   }
   return llproc_->getPid();
}

const ThreadPool &Process::threads() const
{
   MTLock lock_this_func;
   static ThreadPool *err_pool;
   if (!llproc_) {
      perr_printf("threads on deleted process\n");
      setLastError(err_exited, "Process is exited\n");
      if (!err_pool) {
         err_pool = new ThreadPool();
      }
      return *err_pool;
   }

   return *(llproc_->threadPool()->pool());
}

ThreadPool &Process::threads()
{
   MTLock lock_this_func;
   static ThreadPool *err_pool;
   if (!llproc_) {
      perr_printf("threads on deleted process\n");
      setLastError(err_exited, "Process is exited\n");
      if (!err_pool) {
         err_pool = new ThreadPool();
      }
      return *err_pool;
   }

   return *(llproc_->threadPool()->pool());
}

const LibraryPool &Process::libraries() const
{
   MTLock lock_this_func;
   static LibraryPool *err_pool;
   if (!llproc_) {
      perr_printf("libraries on deleted process\n");
      setLastError(err_exited, "Process is exited\n");
      if (!err_pool) {
         err_pool = new LibraryPool();
         err_pool->proc = NULL;
      }
      return *err_pool;
   }

   return llproc_->libpool;
}

LibraryPool &Process::libraries()
{
   MTLock lock_this_func;
   static LibraryPool *err_pool;
   if (!llproc_) {
      perr_printf("libraries on deleted process\n");
      setLastError(err_exited, "Process is exited\n");
      if (!err_pool) {
         err_pool = new LibraryPool();
         err_pool->proc = NULL;
      }
      return *err_pool;
   }

   return llproc_->libpool;
}

bool Process::continueProc()
{
   Process::ptr me = shared_from_this();
   ProcessSet::ptr ps = ProcessSet::newProcessSet(me);
   return ps->continueProcs();
}

bool Process::isCrashed() const
{
   MTLock lock_this_func;
   if (!llproc_) {
      assert(exitstate_);
      return exitstate_->crashed;
   }
   int crashSignal = 0;
   return (llproc_->getState() == int_process::exited && llproc_->getCrashSignal(crashSignal));
}

bool Process::isExited() const
{
   MTLock lock_this_func;
   int exitCode = 0;
   if (!llproc_) {
      assert(exitstate_);
      return exitstate_->exited;
   }
   return (llproc_->getState() == int_process::exited && llproc_->getExitCode(exitCode));
}

int Process::getCrashSignal() const
{
   MTLock lock_this_func;
   if (!llproc_) {
      assert(exitstate_);
      return exitstate_->crashed ? exitstate_->crash_signal : 0;
   }

   int crashSignal = 0;
   if (!(llproc_->getState() == int_process::exited && llproc_->getCrashSignal(crashSignal)))
      return 0;
   return crashSignal;
}

int Process::getExitCode() const
{
   MTLock lock_this_func;
   if (!llproc_) {
      assert(exitstate_);
      return !exitstate_->crashed ? exitstate_->exit_code : 0;
   }

   int exitCode = 0;
   if (!(llproc_->getState() == int_process::exited && llproc_->getExitCode(exitCode)))
      return 0;
   return exitCode;
}

bool Process::isDetached() const
{
    MTLock lock_this_func;
    PROC_EXIT_TEST("isDetached", false);

    return llproc_->getState() == int_process::detached;
}

bool Process::stopProc()
{
   ProcessSet::ptr ps = ProcessSet::newProcessSet(shared_from_this());
   return ps->stopProcs();
}

bool Process::detach(bool leaveStopped)
{
   ProcessSet::ptr ps = ProcessSet::newProcessSet(shared_from_this());
   return ps->detach(leaveStopped);
}

bool Process::temporaryDetach()
{
   ProcessSet::ptr ps = ProcessSet::newProcessSet(shared_from_this());
   return ps->temporaryDetach();
}

bool Process::reAttach()
{
   ProcessSet::ptr ps = ProcessSet::newProcessSet(shared_from_this());
   return ps->reAttach();
}

bool Process::terminate()
{
   if (!llproc_) return true; // Already terminated
   ProcessSet::ptr ps = ProcessSet::newProcessSet(shared_from_this());
   bool ret = ps->terminate();
   return ret;
}

bool Process::isTerminated() const
{
   MTLock lock_this_func;
   if (!llproc_) {
      return true;
   }
   return (llproc_->getState() == int_process::exited);
}

bool Process::hasStoppedThread() const
{
   MTLock lock_this_func;
   PROC_EXIT_TEST("hasStoppedThread", false);

   int_threadPool::iterator i;
   for (i = llproc_->threadPool()->begin(); i != llproc_->threadPool()->end(); i++) {
      if ((*i)->getUserState().getState() == int_thread::stopped)
         return true;
   }
   return false;
}

bool Process::hasRunningThread() const
{
   MTLock lock_this_func;
   PROC_EXIT_TEST("hasRunningThread", false);

   int_threadPool::iterator i;
   for (i = llproc_->threadPool()->begin(); i != llproc_->threadPool()->end(); ++i) {
		// Skip truly not-us-system-threads
	   if (!(*i)->isUser() && !(*i)->isRPCEphemeral()) continue;
       if ((*i)->getUserState().getState() == int_thread::running)
         return true;
   }
   return false;
}

bool Process::allThreadsStopped() const
{
   MTLock lock_this_func;
   PROC_EXIT_TEST("allThreadsStopped", false);

   int_threadPool::iterator i;
   for (i = llproc_->threadPool()->begin(); i != llproc_->threadPool()->end(); i++) {
      if ((*i)->getUserState().getState() == int_thread::running || (*i)->getUserState().getState() == int_thread::detached)
         return false;
   }
   return true;
}

bool Process::allThreadsRunning() const
{
   MTLock lock_this_func;
   PROC_EXIT_TEST("allThreadsRunning", false);

   int_threadPool::iterator i;
   for (i = llproc_->threadPool()->begin(); i != llproc_->threadPool()->end(); i++) {
      if ((*i)->getUserState().getState() == int_thread::stopped || (*i)->getUserState().getState() == int_thread::detached)
         return false;
   }
   return true;
}

bool Process::allThreadsRunningWhenAttached() const 
{
    MTLock lock_this_func;
    PROC_EXIT_TEST("allThreadsRunningWhenAttached", false);

    for(int_threadPool::iterator i = llproc_->threadPool()->begin(); 
            i != llproc_->threadPool()->end(); ++i)
    {
        if( !(*i)->wasRunningWhenAttached() ) return false;
    }

    return true;
}

bool Process::runIRPCAsync(IRPC::ptr irpc)
{
   MTLock lock_this_func;
   PROC_EXIT_DETACH_TEST("runIRPCAsync", false);

   int_process *proc = llproc();
   int_iRPC::ptr rpc = irpc->llrpc()->rpc;
   rpc->setAsync(false);

   bool result = false;
   if (rpc->thread()) {
	   result = rpcMgr()->postRPCToThread(rpc->thread(), rpc);
   }
   else {
		result = rpcMgr()->postRPCToProc(proc, rpc);
   }
   if (!result) {
      pthrd_printf("postRPCToProc failed on %d\n", proc->getPid());
      return false;
   }

   int_thread::State user_state = rpc->thread()->getUserState().getState();
   rpc->setRestoreToState(user_state);

   result = rpc->thread()->getUserState().setState(int_thread::running);
   if (!result) {
      setLastError(err_internal, "Could not continue thread choosen for iRPC\n");
      perr_printf("Could not run user thread %d/%d\n", proc->getPid(), rpc->thread()->getLWP());
      return false;
   }

   llproc_->throwNopEvent();
   return true;
}


bool Process::runIRPCSync(IRPC::ptr irpc)
{
   MTLock lock_this_func;
   PROC_EXIT_DETACH_CB_TEST("runIRPCSync", false);
   pthrd_printf("Running SYNC RPC\n");
   bool result = runIRPCAsync(irpc);
   if (!result) return false;

   while (irpc->state() != IRPC::Done) {
	   result = int_process::waitAndHandleEvents(true);
	   if (!result) {
		  perr_printf("Error waiting for process to finish iRPC\n");
		  return false;
	   }
   }
   return true;
}

// Apologies for the code duplication; if this works, refactor. 
bool Thread::runIRPCAsync(IRPC::ptr irpc)
{
   int_iRPC::ptr rpc = irpc->llrpc()->rpc;
   rpc->setThread(llthrd());

   return getProcess()->runIRPCAsync(irpc);
}


bool Thread::runIRPCSync(IRPC::ptr irpc)
{
   int_iRPC::ptr rpc = irpc->llrpc()->rpc;
   rpc->setThread(llthrd());

	return getProcess()->runIRPCSync(irpc);   
}

bool Process::postIRPC(IRPC::ptr irpc) const
{
   MTLock lock_this_func;
   PROC_EXIT_DETACH_TEST("postIRPC", false);

   int_process *proc = llproc();
   int_iRPC::ptr rpc = irpc->llrpc()->rpc;
   bool result = rpcMgr()->postRPCToProc(proc, rpc);
   if (!result) {
      pthrd_printf("postRPCToProc failed on %d\n", proc->getPid());
      return false;
   }
   llproc_->throwNopEvent();
	return true;
}

bool Process::getPostedIRPCs(std::vector<IRPC::ptr> &rpcs) const
{
   MTLock lock_this_func;
   PROC_EXIT_DETACH_TEST("getPostedIRPCs", false);
   int_threadPool *tp = llproc()->threadPool();
   for (int_threadPool::iterator i = tp->begin(); i != tp->end(); ++i)
   {
      int_thread *thr = *i;
      rpc_list_t *rpc_list = thr->getPostedRPCs();
      for (rpc_list_t::iterator j = rpc_list->begin(); j != rpc_list->end(); ++j) {
         IRPC::ptr up_rpc = (*j)->getIRPC().lock();
         if (up_rpc == IRPC::ptr()) 
            continue;
         rpcs.push_back(up_rpc);
      }
   }
   return true;
}

Dyninst::Architecture Process::getArchitecture() const
{
   MTLock lock_this_func;
   PROC_EXIT_TEST("getArchitecture", Dyninst::Arch_none);
   return llproc_->getTargetArch();
}

Dyninst::OSType Process::getOS() const
{
   MTLock lock_this_func;
   PROC_EXIT_TEST("getOS", Dyninst::OSNone);

   return llproc_->getOS();
}

bool Process::supportsLWPEvents() const
{
   MTLock lock_this_func;
   PROC_EXIT_TEST("supportsLWPEvents", false);
   //Intentionally not testing plat_supportLWP*Destroy, which is complicated on BG
   return llproc_->plat_supportLWPCreate(); 
}

bool Process::supportsUserThreadEvents() const
{
   MTLock lock_this_func;
   PROC_EXIT_TEST("supportsUserThreadEvents", false);
   return llproc_->plat_supportThreadEvents();
}

bool Process::supportsFork() const
{
   MTLock lock_this_func;
   PROC_EXIT_TEST("supportsFork", false);
   return llproc_->plat_supportFork();
}

bool Process::supportsExec() const
{
   MTLock lock_this_func;
   PROC_EXIT_TEST("supportsExec", false);
   return llproc_->plat_supportExec();
}


Dyninst::Address Process::mallocMemory(size_t size, Dyninst::Address addr)
{
   PROC_EXIT_DETACH_CB_TEST("mallocMemory", 0);
   ProcessSet::ptr pset = ProcessSet::newProcessSet(shared_from_this());
   AddressSet::ptr addrset = AddressSet::newAddressSet(pset, addr);
   bool result = pset->mallocMemory(size, addrset);
   if (!result) {
      return 0;
   }
   AddressSet::iterator i = addrset->begin();
   return i->first;
}

Dyninst::Address Process::mallocMemory(size_t size)
{
   PROC_EXIT_DETACH_CB_TEST("mallocMemory", 0);
   ProcessSet::ptr pset = ProcessSet::newProcessSet(shared_from_this());
   AddressSet::ptr addr_result = pset->mallocMemory(size);
   if (addr_result->empty()) {
      return 0;
   }
   return addr_result->begin()->first;
}

Dyninst::Address Process::findFreeMemory(size_t size)
{
   PROC_EXIT_DETACH_TEST("findFreeMemory", 0);
	return llproc()->plat_findFreeMemory(size);
}

bool Process::freeMemory(Dyninst::Address addr)
{
   PROC_EXIT_DETACH_CB_TEST("freeMemory", 0);
   Process::ptr this_ptr = shared_from_this();
   ProcessSet::ptr pset = ProcessSet::newProcessSet(this_ptr);
   AddressSet::ptr addrs = AddressSet::newAddressSet(pset, addr);
   return pset->freeMemory(addrs);
}

bool Process::writeMemory(Dyninst::Address addr, const void *buffer, size_t size) const
{
   MTLock lock_this_func;
   PROC_EXIT_DETACH_TEST("writeMemory", false);

   pthrd_printf("User wants to write memory to remote addr 0x%lx from buffer 0x%p of size %lu\n", 
                addr, buffer, (unsigned long) size);
   result_response::ptr resp = result_response::createResultResponse();
   bool result = llproc_->writeMem(buffer, addr, size, resp);
   if (!result) {
      pthrd_printf("Error writing to memory\n");
      (void)resp->isReady();
      return false;
   }

   int_process::waitForAsyncEvent(resp);
   if (!resp->getResult() || resp->hasError()) {
      pthrd_printf("Error writing to memory async\n");
      return false;
   }
   return true;
}

bool Process::readMemory(void *buffer, Dyninst::Address addr, size_t size) const
{
   MTLock lock_this_func;
   PROC_EXIT_DETACH_TEST("readMemory", false);

   pthrd_printf("User wants to read memory from 0x%lx to 0x%p of size %lu\n", 
                addr, buffer, (unsigned long) size);
   mem_response::ptr memresult = mem_response::createMemResponse((char *) buffer, size);
   bool result = llproc_->readMem(addr, memresult);
   if (!result) {
      pthrd_printf("Error reading from memory %lx on target process %d\n",
                   addr, llproc_->getPid());
      (void)memresult->isReady();
      return false;
   }

   int_process::waitForAsyncEvent(memresult);

   if (memresult->hasError()) {
      pthrd_printf("Error reading from memory %lx on target process %d\n",
                   addr, llproc_->getPid());
      return false;
   }
   return true;
}

bool Process::writeMemoryAsync(Dyninst::Address addr, const void *buffer, size_t size, void *opaque_val) const
{
   MTLock lock_this_func;
   PROC_EXIT_DETACH_TEST("writeMemoryAsync", false);
   pthrd_printf("User wants to async write memory to remote addr 0x%lx from buffer 0x%p of size %lu\n", 
                addr, buffer, (unsigned long) size);
   result_response::ptr resp = result_response::createResultResponse();
   int_eventAsyncIO *iev = new int_eventAsyncIO(resp, int_eventAsyncIO::memwrite);
   iev->local_memory = const_cast<void *>(buffer);
   iev->remote_addr = addr;
   iev->size = size;
   iev->opaque_value = opaque_val;
   resp->setAsyncIOEvent(iev);

   bool result = llproc_->writeMem(buffer, addr, size, resp);
   if (!result) {
      pthrd_printf("Error writing to memory\n");
      (void)resp->isReady();
      return false;
   }
   llproc_->plat_preAsyncWait();

   return true;
}

bool Process::readMemoryAsync(void *buffer, Dyninst::Address addr, size_t size, void *opaque_val) const
{
   MTLock lock_this_func;
   PROC_EXIT_DETACH_TEST("readMemoryAsync", false);

   pthrd_printf("User wants to async read memory from 0x%lx to 0x%p of size %lu\n", 
                addr, buffer, (unsigned long) size);

   mem_response::ptr memresult = mem_response::createMemResponse((char *) buffer, size);
   int_eventAsyncIO *iev = new int_eventAsyncIO(memresult, int_eventAsyncIO::memread);
   iev->local_memory = buffer;
   iev->remote_addr = addr;
   iev->size = size;
   iev->opaque_value = opaque_val;
   memresult->setAsyncIOEvent(iev);

   bool result = llproc_->readMem(addr, memresult);
   if (!result) {
      pthrd_printf("Error reading from memory %lx on target process %d\n",
                   addr, llproc_->getPid());
      (void)memresult->isReady();
      return false;
   }
   llproc_->plat_preAsyncWait();

   return true;
}

bool Process::addBreakpoint(Address addr, Breakpoint::ptr bp) const
{
   MTLock lock_this_func;
   PROC_EXIT_DETACH_TEST("addBreakpoint", false);

   if (hasRunningThread()) {
      perr_printf("User attempted to add breakpoint to running process\n");
      setLastError(err_notstopped, "Attempted to insert breakpoint into running process\n");
      return false;
   }

   if( llproc_->getState() == int_process::detached ) {
       perr_printf("User attempted to add breakpoint to detached process\n");
       setLastError(err_detached, "Attempted to insert breakpoint into detached process\n");
       return false;
   }

   return llproc_->addBreakpoint(addr, bp->llbp());
}

bool Process::rmBreakpoint(Dyninst::Address addr, Breakpoint::ptr bp) const
{
   MTLock lock_this_func;
   PROC_EXIT_DETACH_TEST("rmBreakpoint", false);

   if (hasRunningThread()) {
      perr_printf("User attempted to remove breakpoint on running process\n");
      setLastError(err_notstopped, "Attempted to remove breakpoint on running process\n");
      return false;
   }

   set<response::ptr> resps;
   bool result = llproc_->removeBreakpoint(addr, bp->llbp(), resps);
   if (!result) {
      pthrd_printf("Failed to removeBreakpoint\n");
      return false;
   }

   int_process::waitForAsyncEvent(resps);

   for (set<response::ptr>::iterator i = resps.begin(); i != resps.end(); i++) {
      response::ptr resp = *i;
      if (resp->hasError()) {
         pthrd_printf("Error removing breakpoint\n");
         return false;
      }
   }
   
   return true;
   
}

unsigned Process::numHardwareBreakpointsAvail(unsigned mode)
{
   MTLock lock_this_func;
   PROC_EXIT_DETACH_TEST("numHardwareBreakpointAvail", 0);

   unsigned min = INT_MAX;
   int_threadPool *tp = llproc_->threadPool();
   for (int_threadPool::iterator i = tp->begin(); i != tp->end(); i++) {
      int_thread *thr = *i;
      unsigned cur = thr->hwBPAvail(mode);
      if (cur < min)
         min = cur;
   }
   return min;
}

void Process::setDefaultSymbolReader(SymbolReaderFactory *f)
{
   int_process::user_set_symbol_reader = f;
}

SymbolReaderFactory *Process::getDefaultSymbolReader()
{
   return int_process::user_set_symbol_reader;
}

void Process::setSymbolReader(SymbolReaderFactory *f) const
{
   MTLock lock_this_func;
   if (!llproc_) {
      perr_printf("setSymbolReader on exited process\n");
      setLastError(err_exited, "Process is exited\n");
      return;
   }
   llproc_->setSymReader(f);
}

SymbolReaderFactory *Process::getSymbolReader() const
{
   MTLock lock_this_func;
   PROC_EXIT_TEST("getSymbolReader", NULL);
   return llproc_->getSymReader();
}

LibraryTracking *Process::getLibraryTracking()
{
   MTLock lock_this_func;
   PROC_EXIT_TEST("getLibraryTracking", NULL);
   int_libraryTracking *proc = llproc_->getLibraryTracking();
   if (!proc) return NULL;
   return proc->up_ptr;
}

ThreadTracking *Process::getThreadTracking()
{
   MTLock lock_this_func;
   PROC_EXIT_TEST("getThreadTracking", NULL);
   int_threadTracking *proc = llproc_->getThreadTracking();
   if (!proc) return NULL;
   return proc->up_ptr;
}

LWPTracking *Process::getLWPTracking()
{
   MTLock lock_this_func;
   PROC_EXIT_TEST("getLWPTracking", NULL);
   int_LWPTracking *proc = llproc_->getLWPTracking();
   if (!proc) return NULL;
   return proc->up_ptr;
}

CallStackUnwinding *Thread::getCallStackUnwinding()
{
   MTLock lock_this_func;
   THREAD_EXIT_TEST("getCallStackUnwinding", NULL);
   int_callStackUnwinding *uwproc = llthread_->llproc()->getCallStackUnwinding();
   if (!uwproc) 
      return NULL;
   if (!llthread_->unwinder) {
      llthread_->unwinder = new CallStackUnwinding(shared_from_this());
   }
   return llthread_->unwinder;
}

FollowFork *Process::getFollowFork()
{
   MTLock lock_this_func;
   PROC_EXIT_TEST("getFollowFork", NULL);
   int_followFork *proc = llproc_->getFollowFork();
   if (!proc) return NULL;
   return proc->up_ptr;
}

SignalMask *Process::getSignalMask()
{
   MTLock lock_this_func;
   PROC_EXIT_TEST("getSignalMask", NULL);
   int_signalMask *proc = llproc_->getSignalMask();
   if (!proc) return NULL;
   return proc->up_ptr;
}

const LibraryTracking *Process::getLibraryTracking() const
{
   MTLock lock_this_func;
   PROC_EXIT_TEST("getLibraryTracking", NULL);
   int_libraryTracking *proc = llproc_->getLibraryTracking();
   if (!proc) return NULL;
   return proc->up_ptr;
}

const ThreadTracking *Process::getThreadTracking() const
{
   MTLock lock_this_func;
   PROC_EXIT_TEST("getThreadTracking", NULL);
   int_threadTracking *proc = llproc_->getThreadTracking();
   if (!proc) return NULL;
   return proc->up_ptr;
}

const LWPTracking *Process::getLWPTracking() const
{
   MTLock lock_this_func;
   PROC_EXIT_TEST("getLWPTracking", NULL);
   int_LWPTracking *proc = llproc_->getLWPTracking();
   if (!proc) return NULL;
   return proc->up_ptr;
}

const SignalMask *Process::getSignalMask() const
{
   MTLock lock_this_func;
   PROC_EXIT_TEST("getSignalMask", NULL);
   int_signalMask *proc = llproc_->getSignalMask();
   if (!proc) return NULL;
   return proc->up_ptr;
}

err_t Process::getLastError() const {
   MTLock lock_this_func;
   if (!llproc_) {
      return exitstate_->last_error;
   }
   return llproc_->getLastError();
}

const char *Process::getLastErrorMsg() const {
   MTLock lock_this_func;
   if (!llproc_) {
      return exitstate_->last_error_msg;
   }
   return llproc_->getLastErrorMsg();
}

void Process::setLastError(err_t ec, const char *es) const {
   MTLock lock_this_func;
   if (!llproc_) {
      exitstate_->last_error = ec;
      exitstate_->last_error_msg = es;
      ProcControlAPI::globalSetLastError(ec, es);
   }
   else {
      llproc_->setLastError(ec, es);
   }
}

void Process::clearLastError() const {
  MTLock lock_this_func;
  if (!llproc_) {
     exitstate_->last_error = err_none;
     exitstate_->last_error_msg = "ok";
  }
  else {
     llproc_->clearLastError();
  }
}

ExecFileInfo* Process::getExecutableInfo() const
{
   MTLock lock_this_func;
   PROC_EXIT_TEST("getExecutableInfo", NULL);

   return llproc()->plat_getExecutableInfo();
}

unsigned int Process::getCapabilities() const
{
   MTLock lock_this_func;
   PROC_EXIT_TEST("getCapabilities", 0);
   return llproc()->plat_getCapabilities();
}

Thread::Thread() :
   llthread_(NULL),
   exitstate_(NULL)
{
}

Thread::~Thread()
{
   if (exitstate_) {
      delete exitstate_;
      exitstate_ = NULL;
   }
}

void *Thread::getData() const {
   MTLock lock_this_func;
   if (exitstate_)
      return exitstate_->user_data;
   return llthread_->user_data;
}

void Thread::setData(void *p) const {
   MTLock lock_this_func;
   if (exitstate_) {
      exitstate_->user_data = p;
   }
   else {
      llthread_->user_data = p;
   }
}

Process::const_ptr Thread::getProcess() const
{
   MTLock lock_this_func;
   if (!llthread_) {
      assert(exitstate_);
      return exitstate_->proc_ptr;
   }
   return llthread_->proc();
}

Process::ptr Thread::getProcess()
{
   MTLock lock_this_func;
   if (!llthread_) {
      assert(exitstate_);
      return exitstate_->proc_ptr;
   }
   return llthread_->proc();
}

int_thread *Thread::llthrd() const
{
   return llthread_;
}

bool Thread::isStopped() const
{
   MTLock lock_this_func;
   THREAD_EXIT_TEST("isStopped", false);
   return llthread_->getUserState().getState() == int_thread::stopped;
}

bool Thread::isRunning() const
{
   MTLock lock_this_func;
   THREAD_EXIT_TEST("isRunning", false);
   return llthread_->getUserState().getState() == int_thread::running;
}

bool Thread::isLive() const
{
   MTLock lock_this_func;
   if (!llthread_) {
      return false;
   }
   return (llthread_->getUserState().getState() == int_thread::stopped ||
           llthread_->getUserState().getState() == int_thread::running);
}

bool Thread::isDetached() const
{
    MTLock lock_this_func;
    THREAD_EXIT_TEST("isDetached", false);
    return llthread_->getUserState().getState() == int_thread::detached;
}

bool Thread::stopThread()
{
   MTLock lock_this_func(MTLock::deliver_callbacks);
   THREAD_EXIT_DETACH_CB_TEST("stopThread", false);

   int_thread *thrd = llthrd();
   int_process *proc = thrd->llproc();

   pthrd_printf("User stopping thread %d/%d\n", proc->getPid(), thrd->getLWP());
   bool result = thrd->getUserState().setState(int_thread::running);
   if (!result) {
      perr_printf("Thread %d/%d was not in a stoppable state, error return from setState\n",
                  proc->getPid(), thrd->getLWP());
      setLastError(err_internal, "Could not set user state while stopping thread\n");
      return false;
   }
   proc->throwNopEvent();

   bool proc_exited = false;
   result = int_process::waitAndHandleForProc(false, proc, proc_exited);
   if (proc_exited) {
      perr_printf("Process exited while waiting for user thread stop, erroring\n");
      setLastError(err_exited, "Process exited while thread being stopped.\n");
      return false;
   }
   if (!result) {
      perr_printf("Internal error calling waitAndHandleForProc on %d\n", proc->getPid());
      setLastError(err_internal, "Error while calling waitAndHandleForProc from thread stop\n");
      return false;
   }
   return true;
}

bool Thread::continueThread()
{
   MTLock lock_this_func(MTLock::deliver_callbacks);
   THREAD_EXIT_DETACH_CB_TEST("continueThread", false);

   int_thread *thrd = llthrd();
   int_process *proc = thrd->llproc();

   pthrd_printf("User continuing thread %d/%d\n", proc->getPid(), thrd->getLWP());
   bool result = thrd->getUserState().setState(int_thread::running);
   if (!result) {
      perr_printf("Thread %d/%d was not in a continuable state, error return from setState\n",
                  proc->getPid(), thrd->getLWP());
      setLastError(err_internal, "Could not set user state while continuing thread\n");
      return false;
   }
   proc->throwNopEvent();
   return true;
}

bool Thread::getAllRegisters(RegisterPool &pool) const
{
   MTLock lock_this_func;
   THREAD_EXIT_DETACH_STOP_TEST("getAllRegisters", false);
   
   allreg_response::ptr response = allreg_response::createAllRegResponse(pool.llregpool);   
   bool result = llthread_->getAllRegisters(response);
   if (!result) {
      pthrd_printf("Error getting all registers\n");
      return false;
   }

   result = llthread_->llproc()->waitForAsyncEvent(response);
   if (!result) {
      pthrd_printf("Error waiting for async events\n");
      return false;
   }
   assert(response->isReady());
   if (response->hasError()) {
      pthrd_printf("Async error reading registers\n");
      return false;
   }
   return true;
}

bool Thread::setAllRegisters(RegisterPool &pool) const
{
   MTLock lock_this_func;
   THREAD_EXIT_DETACH_STOP_TEST("setAllRegisters", false);
   
   result_response::ptr response = result_response::createResultResponse();
   bool result = llthread_->setAllRegisters(*pool.llregpool, response);
   if (!result) {
      pthrd_printf("Error setting all registers\n");
      return false;
   }
   result = llthread_->llproc()->waitForAsyncEvent(response);
   if (!result) {
      pthrd_printf("Error waiting for async events\n");
      return false;
   }
   assert(response->isReady());
   if (response->hasError()) {
      pthrd_printf("Async error setting registers\n");
      return false;
   }

   return true;
}

bool Thread::getRegister(Dyninst::MachRegister reg, Dyninst::MachRegisterVal &val) const
{
   MTLock lock_this_func;
   THREAD_EXIT_DETACH_STOP_TEST("getRegister", false);

   reg_response::ptr response = reg_response::createRegResponse();
   bool result = llthread_->getRegister(reg, response);
   if (!result) {
      pthrd_printf("Error getting register\n");
      return false;
   }
   result = llthread_->llproc()->waitForAsyncEvent(response);
   if (!result) {
      pthrd_printf("Error waiting for async events\n");
      return false;
   }
   assert(response->isReady());
   if (response->hasError()) {
      pthrd_printf("Async error getting register\n");
      return false;
   }
   val = response->getResult();
   return true;
}

bool Thread::setRegister(Dyninst::MachRegister reg, Dyninst::MachRegisterVal val) const
{
   MTLock lock_this_func;
   THREAD_EXIT_DETACH_STOP_TEST("setRegister", false);

   result_response::ptr response = result_response::createResultResponse();
   bool result = llthread_->setRegister(reg, val, response);
   if (!result) {
      pthrd_printf("Error setting register value\n");
      return false;
   }
   result = llthread_->llproc()->waitForAsyncEvent(response);
   if (!result) {
      pthrd_printf("Error waiting for async events\n");
      return false;
   }
   assert(response->isReady());
   if (response->hasError()) {
      pthrd_printf("Async error reading registers\n");
      return false;
   }
   return true;   
}

bool Thread::getAllRegistersAsync(RegisterPool &pool, void *opaque_val) const
{
   MTLock lock_this_func;
   THREAD_EXIT_DETACH_STOP_TEST("getAllRegistersAsync", false);

   pthrd_printf("User wants to async read registers on %d/%d\n",
                llthread_->proc()->getPid(), llthread_->getLWP());

   allreg_response::ptr response = allreg_response::createAllRegResponse(pool.llregpool);   
   int_eventAsyncIO *iev = new int_eventAsyncIO(response, int_eventAsyncIO::regallread);
   iev->opaque_value = opaque_val;
   iev->rpool = &pool;
   response->setAsyncIOEvent(iev);
   bool result = llthread_->getAllRegisters(response);
   if (!result) {
      pthrd_printf("Error getting all registers async\n");
      return false;
   }
   llthread_->llproc()->plat_preAsyncWait();
   return true;
}

bool Thread::setAllRegistersAsync(RegisterPool &pool, void *opaque_val) const
{
   MTLock lock_this_func;
   THREAD_EXIT_DETACH_STOP_TEST("getAllRegistersAsync", false);
   pthrd_printf("User wants to async set registers on %d/%d\n",
                llthread_->proc()->getPid(), llthread_->getLWP());

   result_response::ptr response = result_response::createResultResponse();
   int_eventAsyncIO *iev = new int_eventAsyncIO(response, int_eventAsyncIO::regallwrite);
   iev->opaque_value = opaque_val;
   response->setAsyncIOEvent(iev);
   bool result = llthread_->setAllRegisters(*pool.llregpool, response);
   if (!result) {
      pthrd_printf("Error setting all registers async\n");
      return false;
   }
   llthread_->llproc()->plat_preAsyncWait();
   return true;
}

bool Thread::isInitialThread() const
{
   MTLock lock_this_func;
   THREAD_EXIT_TEST("isInitialThread", false);
   return llthread_->llproc()->threadPool()->initialThread() == llthread_;
}

bool Thread::isUser() const 
{
	MTLock lock_this_func;
   THREAD_EXIT_TEST("isUser", false);
	return llthread_->isUser();
}

bool Thread::setSingleStepMode(bool s) const
{
   MTLock lock_this_func;
   THREAD_EXIT_DETACH_STOP_TEST("setSingleStepMode", false);
   llthread_->setSingleStepUserMode(s);
   return true;
}

bool Thread::getSingleStepMode() const
{
   MTLock lock_this_func;
   THREAD_EXIT_TEST("getSingleStepMode", false);
   return llthread_->singleStepUserMode();
}

Dyninst::LWP Thread::getLWP() const
{
   MTLock lock_this_func;
   if (!llthread_) {
      assert(exitstate_);
      return exitstate_->lwp;
   }
   return llthread_->getLWP();
}

bool Thread::postIRPC(IRPC::ptr irpc) const
{
   MTLock lock_this_func;
   THREAD_EXIT_DETACH_TEST("postIRPC", false);

   int_thread *thr = llthread_;
   int_process *proc = thr->llproc();
   int_iRPC::ptr rpc = irpc->llrpc()->rpc;
   bool result = rpcMgr()->postRPCToThread(thr, rpc);
   if (!result) {
      pthrd_printf("postRPCToThread failed on %d\n", proc->getPid());
      return false;
   }
   proc->throwNopEvent();
	return true;
}

bool Thread::getPostedIRPCs(std::vector<IRPC::ptr> &rpcs) const
{
   MTLock lock_this_func;
   THREAD_EXIT_TEST("getPostedIRPCs", false);

   rpc_list_t *rpc_list = llthread_->getPostedRPCs();
   for (rpc_list_t::iterator j = rpc_list->begin(); j != rpc_list->end(); ++j) {
      IRPC::ptr up_rpc = (*j)->getIRPC().lock();
      if (up_rpc == IRPC::ptr()) 
         continue;
      rpcs.push_back(up_rpc);
   }
   return true;
}

bool Thread::haveUserThreadInfo() const
{
   MTLock lock_this_func;
   THREAD_EXIT_TEST("haveUserThreadInfo", false);
   return llthread_->haveUserThreadInfo();
}

Dyninst::THR_ID Thread::getTID() const
{
   MTLock lock_this_func;
   if (!llthread_) {
      if (exitstate_ && exitstate_->thr_id != NULL_THR_ID) {
         return exitstate_->thr_id;
      }
      perr_printf("getTID on deleted thread\n");
      setLastError(err_exited, "Thread is exited");
      return false;
   }

   Dyninst::THR_ID tid;
   bool result = llthread_->getTID(tid);
   if (!result) {
      return NULL_THR_ID;
   }
   llthread_->setTID(tid);
   return tid;
}

Dyninst::Address Thread::getStartFunction() const
{
   MTLock lock_this_func;
   THREAD_EXIT_TEST("getStartFunction", 0);

   Dyninst::Address addr;
   bool result = llthread_->getStartFuncAddress(addr);
   if (!result) {
      return 0;
   }
   return addr;
}

Dyninst::Address Thread::getStackBase() const
{
   MTLock lock_this_func;
   THREAD_EXIT_TEST("getStackBase", 0);

   Dyninst::Address addr;
   bool result = llthread_->getStackBase(addr);
   if (!result) {
      return 0;
   }
   return addr;
}

unsigned long Thread::getStackSize() const
{
   MTLock lock_this_func;
   THREAD_EXIT_TEST("getStackSize", 0);

   unsigned long size;
   bool result = llthread_->getStackSize(size);
   if (!result) {
      return 0;
   }
   return size;
}

Dyninst::Address Thread::getTLS() const
{
   MTLock lock_this_func;
   THREAD_EXIT_TEST("getTLS", 0);

   Dyninst::Address addr;
   bool result = llthread_->getTLSPtr(addr);
   if (!result) {
      return 0;
   }
   return addr;
}

IRPC::const_ptr Thread::getRunningIRPC() const
{
   MTLock lock_this_func;
   THREAD_EXIT_DETACH_TEST("getRunningIRPC", IRPC::const_ptr());

   int_iRPC::ptr running = llthread_->runningRPC();
   if (running == int_iRPC::ptr())
      return IRPC::const_ptr();
   IRPC::ptr irpc = running->getIRPC().lock();
   return irpc;
}

void Thread::setLastError(err_t ec, const char *es) const {
   if (!llthread_) {
      assert(exitstate_);
      exitstate_->proc_ptr->setLastError(ec, es);
   }
   else {
      llthread_->setLastError(ec, es);
   }
}

ThreadPool::ThreadPool()
{
}

ThreadPool::~ThreadPool()
{
}

Thread::ptr ThreadPool::getInitialThread()
{
	return threadpool->initialThread()->thread();
}

Thread::const_ptr ThreadPool::getInitialThread() const
{
	return threadpool->initialThread()->thread();
}

ThreadPool::iterator::iterator()
{
   curp = NULL;
   curi = uninitialized_val;
   curh = Thread::ptr();
}

ThreadPool::iterator::~iterator()
{
}

bool ThreadPool::iterator::operator==(const iterator &i)
{
   return (i.curh == curh);
}

bool ThreadPool::iterator::operator!=(const iterator &i)
{
   return (i.curh != curh);
}

Thread::ptr ThreadPool::iterator::operator*() const
{
   MTLock lock_this_func;
   assert(curp);
   //assert(curi >= 0 && ((curi < (signed) curp->hl_threads.size()) || !curh->llthrd()) ); //Likely dereferenced bad thread iterator
   return curh;
}

ThreadPool::iterator ThreadPool::iterator::operator++()
{
   MTLock lock_this_func;
   ThreadPool::iterator orig = *this;

   assert(curi >= 0); //If this fails, you incremented a bad iterator
   for (;;) {
      curi++;
      if (curi >= (signed int) curp->hl_threads.size()) {
         curh = Thread::ptr();
         curi = end_val;
         return orig;
      }
      curh = curp->hl_threads[curi];
      if (!curh->llthrd())
         continue;
      if (curh->llthrd()->getUserState().getState() == int_thread::exited)
         continue;
	  if (!curh->isUser())
		  continue;
      return orig;
   }
}

ThreadPool::iterator ThreadPool::iterator::operator++(int)
{
   MTLock lock_this_func;

   assert(curi >= 0); //If this fails, you incremented a bad iterator
   for (;;) {
      curi++;
      if (curi >= (signed int) curp->hl_threads.size()) {
         curh = Thread::ptr();
         curi = end_val;
         return *this;
      }
      curh = curp->hl_threads[curi];
      if (!curh->llthrd())
         continue;
      if (curh->llthrd()->getUserState().getState() == int_thread::exited)
         continue;
      if (!curh->isUser())
         continue;
      return *this;
   }
}

ThreadPool::iterator ThreadPool::begin()
{
   MTLock lock_this_func;
   ThreadPool::iterator i;
   i.curp = threadpool;
   i.curi = 0;

   if (!threadpool->hl_threads.empty())
      i.curh = i.curp->hl_threads[i.curi];
   else
      i.curh = Thread::ptr();

   return i;
}

ThreadPool::iterator ThreadPool::end()
{
   MTLock lock_this_func;
   ThreadPool::iterator i;
   i.curp = threadpool;
   i.curi = iterator::end_val;
   i.curh = Thread::ptr();
   return i;
}

ThreadPool::iterator ThreadPool::find(Dyninst::LWP lwp) 
{
    MTLock lock_this_func;
    ThreadPool::iterator i;
    int_thread *thread = threadpool->findThreadByLWP(lwp);
    if( !thread ) return end();

    i.curp = threadpool;
    i.curh = thread->thread();
    i.curi = threadpool->hl_threads.size()-1;

    return i;
}

ThreadPool::const_iterator::const_iterator()
{
   curp = NULL;
   curi = uninitialized_val;
   curh = Thread::ptr();
}

ThreadPool::const_iterator::~const_iterator()
{
}

bool ThreadPool::const_iterator::operator==(const const_iterator &i)
{
   return (i.curh == curh);
}

bool ThreadPool::const_iterator::operator!=(const const_iterator &i)
{
   return (i.curh != curh);
}

Thread::const_ptr ThreadPool::const_iterator::operator*() const
{
   MTLock lock_this_func;
   assert(curp);
   assert(curi >= 0 && curi < (signed) curp->hl_threads.size());
   return curh;
}

ThreadPool::const_iterator ThreadPool::const_iterator::operator++()
{
   MTLock lock_this_func;
   ThreadPool::const_iterator orig = *this;

   assert(curi >= 0); //If this fails, you incremented a bad iterator
   for (;;) {
      curi++;
      if (curi >= (signed int) curp->hl_threads.size()) {
         curh = Thread::ptr();
         curi = end_val;
         return orig;
      }
      curh = curp->hl_threads[curi];
      if (!curh->llthrd())
         continue;
      if (curh->llthrd()->getUserState().getState() == int_thread::exited)
         continue;
	  if (!curh->isUser())
		  continue;
      return orig;
   }
}

ThreadPool::const_iterator ThreadPool::const_iterator::operator++(int)
{
   MTLock lock_this_func;

   assert(curi >= 0); //If this fails, you incremented a bad iterator
   for (;;) {
      curi++;
      if (curi >= (signed int) curp->hl_threads.size()) {
         curh = Thread::ptr();
         curi = end_val;
         return *this;
      }
      curh = curp->hl_threads[curi];
      if (!curh->llthrd())
         continue;
      if (curh->llthrd()->getUserState().getState() == int_thread::exited)
         continue;
	  if (!curh->isUser())
		  continue;
      return *this;
   }
}

ThreadPool::const_iterator ThreadPool::begin() const
{
   MTLock lock_this_func;
   ThreadPool::const_iterator i;
   i.curp = threadpool;
   i.curi = 0;

   if (!threadpool->hl_threads.empty()) {
	   while(i.curi < (int)threadpool->hl_threads.size() && 
		   i.curp->hl_threads[i.curi] && 
		   !i.curp->hl_threads[i.curi]->isUser()) {
			   i.curi++;
	   }
      i.curh = i.curp->hl_threads[i.curi];
   }
   else
      i.curh = Thread::ptr();

   return i;
}

ThreadPool::const_iterator ThreadPool::end() const
{
   MTLock lock_this_func;
   ThreadPool::const_iterator i;
   i.curp = threadpool;
   i.curi = const_iterator::end_val;
   i.curh = Thread::ptr();
   return i;
}

ThreadPool::const_iterator ThreadPool::find(Dyninst::LWP lwp) const 
{
    MTLock lock_this_func;
    ThreadPool::const_iterator i;
    int_thread *thread = threadpool->findThreadByLWP(lwp);
    if( !thread ) return end();

    i.curp = threadpool;
    i.curh = thread->thread();
    i.curi = threadpool->hl_threads.size()-1;

    return i;
}

Process::const_ptr ThreadPool::getProcess() const
{
   MTLock lock_this_func;
   return threadpool->proc()->proc();
}

Process::ptr ThreadPool::getProcess()
{
   MTLock lock_this_func;
   return threadpool->proc()->proc();
}

size_t ThreadPool::size() const
{
   MTLock lock_this_func;
   return threadpool->size();
}

EventNotify::EventNotify()
{
}

EventNotify::~EventNotify()
{
}

int EventNotify::getFD()
{
   return (int)(llnotify->getWaitable());
}

void EventNotify::registerCB(notify_cb_t cb)
{
   return llnotify->registerCB(cb);
}

void EventNotify::removeCB(notify_cb_t cb)
{
   return llnotify->removeCB(cb);
}

EventNotify *Dyninst::ProcControlAPI::evNotify()
{
   return notify()->up_notify;
}

Breakpoint::Breakpoint()
{
}

Breakpoint::~Breakpoint()
{
   delete llbreakpoint_;
   llbreakpoint_ = NULL;
}

int_breakpoint *Breakpoint::llbp() const
{
   return llbreakpoint_;
}

Breakpoint::ptr Breakpoint::newBreakpoint()
{
   Breakpoint::ptr newbp = Breakpoint::ptr(new Breakpoint());
   newbp->llbreakpoint_ = new int_breakpoint(newbp);
   return newbp;
}

Breakpoint::ptr Breakpoint::newTransferBreakpoint(Dyninst::Address to)
{
   Breakpoint::ptr newbp = Breakpoint::ptr(new Breakpoint());
   newbp->llbreakpoint_ = new int_breakpoint(to, newbp, false);
   return newbp;
}

Breakpoint::ptr Breakpoint::newTransferOffsetBreakpoint(signed long shift)
{
   Breakpoint::ptr newbp = Breakpoint::ptr(new Breakpoint());
   newbp->llbreakpoint_ = new int_breakpoint((Address) shift, newbp, true);
   return newbp;
}

Breakpoint::ptr Breakpoint::newHardwareBreakpoint(unsigned int mode,
                                                  unsigned int size)
{
  Breakpoint::ptr newbp = Breakpoint::ptr(new Breakpoint());
  newbp->llbreakpoint_ = new int_breakpoint(mode, size, newbp);
  return newbp;
}

void *Breakpoint::getData() const {
   return llbreakpoint_->getData();
}

void Breakpoint::setData(void *d) const {
   llbreakpoint_->setData(d);
}

bool Breakpoint::isCtrlTransfer() const {
   return llbreakpoint_->isCtrlTransfer();
}

Dyninst::Address Breakpoint::getToAddress() const
{
   return llbreakpoint_->toAddr();
}

void Breakpoint::setSuppressCallbacks(bool b)
{
   return llbreakpoint_->setSuppressCallbacks(b);
}

bool Breakpoint::suppressCallbacks() const
{
   return llbreakpoint_->suppressCallbacks();
}

Mutex Counter::locks[Counter::NumCounterTypes];
int Counter::global_counts[Counter::NumCounterTypes];

Counter::Counter(CounterType ct_) :
   local_count(0),
   ct(ct_)
{
}

Counter::~Counter()
{
   if (!local_count)
      return;

   adjust(-1 * local_count);
}

void Counter::adjust(int val) 
{
   int index = (int) ct;
   int orig, after;
   locks[index].lock();
   orig = global_counts[index];
   global_counts[index] += val;
   after = global_counts[index];
   assert(global_counts[index] >= 0);
   locks[index].unlock();
   pthrd_printf("Adjusting counter %s by %d, before %d, after %d\n", getNameForCounter(index), val, orig, after);
   local_count += val;
}

void Counter::inc()
{
   adjust(1);
}

void Counter::dec()
{
   adjust(-1);
}

bool Counter::local() const
{
   return localCount() != 0;
}

int Counter::localCount() const
{
   return local_count;
}

bool Counter::global(CounterType ct)
{
   return globalCount(ct) != 0;
}

int Counter::processCount(CounterType ct, int_process* p)
{
	int sum = 0;
	switch(ct)
	{
		case AsyncEvents:
			sum += p->asyncEventCount().localCount();
			return sum;
			break;
		case ForceGeneratorBlock:
			sum += p->getForceGeneratorBlockCount().localCount();			
			return sum;
			break;
		case StartupTeardownProcesses:
			sum += p->getStartupTeardownProcs().localCount();
			return sum;
			break;
		default:
			break;
	}
	for(int_threadPool::iterator i = p->threadPool()->begin();
		i != p->threadPool()->end();
		++i)
	{
		switch(ct)
		{
		case HandlerRunningThreads:
			sum += (*i)->handlerRunningThreadsCount().localCount();
			break;
		case GeneratorRunningThreads:
			sum += (*i)->generatorRunningThreadsCount().localCount();
			break;
		case SyncRPCs:
			sum += (*i)->syncRPCCount().localCount();
			break;
		case SyncRPCRunningThreads:
			sum += (*i)->runningSyncRPCThreadCount().localCount();
			break;
		case PendingStops:
			sum += (*i)->pendingStopsCount().localCount();
			break;
		case ClearingBPs:
			sum += (*i)->clearingBPCount().localCount();
			break;
		case ProcStopRPCs:
			sum += (*i)->procStopRPCCount().localCount();
			break;
		case GeneratorNonExitedThreads:
			sum += (*i)->getGeneratorNonExitedThreadCount().localCount();
			break;
      case NeonatalThreads:
         sum += (*i)->neonatalThreadCount().localCount();
         break;
		default:
			break;
		}
	}
	return sum;
}


int Counter::globalCount(CounterType ct)
{
   //Currently no lock here.  We're just reading, and
   // I'm assuming the updates from 'adjust' will be
   // just modifying a single int, and thus not ever
   // leave this in an invalid state.  If the count
   // ever moved to a long, then we may have to lock.
   return global_counts[(int) ct];
}

#if !defined(STR_CASE)
#define STR_CASE(X) case X: return #X
#endif
const char *Counter::getNameForCounter(int counter_type)
{
   switch (counter_type) {
      STR_CASE(HandlerRunningThreads);
      STR_CASE(GeneratorRunningThreads);
      STR_CASE(SyncRPCs);
      STR_CASE(SyncRPCRunningThreads);
      STR_CASE(PendingStops);
      STR_CASE(ClearingBPs);
      STR_CASE(ProcStopRPCs);
      STR_CASE(AsyncEvents);
      STR_CASE(ForceGeneratorBlock);
      STR_CASE(GeneratorNonExitedThreads);
      STR_CASE(StartupTeardownProcesses);
      STR_CASE(NeonatalThreads);
      default: assert(0);
   }
   return NULL;
}

MTManager::MTManager() :
   work_lock(true),
   have_queued_events(false),
   is_running(false),
   should_exit(false)
{
}

MTManager::~MTManager()
{
   if (is_running)
      stop();
}

MTManager *MTManager::mt_ = NULL;

bool MTManager::handlerThreading()
{
   return (threadMode == Process::HandlerThreading ||
           threadMode == Process::CallbackThreading);
}

Process::thread_mode_t MTManager::getThreadMode()
{
   return threadMode;
}

bool MTManager::setThreadMode(Process::thread_mode_t tm, bool init)
{
   if (ProcPool()->numProcs()) {
      perr_printf("Attemted to setThreadMode with running processes\n");
      ProcControlAPI::globalSetLastError(err_noproc, "Can't setThreadMode while processes are running\n");
      return false;
   }
   if (!init && tm == threadMode) {
      pthrd_printf("Not change in thread mode, leaving as is\n");
      return true;
   }

   switch (tm) {
      case Process::NoThreads:
         pthrd_printf("Setting thread mode to NoThreads\n");
         break;
      case Process::GeneratorThreading:
         pthrd_printf("Setting thread mode to GeneratorThreading\n");
         break;
      case Process::HandlerThreading:
         pthrd_printf("Setting thread mode to HandlerThreading\n");
         break;
      case Process::CallbackThreading:
         pthrd_printf("Setting thread mode to CallbackThreading\n");
         break;
      default:
         perr_printf("Bad value %d passed to setThreadMode\n", (int) tm);
         ProcControlAPI::globalSetLastError(err_badparam, "Invalid parameter to setThreadMode\n");
         return false;
   }

   if ((tm == Process::NoThreads || tm == Process::GeneratorThreading) &&
       (!init) &&
       (threadMode == Process::HandlerThreading || threadMode == Process::CallbackThreading))
   {
      pthrd_printf("New state does not use handler threading, stopping handler thread\n");
      stop();
   }
   if ((tm == Process::HandlerThreading || tm == Process::CallbackThreading) &&
       (init || (threadMode == Process::NoThreads || threadMode == Process::GeneratorThreading)))
   {
      pthrd_printf("New state uses handler threading, running handler thread\n");
      run();
   }

   if (tm == Process::GeneratorThreading) {
      pthrd_printf("Moving to generator threading, registering notification cb\n");
      Generator::registerNewEventCB(notifyNewEvent);
   }
   if (!init && threadMode == Process::GeneratorThreading) {
      pthrd_printf("Moving away from generator threading, removing notification cb\n");
      Generator::removeNewEventCB(notifyNewEvent);
   }
   threadMode = tm;
   return true;
}

void MTManager::run()
{
   if (is_running)
      return;
   is_running = true;
   should_exit = false;
   evhandler_thread.spawn(MTManager::evhandler_main_wrapper, NULL);
}

void MTManager::stop()
{
   if( !is_running ) return;
   if (isHandlerThread()) {
     should_exit = true;
     return;
   }
   
   pending_event_lock.lock();
   should_exit = true;
   pending_event_lock.signal();
   pending_event_lock.unlock();
   evhandler_thread.join();
   is_running = false;
   setHandlerThread(-1);
}

void MTManager::evhandler_main()
{
   have_queued_events = false;
   for (;;) {
      if (should_exit)
         return;
    
      startWork();
      pthrd_printf("Handler starting to check for events\n");
      if (mbox()->size() && !notify()->hasEvents()) {
         bool result = int_process::waitAndHandleEvents(false);
         if (!result) {
            pthrd_printf("Error handling events in handler thread\n");
         }
      }
      else 
         pthrd_printf("Events already handled, going back to sleep\n");
      endWork();

    
      pending_event_lock.lock();
      if (should_exit) {
         pending_event_lock.unlock();
         return;
      }
      if (!have_queued_events) {
         pending_event_lock.wait();
      }
      have_queued_events = false;
      pending_event_lock.unlock();
   }
}

#if defined(os_windows)
unsigned long MTManager::evhandler_main_wrapper(void *)
#else
void MTManager::evhandler_main_wrapper(void *)
#endif
{
   setHandlerThread(DThread::self());
   mt()->evhandler_main();
#if defined(os_windows)
   return 0;
#else
   return;
#endif

}

void MTManager::eventqueue_cb_wrapper()
{
   mt()->eventqueue_cb();
}

void MTManager::eventqueue_cb()
{
   pending_event_lock.lock();
   have_queued_events = true;
   pending_event_lock.signal();
   pending_event_lock.unlock();
}

void MTManager::startWork()
{
   work_lock.lock();
}

void MTManager::endWork()
{
   assert(!isGeneratorThread());
   work_lock.unlock();
}

ProcStopEventManager::ProcStopEventManager(int_process *p) :
   proc(p)
{
}

ProcStopEventManager::~ProcStopEventManager()
{
}

bool ProcStopEventManager::prepEvent(Event::ptr ev)
{
   if (!ev->procStopper()) {
      //Most events are not procStoppers and should hit here
      return true;
   }

   pthrd_printf("Adding event %s on %d/%d to pending proc stopper list\n",
                ev->name().c_str(), ev->getProcess()->llproc()->getPid(), 
                ev->getThread()->llthrd()->getLWP());
   pair<set<Event::ptr>::iterator, bool> result = held_pstop_events.insert(ev);
   assert(result.second);
   return false;
}

void ProcStopEventManager::checkEvents()
{
   for (set<Event::ptr>::iterator i = held_pstop_events.begin(); i != held_pstop_events.end();) {
      Event::ptr ev = *i;
      if (ev->procStopper()) {
         i++;
         continue;
      }
      
      pthrd_printf("ProcStop event %s on %d/%d is ready, adding to queue\n",
                ev->name().c_str(), ev->getProcess()->llproc()->getPid(), 
                ev->getThread()->llthrd()->getLWP());

      held_pstop_events.erase(i++);
      mbox()->enqueue(ev);
   }
}

bool ProcStopEventManager::processStoppedTo(int state_id)
{
   return proc->threadPool()->allStopped(state_id);
}

bool ProcStopEventManager::threadStoppedTo(int_thread *thr, int state_id)
{
   return thr->isStopped(state_id);
}

emulated_singlestep::emulated_singlestep(int_thread *thr_) :
   thr(thr_)
{
   bp = new int_breakpoint(Breakpoint::ptr());
   bp->setOneTimeBreakpoint(true);
   bp->setThreadSpecific(thr->thread());

   saved_user_single_step = thr->singleStepUserMode();
   saved_single_step = thr->singleStepMode();
   
   thr->setSingleStepMode(false);
   thr->setSingleStepUserMode(false);

   thr->addEmulatedSingleStep(this);
}

emulated_singlestep::~emulated_singlestep() 
{
   delete bp;
   bp = NULL;
}

bool emulated_singlestep::containsBreakpoint(Address addr) const
{
   return addrs.find(addr) != addrs.end();
}

async_ret_t emulated_singlestep::add(Address addr) {
   if (addrs.find(addr) != addrs.end())
      return aret_success;

   int_process *proc = thr->llproc();
   proc->addBreakpoint(addr, bp);
   addrs.insert(addr);

   return aret_success;
}

async_ret_t emulated_singlestep::clear()
{
   int_process *proc = thr->llproc();
   if (clear_resps.empty())
   {
      for (set<Address>::iterator i = addrs.begin(); i != addrs.end(); i++) {
         result_response::ptr resp = result_response::createResultResponse();
         proc->removeBreakpoint(*i, bp, clear_resps);
      }
   }

   for (set<response::ptr>::iterator i = clear_resps.begin(); i != clear_resps.end();) {
      response::ptr resp = *i;
      if (resp->isReady()) {
         clear_resps.erase(i++);
         continue;
      }
      i++;
   }

   return clear_resps.empty() ? aret_success : aret_async;
}

void emulated_singlestep::restoreSSMode()
{
   thr->setSingleStepMode(saved_single_step);
   thr->setSingleStepUserMode(saved_user_single_step);
}

void int_thread::terminate() {
	plat_terminate();
}

void int_thread::plat_terminate() {
	assert(0 && "Unimplemented!");
}<|MERGE_RESOLUTION|>--- conflicted
+++ resolved
@@ -2256,254 +2256,6 @@
   return true;
 }
 
-<<<<<<< HEAD
-bool int_process::plat_getStackInfo(int_thread *, stack_response::ptr)
-{
-   setLastError(err_unsupported, "Collecting call stacks not supported\n");
-   perr_printf("Called plat_getStackInfo on unsupported platform\n");
-   return false;
-}
-
-bool int_process::plat_handleStackInfo(stack_response::ptr, CallStackCallback *)
-{
-   assert(0);
-   return false;
-}
-
-bool int_process::sysv_setTrackLibraries(bool, int_breakpoint* &, Address &, bool &)
-{
-   perr_printf("Unsupported operation\n");
-   setLastError(err_unsupported, "Not supported on this platform");
-   return false;
-}
-
-bool int_process::sysv_isTrackingLibraries()
-{
-   perr_printf("Unsupported operation\n");
-   setLastError(err_unsupported, "Not supported on this platform");
-   return false;
-}
-
-LibraryTracking *int_process::sysv_getLibraryTracking()
-{
-   return NULL;
-}
-
-bool int_process::threaddb_setTrackThreads(bool, std::set<std::pair<int_breakpoint *, Address> > &, bool &)
-{
-   perr_printf("Unsupported operation\n");
-   setLastError(err_unsupported, "Not supported on this platform");
-   return false;
-}
-
-bool int_process::threaddb_isTrackingThreads()
-{
-   perr_printf("Unsupported operation\n");
-   setLastError(err_unsupported, "Not supported on this platform");
-   return false;
-}
-
-bool int_process::threaddb_refreshThreads()
-{
-   perr_printf("Unsupported operation\n");
-   setLastError(err_unsupported, "Not supported on this platform");
-   return false;
-}
-
-ThreadTracking *int_process::threaddb_getThreadTracking()
-{
-   return NULL;
-}
-
-FollowFork *int_process::getForkTracking()
-{
-   return NULL;
-}
-
-bool int_process::fork_setTracking(FollowFork::follow_t)
-{
-   perr_printf("Unsupported operation\n");
-   setLastError(err_unsupported, "Not supported on this platform");
-   return false;
-}
-
-FollowFork::follow_t int_process::fork_isTracking() 
-{
-   perr_printf("Unsupported operation\n");
-   setLastError(err_unsupported, "Not supported on this platform");
-   return FollowFork::None;
-}
-
-LWPTracking *int_process::getLWPTracking()
-{
-   return NULL;
-}
-
-bool int_process::lwp_setTracking(bool b)
-{
-   pthrd_printf("Changing lwp tracking in %d from %s to %s\n", getPid(),
-                lwp_tracking ? "true" : "false", b ? "true" : "false");
-   if (b == lwp_tracking)
-      return true;
-   lwp_tracking = b;
-   return plat_lwpChangeTracking(b);
-}
-
-bool int_process::plat_lwpChangeTracking(bool)
-{
-   return true;
-}
-
-bool int_process::lwp_getTracking()
-{
-   return lwp_tracking;
-}
-
-bool int_process::lwp_refresh()
-{
-   pthrd_printf("Refreshing LWPs in process %d\n", getPid());
-   result_response::ptr resp;
-   bool result = lwp_refreshPost(resp);
-   if (!result) {
-      pthrd_printf("Error from lwp_refreshPost\n");
-      return false;
-   }
-   if (resp) {
-      int_process::waitForAsyncEvent(resp);
-   }
-   bool change;
-   result = lwp_refreshCheck(change);
-   if (!result) {
-      pthrd_printf("Failed to check for new LWPs");
-      return false;
-   }
-
-   if (!change)
-      return true;
-
-   setForceGeneratorBlock(true);
-   ProcPool()->condvar()->lock();
-   ProcPool()->condvar()->broadcast();
-   ProcPool()->condvar()->unlock();
-   int_process::waitAndHandleEvents(false);
-   setForceGeneratorBlock(false);
-   return true;
-}
-
-bool int_process::plat_lwpRefresh(result_response::ptr)
-{
-   return false;
-}
-
-bool int_process::lwp_refreshPost(result_response::ptr &resp)
-{
-   if (!plat_needsAsyncIO()) {
-      resp = result_response::ptr();
-      return true;
-   }
-
-   resp = result_response::createResultResponse();
-   resp->setProcess(this);
-   resp->markSyncHandled();
-   
-   getResponses().lock();
-   bool result = plat_lwpRefresh(resp);
-   if (result) {
-      getResponses().addResponse(resp, this);
-   }
-   if (!result) {
-      resp = result_response::ptr();
-   }
-   getResponses().unlock();
-   getResponses().noteResponse();
-   
-   return true;
-}
-
-bool int_process::lwp_refreshCheck(bool &change)
-{
-   vector<Dyninst::LWP> lwps;
-   change = false;
-   bool result = getThreadLWPs(lwps);
-   if (!result) {
-      pthrd_printf("Error calling getThreadLWPs during refresh\n");
-      return false;
-   }
-
-   //Look for added LWPs
-   int_threadPool *pool = threadPool();
-   int new_lwps_found = 0;
-   for (vector<Dyninst::LWP>::iterator i = lwps.begin(); i != lwps.end(); i++) {
-      Dyninst::LWP lwp = *i;
-      int_thread *thr = pool->findThreadByLWP(*i);
-      if (thr)
-         continue;
-      pthrd_printf("Found new thread %d/%d during refresh\n", getPid(), lwp);
-      thr = int_thread::createThread(this, NULL_THR_ID, *i, false, int_thread::as_needs_attach);
-      new_lwps_found++;
-      change = true;
-      plat_lwpRefreshNoteNewThread(thr);
-   }
-
-   //Look for removed LWPs
-   if (lwps.size() - new_lwps_found != pool->size()) {     
-      for (int_threadPool::iterator i = pool->begin(); i != pool->end(); i++) {
-         int_thread *thr = *i;
-         bool found = false;
-         for (vector<Dyninst::LWP>::iterator j = lwps.begin(); j != lwps.end(); j++) {
-            if (thr->getLWP() == *j) {
-               found = true;
-               break;
-            }
-         }
-         if (found)
-            continue;
-         change = true;
-         pthrd_printf("Found thread %d/%d is dead during refresh\n", getPid(), thr->getLWP());
-         EventLWPDestroy::ptr newev = EventLWPDestroy::ptr(new EventLWPDestroy(EventType::Pre));
-         newev->setProcess(proc());
-         newev->setThread(thr->thread());
-         newev->setSyncType(Event::async);
-         mbox()->enqueue(newev);
-      }
-   }
-
-   return true;
-}
-
-bool int_process::plat_lwpRefreshNoteNewThread(int_thread *)
-{
-   return true;
-}
-
-std::string int_process::mtool_getName() 
-{
-   perr_printf("Unsupported operation\n");
-   setLastError(err_unsupported, "Not supported on this platform");
-   return string();
-}
-
-MultiToolControl::priority_t int_process::mtool_getPriority()
-{
-   perr_printf("Unsupported operation\n");
-   setLastError(err_unsupported, "Not supported on this platform");
-   return 0;
-}
-
-MultiToolControl *int_process::mtool_getMultiToolControl()
-{
-   return NULL;
-}
-
-SignalMask *int_process::getSigMask()
-{
-#if defined(os_windows)
-   return NULL;
-#else
-   return &pcsigmask;
-#endif
-}
-
 unsigned int BGQData::startup_timeout_sec = BGQData::startup_timeout_sec_default;
 bool BGQData::block_for_ca = BGQData::block_for_ca_default;
 
@@ -2586,8 +2338,6 @@
    return true;
 }
 
-=======
->>>>>>> c25ce025
 int_process::~int_process()
 {
    pthrd_printf("Deleting int_process at %p\n", this);
