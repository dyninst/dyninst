/*
 * Copyright (c) 1996-2011 Barton P. Miller
 * 
 * We provide the Paradyn Parallel Performance Tools (below
 * described as "Paradyn") on an AS IS basis, and do not warrant its
 * validity or performance.  We reserve the right to update, modify,
 * or discontinue this software at any time.  We shall have no
 * obligation to supply such updates or modifications or any other
 * form of support to you.
 * 
 * By your use of Paradyn, you understand and agree that we (or any
 * other person or entity with proprietary rights in Paradyn) are
 * under no obligation to provide either maintenance services,
 * update services, notices of latent defects, or correction of
 * defects for Paradyn.
 * 
 * This library is free software; you can redistribute it and/or
 * modify it under the terms of the GNU Lesser General Public
 * License as published by the Free Software Foundation; either
 * version 2.1 of the License, or (at your option) any later version.
 * 
 * This library is distributed in the hope that it will be useful,
 * but WITHOUT ANY WARRANTY; without even the implied warranty of
 * MERCHANTABILITY or FITNESS FOR A PARTICULAR PURPOSE.  See the GNU
 * Lesser General Public License for more details.
 * 
 * You should have received a copy of the GNU Lesser General Public
 * License along with this library; if not, write to the Free Software
 * Foundation, Inc., 51 Franklin Street, Fifth Floor, Boston, MA 02110-1301 USA
 */

#include "proccontrol/src/int_process.h"
#include "proccontrol/src/irpc.h"
#include "proccontrol/src/procpool.h"
#include "proccontrol/src/int_handler.h"
#include "proccontrol/src/response.h"
#include "proccontrol/src/int_event.h"
#include "proccontrol/h/Mailbox.h"
#include "proccontrol/h/PCErrors.h"
#include "proccontrol/h/Generator.h"
#include "proccontrol/h/Event.h"
#include "proccontrol/h/Handler.h"
#include "proccontrol/h/ProcessSet.h"
#include "proccontrol/h/PlatFeatures.h"

#if defined(os_windows)
#include "proccontrol/src/windows_process.h"
#include "proccontrol/src/windows_thread.h"
#endif

#include <climits>
#include <cstring>
#include <cassert>
#include <map>
#include <sstream>
#include <iostream>
#include <iterator>

#if defined(os_windows)
#pragma warning(disable:4355)
#endif

using namespace Dyninst;
using namespace ProcControlAPI;
using namespace std;

const map<int,int> Process::emptyFDs;
const vector<string> Process::emptyEnvp;
Process::thread_mode_t threadingMode = Process::GeneratorThreading;
bool int_process::in_callback = false;
std::set<int_thread::continue_cb_t> int_thread::continue_cbs;

static const int ProcControl_major_version = 0;
static const int ProcControl_minor_version = 1;
static const int ProcControl_maintenance_version = 0;

void Process::version(int& major, int& minor, int& maintenance)
{
    major = ProcControl_major_version;
    minor = ProcControl_minor_version;
    maintenance = ProcControl_maintenance_version;
}

bool int_process::create(int_processSet *ps) {
   bool had_error = false;
   set<int_process *> procs;
   transform(ps->begin(), ps->end(), inserter(procs, procs.end()), ProcToIntProc());

   //Should be called with procpool lock held
   pthrd_printf("Calling plat_create for %d processes\n", (int) procs.size());
   for (set<int_process *>::iterator i = procs.begin(); i != procs.end(); ) {
      int_process *proc = *i;
      bool result = proc->plat_create();
      if (!result) {
         pthrd_printf("Could not create debuggee, %s\n", proc->executable.c_str());
         proc->setLastError(err_noproc, "Could not create process");
         procs.erase(i++);
         had_error = true;
         continue;
      }
      i++;
   }

   pthrd_printf("Creating initial threads for %d processes\n", (int) procs.size());
   for (set<int_process *>::iterator i = procs.begin(); i != procs.end(); i++) {
      int_process *proc = *i;
	  // Because yo, windows processes have threads when they're created...
	  if (proc->threadPool()->empty()) {
	      int_thread::createThread(proc, NULL_THR_ID, NULL_LWP, true);      
	  }
	  ProcPool()->addProcess(proc);
      proc->setState(neonatal_intermediate);
      pthrd_printf("Created debugged %s on pid %d\n", proc->executable.c_str(), proc->pid);
   }

   ProcPool()->condvar()->broadcast();
   ProcPool()->condvar()->unlock();
      
   
   pthrd_printf("Waiting for startup for %d processes\n", (int) procs.size());
   for (set<int_process *>::iterator i = procs.begin(); i != procs.end(); ) {
      int_process *proc = *i;

      bool result = proc->waitfor_startup();
      if (proc->getState() == int_process::exited) {
         pthrd_printf("Process %s/%d exited during create\n", proc->executable.c_str(), proc->pid);
         procs.erase(i++);
         had_error = true;
         continue;
      }
      if (!result) {
         pthrd_printf("Error during process create for %d\n", proc->pid);
         procs.erase(i++);
         had_error = true;
         continue;
      }
      i++;
   }

   pthrd_printf("Triggering post-create for %d processes\n", (int) procs.size());
   while (!procs.empty()) {
      set<response::ptr> async_responses;
      bool ret_async = false;
      for (set<int_process *>::iterator i = procs.begin(); i != procs.end(); ) {
         int_process *proc = *i;

         async_ret_t result = proc->post_create(async_responses);
         if (result == aret_error) {
            pthrd_printf("Error during post create for %d\n", proc->pid);
            had_error = true;
            procs.erase(i++);
         }
         else if (result == aret_success) {
            assert(proc->getState() == running);
            pthrd_printf("Finished post-create for %d.  Process is ready\n", proc->pid);
            procs.erase(i++);
         }
         else {
            pthrd_printf("post-create for %d return async\n", proc->pid);
            ret_async = true;
            i++;
         }
      }
      if (ret_async) {
         waitForAsyncEvent(async_responses);
      }
   }

   return !had_error;
}

bool int_process::waitfor_startup()
{
   bool proc_exited = false;
   while (getState() != running) {
      if (proc_exited || getState() == exited) {
         pthrd_printf("Error.  Proces exited during create/attach\n");
         globalSetLastError(err_exited, "Process exited during startup");
         return false;
      }
      pthrd_printf("Waiting for startup to complete for %d\n", pid);
      bool result = waitAndHandleForProc(true, this, proc_exited);
      if (!proc_exited && (!result || getState() == errorstate)) {
         pthrd_printf("Error.  Process %d errored during create/attach\n", pid);
         globalSetLastError(err_internal, "Process failed to startup");
         return false;
      }
   }
   return true;
}

void int_process::plat_threadAttachDone()
{
}

bool int_process::attachThreads()
{
   if (!needIndividualThreadAttach())
      return true;

   /**
    * This OS (linux) needs us to attach to each thread manually.
    * Get all the thread LWPs and create new thread objects for them.
    * After we have all the threads, check again to see if there are any
    * new ones.  We're dealing with the race condition where we could get
    * a list of LWPs, but then new threads are created before we attach to 
    * all the existing threads.
    **/
   bool found_new_threads;
   do {
      found_new_threads = false;
      vector<Dyninst::LWP> lwps;
      bool result = getThreadLWPs(lwps);
      if (!result) {
         pthrd_printf("Failed to get thread LWPs for %d\n", pid);
         return false;
      }
      
      for (vector<Dyninst::LWP>::iterator i = lwps.begin(); i != lwps.end(); ++i) {
         int_thread *thr = threadpool->findThreadByLWP(*i);
         if (thr) {
            pthrd_printf("Already have thread %d in process %d\n", *i, pid);
            continue;
         }
         pthrd_printf("Creating new thread for %d/%d during attach\n", pid, *i);
         thr = int_thread::createThread(this, NULL_THR_ID, *i, false);
         found_new_threads = true;         
      }
   } while (found_new_threads);

   return true;
}

bool int_process::attach(int_processSet *ps, bool reattach)
{
   bool had_error = false, should_sync = false;
   set<int_process *> procs;
   vector<Event::ptr> observedEvents;
   set<response::ptr> async_responses;
   transform(ps->begin(), ps->end(), inserter(procs, procs.end()), ProcToIntProc());

   //Should be called with procpool lock held

	pthrd_printf("Calling plat_attach for %d processes\n", (int) procs.size());
   map<pair<int_process *, Dyninst::LWP>, bool> runningStates;
   for (set<int_process *>::iterator i = procs.begin(); i != procs.end();) {

	   int_process *proc = *i;
      if (!proc) {
         procs.erase(i++);
         continue;
      }
      if (reattach && proc->getState() != int_process::detached) {
         perr_printf("Attempted to reattach to attached process %d\n", proc->getPid());
         proc->setLastError(err_attached, "Cannot reAttach to attached process.\n");
         procs.erase(i++);
         continue;
      }

      // Determine the running state of all threads before attaching
      map<Dyninst::LWP, bool> temp_runningStates;
      if (!proc->plat_getOSRunningStates(temp_runningStates)) {
         pthrd_printf("Could not get OS running states for %d\n", proc->getPid());
         procs.erase(i++);
         had_error = true;
         continue;
      }

		// works with sleep here

      //Keep track of the initial running states for each thread.  We'll fill them in latter
      // after we create the int_thread objects.
      bool allStopped = true;
      for(map<Dyninst::LWP, bool>::iterator j = temp_runningStates.begin(); j != temp_runningStates.end(); ++j) {
         if (j->second) {
            allStopped = false;
         }
         runningStates[pair<int_process *, LWP>(proc, j->first)] = j->second;
      }

      bool local_should_sync = false;
      pthrd_printf("Calling plat_attach for process %d\n", proc->getPid());
	// works with sleep here
	  bool result = proc->plat_attach(allStopped, local_should_sync);
	// works with sleep here? 
      if (!result) {
         pthrd_printf("Failed to plat_attach to %d\n", proc->getPid());
         procs.erase(i++);
         proc->setLastError(err_noproc, "Could not attach to process");
         had_error = true;
         continue;
      }
      if (local_should_sync)
         should_sync = true;
      i++;
   }

// breaks if sleep here
   //Create the int_thread objects via attach_threads
   if (!reattach) {
      for (set<int_process *>::iterator i = procs.begin(); i != procs.end(); i++) {
         int_process *proc = *i;
         ProcPool()->addProcess(proc);
         int_thread::createThread(proc, NULL_THR_ID, NULL_LWP, true); //initial thread
      }
   }

// Breaks if sleep here. 
   if (should_sync) {
      ProcPool()->condvar()->broadcast();
      ProcPool()->condvar()->unlock();      
      for (;;) {
         bool have_neonatal = false;
         for (set<int_process *>::iterator i = procs.begin(); i != procs.end(); i++) {
            int_process *proc = *i;
            if (proc->getState() == neonatal) {
               have_neonatal = true;
               break;
            }
         }
         if (!have_neonatal)
            break;
         bool result = waitAndHandleEvents(true);
         if (!result) {
            pthrd_printf("Error during waitAndHandleEvents during attach\n");
            return false;
         }
      }
      ProcPool()->condvar()->lock();
   }
   else {
      pthrd_printf("Attach done, moving processes to neonatal_intermediate\n");
      for (set<int_process *>::iterator i = procs.begin(); i != procs.end(); i++) {
         int_process *proc = *i;
         proc->setState(neonatal_intermediate);
      }
   }


   for (set<int_process *>::iterator i = procs.begin(); i != procs.end(); ) {
      int_process *proc = *i;
      pthrd_printf("Attaching to threads for %d\n", proc->getPid());
      bool result = proc->attachThreads();
      if (!result) {
         pthrd_printf("Could not attach to threads in %d--will try again\n", proc->pid);
         procs.erase(i++);
      }

      if (reattach) {
         // Now, go back and set non-existing threads to detached to exclude them
         // from the bootstrap handling, creating thread destruction events for
         // these non-existing threads
         //
         // Also, at the same time issue attaches to existing threads
         int_threadPool *tp = proc->threadPool();
         for(int_threadPool::iterator j = tp->begin(); j != tp->end(); j++)
         {
            int_thread *thr = *j;

            if (thr->getDetachState().getState() != int_thread::detached) {
               //Small hack: This thread is new since we're reattaching.  Every old
               //thread has it's DetachState in 'detached', and we'd like to unset
               //those for the entire process.  Temporarily set this thread to detached
               //so that it gets properly restored with the rest.
               thr->getDetachState().desyncState(int_thread::detached);
               continue;
            }

            pair<int_process *, LWP> key(proc, thr->getLWP());
            map<pair<int_process *, LWP>, bool>::iterator findIter = runningStates.find(key);
            
            pthrd_printf("Re-attaching to thread %d/%d\n", proc->getPid(), thr->getLWP());
            if (findIter == runningStates.end() || !thr->attach()) {
               pthrd_printf("Creating thread destroy event for thread %d/%d\n", proc->getPid(), thr->getLWP());
               thr->getGeneratorState().setState(int_thread::detached);
               thr->getHandlerState().setState(int_thread::detached);
               thr->getUserState().setState(int_thread::detached);
               thr->getDetachState().setState(int_thread::detached);
               
               Event::ptr destroyEv;
               if (proc->plat_supportLWPPostDestroy()) {
                  destroyEv = Event::ptr(new EventLWPDestroy(EventType::Post));
               }
               else if (proc->plat_supportThreadEvents()) {
                  destroyEv = Event::ptr(new EventUserThreadDestroy(EventType::Post));
               }
               else {
                  perr_printf("Platform does not support any thread destroy events.  Now what?\n");
                  assert(0);
               }
               
               destroyEv->setProcess(proc->proc());
               destroyEv->setThread(thr->thread());
               destroyEv->setSyncType(Event::async);
               destroyEv->setUserEvent(true);
               observedEvents.push_back(destroyEv);
            }
         }
         proc->threadPool()->initialThread()->getDetachState().restoreStateProc();         
      }
      i++;
   }

   ProcPool()->condvar()->broadcast();
   ProcPool()->condvar()->unlock();

   //Wait for each process to make it to the 'running' state.
   for (set<int_process *>::iterator i = procs.begin(); i != procs.end(); ) {
      int_process *proc = *i;
      pthrd_printf("Wait for attach from process %d\n", proc->pid);

	  bool result = proc->waitfor_startup();

	  if (!result) {
         pthrd_printf("Error waiting for attach to %d\n", proc->pid);
         procs.erase(i++);
         had_error = true;
      }
      i++;
   }

   //Some OSs need to do their attachThreads here.  Since the operation is supposed to be
   //idempotent after success, then just do it again.
   for (set<int_process *>::iterator i = procs.begin(); i != procs.end(); ) {
      int_process *proc = *i;
      bool result = proc->attachThreads();
      if (!result) {
         pthrd_printf("Failed to attach to threads in %d--now an error\n", proc->pid);
         proc->setLastError(err_internal, "Could not get threads during attach\n");
         procs.erase(i++);
         had_error = true;
         continue;
      }

      // Now that all the threads are created, set their running states
      int_threadPool *tp = proc->threadPool();
      for(int_threadPool::iterator j = tp->begin(); j != tp->end(); j++) {
         int_thread *thr = *j;
         pair<int_process *, LWP> key(proc, thr->getLWP());
         map<pair<int_process *, LWP>, bool>::iterator findIter = runningStates.find(key);
      
         // There is a race that could be visible here where we are not
         // guaranteed to determine the running state of all threads in a process
         // before we attach -- if for some reason we don't know the running
         // state, assume it was running
         thr->setRunningWhenAttached(findIter == runningStates.end() ? true : findIter->second);
      }

      pthrd_printf("Thread attach is done for process %d\n", proc->getPid());
      proc->plat_threadAttachDone();
      i++;
   }

   pthrd_printf("Triggering post-attach for %d processes\n", (int) procs.size());
   std::set<int_process *> pa_procs = procs;
   while (!pa_procs.empty()) {
      async_responses.clear();
      bool ret_async = false;
      for (set<int_process *>::iterator i = pa_procs.begin(); i != pa_procs.end(); ) {
         int_process *proc = *i;

         async_ret_t result = proc->post_attach(false, async_responses);
         if (result == aret_error) {
            pthrd_printf("Error during post attach for %d\n", proc->pid);
            had_error = true;
            pa_procs.erase(i++);
         }
         else if (result == aret_success) {
            assert(proc->getState() == running);
            pthrd_printf("Finished post-attach for %d.  Process is ready\n", proc->pid);
            pa_procs.erase(i++);
         }
         else {
            pthrd_printf("post-attach for %d return async\n", proc->pid);
            ret_async = true;
            i++;
         }
      }
      if (ret_async) {
         waitForAsyncEvent(async_responses);
      }
   }

   //
   //Everything below this point is targeted at DOTF reattach--
   //reinstalling BPs and throwing dead thread events.
   if (!reattach)
      return !had_error;
   
   async_responses.clear();
   for (set<int_process *>::iterator i = procs.begin(); i != procs.end(); i++) {
      // Resume all breakpoints
      int_process *proc = *i;
      for(std::map<Dyninst::Address, sw_breakpoint *>::iterator j = proc->mem->breakpoints.begin();
          j != proc->mem->breakpoints.end(); j++)
      {
         pthrd_printf("Resuming breakpoint at 0x%lx in process %d\n", j->first, proc->getPid());
         bool result = j->second->resume(proc, async_responses);
         if(!result) {
            pthrd_printf("Error resuming breakpoint at %lx\n", j->first);
            //Drop this error.  The library containing this BP was likely unloaded.
         }
      }
   }
   waitForAsyncEvent(async_responses);

   // Report all events for observed process state changes
   for(vector<Event::ptr>::iterator i = observedEvents.begin(); i!= observedEvents.end(); i++)
   {
       int_thread *thrd = (*i)->getThread()->llthrd();
       pthrd_printf("Queuing event %s for thread %d/%d\n",
                    (*i)->getEventType().name().c_str(), (*i)->getProcess()->getPid(),
                    (*i)->getThread()->getLWP());
       
       // Make sure the thread is the correct state while in event handling
       thrd->getGeneratorState().setState(int_thread::detached);
       thrd->getHandlerState().setState(int_thread::detached);
       thrd->getUserState().setState(int_thread::detached);
       thrd->getDetachState().setState(int_thread::detached);

	   mbox()->enqueue(*i);
   }

   if (!observedEvents.empty()) {
      // As a sanity check, don't block
      bool result = waitAndHandleEvents(false);
      if (!result) {
         perr_printf("Internal error in waitAndHandleEvents under reattach\n");
      }
   }

   return !had_error;
}

bool int_process::reattach(int_processSet *pset)
{
   return attach(pset, true);
}

bool int_process::execed()
{
   ProcPool()->condvar()->lock();

   bool should_clean = false;
   mem->rmProc(this, should_clean);
   if (should_clean)
      delete mem;
   mem = new mem_state(this);

   arch = Dyninst::Arch_none;
   exec_mem_cache.clear();

   int_thread::State user_initial_thrd_state = threadpool->initialThread()->getUserState().getState();
   int_thread::State gen_initial_thrd_state = threadpool->initialThread()->getGeneratorState().getState();
   int_thread::State handler_initial_thrd_state = threadpool->initialThread()->getHandlerState().getState();

   int_threadPool::iterator i = threadpool->begin(); 
   for (; i != threadpool->end(); ++i) {
      int_thread *thrd = *i;
      thrd->getUserState().setState(int_thread::exited);
      thrd->getGeneratorState().setState(int_thread::exited);
      ProcPool()->rmThread(thrd);
      delete thrd;
   }
   threadpool->clear();

   int_thread *initial_thread = int_thread::createThread(this, NULL_THR_ID, NULL_LWP, true);
   initial_thread->getUserState().setState(user_initial_thrd_state);
   initial_thread->getGeneratorState().setState(gen_initial_thrd_state);
   initial_thread->getHandlerState().setState(handler_initial_thrd_state);

   ProcPool()->condvar()->broadcast();
   ProcPool()->condvar()->unlock();
   
   bool result = plat_execed();

   return result;
}

bool int_process::plat_execed()
{
   return true;
}


bool int_process::forked()
{
   ProcPool()->condvar()->lock();

   pthrd_printf("Setting up forked process %d\n", pid);
   creation_mode = ct_fork;
   bool result = plat_forked();
   if (!result) {
      pthrd_printf("Could not handle forked debuggee, %d\n", pid);
      return false;
   }

   int_thread *initial_thread;
   initial_thread = int_thread::createThread(this, NULL_THR_ID, NULL_LWP, true);

   ProcPool()->addProcess(this);

   result = attachThreads();
   if (!result) {
      pthrd_printf("Failed to attach to threads in %d\n", pid);
      setLastError(err_internal, "Could not attach to process' threads");
      goto error;
   }

   ProcPool()->condvar()->broadcast();
   ProcPool()->condvar()->unlock();

   result = post_forked();
   if (!result) {
      pthrd_printf("Post-fork failed on %d\n", pid);
      setLastError(err_internal, "Error handling forked process");
      goto error;
   }
   return true;

  error:
   if (getState() == exited) {
      setLastError(err_exited, "Process exited unexpectedly during attach\n");
      return false;
   }
   pthrd_printf("Error during process attach for %d\n", pid);
   return false;
}

bool int_process::post_forked()
{
   setState(running);
   return true;
}

async_ret_t int_process::initializeAddressSpace(std::set<response::ptr> &async_responses)
{
   std::set<int_library*> added, rmd;

   bool have_asyncs = false;
   bool result = refresh_libraries(added, rmd, have_asyncs, async_responses);
   if (!result && have_asyncs) {
      pthrd_printf("Postponing initializeAddressSpace of %d for async operations\n", getPid());
      return aret_async;

   }
   if (!result) {
      pthrd_printf("Failure refreshing libraries for %d\n", getPid());
      return aret_error;
   }
   pthrd_printf("Successfully initialized address space for %d\n", getPid());
   return aret_success;
}

async_ret_t int_process::post_attach(bool, std::set<response::ptr> &async_responses)
{
   pthrd_printf("Starting post_attach for process %d\n", getPid());
   return initializeAddressSpace(async_responses);
}

async_ret_t int_process::post_create(std::set<response::ptr> &async_responses)
{
   pthrd_printf("Starting post_create for process %d\n", getPid());
   return initializeAddressSpace(async_responses);
}

bool int_process::plat_processGroupContinues()
{
   return false;
}

bool int_process::getThreadLWPs(std::vector<Dyninst::LWP> &)
{
   return false;
}

const char *int_process::stateName(int_process::State s)
{
   switch (s) {
      case neonatal: return "neonatal";
      case neonatal_intermediate: return "neonatal_intermediate";
      case detached: return "detached";
      case running: return "running";
      case exited: return "exited";
      case errorstate: return "errorstate";
   }
   assert(0);
   return NULL;
}

void int_process::setState(int_process::State s)
{
   int old_state = (int) state;
   int new_state = (int) s;
   
   if (new_state < old_state && new_state != detached && old_state != detached) {
      perr_printf("Regression of state %s to %s on %d\n",
                  stateName(state), stateName(s), pid);
      return;      
   }
   pthrd_printf("Changing state of process from %s to %s on %d\n",
                stateName(state), stateName(s), pid);
   state = s;


   int_thread::State new_thr_state = int_thread::errorstate;
   switch (s) {
      case neonatal: new_thr_state = int_thread::neonatal; break;
      case neonatal_intermediate: new_thr_state = int_thread::neonatal_intermediate; break;
      case running: new_thr_state = threadpool->initialThread()->getHandlerState().getState(); break;
      case exited: new_thr_state = int_thread::exited; break;
      case detached: new_thr_state = int_thread::detached; break;
      case errorstate: new_thr_state = int_thread::errorstate; break;
   }
   pthrd_printf("Setting state of all threads in %d to %s\n", pid, 
                int_thread::stateStr(new_thr_state));
   for (int_threadPool::iterator i = threadpool->begin(); i != threadpool->end(); ++i)
   {
      (*i)->getUserState().setState(new_thr_state);
      (*i)->getHandlerState().setState(new_thr_state);
      (*i)->getGeneratorState().setState(new_thr_state);
	  if(new_thr_state == int_thread::exited)
	  {
		  if((*i)->getPendingStopState().getState() != int_thread::dontcare)
			  (*i)->getPendingStopState().restoreState();
	  }
   }
}

int_process::State int_process::getState() const
{
   return state;
}

int_process::creationMode_t int_process::getCreationMode() const
{
   return creation_mode;
}
void int_process::setContSignal(int sig) {
    continueSig = sig;
}

int int_process::getContSignal() const {
    return continueSig;
}

void int_process::setPid(Dyninst::PID p)
{
   pthrd_printf("Setting int_process %p to pid %d\n", this, p);
   pid = p;
}

Dyninst::PID int_process::getPid() const
{
   return pid;
}

int_threadPool *int_process::threadPool() const
{
   return threadpool;
}

Process::ptr int_process::proc() const
{
   return up_proc;
}

bool int_process::syncRunState()
{
   pthrd_printf("At top of syncRunState for %d\n", getPid());
   int_threadPool *tp = threadPool();

   /**
    * We can have some events (currently BreakpointClear and RPCLaunch) that
    * get thrown when a thread is continued.  We'll create and throw those
    * events here.
    * 1), we'll identify each thread that would be continued.  We calculate
    * this ahead of time as the act of throwing one of these events on a thread
    * can change the running state of another thread.
    * 2), for each thread that would run, we check if it has one of these
    * events and throw it.
    * 3), Check if any proc stopper events are ready, and if so then re-throw them
    * 4), we redo the target_state calculation in-case anything changed.
    **/
   //1)
   for (int_threadPool::iterator i = tp->begin(); i != tp->end(); i++) {
      int_thread *thr = *i;
      int_thread::State new_state = thr->getActiveState().getState();
      if (new_state == int_thread::ditto)
         new_state = thr->getHandlerState().getState();
      thr->setTargetState(new_state);
   }

   //2)
   for (int_threadPool::iterator i = tp->begin(); i != tp->end(); i++) {
      int_thread *thr = *i;
      if (!RUNNING_STATE(thr->getTargetState()))
         continue;
      if (thr->getActiveState().getID() == int_thread::PendingStopStateID) {
         //A pending-stop-state continue isn't a real continue.  Don't throw
         // new events.
         continue;
      }
      thr->throwEventsBeforeContinue();
   }
   //3)
   pthrd_printf("Checking if any ProcStop events on %d are ready\n", getPid());
   getProcStopManager().checkEvents();
   //4)
   for (int_threadPool::iterator i = tp->begin(); i != tp->end(); i++) {
      int_thread *thr = *i;
      int_thread::State new_state = thr->getActiveState().getState();
      if (new_state == int_thread::ditto)
         new_state = thr->getHandlerState().getState();
      thr->setTargetState(new_state);
   }
   if (dyninst_debug_proccontrol) {
      pthrd_printf("Current Threading State for %d:\n", getPid());
      for (int_threadPool::iterator i = tp->begin(); i != tp->end(); i++) {
         int_thread *thr = *i;
         int_thread::StateTracker &target = thr->getActiveState();
         
         char state_code[int_thread::NumStateIDs+1];
         for (int i = 0; i < int_thread::NumStateIDs; i++) {
            state_code[i] = int_thread::stateLetter(thr->getStateByID(i).getState());
         }
         state_code[int_thread::NumStateIDs] = '\0';
         pthrd_printf("%d/%d hand: %s, gen: %s, %s: %s, code: %s\n",
                      getPid(), thr->getLWP(), 
                      int_thread::stateStr(thr->getHandlerState().getState()),
                      int_thread::stateStr(thr->getGeneratorState().getState()),
                      int_thread::stateIDToName(target.getID()).c_str(),
                      int_thread::stateStr(target.getState()),
                      state_code);
      }
	  if(tp->empty())
	  {
		  pthrd_printf("Threadpool for %d is empty\n", getPid());
	  }
   }

   pthrd_printf("Running plat_syncRunState on %d\n", getPid());
   bool result = plat_syncRunState();

   return result;
}

bool int_process::waitForAsyncEvent(response::ptr resp)
{
  if (resp) {
    int_process *proc = resp->getProcess();
    if (proc)
       proc->plat_preAsyncWait();
  }
  return getResponses().waitFor(resp);
}

bool int_process::waitForAsyncEvent(std::set<response::ptr> resp)
{
   for (set<response::ptr>::iterator i = resp.begin(); i != resp.end(); i++) {
     response::ptr r = *i;
     if (!r)
       continue;
     int_process *proc = r->getProcess();
     assert(proc);
     proc->plat_preAsyncWait();
   }

   bool has_error = false;
   for (set<response::ptr>::iterator i = resp.begin(); i != resp.end(); i++) {
      bool result = getResponses().waitFor(*i);
      if (!result)
         has_error = true;
   }

   return !has_error;
}

Counter &int_process::asyncEventCount()
{
   return async_event_count;
}

Counter &int_process::getForceGeneratorBlockCount()
{
   return force_generator_block_count;
}

Counter &int_process::getStartupTeardownProcs()
{
   return startupteardown_procs;
}

bool int_process::plat_waitAndHandleForProc()
{
  return true;
}

int_process *int_process::in_waitHandleProc = NULL;
bool int_process::waitAndHandleForProc(bool block, int_process *proc, bool &proc_exited)
{
   assert(in_waitHandleProc == NULL);
   in_waitHandleProc = proc;

   if (!proc->plat_waitAndHandleForProc()) {
     perr_printf("Failed platform specific waitAndHandle for %d\n", proc->getPid());
     return false;
   }

   bool result = waitAndHandleEvents(block);

   if (proc->getState() == int_process::exited) {
      pthrd_printf("Deleting proc %d from waitAndHandleForProc\n", proc->getPid());
      delete proc;
      proc_exited = true;
   }
   else {
      proc_exited = false;
   }

   in_waitHandleProc = NULL;
   return result;
}

#define checkHandlerThread      (hasHandlerThread      = (int) isHandlerThread())
#define checkBlock              (hasBlock              = (int) block)
#define checkGotEvent           (hasGotEvent           = (int) gotEvent)
#define checkAsyncPending       (hasAsyncPending       = (int) HandlerPool::hasProcAsyncPending())
#define checkRunningThread      (hasRunningThread      = (int) Counter::global(Counter::HandlerRunningThreads))
#define checkClearingBP         (hasClearingBP         = (int) Counter::global(Counter::ClearingBPs))
#define checkStopPending        (hasStopPending        = (int) Counter::global(Counter::PendingStops))
#define checkSyncRPCRunningThrd (hasSyncRPCRunningThrd = (int) Counter::global(Counter::SyncRPCRunningThreads))
#define checkProcStopRPC        (hasProcStopRPC        = (int) Counter::global(Counter::ProcStopRPCs))
#define checkStartupTeardownProcs (hasStartupTeardownProc = (int) Counter::global(Counter::StartupTeardownProcesses))
#define UNSET_CHECK        -8
#define printCheck(VAL)    (((int) VAL) == UNSET_CHECK ? '?' : (VAL ? 'T' : 'F'))

bool int_process::waitAndHandleEvents(bool block)
{
   pthrd_printf("Top of waitAndHandleEvents.  Block = %s\n", block ? "true" : "false");
   bool gotEvent = false;
   assert(!int_process::in_callback);
   bool error = false;

   static bool recurse = false;
   assert(!recurse);
   recurse = true;

   for (;;)
   {
      /**
       * Check for possible blocking combinations using Counters
       *
       * The weirdness in the #defines and variables here is to record the result of
       * each check, which is used if debug printing is turned on, while also letting the 
       * C++ partial evaluator not check parts this expression (as the checks involve an 
       * expensive locking operation).  
       *
       * For most people, just ignore the #defines.  The important bit is that we're really
       * calling the Counter::global(...) function to determine whether we should block.
       **/
      int hasHandlerThread = UNSET_CHECK, hasAsyncPending = UNSET_CHECK, hasRunningThread = UNSET_CHECK;
      int hasClearingBP = UNSET_CHECK, hasStopPending = UNSET_CHECK, hasSyncRPCRunningThrd = UNSET_CHECK;
      int hasProcStopRPC  = UNSET_CHECK, hasBlock = UNSET_CHECK, hasGotEvent = UNSET_CHECK;
      int hasStartupTeardownProc = UNSET_CHECK;

      bool should_block = (!checkHandlerThread && 
                           ((checkBlock && !checkGotEvent && checkRunningThread) ||
                            (checkSyncRPCRunningThrd) ||
                            (checkStopPending) ||
                            (checkClearingBP) ||
                            (checkProcStopRPC) ||
                            (checkAsyncPending) ||
                            (checkStartupTeardownProcs)
                           )
                          );
      //Entry for this print match the above tests in order and one-for-one.
      pthrd_printf("%s for events = !%c && ((%c && !%c && %c) || %c || %c || %c || %c || %c || %c)\n",
                   should_block ? "Blocking" : "Polling",
                   printCheck(hasHandlerThread),
                   printCheck(hasBlock), printCheck(hasGotEvent), printCheck(hasRunningThread), 
                   printCheck(hasSyncRPCRunningThrd), 
                   printCheck(hasStopPending),
                   printCheck(hasClearingBP), 
                   printCheck(hasProcStopRPC),
                   printCheck(hasAsyncPending),
                   printCheck(hasStartupTeardownProc));

      //TODO: If/When we move to per-process locks, then we'll need a smarter should_block check
      //      We don't want the should_block changing between the above measurement
      //      and the below dequeue.  Perhaps dequeue should alway poll, and the user thread loops
      //      over it while (should_block == true), with a condition variable signaling when the 
      //      should_block would go to false (so we don't just spin).
         
      /**
       * Check for new events
       **/
      Event::ptr ev = mbox()->dequeue(should_block);

      if (ev == Event::ptr())
      {
         if (gotEvent) {
            pthrd_printf("Returning after handling events\n");
            goto done;
         }
         if (should_block) {
            perr_printf("Blocking wait failed to get events\n");
            ProcControlAPI::globalSetLastError(err_internal, "Blocking wait returned without events");
            error = true;
            goto done;
         }
         if (hasHandlerThread) {
            pthrd_printf("Handler thread found nothing to do\n");
            goto done;
         }
         if (!hasRunningThread) {
            pthrd_printf("No threads are running to produce events\n");
            ProcControlAPI::globalSetLastError(err_notrunning, "No threads are running to produce events\n");
            error = true;
            goto done;
         }

         ProcControlAPI::globalSetLastError(err_noevents, "Poll failed to find events");
         pthrd_printf("Poll failed to find events\n");
         error = true;
         goto done;
      }
      if (mt()->getThreadMode() == Process::NoThreads ||
          mt()->getThreadMode() == Process::GeneratorThreading) 
      {
         pthrd_printf("Clearing event from pipe after dequeue\n");
         notify()->clearEvent();
      }

      gotEvent = true;
<<<<<<< HEAD
#if defined(os_linux)
      // Linux is bad about enforcing event ordering, and so we will get 
      // thread events after a process has exited.
      if (ev->getProcess()->isTerminated()) continue;
#endif

      int_process* llp = ev->getProcess()->llproc();
      if(!llp) {

=======
      int_process* llp = ev->getProcess()->llproc();
      if(!llp) {
>>>>>>> 5dbd5027
         error = true;
         goto done;
      }

      Process::const_ptr proc = ev->getProcess();
      int_process *llproc = proc->llproc();
      if (!llproc) {
         //Seen on Linux--a event comes in on an exited process because the kernel
         // doesn't synchronize events across threads.  We thus get a thread exit
         // event after a process exit event.  Just drop this event on the
         // floor.
         pthrd_printf("Dropping %s event from process %d due to process already exited\n",
                      ev->getEventType().name().c_str(), proc->getPid());
         continue;
      }
      HandlerPool *hpool = llproc->handlerpool;

      if (!ev->handling_started) {
         llproc->updateSyncState(ev, false);
         llproc->noteNewDequeuedEvent(ev);
         ev->handling_started = true;
      }

      llproc->plat_preHandleEvent();

      bool should_handle_ev = llproc->getProcStopManager().prepEvent(ev);
      if (should_handle_ev) {
         hpool->handleEvent(ev);
      }
    
      llproc = proc->llproc();
      if (llproc) {
         bool result = llproc->syncRunState();
         if (!result) {
            pthrd_printf("syncRunState failed.  Returning error from waitAndHandleEvents\n");
            error = true;
            goto done;
         }
         llproc->plat_postHandleEvent();
      }
      else
      {
         //Special case event handling, the process cleaned itself
         // under this event (likely post-exit or post-crash), but was 
         // unable to clean its handlerpool (as we were using it).  
         // Clean this for the process now.
			pthrd_printf("Process is gone, skipping syncRunState and deleting handler pool\n");
		  delete hpool;
      }
   }
  done:
   pthrd_printf("Leaving WaitAndHandleEvents 'cause we're done\n");
   recurse = false;
   return !error;
}

void int_process::throwDetachEvent(bool temporary)
{
   pthrd_printf("%s detaching from process %d\n", temporary ? "Temporary" : "Permanent", getPid());
   EventDetach::ptr detach_ev = EventDetach::ptr(new EventDetach());
   detach_ev->getInternal()->temporary_detach = temporary;
   detach_ev->setProcess(proc());
   detach_ev->setThread(threadPool()->initialThread()->thread());
   detach_ev->setSyncType(Event::async);
   
   getStartupTeardownProcs().inc();
   threadPool()->initialThread()->getDetachState().desyncStateProc(int_thread::stopped);
   
   mbox()->enqueue(detach_ev);
}

bool int_process::plat_detachDone() {
   return true;
}

bool int_process::terminate(bool &needs_sync)
{
   
   //Should be called with the ProcPool lock held.
   pthrd_printf("Terminate requested on process %d\n", getPid());
   getStartupTeardownProcs().inc();

   bool result = plat_terminate(needs_sync);
   if (!result) {
      pthrd_printf("plat_terminate failed on %d\n", getPid());
      return false;
   }
   forcedTermination = true;

	// On windows this leads to doubling up events
#if defined(os_windows)
   // If we're on windows, we want to force the generator thread into waiting for a debug
   // event _if the process is stopped_. If the process is running then we're already
   // waiting (or will wait) for a debug event, and forcing the generator to block may
   // lead to doubling up. 
   
   // The following code is similar to GeneratorWindows::hasLiveProc. This is not a coincidence.
	bool all_stopped = true;
   for (int_threadPool::iterator iter = threadpool->begin(); iter != threadpool->end(); ++iter) {
		if (RUNNING_STATE((*iter)->getActiveState().getState())) {
			all_stopped = false;
			break;
		}
   }
   if (all_stopped) {
	   setForceGeneratorBlock(true);
   }
#else
   // Do it all the time
   setForceGeneratorBlock(true);
#endif
   return true;
}

bool int_process::preTerminate() {
    return true;
}

int_process::int_process(Dyninst::PID p, std::string e,
                         std::vector<std::string> a,
                         std::vector<std::string> envp,
                         std::map<int,int> f) :
   state(neonatal),
   pid(p),
   creation_mode(ct_launch),
   executable(e),
   argv(a),
   env(envp),
   fds(f),
   arch(Dyninst::Arch_none),
   threadpool(NULL),
   up_proc(Process::ptr()),
   handlerpool(NULL),
   hasCrashSignal(false),
   crashSignal(0),
   hasExitCode(false),
   forcedTermination(false),
   silent_mode(false),
   exitCode(0),
   mem(NULL),
   continueSig(0),
   mem_cache(this),
   async_event_count(Counter::AsyncEvents),
   force_generator_block_count(Counter::ForceGeneratorBlock),
   startupteardown_procs(Counter::StartupTeardownProcesses),
   proc_stop_manager(this),
   user_data(NULL),
   plat_process(NULL)
{
	wasCreatedViaAttach(pid == 0);
   //Put any object initialization in 'initializeProcess', below.
}

int_process::int_process(Dyninst::PID pid_, int_process *p) :
   state(int_process::running),
   pid(pid_),
   creation_mode(ct_attach),
   executable(p->executable),
   argv(p->argv),
   env(p->env),
   arch(p->arch),
   hasCrashSignal(p->hasCrashSignal),
   crashSignal(p->crashSignal),
   hasExitCode(p->hasExitCode),
   forcedTermination(false),
   silent_mode(false),
   exitCode(p->exitCode),
   exec_mem_cache(exec_mem_cache),
   continueSig(p->continueSig),
   mem_cache(this),
   async_event_count(Counter::AsyncEvents),
   force_generator_block_count(Counter::ForceGeneratorBlock),
   startupteardown_procs(Counter::StartupTeardownProcesses),
   proc_stop_manager(this),
   user_data(NULL),
   plat_process(NULL)
{
   Process::ptr hlproc = Process::ptr(new Process());
   mem = new mem_state(*p->mem, this);
   initializeProcess(hlproc);
}

void int_process::initializeProcess(Process::ptr p)
{
   assert(!p->llproc_);
   p->llproc_ = this;
   up_proc = p;
   threadpool = new int_threadPool(this);
   handlerpool = createDefaultHandlerPool(this);
   libpool.proc = this;
   if (!mem)
      mem = new mem_state(this);
   Generator::getDefaultGenerator(); //May create generator thread
}

int_thread *int_process::findStoppedThread()
{

   int_thread *result = NULL;
   for (int_threadPool::iterator i = threadpool->begin(); i != threadpool->end(); ++i)
   {
      int_thread *thr = *i;
      if (thr->getHandlerState().getState() == int_thread::stopped) {
         result = thr;
         break;
      }
   }   
   return result;
}

bool int_process::readMem(Dyninst::Address remote, mem_response::ptr result, int_thread *thr)
{
   if (!thr && plat_needsThreadForMemOps())
   {
      thr = findStoppedThread();
      if (!thr) {
         setLastError(err_notstopped, "A thread must be stopped to read from memory");
         perr_printf("Unable to find a stopped thread for read in process %d\n", getPid());
         return false;
      }
   }

   result->setProcess(this);
   bool bresult;
   if (!plat_needsAsyncIO()) {
      pthrd_printf("Reading from remote memory %lx to %p, size = %lu on %d/%d\n",
                   remote, result->getBuffer(), (unsigned long) result->getSize(),
				   getPid(), thr ? thr->getLWP() : (Dyninst::LWP)(-1));

      bresult = plat_readMem(thr, result->getBuffer(), remote, result->getSize());
      if (!bresult) {
         result->markError();
      }
      result->setResponse();
   }
   else {
      pthrd_printf("Async read from remote memory %lx to %p, size = %lu on %d/%d\n",
                   remote, result->getBuffer(), (unsigned long) result->getSize(), 
                   getPid(), thr->getLWP());

      getResponses().lock();
      bresult = plat_readMemAsync(thr, remote, result);
      if (bresult) {
         getResponses().addResponse(result, this);
      }
      getResponses().unlock();
      getResponses().noteResponse();
   }
   return bresult;      
}

bool int_process::writeMem(const void *local, Dyninst::Address remote, size_t size, result_response::ptr result, int_thread *thr)
{
   if (!thr && plat_needsThreadForMemOps()) 
   {
      thr = findStoppedThread();
      if (!thr) {
         setLastError(err_notstopped, "A thread must be stopped to write to memory");
         perr_printf("Unable to find a stopped thread for write in process %d\n", getPid());
         return false;
      }
   }
   result->setProcess(this);

   bool bresult;
   if (!plat_needsAsyncIO()) {
      pthrd_printf("Writing to remote memory %lx from %p, size = %lu on %d/%d\n",
                   remote, local, (unsigned long) size,
                   getPid(), thr ? thr->getLWP() : (Dyninst::LWP)(-1));
      bresult = plat_writeMem(thr, local, remote, size);
      if (!bresult) {
         result->markError();
      }
      result->setResponse(bresult);
   }
   else {
      pthrd_printf("Async writing to remote memory %lx from %p, size = %lu on %d/%d\n",
                   remote, local, (unsigned long) size,
                   getPid(), thr->getLWP());

      getResponses().lock();
      bresult = plat_writeMemAsync(thr, local, remote, size, result);
      if (bresult) {
         getResponses().addResponse(result, this);
      }
      getResponses().unlock();
      getResponses().noteResponse();
   }
   return bresult;
}

unsigned int_process::plat_getRecommendedReadSize()
{
   return getTargetPageSize();
}

Dyninst::Address int_process::mallocExecMemory(unsigned size)
{
   Dyninst::Address max = 0;
   std::map<Dyninst::Address, unsigned>::iterator i;
   for (i = exec_mem_cache.begin(); i != exec_mem_cache.end(); ++i) {
      if (i->first + i->second > max)
         max = i->first + i->second;
   }

   Dyninst::Address addr = plat_mallocExecMemory(max, size);
   exec_mem_cache[addr] = size;
   return addr;
}

void int_process::freeExecMemory(Dyninst::Address addr)
{
   std::map<Dyninst::Address, unsigned>::iterator i;
   i = exec_mem_cache.find(addr);
   assert(i != exec_mem_cache.end());
   exec_mem_cache.erase(i);
}

SymbolReaderFactory *int_process::plat_defaultSymReader()
{
  return NULL;
}

Dyninst::Address int_process::direct_infMalloc(unsigned long, bool, Dyninst::Address) 
{
   assert(0);
   return 0;
}

bool int_process::direct_infFree(Dyninst::Address)
{
   assert(0);
   return false;
}

bool int_process::infMalloc(unsigned long size, int_addressSet *aset, bool use_addr)
{
   bool had_error = false;
   set<pair<int_process *, int_iRPC::ptr> > active_mallocs;
   int_addressSet direct_results;

   for (int_addressSet::iterator i = aset->begin(); i != aset->end(); i++) {
      Process::ptr p = i->second;
      Address addr = i->first;
      if (!p)
         continue;
      int_process *proc = p->llproc();
      if (proc->getState() == int_process::detached)
         continue;
      pthrd_printf("Process %d is allocating memory of size %lu at 0x%lx\n", proc->getPid(), size, addr);
      
      if (proc->plat_supportDirectAllocation()) {
         //Platforms like Windows don't need IRPCs for allocation.  Just do it and put the results
         // in direct_results, which will be unioned with aset latter.
         Dyninst::Address addr_result = proc->direct_infMalloc(size, use_addr, addr);
         if (addr_result == 0) {
            had_error = true;
            continue;
         }
         direct_results.insert(make_pair(addr_result, p));
         continue;
      }

      int_iRPC::ptr rpc = rpcMgr()->createInfMallocRPC(proc, size, use_addr, addr);
      assert(rpc);
      bool result = rpcMgr()->postRPCToProc(proc, rpc);
      if (!result) {
         p->setLastError(err_internal, "Error posting infMalloc RPC to process\n");
         pthrd_printf("Error posting RPC to thread");
         had_error = true;
         continue;
      }
      
      int_thread *thr = rpc->thread();
      assert(thr);
      active_mallocs.insert(make_pair(proc, rpc));
      thr->getInternalState().desyncState(int_thread::running);
      rpc->setRestoreInternal(true);
      proc->throwNopEvent();
   }

   if (!active_mallocs.empty()) {
      bool result = int_process::waitAndHandleEvents(false);
      if (!result) {
         perr_printf("Internal error calling waitAndHandleEvents\n");
         for_each(aset->begin(), aset->end(), 
                  setError(err_internal, "Error while calling waitAndHandleForProc from infMalloc\n"));
         return false;
      }
   }

   if (!use_addr)
      aset->clear();
   if (!direct_results.empty())
      aset->insert(direct_results.begin(), direct_results.end());


   for (set<pair<int_process *, int_iRPC::ptr> >::iterator i = active_mallocs.begin(); 
        i != active_mallocs.end(); i++)
   {
      int_process *proc = i->first;
      int_iRPC::ptr rpc = i->second;
      assert(rpc->getState() == int_iRPC::Finished);
      Dyninst::Address aresult = rpc->infMallocResult();
      pthrd_printf("Inferior malloc returning %lx on %d\n", aresult, proc->getPid());
      if (aresult == (unsigned long) -1) {
         perr_printf("infMalloc returned invalid address\n");
         proc->setLastError(err_procread, "Unable to allocate memory at given address");
         had_error = true;
         continue;
      }
      proc->memory()->inf_malloced_memory.insert(make_pair(aresult, size));
      if (use_addr)
         continue;
      aset->insert(make_pair(aresult, proc->proc()));
   }

   return !had_error;
}

bool int_process::infFree(int_addressSet *aset)
{
   bool had_error = false;
   set<pair<Process::ptr, int_iRPC::ptr> > active_frees;

   for (int_addressSet::iterator i = aset->begin(); i != aset->end(); i++) {
      Address addr = i->first;
      Process::ptr p = i->second;
      if (!p) {
         had_error = true;
         continue;
      }
      int_process *proc = p->llproc();
      if (!proc || proc->getState() == int_process::detached) {
         had_error = true;
         continue;
      }

      std::map<Dyninst::Address, unsigned long>::iterator j = proc->mem->inf_malloced_memory.find(addr);
      if (j == proc->mem->inf_malloced_memory.end()) {
         proc->setLastError(err_badparam, "Unknown address passed to freeMemory");
         perr_printf("Passed bad address, %lx, to infFree on %d\n", addr, proc->getPid());
         had_error = true;
         continue;
      }
      unsigned long size = j->second;

      if (proc->plat_supportDirectAllocation()) {
         bool result = proc->direct_infFree(addr);
         if (!result)
            had_error = true;
         continue;
      }

      int_iRPC::ptr rpc = rpcMgr()->createInfFreeRPC(proc, size, addr);
      assert(rpc);
      pthrd_printf("Process %d is freeing memory of size %lu at 0x%lx with rpc %lu\n", proc->getPid(),
                   size, addr, rpc->id());
      rpcMgr()->postRPCToProc(proc, rpc);

      int_thread *thr = rpc->thread();
      assert(thr);
      thr->getInternalState().desyncState(int_thread::running);
      rpc->setRestoreInternal(true);
      
      proc->throwNopEvent();
      active_frees.insert(make_pair(p, rpc));
   }

   if (!active_frees.empty()) {
      bool result = int_process::waitAndHandleEvents(false);
      if (!result) {
         perr_printf("Internal error calling waitAndHandleEvents\n");
         for_each(aset->begin(), aset->end(), 
                  setError(err_internal, "Error while calling waitAndHandleForProc from infFree\n"));
         return false;
      }
   }
   
   for (set<pair<Process::ptr, int_iRPC::ptr> >::iterator i = active_frees.begin(); i != active_frees.end(); i++) {
      Process::ptr p = i->first;
      int_iRPC::ptr rpc = i->second;
      int_process *proc = p->llproc();
      
      if (!proc) {
         perr_printf("Process %d exited during infFree\n", p->getPid());
         p->setLastError(err_exited, "Process exited during infFree\n");
         had_error = true;
         continue;
      }
      assert(rpc->getState() == int_iRPC::Finished);
      Address addr = rpc->getInfFreeTarget();
      map<Dyninst::Address, unsigned long>::iterator j = proc->mem->inf_malloced_memory.find(addr);
      proc->mem->inf_malloced_memory.erase(j);
   }

   return !had_error;
}

void int_process::setForceGeneratorBlock(bool b)
{
   if (b)
      force_generator_block_count.inc();
   else
      force_generator_block_count.dec();
   pthrd_printf("forceGeneratorBlock - Count is now %d/%d\n", 
                force_generator_block_count.localCount(),
                Counter::globalCount(Counter::ForceGeneratorBlock));
}

int int_process::getAddressWidth()
{
   switch (getTargetArch()) {
      case Arch_x86:
      case Arch_ppc32:
         return 4;
      case Arch_x86_64:
      case Arch_ppc64:
         return 8;
      case Arch_none:
         assert(0);
   }
   return 0;
}

HandlerPool *int_process::handlerPool() const
{
   return handlerpool;
}

bool int_process::addBreakpoint_phase1(bp_install_state *is)
{
   pthrd_printf("Installing new breakpoint at %lx into %d\n", is->addr, getPid());
   is->ibp = NULL;
   map<Address, sw_breakpoint *>::iterator i = mem->breakpoints.find(is->addr);
   is->do_install = (i == mem->breakpoints.end());
   if (!is->do_install) {
      is->ibp = i->second;
      assert(is->ibp && is->ibp->isInstalled());
      bool result = is->ibp->addToIntBreakpoint(is->bp, this);
      if (!result) {
         pthrd_printf("Failed to install new breakpoint\n");
         return false;
      }
      return true;
   }

   pthrd_printf("Adding new breakpoint to %d\n", getPid());
   is->ibp = new sw_breakpoint(mem, is->addr);

   if (!is->ibp->checkBreakpoint(is->bp, this)) {
      pthrd_printf("Failed check breakpoint\n");
      delete is->ibp;
      is->ibp = NULL;
      return false;
   }

   is->mem_resp = mem_response::createMemResponse();
   is->mem_resp->markSyncHandled();
   bool result = is->ibp->prepBreakpoint(this, is->mem_resp);
   if (!result) {
      pthrd_printf("Failed to prep breakpoint\n");
      delete is->ibp;
      return false;
   }
   return true;
}

bool int_process::addBreakpoint_phase2(bp_install_state *is)
{
   if (!is->do_install)
      return true;   

   if (is->mem_resp->hasError()) {
      pthrd_printf("Error prepping breakpoint\n");
      delete is->ibp;
      return false;
   }

   is->res_resp = result_response::createResultResponse();
   is->res_resp->markSyncHandled();
   bool result = is->ibp->insertBreakpoint(this, is->res_resp);
   if (!result) {
      pthrd_printf("Error writing new breakpoint\n");
      delete is->ibp;
      return false;
   }
   return true;
}

bool int_process::addBreakpoint_phase3(bp_install_state *is)
{
   if (!is->do_install)
      return true;

   bool result = is->ibp->addToIntBreakpoint(is->bp, this);
   if (!result) {
      pthrd_printf("Failed to install new breakpoint\n");
      return false;
   }   

   if (is->res_resp->hasError()) {
      pthrd_printf("Error writing new breakpoint\n");
      delete is->ibp;
      return false;
   }
   
   return true;
}

bool int_process::addBreakpoint(Dyninst::Address addr, int_breakpoint *bp)
{
   if (getState() != running) {
      perr_printf("Attempted to add breakpoint at %lx to exited process %d\n", addr, getPid());
      setLastError(err_exited, "Attempted to insert breakpoint into exited process\n");
      return false;
   }

   bp_instance *instance = NULL;
   if (bp->isHW()) {
      instance = hw_breakpoint::create(this, bp, addr);
   }
   else {
      instance = sw_breakpoint::create(this, bp, addr);
   }
   return (instance != NULL);
}

bool int_process::removeBreakpoint(Dyninst::Address addr, int_breakpoint *bp, set<response::ptr> &resps)
{
   pthrd_printf("Removing breakpoint at %lx in %d\n", addr, getPid());
   set<bp_instance *> bps_to_remove;
   map<Address, sw_breakpoint *>::iterator i = mem->breakpoints.find(addr);
   if (i != mem->breakpoints.end()) {
      sw_breakpoint *swbp = i->second;
      assert(swbp && swbp->isInstalled());
      if (swbp->containsIntBreakpoint(bp))
          bps_to_remove.insert(static_cast<bp_instance *>(swbp));
   }
   
   for (int_threadPool::iterator i = threadPool()->begin(); i != threadPool()->end(); i++) {
      int_thread *thr = *i;
      hw_breakpoint *hwbp = thr->getHWBreakpoint(addr);
      if (hwbp && hwbp->containsIntBreakpoint(bp)) {
         bps_to_remove.insert(static_cast<bp_instance *>(hwbp));
      }
   }

   if (bps_to_remove.empty()) {
      perr_printf("Attempted to removed breakpoint that isn't installed\n");
      setLastError(err_notfound, "Tried to uninstall breakpoint that isn't installed.\n");
      return false;
   }

   for (set<bp_instance *>::iterator i = bps_to_remove.begin(); i != bps_to_remove.end(); i++) {
      bool empty;
      bp_instance *ibp = *i;
      bool result = ibp->rmBreakpoint(this, bp, empty, resps);
      if (!result) {
         pthrd_printf("rmBreakpoint failed on breakpoint at %lx in %d\n", addr, getPid());
         return false;
      }
      if (empty) {
         delete ibp;
      }
   }

   return true;
}

sw_breakpoint *int_process::getBreakpoint(Dyninst::Address addr)
{
   std::map<Dyninst::Address, sw_breakpoint *>::iterator  i = mem->breakpoints.find(addr);
   if (i == mem->breakpoints.end())
      return NULL;
   return i->second;
}

int_library *int_process::getLibraryByName(std::string s) const
{
	// Exact matches first, but find substring matches and return if unique.
	// TODO: is this the behavior we actually want?
	bool substring_unique = true;
	std::set<int_library*>::iterator substring_match = mem->libs.end();
   for (set<int_library *>::iterator i = mem->libs.begin(); 
        i != mem->libs.end(); ++i) 
   {
	   std::string n = (*i)->getName();
      if (s == n)
         return *i;
	  if((n.find(s) != std::string::npos)) {
		  if(substring_match == mem->libs.end()) {
			substring_match = i;
		  }
		  else {
			substring_unique = false;
		  }
	  }
   }
	if(substring_match != mem->libs.end() && substring_unique)
	{
		return *substring_match;
	}
   return NULL;
}

bool int_process::plat_threadOpsNeedProcStop() 
{
   return false;
}
size_t int_process::numLibs() const
{
   return mem->libs.size();
}

std::string int_process::getExecutable() const
{
   return executable; //The name of the exec passed to PC
}

bool int_process::isInCallback()
{
   return in_callback;
}

mem_state::ptr int_process::memory() const
{
   return mem;
}

err_t int_process::getLastError() {
   return last_error;
}

const char *int_process::getLastErrorMsg() {
   return last_error_string;
}
void int_process::clearLastError() {
   last_error = err_none;
   last_error_string = "ok";
}

void int_process::setLastError(err_t err, const char *str) {
   last_error = err;
   last_error_string = str;
   ProcControlAPI::globalSetLastError(err, str);
}

void int_process::setExitCode(int c)
{
   assert(!hasCrashSignal);
   hasExitCode = true;
   exitCode = c;
}

void int_process::setCrashSignal(int s)
{
   assert(!hasExitCode);
   hasCrashSignal = true;
   crashSignal = s;
}

bool int_process::getExitCode(int &c)
{
   c = exitCode;
   return hasExitCode;
}

bool int_process::getCrashSignal(int &s)
{
   s = crashSignal;
   return hasCrashSignal;
}

bool int_process::wasForcedTerminated() const
{
   return forcedTermination;
}

bool int_process::plat_individualRegRead()
{
   return plat_individualRegAccess();
}

bool int_process::plat_individualRegSet()
{
   return plat_individualRegAccess();   
}

bool int_process::isInCB()
{
   return in_callback;
}

void int_process::setInCB(bool b)
{
   assert(in_callback == !b);
   in_callback = b;
}

void int_process::throwNopEvent()
{
   EventNop::ptr ev = EventNop::ptr(new EventNop());
   ev->setProcess(proc());
   ev->setThread(threadPool()->initialThread()->thread());
   ev->setSyncType(Event::async);
   
   mbox()->enqueue(ev);
}

bool int_process::plat_needsAsyncIO() const
{
   return false;
}

bool int_process::plat_readMemAsync(int_thread *, Dyninst::Address, 
                                    mem_response::ptr )
{
   assert(0);
   return false;
}

bool int_process::plat_writeMemAsync(int_thread *, const void *, Dyninst::Address,
                                     size_t, result_response::ptr )
{
   assert(0);
   return false;
}

memCache *int_process::getMemCache()
{
   return &mem_cache;
}

void int_process::updateSyncState(Event::ptr ev, bool gen)
{
   // This works around a Linux bug where a continue races with a whole-process exit
   plat_adjustSyncType(ev, gen);

   EventType etype = ev->getEventType();
   switch (ev->getSyncType()) {
	  case Event::async: {
         break;
	 }
      case Event::sync_thread: {
         int_thread *thrd = ev->getThread()->llthrd();
         int_thread::StateTracker &st = gen ? thrd->getGeneratorState() : thrd->getHandlerState();
         if (!thrd) {
            pthrd_printf("No thread for sync thread event, assuming thread exited\n");
            return;
         }
         int_thread::State old_state = st.getState();
         if (old_state == int_thread::exited) {
            //Silly, linux.  Giving us events on processes that have exited.
            pthrd_printf("Recieved events for exited thread, not changing thread state\n");
            break;
         }
         pthrd_printf("Event %s is thread synchronous, marking thread %d %s stopped\n", 
                      etype.name().c_str(), thrd->getLWP(), gen ? "generator" : "handler");
         assert(RUNNING_STATE(old_state) || 
                thrd->llproc()->wasForcedTerminated() ||
                (old_state == int_thread::stopped && (thrd->isExiting() || thrd->isExitingInGenerator())));
         if (old_state == int_thread::errorstate)
            break;
         st.setState(int_thread::stopped);
         break;
      }
      case Event::sync_process: {
         pthrd_printf("Event %s is process synchronous, marking process %d %s stopped\n", 
                      etype.name().c_str(), getPid(), gen ? "generator" : "handler");
         int_threadPool *tp = threadPool();
         for (int_threadPool::iterator i = tp->begin(); i != tp->end(); ++i) {
            int_thread *thrd = *i;
            int_thread::StateTracker &st = gen ? thrd->getGeneratorState() : thrd->getHandlerState();
            int_thread::State old_state = st.getState();
            if (!RUNNING_STATE(old_state))
               continue;
            st.setState(int_thread::stopped);
         }
         break;
      }
      case Event::unset: {
         assert(0);
      }
   }
}

ProcStopEventManager &int_process::getProcStopManager()
{
   return proc_stop_manager;
}

bool int_process::plat_supportThreadEvents()
{
   return false;
}

bool int_process::plat_supportLWPCreate() 
{
   return false;
}

bool int_process::plat_supportLWPPreDestroy()
{
   return false;
}

bool int_process::plat_supportLWPPostDestroy()
{
   return false;
}

bool int_process::plat_supportHWBreakpoint()
{
   return false;
}

bool int_process::plat_supportFork()
{
   return false;
}

bool int_process::plat_supportExec()
{
   return false;
}

async_ret_t int_process::plat_needsEmulatedSingleStep(int_thread *, std::vector<Address> &) {
   return aret_success;
}

void int_process::plat_getEmulatedSingleStepAsyncs(int_thread *, std::set<response::ptr>) {
   assert(0);
}

bool int_process::plat_needsPCSaveBeforeSingleStep() 
{
   return false;
}

map<int, int> &int_process::getProcDesyncdStates()
{
   return proc_desyncd_states;
}

bool int_process::isRunningSilent()
{
   return silent_mode;
}

void int_process::setRunningSilent(bool b)
{
   silent_mode = b;
}

bool int_process::plat_supportDOTF()
{
   return true;
}

void int_process::noteNewDequeuedEvent(Event::ptr)
{
}

bool int_process::plat_preHandleEvent()
{
   return true;
}

bool int_process::plat_postHandleEvent()
{
   return true;
}

bool int_process::plat_preAsyncWait()
{
  return true;
}

bool int_process::plat_getStackInfo(int_thread *, stack_response::ptr)
{
   setLastError(err_unsupported, "Collecting call stacks not supported\n");
   perr_printf("Called plat_getStackInfo on unsupported platform\n");
   return false;
}

bool int_process::plat_handleStackInfo(stack_response::ptr, CallStackCallback *)
{
   assert(0);
   return false;
}

PlatformFeatures *int_process::getPlatformFeatures()
{
   if (plat_process)
      return plat_process;
   plat_process = plat_getPlatformFeatures();
   plat_process->proc = proc();
   return plat_process;
}

bool int_process::sysv_setTrackLibraries(bool, int_breakpoint* &, Address &, bool &)
{
   perr_printf("Unsupported operation\n");
   setLastError(err_unsupported, "Not supported on this platform");
   return false;
}

bool int_process::sysv_isTrackingLibraries()
{
   perr_printf("Unsupported operation\n");
   setLastError(err_unsupported, "Not supported on this platform");
   return false;
}

bool int_process::threaddb_setTrackThreads(bool, std::set<std::pair<int_breakpoint *, Address> > &, bool &)
{
   perr_printf("Unsupported operation\n");
   setLastError(err_unsupported, "Not supported on this platform");
   return false;
}

bool int_process::threaddb_isTrackingThreads()
{
   perr_printf("Unsupported operation\n");
   setLastError(err_unsupported, "Not supported on this platform");
   return false;
}

int_process::~int_process()
{
   pthrd_printf("Deleting int_process at %p\n", this);
   if (up_proc != Process::ptr())
   {
      proc_exitstate *exitstate = new proc_exitstate();
      exitstate->pid = pid;
      exitstate->exited = hasExitCode && !forcedTermination;
      exitstate->exit_code = exitCode;
      exitstate->crashed = hasCrashSignal;
      exitstate->crash_signal = crashSignal;
      exitstate->user_data = user_data;
      assert(!up_proc->exitstate_);
      up_proc->exitstate_ = exitstate;
      up_proc->llproc_ = NULL;
   }

   if (threadpool) {
      delete threadpool;
      threadpool = NULL;
   }
   //Do not delete handlerpool yet, we're currently under
   // an event handler.  We do want to delete this if called
   // from detach.
   bool should_clean;
   mem->rmProc(this, should_clean);
   if (should_clean) {
      delete mem;
   }
   mem = NULL;

   if (plat_process) {
      delete plat_process;
      plat_process = NULL;
   }
   if(ProcPool()->findProcByPid(getPid())) ProcPool()->rmProcess(this);
}

indep_lwp_control_process::indep_lwp_control_process(Dyninst::PID p, std::string e, std::vector<std::string> a, 
                                                     std::vector<std::string> envp, std::map<int,int> f) :
   int_process(p, e, a, envp, f)
{
}

indep_lwp_control_process::indep_lwp_control_process(Dyninst::PID pid_, int_process *p) :
   int_process(pid_, p)
{
}

bool indep_lwp_control_process::plat_syncRunState()
{
   for (int_threadPool::iterator i = threadPool()->begin(); i != threadPool()->end(); i++) {
      int_thread *thr = *i;
      int_thread::State handler_state = thr->getHandlerState().getState();
      int_thread::State target_state = thr->getTargetState();
      bool result = true;
            
      if (handler_state == target_state) {
         continue;
      }
      else if (handler_state == int_thread::stopped && RUNNING_STATE(target_state)) {
         result = thr->intCont();
      }
      else if (RUNNING_STATE(handler_state) && target_state == int_thread::stopped) {
         result = thr->intStop();
      }
      if (!result && getLastError() == err_exited) {
         pthrd_printf("Suppressing error of continue on exited process\n");
      }
      else if (!result) {
         pthrd_printf("Error changing process state from plat_syncRunState\n");
         return false;
      }
   }
   return true;
}

indep_lwp_control_process::~indep_lwp_control_process()
{
}

unified_lwp_control_process::unified_lwp_control_process(Dyninst::PID p, std::string e, 
                                                         std::vector<std::string> a, 
                                                         std::vector<std::string> envp, 
                                                         std::map<int,int> f) :
   int_process(p, e, a, envp, f)
{
}

unified_lwp_control_process::unified_lwp_control_process(Dyninst::PID pid_, int_process *p) :
   int_process(pid_, p)
{
}

unified_lwp_control_process::~unified_lwp_control_process()
{
}

bool unified_lwp_control_process::plat_syncRunState()
{
   bool want_ss_running = false;
   bool result = true;

   bool want_all_stopped = true;
   bool want_all_running = true;
   bool want_some_stopped = false;
   bool want_some_running = false;

   bool is_all_stopped = true;
   bool is_all_running = true;

   if (getState() == detached || getState() == exited || getState() == errorstate) {
      pthrd_printf("Process %d is in state %s, doing nothing in plat_syncRunState\n", 
                   getPid(), int_process::stateName(getState()));
      return true;
   }

   for (int_threadPool::iterator i = threadPool()->begin(); i != threadPool()->end(); i++) {
      int_thread *thr = *i;
      int_thread::State handler_state = thr->getHandlerState().getState();
      int_thread::State target_state = thr->getTargetState();
      if (target_state == int_thread::ditto) 
         target_state = thr->getHandlerState().getState();
      
      if (RUNNING_STATE(target_state)) {
         want_some_running = true;
         want_all_stopped = false;
      }
      else if (target_state == int_thread::stopped) {
         want_some_stopped = true;
         want_all_running = false;
      }
      else {
         want_all_stopped = false;
         want_all_running = false;
      }

      if (RUNNING_STATE(handler_state)) {
         is_all_stopped = false;
      }
      else if (handler_state == int_thread::stopped) {
         is_all_running = false;
      }
      else {
         is_all_stopped = false;
         is_all_running = false;
      }

      if (!RUNNING_STATE(handler_state) && RUNNING_STATE(target_state) && thr->singleStep()) {
         want_ss_running = true;
      }
   }

   pthrd_printf("In plat_syncRunState: want_all_stopped = %s, want_all_running = %s, want_some_stopped = %s, want_some_running = %s, is_all_stopped = %s, is_all_running = %s, want_ss_running = %s\n",
                want_all_stopped ? "t" : "f",
                want_all_running ? "t" : "f",
                want_some_stopped ? "t" : "f",
                want_some_running ? "t" : "f",
                is_all_stopped ? "t" : "f",
                is_all_running ? "t" : "f",
                want_ss_running ? "t" : "f");

   if (want_ss_running) {
      pthrd_printf("Process %d is single-stepping.  Continuing select threads\n", getPid());
      for (int_threadPool::iterator i = threadPool()->begin(); i != threadPool()->end(); i++) {
         int_thread *thr = *i;
         if (thr->singleStep() && thr->getHandlerState().getState() == int_thread::stopped &&
             RUNNING_STATE(thr->getTargetState()))
         {
            bool tresult = thr->intCont();
            if (!tresult) {
               pthrd_printf("plat_syncRunState single-step failed on %d/%d\n", getPid(), thr->getLWP());
               result = false;
            }
         }
      }
   }
   else if (want_all_running && is_all_running) {
      pthrd_printf("Process %d is running, needs to run.  Doing nothing\n", getPid());
   }
   else if (want_all_running && is_all_stopped) {
      pthrd_printf("Process %d is stopped, needs to run.  Continuing process\n", getPid());
      result = threadPool()->initialThread()->intCont();
   }
   else if (want_all_stopped && is_all_running) {
      pthrd_printf("Process %d is running, needs to stop.  Stopping process\n", getPid());
      result = threadPool()->initialThread()->intStop();
   }
   else if (want_all_stopped && is_all_stopped) {
      pthrd_printf("Process %d is stopped, needs to stop.  Doing nothing\n", getPid());
   }
   else if (want_some_stopped && !is_all_stopped) {
      pthrd_printf("Process %d is partially stopped, needs to stop.  Stopping process\n", getPid());
      result = threadPool()->initialThread()->intStop();
   }
   else if (want_some_running && !is_all_running) {
      pthrd_printf("Process %d is partially running, needs to run.  Continuing process\n", getPid());
      result = threadPool()->initialThread()->intCont();
   }
   else {
      pthrd_printf("Process %d is in startup or teardown state.  Doing nothing\n", getPid());
   }

   if (!result) {
      pthrd_printf("plat_syncRunState operation failed.  Returning false\n");
      return false;
   }

   return true;
}

bool unified_lwp_control_process::plat_processGroupContinues()
{
   return true;
}

hybrid_lwp_control_process::hybrid_lwp_control_process(Dyninst::PID p, std::string e, 
                                                         std::vector<std::string> a, 
                                                         std::vector<std::string> envp, 
                                                         std::map<int,int> f) :
   int_process(p, e, a, envp, f)
{
}

hybrid_lwp_control_process::hybrid_lwp_control_process(Dyninst::PID pid_, int_process *p) :
   int_process(pid_, p)
{
}

hybrid_lwp_control_process::~hybrid_lwp_control_process()
{
}

bool hybrid_lwp_control_process::suspendThread(int_thread *thr)
{
   if (thr->isSuspended())
      return true;

   bool result = plat_suspendThread(thr);
   if (!result) 
      return false;
   thr->setSuspended(true);
   return true;
}

bool hybrid_lwp_control_process::resumeThread(int_thread *thr)
{
   if (!thr->isSuspended())
      return true;

   bool result = plat_resumeThread(thr);
   if (!result) 
      return false;
   thr->setSuspended(false);
   return true;
}

bool hybrid_lwp_control_process::plat_processGroupContinues()
{
   return true;
}

void hybrid_lwp_control_process::noteNewDequeuedEvent(Event::ptr ev)
{
   if (ev->getSyncType() == Event::sync_process) {
	   pthrd_printf("Marking %d debugger suspended on event: %s\n", getPid(), ev->name().c_str());
      debugger_stopped = true;
   }
}

bool hybrid_lwp_control_process::plat_debuggerSuspended()
{
   return debugger_stopped;
}

bool hybrid_lwp_control_process::plat_syncRunState()
{
   bool any_target_stopped = false, any_target_running = false;
   bool any_stopped = false, any_running = false;

   int_thread *a_running_thread = NULL;

   if (getState() == exited) {
      pthrd_printf("Returning from plat_syncRunState for exited process %d\n", getPid());
      return true;
   }

   int_threadPool *tp = threadPool();
   int_threadPool::iterator i;
   for (i = tp->begin(); i != tp->end(); i++) {
      int_thread *thr = *i;
	   pthrd_printf("Checking %d/%d\n", getPid(), thr->getLWP());
	   if (thr->getDetachState().getState() == int_thread::detached) {
		   pthrd_printf("%d/%d detached, skipping\n", getPid(), thr->getLWP());
         continue;
	   }
	  if (!RUNNING_STATE(thr->getHandlerState().getState())) {
		   pthrd_printf("%d/%d not running, any_stopped = true\n", getPid(), thr->getLWP());
         any_stopped = true;
	  } else {
		   pthrd_printf("%d/%d running, any_running = true\n", getPid(), thr->getLWP());
         any_running = true;
         if (!a_running_thread) a_running_thread = thr;
      }
	  if (RUNNING_STATE(thr->getTargetState())) {
		   pthrd_printf("%d/%d target running, any_target_running = true\n", getPid(), thr->getLWP());
         any_target_running = true;
	  }
	  if (!RUNNING_STATE(thr->getTargetState())) {
		   pthrd_printf("%d/%d target stopped, any_target_stopped = true\n", getPid(), thr->getLWP());
         any_target_stopped = true;
	  }
   }
	if(!a_running_thread) {
	   pthrd_printf("WARNING: did not find a running thread, using initial thread\n");
	   a_running_thread = tp->initialThread();
   }

   if (!any_target_running && !any_running) {
      pthrd_printf("Target process state %d is stopped and process is stopped, leaving\n", getPid());
      return true;
   }
   if (!any_target_stopped && !any_stopped) {
      pthrd_printf("Target process state %d is running and process is running, leaving\n", getPid());
      return true;
   }
   if (!plat_debuggerSuspended()) {
      pthrd_printf("Process %d is not debugger suspended, but have changes.  Stopping process.\n", getPid());
      return a_running_thread->intStop();
   }

   //If we're here, we must be debuggerSuspended, and thus no threads are running (!any_running)
   // since we didn't trigger the above if statement, we must have some thread we want to run
   // (any_target_running)
   assert(!any_running && any_target_running);
   pthrd_printf("Begin suspend/resume loop\n");
   for (i = tp->begin(); i != tp->end(); i++) {
      int_thread *thr = *i;
      bool result = true;
	  if (!thr->isUser()) {
		  // Pretend is member of Wu Tang clan -- Bill Williams, 13JUN2012
		  resumeThread(thr);
		  continue;
	  }
	  if (thr->getDetachState().getState() == int_thread::detached)
         continue;
      if (thr->isSuspended() && RUNNING_STATE(thr->getTargetState())) {
         pthrd_printf("Resuming thread %d/%d\n", getPid(), thr->getLWP());
         result = resumeThread(thr);
      }
      else if (!thr->isSuspended() && !RUNNING_STATE(thr->getTargetState())) {
         pthrd_printf("Suspending thread %d/%d\n", getPid(), thr->getLWP());
         result = suspendThread(thr);
      }
      if (!result) {
         pthrd_printf("Error suspending/resuming threads\n");
         return false;
      }
   }

   pthrd_printf("Continuing process %d after suspend/resume of threads\n", getPid());
   debugger_stopped = false;
   return threadPool()->initialThread()->intCont();
}

int_thread::int_thread(int_process *p, Dyninst::THR_ID t, Dyninst::LWP l) :
   tid(t),
   lwp(l),
   proc_(p),
   continueSig_(0),
   handler_running_thrd_count(Counter::HandlerRunningThreads),
   generator_running_thrd_count(Counter::GeneratorRunningThreads),
   sync_rpc_count(Counter::SyncRPCs),
   sync_rpc_running_thr_count(Counter::SyncRPCRunningThreads),
   pending_stop(Counter::PendingStops),
   clearing_bp_count(Counter::ClearingBPs),
   proc_stop_rpc_count(Counter::ProcStopRPCs),
   generator_nonexited_thrd_count(Counter::GeneratorNonExitedThreads),
   exiting_state(this, ExitingStateID, dontcare),
   startup_state(this, StartupStateID, dontcare),
   pending_stop_state(this, PendingStopStateID, dontcare),
   callback_state(this, CallbackStateID, dontcare),
   breakpoint_state(this, BreakpointStateID, dontcare),
   breakpoint_resume_state(this, BreakpointResumeStateID, dontcare),
   irpc_setup_state(this, IRPCSetupStateID, dontcare),
   irpc_wait_state(this, IRPCWaitStateID, dontcare),
   irpc_state(this, IRPCStateID, dontcare),
   async_state(this, AsyncStateID, dontcare),
   internal_state(this, InternalStateID, dontcare),
   detach_state(this, DetachStateID, dontcare),
   user_irpc_state(this, UserRPCStateID, dontcare),
   user_state(this, UserStateID, neonatal),
   handler_state(this, HandlerStateID, neonatal),
   generator_state(this, GeneratorStateID, neonatal),
   target_state(int_thread::none),
   saved_user_state(int_thread::none),
   regpool_lock(true),
   user_single_step(false),
   single_step(false),
   handler_exiting_state(false),
   generator_exiting_state(false),
   running_when_attached(true),
   suspended(false),
   stopped_on_breakpoint_addr(0x0),
   postponed_stopped_on_breakpoint_addr(0x0),
   clearing_breakpoint(NULL),
   em_singlestep(NULL),
   user_data(NULL)
{
   Thread::ptr new_thr(new Thread());

   new_thr->llthread_ = this;
   up_thread = new_thr;

   getGeneratorNonExitedThreadCount().inc();
}

int_thread::~int_thread()
{
   assert(!up_thread->exitstate_);

   thread_exitstate *tes = new thread_exitstate();
   tes->lwp = lwp;
   tes->thr_id = tid;
   tes->proc_ptr = proc();
   tes->user_data = user_data;
   up_thread->exitstate_ = tes;
   up_thread->llthread_ = NULL;
}

bool int_thread::intStop()
{
   pthrd_printf("intStop on thread %d/%d\n", llproc()->getPid(), getLWP());
   if (!llproc()->plat_processGroupContinues()) {
      assert(!RUNNING_STATE(target_state));
      assert(RUNNING_STATE(getHandlerState().getState()));

      if (hasPendingStop()) {
         pthrd_printf("Not throwing a second stop while another is in flight\n");
         return true;
      }
   }
   else {
      int_threadPool *tp = llproc()->threadPool();
      for (int_threadPool::iterator i = tp->begin(); i != tp->end(); i++) {
         if ((*i)->hasPendingStop()) {
            pthrd_printf("Not throwing a second stop while another is in flight\n");
            return true;
         }
      }
   }

   setPendingStop(true);   
   bool result = plat_stop();
   if (!result) {
      setPendingStop(false);
      if (getLastError() == err_noproc) {
         //Swallow this.
         result = true;
      }
   }
   return result;
}

bool int_thread::intCont()
{
   pthrd_printf("intCont on thread %d/%d\n", llproc()->getPid(), getLWP());
   if (!llproc()->plat_processGroupContinues()) {
      assert(RUNNING_STATE(target_state));
      assert(!RUNNING_STATE(getHandlerState().getState()));
   }

   async_ret_t aret = handleSingleStepContinue();
   if (aret == aret_async) {
      pthrd_printf("Postponing intCont on %d/%d due to single-step handling\n", 
                   llproc()->getPid(), getLWP());
      return true;
   }
   else if (aret == aret_error) {
      pthrd_printf("Error in intCont %d/%d during single-step handling\n",
                   llproc()->getPid(), getLWP());
      return false;
   }

   ProcPool()->condvar()->lock();
   
   bool result = plat_cont();

   if (result) {
      if (llproc()->plat_processGroupContinues()) {
         int_threadPool *pool = llproc()->threadPool();
         for (int_threadPool::iterator i = pool->begin(); i != pool->end(); i++) {
            if ((*i)->isSuspended())
               continue;
            (*i)->getHandlerState().setState(int_thread::running);
            (*i)->getGeneratorState().setState(int_thread::running);
         }
      }
      else {
         getHandlerState().setState(int_thread::running);
         getGeneratorState().setState(int_thread::running);
      }
      triggerContinueCBs();
   }

   ProcPool()->condvar()->broadcast();
   ProcPool()->condvar()->unlock();

   if (!result) {
      pthrd_printf("Failed to plat_cont %d/%d\n", llproc()->getPid(), getLWP());
      return false;
   }

   return true;
}

async_ret_t int_thread::handleSingleStepContinue()
{
   async_ret_t ret;
   set<int_thread *> thrds;

   if (llproc()->plat_processGroupContinues()) {
      int_threadPool *pool = llproc()->threadPool();
      for (int_threadPool::iterator i = pool->begin(); i != pool->end(); i++) {
         if (!(*i)->isSuspended() && (*i)->singleStepUserMode()) {
            thrds.insert(*i);
         }
      }
      
   }
   else if (singleStepUserMode()) {
      thrds.insert(this);
   }

   if (thrds.empty()) {
      //No threads are single-steping.
      return aret_success;
   }
   pthrd_printf("Found %d threads doing single step under continue.  Handling\n", (int) thrds.size());

   if (llproc()->plat_needsAsyncIO()) {
      /**
       * We want any async responses associated with an event, but this is under
       * a continue, which never has an associated event.  We'll make an EventNop
       * to accompany the async request.  However, since this isn't going to be 
       * a common thing to have happen, we'll set a flag that just tells the 
       * HandlerPool to create the nop event lazily only if anyone asks for it.
       **/
      llproc()->handlerPool()->setNopAsCurEvent();
   }

   for (set<int_thread *>::iterator i = thrds.begin(); i != thrds.end(); i++) {
      int_thread *thr = *i;
      vector<Address> addrs;
      async_ret_t aresult = llproc()->plat_needsEmulatedSingleStep(thr, addrs);
      if (aresult == aret_async) {
         pthrd_printf("Async return from plat_needsEmulatedSingleStep on %d/%d\n",
                      llproc()->getPid(), thr->getLWP());
         //We're not actually under a handler, so fake all the async handling
         // the handlerpool would have done if we were.
         set<response::ptr> resps;
         Event::ptr cur_nop_event = llproc()->handlerPool()->curEvent();
         llproc()->plat_getEmulatedSingleStepAsyncs(thr, resps);
         llproc()->handlerPool()->notifyOfPendingAsyncs(resps, cur_nop_event);
         llproc()->handlerPool()->markEventAsyncPending(cur_nop_event);
         ret = aret_async;
         goto done;
      }
      else if (aresult == aret_error) {
         pthrd_printf("Error in plat_needsEmultatedSingleStep on %d/%d\n",
                      llproc()->getPid(), thr->getLWP());
         ret = aret_error;
         goto done;
      }
      else if (addrs.empty()) {
         pthrd_printf("Thread %d/%d does not need emulated single-step\n",
                      llproc()->getPid(), thr->getLWP());
         continue;
      }

      pthrd_printf("Creating emulated single step for %d/%d\n",
                   llproc()->getPid(), thr->getLWP());
      emulated_singlestep *new_es = thr->getEmulatedSingleStep();
      if (!new_es)
         new_es = new emulated_singlestep(thr);
      for (vector<Address>::iterator j = addrs.begin(); j != addrs.end(); j++) {
         Address addr = *j;
         pthrd_printf("Installing emulated single-step breakpoint for %d/%d at %lx\n",
                      llproc()->getPid(), thr->getLWP(), addr);                      
         aresult = new_es->add(addr);
         if (aresult == aret_async) {
            pthrd_printf("Async return while installing breakpoint for emulated_singlestep\n");
            ret = aret_async;
            goto done;
         }
         if (aresult == aret_error) {
            pthrd_printf("Error return while installing breakpoint for emulated_singlestep\n");
            ret = aret_error;
            goto done;
         }
      }
   }

   ret = aret_success;
  done:

   if (llproc()->plat_needsAsyncIO())
      llproc()->handlerPool()->clearNopAsCurEvent();      
      
   return ret;
}

bool int_thread::isStopped(int state_id)
{
   if (getHandlerState().getState() != stopped)
      return false;
   if (getStateByID(state_id).getState() != stopped &&
       getStateByID(state_id).getState() != ditto)
      return false;
   for (int i=0; i<state_id; i++) {
      if (getStateByID(i).getState() != dontcare)
         return false;
   }
   return true;
}

void int_thread::setPendingStop(bool b)
{
	pthrd_printf("Setting pending stop to %s, thread %d/%d\n", b ? "true" : "false", proc()->getPid(), getLWP());
   if (b) {
      pending_stop.inc();

      //You may ask why stopping moves the pending stop state to running.
      // We've sent the process a stop request, and we need that request to 
      // be delivered.  The process won't take delivery of the stop request
      // unless it's running.
      getPendingStopState().desyncState(int_thread::running);
   }
   else {
      getPendingStopState().restoreState();
      pending_stop.dec();
   }
	pthrd_printf("\t Pending stop level is %d\n", pending_stop.localCount());

}

bool int_thread::hasPendingStop() const
{
   return pending_stop.local();
}

bool int_thread::wasRunningWhenAttached() const {
    return running_when_attached;
}

void int_thread::setRunningWhenAttached(bool b) {
    running_when_attached = b;
}

Process::ptr int_thread::proc() const
{
   return proc_->proc();
}

int_process *int_thread::llproc() const
{
   return proc_;
}

Dyninst::LWP int_thread::getLWP() const
{
   return lwp;
}

void int_thread::addContinueCB(continue_cb_t cb)
{
   continue_cbs.insert(cb);
}

void int_thread::triggerContinueCBs()
{
   bool sync_conts = llproc()->plat_processGroupContinues();
   for (set<continue_cb_t>::iterator i = continue_cbs.begin(); i != continue_cbs.end(); i++) {
      if (!sync_conts) {
         //Independent lwp control--only do this thread.
         (*i)(this);
      }
      else {
         //Threads are continued at once--do every thread
         int_threadPool *tp = llproc()->threadPool();
         for (int_threadPool::iterator j = tp->begin(); j != tp->end(); j++) {
            if ((*j)->isSuspended())
               continue;
            (*i)(*j);
         }
      }
   }
}

int_thread::StateTracker &int_thread::getBreakpointState()
{
   return breakpoint_state;
}

int_thread::StateTracker &int_thread::getBreakpointResumeState()
{
   return breakpoint_resume_state;
}

int_thread::StateTracker &int_thread::getIRPCState()
{
   return irpc_state;
}

int_thread::StateTracker &int_thread::getIRPCSetupState()
{
   return irpc_setup_state;
}

int_thread::StateTracker &int_thread::getIRPCWaitState()
{
   return irpc_wait_state;
}

int_thread::StateTracker &int_thread::getAsyncState()
{
   return async_state;
}

int_thread::StateTracker &int_thread::getInternalState()
{
   return internal_state;
}

int_thread::StateTracker &int_thread::getDetachState()
{
   return detach_state;
}

int_thread::StateTracker &int_thread::getUserRPCState()
{
	return user_irpc_state;
}

int_thread::StateTracker &int_thread::getUserState()
{
   return user_state;
}

int_thread::StateTracker &int_thread::getHandlerState()
{
   return handler_state;
}

int_thread::StateTracker &int_thread::getGeneratorState()
{
   return generator_state;
}

int_thread::StateTracker &int_thread::getExitingState()
{
   return exiting_state;
}

int_thread::StateTracker &int_thread::getStartupState()
{
   return startup_state;
}

int_thread::StateTracker &int_thread::getCallbackState()
{
   return callback_state;
}

int_thread::StateTracker &int_thread::getPendingStopState()
{
   return pending_stop_state;
}

int_thread::State int_thread::getTargetState() const
{
   return target_state;
}

void int_thread::setTargetState(State s)
{
	pthrd_printf("%d/%d: setting target state to %s\n", proc_->getPid(), getLWP(),
                RUNNING_STATE(s) ? "Running" : "Stopped");
   target_state = s;
}

int_thread::StateTracker &int_thread::getActiveState() {
   for (int i=0; i<int_thread::NumTargetStateIDs; i++) {
      if (all_states[i]->getState() != int_thread::dontcare) {
         return *all_states[i];
      }
   }
   assert(0); //At least user state should never be 'dontcare'
   return *all_states[0];
}

int_thread::StateTracker &int_thread::getStateByID(int id)
{
   switch (id) {
      case ExitingStateID: return exiting_state;
      case StartupStateID: return startup_state;
      case AsyncStateID: return async_state;
      case CallbackStateID: return callback_state;
      case PendingStopStateID: return pending_stop_state;
      case IRPCStateID: return irpc_state;
      case IRPCSetupStateID: return irpc_setup_state;
      case IRPCWaitStateID: return irpc_wait_state;
      case BreakpointStateID: return breakpoint_state;
      case BreakpointResumeStateID: return breakpoint_resume_state;
      case InternalStateID: return internal_state;
      case DetachStateID: return detach_state;
      case UserRPCStateID: return user_irpc_state;
      case UserStateID: return user_state;
      case HandlerStateID: return handler_state;
      case GeneratorStateID: return generator_state;
   }
   assert(0);
   return exiting_state; 
}

std::string int_thread::stateIDToName(int id)
{
   switch (id) {
      case ExitingStateID: return "exiting";      
      case StartupStateID: return "startup";
      case AsyncStateID: return "async";
      case CallbackStateID: return "callback";
      case PendingStopStateID: return "pending stop";
      case IRPCStateID: return "irpc";
      case IRPCSetupStateID: return "irpc setup";
      case IRPCWaitStateID: return "irpc wait";
      case BreakpointStateID: return "breakpoint";
      case BreakpointResumeStateID: return "breakpoint resume";
      case InternalStateID: return "internal";
      case UserRPCStateID: return "irpc user";
      case UserStateID: return "user";
      case DetachStateID: return "detach";
      case HandlerStateID: return "handler";
      case GeneratorStateID: return "generator";
   }
   assert(0);
   return "";
}


const char *int_thread::stateStr(int_thread::State s)
{
   switch (s) {
      case none: return "none";
      case neonatal: return "neonatal";
      case neonatal_intermediate: return "neonatal_intermediate";
      case running: return "running";
      case stopped: return "stopped";
      case dontcare: return "dontcare";
      case ditto: return "ditto";
      case exited: return "exited";
      case detached: return "detached";
      case errorstate: return "errorstate";
   } 
   assert(0);
   return NULL;
}

char int_thread::stateLetter(int_thread::State s)
{
   switch (s) {
      case none: return '0';
      case neonatal: return 'N';
      case neonatal_intermediate: return 'I';
      case running: return 'R';
      case stopped: return 'S';
      case dontcare: return '-';
      case ditto: return 'H';
      case exited: return 'X';
      case detached: return 'D';
      case errorstate: return 'E';
   }
   assert(0);
   return '\0';
}

Counter &int_thread::handlerRunningThreadsCount()
{
   return handler_running_thrd_count;
}

Counter &int_thread::generatorRunningThreadsCount()
{
   return generator_running_thrd_count;
}

Counter &int_thread::syncRPCCount()
{
   return sync_rpc_count;
}

Counter &int_thread::runningSyncRPCThreadCount()
{
   return sync_rpc_running_thr_count;
}

Counter &int_thread::pendingStopsCount()
{
   return pending_stop;
}

Counter &int_thread::clearingBPCount()
{
   return clearing_bp_count;
}

Counter &int_thread::procStopRPCCount()
{
   return proc_stop_rpc_count;
}

Counter &int_thread::getGeneratorNonExitedThreadCount()
{
   return generator_nonexited_thrd_count;
}

void int_thread::setContSignal(int sig)
{
   continueSig_ = sig;
}

int int_thread::getContSignal() {
    return continueSig_;
}

int_thread *int_thread::createThread(int_process *proc, 
                                     Dyninst::THR_ID thr_id, 
                                     Dyninst::LWP lwp_id,
                                     bool initial_thrd)
{
   // See if we already created a skeleton/dummy thread for this thread ID.
   int_thread *newthr = proc->threadPool()->findThreadByLWP(lwp_id);
   if (newthr) return newthr;

   newthr = createThreadPlat(proc, thr_id, lwp_id, initial_thrd);
   if(!newthr)
   {
	   pthrd_printf("createThreadPlat failed, returning NULL\n");
	   return NULL;
   }
   pthrd_printf("Creating %s thread %d/%d, thr_id = 0x%lx\n", 
                initial_thrd ? "initial" : "new",
                proc->getPid(), newthr->getLWP(), thr_id);
   proc->threadPool()->addThread(newthr);
   if (initial_thrd) {
      proc->threadPool()->setInitialThread(newthr);
   }
   ProcPool()->addThread(proc, newthr);
   bool result = newthr->attach();
   if (!result) {
      pthrd_printf("Failed to attach to new thread %d/%d\n", proc->getPid(), lwp_id);
      return NULL;
   }
   if (newthr->isUser() && newthr->getUserState().getState() == neonatal) {
	   newthr->getUserState().setState(neonatal_intermediate);
	   newthr->getHandlerState().setState(neonatal_intermediate);
		newthr->getGeneratorState().setState(neonatal_intermediate);
   }
   return newthr;
}

void int_thread::changeLWP(Dyninst::LWP new_lwp)
{
  pthrd_printf("Changing LWP of %d/%d to %d\n", llproc()->getPid(), lwp, new_lwp);

  int_threadPool *tpool = llproc()->threadPool();
  map<Dyninst::LWP, int_thread *>::iterator i = tpool->thrds_by_lwp.find(lwp);
  assert(i != tpool->thrds_by_lwp.end());
  tpool->thrds_by_lwp.erase(i);
  tpool->thrds_by_lwp.insert(make_pair(new_lwp, this));

  ProcPool()->condvar()->lock();
  ProcPool()->rmThread(this);
  lwp = new_lwp;
  ProcPool()->addThread(llproc(), this);
  ProcPool()->condvar()->unlock();
}

void int_thread::throwEventsBeforeContinue()
{
   Event::ptr new_ev;

   int_iRPC::ptr rpc = nextPostedIRPC();
   if (rpc && !runningRPC() && rpc->getState() == int_iRPC::Posted) {
      pthrd_printf("Found thread %d/%d ready to run IRPC, not continuing\n", llproc()->getPid(), getLWP());

      if (rpc->isProcStopRPC() || llproc()->plat_threadOpsNeedProcStop()) {
         getIRPCSetupState().desyncStateProc(int_thread::stopped);
      }
      else {
         getIRPCSetupState().desyncState(int_thread::stopped);
      }
      rpc->setState(int_iRPC::Prepping);
      new_ev = EventRPCLaunch::ptr(new EventRPCLaunch());
   }
   else {
      bp_instance *bpi = isStoppedOnBP();
      if (bpi) {
         if (bpi->swBP()) {
            //Stop the process to clear a software breakpoint
            pthrd_printf("Found thread %d/%d to be stopped on a software BP, not continuing\n",
                         llproc()->getPid(), getLWP());
            getBreakpointState().desyncStateProc(int_thread::stopped);
            EventBreakpointClear::ptr evclear =  EventBreakpointClear::ptr(new EventBreakpointClear());
            evclear->getInternal()->stopped_proc = true;
            new_ev = evclear;
         }
         else {
            //No process stop needed for a hardware breakpoint
            pthrd_printf("Found thread %d/%d to be stopped on a hardware BP, not continuing\n",
                         llproc()->getPid(), getLWP());
            getBreakpointState().desyncState(int_thread::stopped);
            new_ev = EventBreakpointClear::ptr(new EventBreakpointClear());
         }
      }
   }

   if (new_ev) {
      new_ev->setProcess(proc());
      new_ev->setThread(thread());
      new_ev->setSyncType(Event::async);
      new_ev->setSuppressCB(true);
      mbox()->enqueue(new_ev);
   }
}

bool int_thread::isExiting() const
{
    return handler_exiting_state;
}

void int_thread::setExiting(bool b)
{
    handler_exiting_state = b;
}

bool int_thread::isExitingInGenerator() const
{
    return generator_exiting_state;
}

void int_thread::setExitingInGenerator(bool b)
{
    generator_exiting_state = b;
}

void int_thread::cleanFromHandler(int_thread *thrd, bool should_delete)
{
   ProcPool()->condvar()->lock();
   
   thrd->getUserState().setState(int_thread::exited);

   if (should_delete) {
      thrd->getExitingState().setState(int_thread::exited);
	  if(ProcPool()->findThread(thrd->getLWP()) != NULL) {
	      ProcPool()->rmThread(thrd);
	  }
	  else {
			pthrd_printf("%d/%d already gone from top level ProcPool(), not removing\n",
				thrd->llproc()->getPid(), thrd->getLWP());
	  }
      thrd->llproc()->threadPool()->rmThread(thrd);
      delete thrd;
   }
   else {
      //If we're not yet deleting this thread, then we're dealing with
      // a pre-mature exit event.  The thread will be exiting soon, but
      // isn't there yet.  We'll run the thread instead to make sure it
      // reaches a proper exit.
      thrd->getExitingState().setState(int_thread::running);
   }
   ProcPool()->condvar()->broadcast();
   ProcPool()->condvar()->unlock();
}

Thread::ptr int_thread::thread()
{
   return up_thread;
}

bool int_thread::getAllRegisters(allreg_response::ptr response)
{
   response->setThread(this);
   response->setProcess(llproc());

   pthrd_printf("Reading registers for thread %d\n", getLWP());

   regpool_lock.lock();
   if (cached_regpool.full) {
      *response->getRegPool() = cached_regpool;
      response->getRegPool()->thread = this;
      response->markReady();
      pthrd_printf("Returning cached register set\n");
      regpool_lock.unlock();
      return true;
   }

   if (!llproc()->plat_needsAsyncIO())
   {
      pthrd_printf("plat_getAllRegisters on %d/%d\n", llproc()->getPid(), getLWP());
      bool result = plat_getAllRegisters(cached_regpool);
      if (!result) {
         pthrd_printf("plat_getAllRegisters returned error on %d\n", getLWP());
         response->markError();
         regpool_lock.unlock();
         return false;
      }
      cached_regpool.full = true;
      *(response->getRegPool()) = cached_regpool;
      response->getRegPool()->thread = this;
      response->markReady();
      regpool_lock.unlock();
      pthrd_printf("Successfully retrieved all registers for %d\n", getLWP());
   }
   else
   {
      pthrd_printf("Async plat_getAllRegisters on %d/%d\n", llproc()->getPid(), 
                   getLWP());
      regpool_lock.unlock();
      getResponses().lock();
      bool result = plat_getAllRegistersAsync(response);
      if (result) {
         getResponses().addResponse(response, llproc());
      }
      getResponses().unlock();
      getResponses().noteResponse();
      if (!result) {
         pthrd_printf("plat_getAllRegistersAsync returned error on %d\n", getLWP());
         return false;
      }
   }

   return true;
}

bool int_thread::setAllRegisters(int_registerPool &pool, result_response::ptr response)
{
   assert(getHandlerState().getState() == int_thread::stopped);
   assert(getGeneratorState().getState() == int_thread::stopped);
   response->setProcess(llproc());

   if (!llproc()->plat_needsAsyncIO()) {
      pthrd_printf("Setting registers for thread %d\n", getLWP());
      bool result = plat_setAllRegisters(pool);
      response->setResponse(result);
      if (!result) {
         pthrd_printf("plat_setAllRegisters returned error on %d\n", getLWP());
         return false;
      }

      pthrd_printf("Successfully set all registers for %d\n", getLWP());
   }
   else {
      pthrd_printf("Async setting registers for thread %d\n", getLWP());
      getResponses().lock();
      bool result = plat_setAllRegistersAsync(pool, response);
      if (result) {
         getResponses().addResponse(response, llproc());
      }
      getResponses().unlock();
      getResponses().noteResponse();
      if (!result) {
         pthrd_printf("Error async setting registers on %d\n", getLWP());
         return false;
      }
   }

   regpool_lock.lock();
   cached_regpool = pool;
   cached_regpool.full = true;
   regpool_lock.unlock();

   return true;
}

bool int_thread::getRegister(Dyninst::MachRegister reg, reg_response::ptr response)
{
   bool ret_result = false;
   pthrd_printf("Get register value for thread %d, register %s\n", lwp, reg.name().c_str());
   response->setRegThread(reg, this);
   response->setProcess(llproc());

   if (!llproc()->plat_individualRegRead())
   {
      pthrd_printf("Platform does not support individual register access, " 
                   "getting everything\n");
      assert(!llproc()->plat_needsAsyncIO());

      int_registerPool pool;
      allreg_response::ptr allreg_resp = allreg_response::createAllRegResponse(&pool);
      bool result = getAllRegisters(allreg_resp);
      bool is_ready = allreg_resp->isReady();
      if (!result || allreg_resp->hasError()) {
         pthrd_printf("Unable to access full register set\n");
         return false;
      }
      assert(is_ready);
      response->setResponse(pool.regs[reg]);
      return true;
   }

   regpool_lock.lock();

   int_registerPool::reg_map_t::iterator i = cached_regpool.regs.find(reg);
   if (i != cached_regpool.regs.end()) {
      pthrd_printf("Had cached register value\n");
      response->setResponse(i->second);
   }
   else if (!llproc()->plat_needsAsyncIO()) {
      MachRegisterVal val = 0;
      bool result = plat_getRegister(reg, val);
      if (!result) {
         pthrd_printf("Error reading register value for %s on %d\n", reg.name().c_str(), lwp);
         response->markError(getLastError());
         goto done;
      }
      response->setResponse(val);
   }
   else {      
      pthrd_printf("Async getting register for thread %d\n", getLWP());
      getResponses().lock();
      bool result = plat_getRegisterAsync(reg, response);
      if (result) {
         getResponses().addResponse(response, llproc());
      }
      getResponses().unlock();
      getResponses().noteResponse();
      if (!result) {
         pthrd_printf("Error getting async register for thread %d\n", getLWP());
         goto done;
      }
      ret_result = true;
      goto done;
   }

   pthrd_printf("Returning register value %lx for register %s on %d\n", 
                response->getResult(), reg.name().c_str(), lwp);

   ret_result = true;
  done:
   regpool_lock.unlock();
   return ret_result;
}

bool int_thread::setRegister(Dyninst::MachRegister reg, Dyninst::MachRegisterVal val,
                             result_response::ptr response)
{
   if (!isGeneratorThread()) {
      assert(getHandlerState().getState() == int_thread::stopped);
      assert(getGeneratorState().getState() == int_thread::stopped);
   }
   response->setProcess(llproc());

   bool ret_result = false;
   pthrd_printf("%d/%d: Setting %s to 0x%lx...\n", proc()->getPid(), lwp, reg.name().c_str(), val);
   
   if (!llproc()->plat_individualRegSet())
   {
      pthrd_printf("Platform does not support individual register access, " 
                   "setting everything\n");
      assert(!llproc()->plat_needsAsyncIO());
      int_registerPool pool;
      allreg_response::ptr allreg_resp = allreg_response::createAllRegResponse(&pool);
      bool result = getAllRegisters(allreg_resp);
      assert(allreg_resp->isReady());
      if (!result || allreg_resp->hasError()) {
         pthrd_printf("Unable to access full register set\n");
         return false;
      }
      pool.regs[reg] = val;
      result = setAllRegisters(pool, response);
      assert(response->isReady());
      if (!result || response->hasError()) {
         pthrd_printf("Unable to set full register set\n");
         return false;
      }
      return true;
   }

   pthrd_printf("Setting register %s for thread %d to %lx\n", reg.name().c_str(), getLWP(), val);
   regpool_lock.lock();

   MachRegister base_register = reg.getBaseRegister();
   if (!llproc()->plat_needsAsyncIO())
   {   
      bool result = plat_setRegister(base_register, val);
      response->setResponse(result);
      if (!result) {
         response->markError(getLastError());
         pthrd_printf("Error setting register %s\n", base_register.name().c_str());
         goto done;
      }
   }
   else {
      pthrd_printf("Async setting register for thread %d\n", getLWP());
      getResponses().lock();
      bool result = plat_setRegisterAsync(reg, val, response);
      if (result) {
         getResponses().addResponse(response, llproc());
      }
      getResponses().unlock();
      getResponses().noteResponse();
      if (!result) {
         pthrd_printf("Error setting async register for thread %d\n", getLWP());
         goto done;
      }
   }

   cached_regpool.regs[base_register] = val;

   ret_result = true;
  done:
   regpool_lock.unlock();
   return ret_result;
}

void int_thread::updateRegCache(int_registerPool &pool)
{
   regpool_lock.lock();
   pool.full = true;
   cached_regpool = pool;
   regpool_lock.unlock();
}

void int_thread::updateRegCache(Dyninst::MachRegister reg,
                                Dyninst::MachRegisterVal val)
{
   regpool_lock.lock();
   cached_regpool.regs[reg] = val;
   regpool_lock.unlock();
}

bool int_thread::plat_getAllRegistersAsync(allreg_response::ptr)
{
   assert(0);
   return false;
}

bool int_thread::plat_getRegisterAsync(Dyninst::MachRegister, 
                                       reg_response::ptr)
{
   assert(0);
   return false;
}

bool int_thread::plat_setAllRegistersAsync(int_registerPool &,
                                           result_response::ptr)
{
   assert(0);
   return false;
}

bool int_thread::plat_setRegisterAsync(Dyninst::MachRegister, 
                                       Dyninst::MachRegisterVal,
                                       result_response::ptr)
{
   assert(0);
   return false;
}

void int_thread::addPostedRPC(int_iRPC::ptr rpc_)
{
   assert(rpc_);
   if (rpc_->isProcStopRPC() && posted_rpcs.empty()) {
      proc_stop_rpc_count.inc();
   }
   posted_rpcs.push_back(rpc_);
}

rpc_list_t *int_thread::getPostedRPCs()
{
   return &posted_rpcs;
}

bool int_thread::hasPostedRPCs()
{
   return (posted_rpcs.size() != 0);
}

void int_thread::setRunningRPC(int_iRPC::ptr rpc_)
{
   assert(!running_rpc);
   running_rpc = rpc_;

   if (stopped_on_breakpoint_addr) {
      pthrd_printf("Thread %d/%d is stopped on BP at 0x%lx and about to run RPC.  Postponing BP clear.\n",
                   llproc()->getPid(), getLWP(), stopped_on_breakpoint_addr);
      postponed_stopped_on_breakpoint_addr = stopped_on_breakpoint_addr;
      stopped_on_breakpoint_addr = 0x0;
   }

   if (rpc_->isProcStopRPC() && !proc_stop_rpc_count.local()) {
      proc_stop_rpc_count.inc();
   }
}

int_iRPC::ptr int_thread::runningRPC() const
{
   return running_rpc;
}

void int_thread::clearRunningRPC()
{
   if (postponed_stopped_on_breakpoint_addr) {
      pthrd_printf("Thread %d/%d is moving back to stopped breakpoint at %lx after IRPC completion\n",
                   llproc()->getPid(), getLWP(), postponed_stopped_on_breakpoint_addr);
      stopped_on_breakpoint_addr = postponed_stopped_on_breakpoint_addr;
      postponed_stopped_on_breakpoint_addr = 0x0;
   }

   if (running_rpc->isProcStopRPC()) {
      proc_stop_rpc_count.dec();
   }
   running_rpc = int_iRPC::ptr();
}

bool int_thread::saveRegsForRPC(allreg_response::ptr response)
{
   assert(!rpc_regs.full);
   response->setRegPool(&rpc_regs);
   bool ret = getAllRegisters(response);
   
   return ret;
}

bool int_thread::restoreRegsForRPC(bool clear, result_response::ptr response)
{
   assert(rpc_regs.full);

   bool result = setAllRegisters(rpc_regs, response);
   if (clear && result) {
      rpc_regs.regs.clear();
      rpc_regs.full = false;
   }
   return result;
}

bool int_thread::hasSavedRPCRegs()
{
   return rpc_regs.full;
}

void int_thread::incSyncRPCCount()
{
   if (!sync_rpc_count.local() && RUNNING_STATE(getHandlerState().getState())) {
      runningSyncRPCThreadCount().inc();
   }
   sync_rpc_count.inc();
}

void int_thread::decSyncRPCCount()
{
   sync_rpc_count.dec();
   if (!sync_rpc_count.local() && RUNNING_STATE(getHandlerState().getState())) {
      runningSyncRPCThreadCount().dec();
   }
}

bool int_thread::hasSyncRPC()
{
   return sync_rpc_count.local();
}

int_iRPC::ptr int_thread::nextPostedIRPC() const
{
   if (!posted_rpcs.size())
      return int_iRPC::ptr();
   return posted_rpcs.front();
}

bool int_thread::singleStepMode() const
{
   return single_step;
}

void int_thread::setSingleStepMode(bool s)
{
   single_step = s;
}

bool int_thread::singleStepUserMode() const
{
   return user_single_step;
}

void int_thread::setSingleStepUserMode(bool s)
{
   user_single_step = s;
}

bool int_thread::singleStep() const
{
   return single_step || user_single_step;
}

void int_thread::markClearingBreakpoint(bp_instance *bp)
{
   assert(!clearing_breakpoint || bp == NULL);
   pthrd_printf("%d/%d marking clearing bp %p (at 0x%lx)\n",
	   llproc()->getPid(), getLWP(), bp, bp ? bp->getAddr() : 0);
   clearing_breakpoint = bp;
   if (bp) {
      clearing_bp_count.inc();
   }
   else {
      clearing_bp_count.dec();
   }
}

void int_thread::markStoppedOnBP(bp_instance *bp)
{
   stopped_on_breakpoint_addr = bp ? bp->getAddr() : 0x0;
}

bp_instance *int_thread::isStoppedOnBP()
{
   if (!stopped_on_breakpoint_addr) {
      return NULL;
   }
   sw_breakpoint *swbp = llproc()->getBreakpoint(stopped_on_breakpoint_addr);
   if (swbp)
      return static_cast<bp_instance *>(swbp);
   hw_breakpoint *hwbp = getHWBreakpoint(stopped_on_breakpoint_addr);
   return static_cast<bp_instance *>(hwbp);
}

void int_thread::setTID(Dyninst::THR_ID tid_)
{
   tid = tid_;
}

bp_instance *int_thread::isClearingBreakpoint()
{
   return clearing_breakpoint;
}

bool int_thread::haveUserThreadInfo()
{
   return false;
}

bool int_thread::getTID(Dyninst::THR_ID &)
{
   perr_printf("Unsupported attempt to getTid on %d/%d\n", llproc()->getPid(), getLWP());
   setLastError(err_unsupported, "getTid not supported on this platform\n");
   return false;
}

bool int_thread::getStartFuncAddress(Dyninst::Address &)
{
   perr_printf("Unsupported attempt to get start func address on %d/%d\n", llproc()->getPid(), getLWP());
   setLastError(err_unsupported, "getStartFuncAddress not supported on this platform\n");
   return false;
}

bool int_thread::getStackBase(Dyninst::Address &)
{
   perr_printf("Unsupported attempt to get stack base on %d/%d\n", llproc()->getPid(), getLWP());
   setLastError(err_unsupported, "getStackBase not supported on this platform\n");
   return false;
}

bool int_thread::getStackSize(unsigned long &)
{
   perr_printf("Unsupported attempt to get stack size on %d/%d\n", llproc()->getPid(), getLWP());
   setLastError(err_unsupported, "getStackSize not supported on this platform\n");
   return false;
}

bool int_thread::getTLSPtr(Dyninst::Address &)
{
   perr_printf("Unsupported attempt to get TLS on %d/%d\n", llproc()->getPid(), getLWP());
   setLastError(err_unsupported, "getTLSPtr not supported on this platform\n");
   return false;
}

unsigned int_thread::hwBPAvail(unsigned) {
   return 0;
}

EventBreakpoint::ptr int_thread::decodeHWBreakpoint(response::ptr &,
                                                    bool,
                                                    Dyninst::MachRegisterVal)
{
   return EventBreakpoint::ptr();
}

bool int_thread::addHWBreakpoint(hw_breakpoint *,
                                 bool,
                                 std::set<response::ptr> &,
                                 bool &)
{
   perr_printf("Tried to use hardware breakpoint on unsupported system\n");
   setLastError(err_unsupported, "Hardware breakpoints not supported on this platform\n");
   return false;
}

bool int_thread::rmHWBreakpoint(hw_breakpoint *,
                                bool,
                                std::set<response::ptr> &,
                                bool &)
{
   perr_printf("Tried to use hardware breakpoint on unsupported system\n");
   setLastError(err_unsupported, "Hardware breakpoints not supported on this platform\n");
   return false;
}

bool int_thread::bpNeedsClear(hw_breakpoint *)
{
   return false;
}

void int_thread::addEmulatedSingleStep(emulated_singlestep *es) 
{
   assert(!em_singlestep);
   em_singlestep = es;
}

void int_thread::rmEmulatedSingleStep(emulated_singlestep *es)
{
   assert(em_singlestep == es);
   delete em_singlestep;
   em_singlestep = NULL;
}

emulated_singlestep *int_thread::getEmulatedSingleStep()
{
   return em_singlestep;
}

void int_thread::clearRegCache()
{
   regpool_lock.lock();
   cached_regpool.regs.clear();
   cached_regpool.full = false;
   regpool_lock.unlock();
}

int_thread::StateTracker::StateTracker(int_thread *t, int id_, int_thread::State initial) :
   state(int_thread::none),
   id(id_),
   sync_level(0),
   up_thr(t)
{
   t->all_states[id] = this;
   setState(initial);
}

void int_thread::StateTracker::desyncState(State ns)
{
   sync_level++;
   pthrd_printf("Desyncing %d/%d %s state to level %d\n",
                up_thr->llproc()->getPid(), up_thr->getLWP(),
                getName().c_str(), sync_level);
   assert(id != int_thread::HandlerStateID && id != int_thread::GeneratorStateID && id != int_thread::UserStateID);
   if (ns != int_thread::none) {
      setState(ns);
   }
}


void int_thread::StateTracker::desyncStateProc(State ns)
{
   int_threadPool *pool = up_thr->llproc()->threadPool();
   for (int_threadPool::iterator i = pool->begin(); i != pool->end(); i++) {
      (*i)->getStateByID(id).desyncState(ns);
   }
   //Track the process level desyncs seperately.  This way if a 
   // new thread appears we can initialized its states to be 
   // consistent with the other threads.
   up_thr->llproc()->getProcDesyncdStates()[id]++;
}

void int_thread::StateTracker::restoreState()
{
   sync_level--;
   pthrd_printf("Restoring %d/%d %s state to level %d\n",
                up_thr->llproc()->getPid(), up_thr->getLWP(),
                getName().c_str(), sync_level);
   assert(id != int_thread::HandlerStateID && id != int_thread::GeneratorStateID && id != int_thread::UserStateID);
   assert(sync_level >= 0);
   if (sync_level == 0) {
      setState(int_thread::dontcare);
   }
}

void int_thread::StateTracker::restoreStateProc()
{
   int_threadPool *pool = up_thr->llproc()->threadPool();
   for (int_threadPool::iterator i = pool->begin(); i != pool->end(); i++) {
      (*i)->getStateByID(id).restoreState();
   }
   up_thr->llproc()->getProcDesyncdStates()[id]--;
}

int_thread::State int_thread::StateTracker::getState() const
{
   return state;
}

bool int_thread::StateTracker::isDesynced() const {
   return (sync_level != 0);
}

bool int_thread::StateTracker::setState(State to)
{
   std::string s = int_thread::stateIDToName(id);
   Dyninst::LWP lwp = up_thr->getLWP();
   Dyninst::PID pid = up_thr->llproc()->getPid();

   if (state == to) {
      pthrd_printf("Leaving %s state for %d/%d in state %s\n", s.c_str(), pid, lwp, stateStr(to));
      return true;
   }
   if (to == errorstate) {
      perr_printf("Setting %s state for %d/%d from %s to errorstate\n", 
                  s.c_str(), pid, lwp, stateStr(state));
      state = to;
      return true;
   }
   if (state == errorstate) {
      perr_printf("Attempted %s state reversion for %d/%d from errorstate to %s\n", 
                  s.c_str(), pid, lwp, stateStr(to));
      return false;
   }
   if (state == exited) {
      perr_printf("Attempted %s state reversion for %d/%d from exited to %s\n", 
                  s.c_str(), pid, lwp, stateStr(to));
      return false;
   }
   if (to == neonatal && state != none) {
      perr_printf("Attempted %s state reversion for %d/%d from %s to neonatal\n", 
                  s.c_str(), pid, lwp, stateStr(state));
      return false;
   }
   
   /**
    * We need to keep track of the running threads counts.  We'll do that here.
    **/
   if (RUNNING_STATE(to) && !RUNNING_STATE(state))
   {
      //We're moving a thread into a running state...
      if (id == int_thread::GeneratorStateID) {
         up_thr->generatorRunningThreadsCount().inc();
      }
      else if (id == int_thread::HandlerStateID) {
         up_thr->handlerRunningThreadsCount().inc();
         if (up_thr->syncRPCCount().local()) {
            up_thr->runningSyncRPCThreadCount().inc();
         }
      }
   }
   else if (RUNNING_STATE(state) && !RUNNING_STATE(to))
   {
      //We're moving a thread out of a running state...
      if (id == int_thread::GeneratorStateID) {
         up_thr->generatorRunningThreadsCount().dec();
	  }
      else if (id == int_thread::HandlerStateID) {
         up_thr->handlerRunningThreadsCount().dec();
         if (up_thr->syncRPCCount().local()) {
            up_thr->runningSyncRPCThreadCount().dec();
         }
      }
   }
   if (id == int_thread::GeneratorStateID && to == int_thread::exited) {
      up_thr->getGeneratorNonExitedThreadCount().dec();
   }

   pthrd_printf("Changing %s state for %d/%d from %s to %s\n", s.c_str(), pid, lwp, 
                stateStr(state), stateStr(to));
   state = to;

   int_thread::State handler_state = up_thr->getHandlerState().getState();
   int_thread::State generator_state = up_thr->getGeneratorState().getState();
   if (up_thr->up_thread && handler_state == stopped) assert(generator_state == stopped || generator_state == exited || generator_state == detached );
   if (up_thr->up_thread && generator_state == running) assert(handler_state == running);
   return true;
}

bool int_thread::StateTracker::setStateProc(State ns)
{
   bool had_error = false;
   int_threadPool *pool = up_thr->llproc()->threadPool();
   for (int_threadPool::iterator i = pool->begin(); i != pool->end(); i++) {
      int_thread *thr = *i;
      bool result = thr->getStateByID(id).setState(ns);
      if (!result) 
         had_error = true;
   }
   return !had_error;
}

std::string int_thread::StateTracker::getName() const
{
   return int_thread::stateIDToName(id);
}

int int_thread::StateTracker::getID() const
{
   return id;
}

void int_thread::setSuspended(bool b)
{
   suspended = b;
}

bool int_thread::isSuspended() const
{
   return suspended;
}

void int_thread::setLastError(err_t ec, const char *es) {
   if (proc_)
      proc_->setLastError(ec, es);
}

hw_breakpoint *int_thread::getHWBreakpoint(Address a)
{
   std::set<hw_breakpoint *>::iterator i;
   for (i = hw_breakpoints.begin(); i != hw_breakpoints.end(); i++) {
      if ((*i)->getAddr() == a)
         return *i;
   }
   return NULL;
}

int_thread *int_threadPool::findThreadByLWP(Dyninst::LWP lwp)
{
   std::map<Dyninst::LWP, int_thread *>::iterator i = thrds_by_lwp.find(lwp);
   if (i == thrds_by_lwp.end())
      return NULL;
   return i->second;
}

int_thread *int_threadPool::initialThread() const
{
	//if(!initial_thread) {
//		initial_thread = *(threads.begin());
//	}
   return initial_thread;
}

bool int_threadPool::allHandlerStopped()
{
   for (iterator i = begin(); i != end(); i++) {
      if ((*i)->getHandlerState().getState() != int_thread::stopped)
         return false;
   }
   return true;
}

bool int_threadPool::allStopped(int state_id)
{
	for (iterator i = begin(); i != end(); i++) {
      if (!(*i)->isStopped(state_id))
         return false;
   }
   return true;
}

bool int_threadPool::hadMultipleThreads() const {
    return had_multiple_threads;
}

void int_threadPool::addThread(int_thread *thrd)
{
   Dyninst::LWP lwp = thrd->getLWP();
   std::map<Dyninst::LWP, int_thread *>::iterator i = thrds_by_lwp.find(lwp);
   assert (i == thrds_by_lwp.end());
   thrds_by_lwp[lwp] = thrd;
   threads.push_back(thrd);
   hl_threads.push_back(thrd->thread());

   if( threads.size() > 1 ) {
       had_multiple_threads = true;
   }
}

void int_threadPool::rmThread(int_thread *thrd)
{
	// On Windows we are not guaranteed that initial thread exit ==
	// process exit. So we have to handle the case where the initial thread goes away.
	// In particular this means we need to have a valid initial thread in the threadpool after
	// we finish removing this one, so that we have an arbitrary thread available
	// for continue calls.

	// FIXME: should probably kill most of the data duplication here. Log search for thread by LWP is
	// I guess legitimate, but there's AFAICT no reason for the initial thread to be anything other than
	// pinned to threads[0]. And the data duplication involved in threads by LWP is not a good thing
	// for consistency...

#if !defined(os_windows)
	assert(thrd != initial_thread);
#endif
	Dyninst::LWP lwp = thrd->getLWP();
   std::map<Dyninst::LWP, int_thread *>::iterator i = thrds_by_lwp.find(lwp);
   assert (i != thrds_by_lwp.end());
   thrds_by_lwp.erase(i);

   for (unsigned j=0; j<threads.size(); j++) {
      if (threads[j] != thrd)
         continue;
      threads[j] = threads[threads.size()-1];
      threads.pop_back();
      hl_threads[j] = hl_threads[hl_threads.size()-1];
      hl_threads.pop_back();
   }
   if(!threads.empty() && thrd == initial_thread)
   {
	   initial_thread = threads[0];
   }
}

void int_threadPool::noteUpdatedLWP(int_thread *thrd)
{
	std::map<Dyninst::LWP, int_thread *>::iterator i = thrds_by_lwp.begin();
	while(i != thrds_by_lwp.end())
	{
		if(i->second == thrd)
		{
			thrds_by_lwp.erase(i);
			thrds_by_lwp.insert(std::make_pair(thrd->getLWP(), thrd));
			return;
		}
		++i;
	}
}

void int_threadPool::clear()
{
   threads.clear();
   hl_threads.clear();
   thrds_by_lwp.clear();
   initial_thread = NULL;
}
void int_threadPool::setInitialThread(int_thread *thrd)
{
   initial_thread = thrd;
}

int_process *int_threadPool::proc() const
{
   return proc_;
}

unsigned int_threadPool::size() const
{
   return threads.size();
}

ThreadPool *int_threadPool::pool() const
{
   return up_pool;
}

void int_threadPool::saveUserState(Event::ptr ev)
{
   Event::SyncType et = ev->getSyncType();
   switch (et) {
      case Event::unset:
         assert(0);
         break;
      case Event::async:
         break;
      case Event::sync_thread: {
         int_thread *thr = ev->getThread()->llthrd();
         if (!thr) 
            return;
         assert(thr->saved_user_state == int_thread::none);
         thr->saved_user_state = thr->getUserState().getState();
         thr->getUserState().setState(int_thread::stopped);
         break;
      }
      case Event::sync_process:
         for (iterator i = begin(); i != end(); i++) {
            int_thread *thr = *i;
            assert(thr->saved_user_state == int_thread::none);
            thr->saved_user_state = thr->getUserState().getState();
            thr->getUserState().setState(int_thread::stopped);
         }
         break;
   }
}

void int_threadPool::restoreUserState()
{
   for (iterator i = begin(); i != end(); i++) {
      int_thread *thr = *i;
      if (thr->saved_user_state == int_thread::none)
         continue;
      thr->getUserState().setState(thr->saved_user_state);
      thr->saved_user_state = int_thread::none;
   }
}

int_threadPool::int_threadPool(int_process *p) :
   initial_thread(NULL),
   proc_(p), 
   had_multiple_threads(false)
{
   up_pool = new ThreadPool();
   up_pool->threadpool = this;
}

int_threadPool::~int_threadPool()
{
   assert(up_pool);
   delete up_pool;

   for (vector<int_thread*>::iterator i = threads.begin(); i != threads.end(); ++i)
   {
	   if(ProcPool()->findThread((*i)->getLWP()))
	   {
		   ProcPool()->rmThread(*i);
	   }
	   delete *i;
   }
}

int_breakpoint::int_breakpoint(Breakpoint::ptr up) :
   up_bp(up),
   to(0x0),
   isCtrlTransfer_(false),
   data(false),
   hw(false),
   hw_perms(0),
   hw_size(0),
   onetime_bp(false),
   onetime_bp_hit(false),
   procstopper(false),
   suppress_callbacks(false)
{
}

int_breakpoint::int_breakpoint(Dyninst::Address to_, Breakpoint::ptr up) :
   up_bp(up),
   to(to_),
   isCtrlTransfer_(true),
   data(false),
   hw(false),
   hw_perms(0),
   hw_size(0),
   onetime_bp(false),
   onetime_bp_hit(false),
   procstopper(false),
   suppress_callbacks(false)
{
}

int_breakpoint::int_breakpoint(unsigned int hw_prems_, unsigned int hw_size_, Breakpoint::ptr up) :
  up_bp(up),
  to(0x0),
  isCtrlTransfer_(false),
  data(false),
  hw(true),
  hw_perms(hw_prems_),
  hw_size(hw_size_),
  onetime_bp(false),
  onetime_bp_hit(false),
  procstopper(false),
  suppress_callbacks(false)
{
}

int_breakpoint::~int_breakpoint()
{
}

bool int_breakpoint::isCtrlTransfer() const
{
   return isCtrlTransfer_;
}

Address int_breakpoint::toAddr() const
{
   return to;
}

void *int_breakpoint::getData() const
{
   return data;
}

void int_breakpoint::setData(void *v)
{
   data = v;
}

Breakpoint::weak_ptr int_breakpoint::upBreakpoint() const
{
   return up_bp;
}

void int_breakpoint::setThreadSpecific(Thread::const_ptr p)
{
   thread_specific.insert(p);
}

void int_breakpoint::setOneTimeBreakpoint(bool b)
{
   onetime_bp = b;
}

void int_breakpoint::markOneTimeHit()
{
   assert(onetime_bp);
   onetime_bp_hit = true;
}

bool int_breakpoint::isOneTimeBreakpoint() const
{
   return onetime_bp;
}

bool int_breakpoint::isOneTimeBreakpointHit() const
{
   return onetime_bp_hit;
}

bool int_breakpoint::isThreadSpecific() const
{
   return !thread_specific.empty();
}

bool int_breakpoint::isThreadSpecificTo(Thread::const_ptr p) const
{
   return thread_specific.find(p) != thread_specific.end();
}

void int_breakpoint::setProcessStopper(bool b)
{
   procstopper = b;
}

bool int_breakpoint::isProcessStopper() const
{
   return procstopper;
}

bool int_breakpoint::isHW() const
{
   return hw;
}

unsigned int_breakpoint::getHWSize() const
{
   return hw_size;
}

unsigned int_breakpoint::getHWPerms() const
{
   return hw_perms;
}

void int_breakpoint::setSuppressCallbacks(bool b) 
{
   suppress_callbacks = b;
}

bool int_breakpoint::suppressCallbacks() const
{
   return suppress_callbacks;
}

bp_instance::bp_instance(Address addr_) :
   addr(addr_),
   installed(false),
   suspend_count(0)
{
}

bp_instance::bp_instance(const bp_instance *ip) :
   bps(ip->bps),
   hl_bps(ip->hl_bps),
   addr(ip->addr),
   installed(ip->installed),
   suspend_count(ip->suspend_count)
{
}

bp_instance::~bp_instance()
{
}

bool bp_instance::checkBreakpoint(int_breakpoint *bp, int_process *p)
{
   if (bp->isCtrlTransfer()) {
      for (set<int_breakpoint *>::iterator i = bps.begin(); i != bps.end(); i++) {
         if ((*i)->isCtrlTransfer()) {
            perr_printf("Error.  Attempted to add two control transfer breakpoints " 
                        "at same place\n");
            for (set<int_process *>::iterator i = p->memory()->procs.begin(); i != p->memory()->procs.end(); i++) {
               (*i)->setLastError(err_badparam, "Attempted two control transfer breakpoints at " 
                                  "same location\n");
            }
            return false;
         }
      }
   }

   Breakpoint::ptr upbp = bp->upBreakpoint().lock();
   if (upbp != Breakpoint::ptr()) {
      //We keep the set of installed Breakpoints to keep the breakpoint shared
      // pointer reference counter from cleaning a Breakpoint while installed.
      hl_bps.insert(upbp);
   }
   bps.insert(bp);

   return true;
}

bool bp_instance::rmBreakpoint(int_process *proc, int_breakpoint *bp, bool &empty, 
                               set<response::ptr> &resps)
{
   empty = false;
   set<int_breakpoint *>::iterator i = bps.find(bp);
   if (i == bps.end()) {
      perr_printf("Attempted to remove a non-installed breakpoint\n");
      proc->setLastError(err_badparam, "Breakpoint was not installed in process\n");
      return false;
   }
   bps.erase(i);

   set<Breakpoint::ptr>::iterator j = hl_bps.find(bp->upBreakpoint().lock());
   if (j != hl_bps.end()) {
      hl_bps.erase(j);
   }

   if (bps.empty()) {
      empty = true;
      bool result = uninstall(proc, resps);
      if (!result) {
         perr_printf("Failed to remove breakpoint at %lx\n", addr);
         proc->setLastError(err_internal, "Could not remove breakpoint\n");
         return false;
      }
   }
   else {
      pthrd_printf("sw_breakpoint %lx not empty after int_breakpoint remove.  Leaving.\n",
                   addr);
   }
   
   return true;
}

Address bp_instance::getAddr() const
{
   return addr;
}

bp_instance::iterator bp_instance::begin()
{
   return bps.begin();
}

bp_instance::iterator bp_instance::end()
{
   return bps.end();
}

bool bp_instance::containsIntBreakpoint(int_breakpoint *bp) {
    return (bps.count(bp) > 0);
}

int_breakpoint *bp_instance::getCtrlTransferBP(int_thread *thrd)
{
   for (iterator i = begin(); i != end(); i++) {
      int_breakpoint *bp = *i;
      if (!bp->isCtrlTransfer())
         continue;
      if (thrd && bp->isThreadSpecific() && !bp->isThreadSpecificTo(thrd->thread()))
         continue;
      return bp;
   }
   return NULL;
}

bool bp_instance::isInstalled() const
{
   return installed;
}

sw_breakpoint *bp_instance::swBP()
{
   return swbp;
}

hw_breakpoint *bp_instance::hwBP()
{
   return hwbp;
}

bool bp_instance::suspend_common()
{
   suspend_count++;
   if (suspend_count > 1) {
      pthrd_printf("Breakpoint already suspended, suspend_count = %d\n", 
                   suspend_count);
      return true;
   }
   return false;
}

bool bp_instance::resume_common()
{
   suspend_count--;
   assert(suspend_count >= 0);
   if (suspend_count > 0) {
      pthrd_printf("Breakpoint remaining suspended, suspend_count = %d\n", suspend_count);
      return true;
   }
   return false;
}

sw_breakpoint::sw_breakpoint(mem_state::ptr memory_, Address addr_) :
   bp_instance(addr_),
   memory(memory_),
   buffer_size(0),
   prepped(false),
   long_breakpoint(false)
{
   swbp = this;
   hwbp = NULL;
}

sw_breakpoint::sw_breakpoint(mem_state::ptr memory_, 
                             const sw_breakpoint *ip) :
   bp_instance(ip),
   memory(memory_),
   buffer_size(ip->buffer_size),
   prepped(ip->prepped),
   long_breakpoint(ip->long_breakpoint)
{
   memcpy(buffer, ip->buffer, sizeof(buffer));
   swbp = this;
   hwbp = NULL;
}

sw_breakpoint::~sw_breakpoint()
{
}

sw_breakpoint *sw_breakpoint::create(int_process *proc, int_breakpoint *bp, Dyninst::Address addr)
{
   bool result;
   bp_install_state is;
   is.addr = addr;
   is.bp = bp;

   result = proc->addBreakpoint_phase1(&is);
   if (!result)
      return NULL;
   if (is.mem_resp && is.mem_resp->isPosted()) {
      result = int_process::waitForAsyncEvent(is.mem_resp);
      if (!result) {
         perr_printf("Error waiting for result of memory response\n");
         return NULL;
      }
   }

   result = proc->addBreakpoint_phase2(&is);
   if (!result)
      return NULL;
   if (is.res_resp && is.res_resp->isPosted()) {
      result = int_process::waitForAsyncEvent(is.res_resp);
      if (!result) {
         perr_printf("Error waiting for result of result response\n");
         return NULL;
      }
   }

   result = proc->addBreakpoint_phase3(&is);
   if (!result)
      return NULL;

   return is.ibp;
}

bool sw_breakpoint::writeBreakpoint(int_process *proc, result_response::ptr write_response)
{
   assert(buffer_size != 0);
   unsigned char bp_insn[BP_BUFFER_SIZE];
   proc->plat_breakpointBytes(bp_insn);
   if (long_breakpoint) {
      unsigned bp_size = proc->plat_breakpointSize();
      for (unsigned i=bp_size; i<bp_size+BP_LONG_SIZE; i++) {
         bp_insn[i] = buffer[i];
      }
   }
   return proc->writeMem(bp_insn, addr, buffer_size, write_response);
}

bool sw_breakpoint::saveBreakpointData(int_process *proc, mem_response::ptr read_response)
{
   if (buffer_size != 0) {
      return true;
   }

   buffer_size = proc->plat_breakpointSize();
   if (long_breakpoint) {
      buffer_size += BP_LONG_SIZE;
   }
   pthrd_printf("Saving original data for breakpoint insertion at %lx +%u\n", addr, (unsigned) buffer_size);
   assert(buffer_size <= BP_BUFFER_SIZE);   

   read_response->setBuffer(buffer, buffer_size);
   return proc->readMem(addr, read_response);
}

bool sw_breakpoint::restoreBreakpointData(int_process *proc, result_response::ptr res_resp)
{
   assert(buffer_size != 0);

   pthrd_printf("Restoring original code over breakpoint at %lx\n", addr);
   return proc->writeMem(buffer, addr, buffer_size, res_resp);
}

async_ret_t sw_breakpoint::uninstall(int_process *proc, set<response::ptr> &resps)
{
   assert(installed);
   bool had_success = true;
   result_response::ptr async_resp = result_response::createResultResponse();

   if (proc->getState() != int_process::exited)
   {
      bool result = proc->writeMem(&buffer, addr, buffer_size, async_resp);
      if (!result) {
         pthrd_printf("Failed to remove breakpoint at %lx from process %d\n", 
                      addr, proc->getPid());
         had_success = false;
      }
   }
   installed = false;
   buffer_size = 0;

   std::map<Dyninst::Address, sw_breakpoint *>::iterator i;
   i = memory->breakpoints.find(addr);
   if (i == memory->breakpoints.end()) {
      perr_printf("Failed to remove breakpoint from list\n");
      proc->setLastError(err_notfound, "Tried to uninstall breakpoint that isn't installed.\n");
      return aret_error;
   }
   memory->breakpoints.erase(i);

   if (async_resp->isPosted() && !async_resp->isReady()) {
      resps.insert(async_resp);
      return aret_async;
   }

   return had_success ? aret_success : aret_error;
}

async_ret_t sw_breakpoint::suspend(int_process *proc, set<response::ptr> &resps)
{
   if (suspend_common())
      return aret_success;

   result_response::ptr result_resp = result_response::createResultResponse();
   bool result = restoreBreakpointData(proc, result_resp);
   if (!result) {
      pthrd_printf("Failed to suspend breakpoint at %lx from process %d\n", 
                   addr, proc->getPid());
      return aret_error;
   }
   if (result_resp->isPosted() && !result_resp->isReady()) {
      resps.insert(result_resp);
      return aret_async;
   }
   return aret_success;
}

async_ret_t sw_breakpoint::resume(int_process *proc, set<response::ptr> &resps)
{   
   if (resume_common())
      return aret_success;
   result_response::ptr result_resp = result_response::createResultResponse();
   bool result = writeBreakpoint(proc, result_resp);
   if (!result) {
      pthrd_printf("Failed to install breakpoint at %lx in process %d\n",
                   addr, proc->getPid());
      return aret_error;
   }
   if (result_resp->isPosted() && !result_resp->isReady()) {
      resps.insert(result_resp);
      return aret_async;
   }

   return aret_success;
}

unsigned sw_breakpoint::getNumIntBreakpoints() const {
    return bps.size();
}

bool sw_breakpoint::addToIntBreakpoint(int_breakpoint *, int_process *)
{
   memory->breakpoints[addr] = this;
   return true;
}

bool sw_breakpoint::prepBreakpoint(int_process *proc, mem_response::ptr mem_resp)
{
   assert(!prepped);
   assert(!installed);

   pthrd_printf("Prepping breakpoint at %lx\n", addr);
   bool result = saveBreakpointData(proc, mem_resp);
   if (!result) {
      pthrd_printf("Error, failed to save breakpoint data at %lx\n", addr);
      return false;
   }

   prepped = true;
   return true;
}

bool sw_breakpoint::insertBreakpoint(int_process *proc, result_response::ptr res_resp)
{
   assert(prepped);
   assert(!installed);

   bool result = writeBreakpoint(proc, res_resp);
   if (!result) {
      pthrd_printf("Error writing breakpoint\n");
      return false;
   }

   installed = true;
   return true;
}

bool sw_breakpoint::needsClear() {
   return true;
}

hw_breakpoint::hw_breakpoint(int_thread *thread, unsigned mode, unsigned size,
                             bool pwide, Dyninst::Address addr) :
   bp_instance(addr),
   hw_perms(mode),
   hw_size(size),
   proc_wide(pwide),
   thr(thread)
{
   swbp = NULL;
   hwbp = this;
}

hw_breakpoint::~hw_breakpoint()
{
}

bool hw_breakpoint::install(bool &done, set<response::ptr> &resps)
{
   bool result = thr->addHWBreakpoint(this, false, resps, done);
   if (!result)
      return false;
   if (!done)
      return true;

   thr->hw_breakpoints.insert(this);
   return true;
}

hw_breakpoint *hw_breakpoint::create(int_process *proc, int_breakpoint *bp, Dyninst::Address addr)
{
   unsigned mode = bp->getHWPerms();
   unsigned size = bp->getHWSize();

   set<int_thread *> thrds;
   bool proc_wide = bp->thread_specific.empty();
   if (!proc_wide) {
      for (set<Thread::const_ptr>::iterator i = bp->thread_specific.begin(); i != bp->thread_specific.end(); i++) {
         int_thread *llthrd = (*i)->llthrd();
         thrds.insert(llthrd);
         pthrd_printf("Adding thread-specific hardware breakpoint to %d/%d at %lx\n",
                      proc->getPid(), llthrd->getLWP(), addr);
      }
   }
   else {
      int_threadPool *tp = proc->threadPool();
      for (int_threadPool::iterator i = tp->begin(); i != tp->end(); i++) {
         int_thread *llthrd = *i;
         thrds.insert(llthrd);
         pthrd_printf("Adding process-wide hardware breakpoint to %d/%d at %lx\n",
                      proc->getPid(), llthrd->getLWP(), addr);
      }
   }
      
   bool no_space = false;
   for (set<int_thread *>::iterator i = thrds.begin(); i != thrds.end(); i++) {
      int_thread *thr = *i;
      if (!thr->hwBPAvail(mode)) {
         perr_printf("Do not have space for new hardware breakpoint of mode 0%u on thread %d/%d\n",
                     mode, proc->getPid(), thr->getLWP());
         no_space = true;
      }
   }
   if (no_space) {
      proc->setLastError(err_bpfull, "Not enough space for a new hardware breakpoint\n");
      return NULL;
   }

   set<hw_breakpoint *> hw_bps;
   hw_breakpoint *first_bp = NULL;
   for (set<int_thread *>::iterator i = thrds.begin(); i != thrds.end(); i++) {
      int_thread *thr = *i;
      hw_breakpoint *hwbp = new hw_breakpoint(thr, mode, size, proc_wide, addr);
      assert(hwbp);
      if (!first_bp)
         first_bp = hwbp;
      hw_bps.insert(hwbp);
      hwbp->installed = true;
      if (!hwbp->checkBreakpoint(bp, proc))
         return NULL;
   }

   bool had_error = false;
   while (!hw_bps.empty()) {
      set<response::ptr> resps;
      for (set<hw_breakpoint *>::iterator i = hw_bps.begin(); i != hw_bps.end();) {
         hw_breakpoint *bp = *i;
         bool done = false;
         bool result = bp->install(done, resps);
         if (!result) {
            pthrd_printf("Error installing HW breakpoint on %d/%d at %lx\n",
                         proc->getPid(), bp->getThread()->getLWP(), addr);
            had_error = true;
            break;
         }
         if (done)
            hw_bps.erase(i++);
         else
            i++;
      }

      bool result = int_process::waitForAsyncEvent(resps);
      if (!result || had_error) {
         pthrd_printf("Error during HW BP install\n");
         return NULL;
      }
   }

   return first_bp;
}

async_ret_t hw_breakpoint::suspend(int_process *, set<response::ptr> &resps)
{
   if (suspend_common())
      return aret_success;

   bool done = false;

   bool result = thr->rmHWBreakpoint(this, true, resps, done);
   if (!result) {
      pthrd_printf("Error suspending HWBreakpoint\n");
      return aret_error;
   }
   if (!done) {
      assert(!resps.empty());
      return aret_async;
   }
   return aret_success;
}

async_ret_t hw_breakpoint::resume(int_process *, set<response::ptr> &resps)
{
   if (resume_common())
      return aret_success;

   bool done = false;

   bool result = thr->addHWBreakpoint(this, true, resps, done);
   if (!result) {
      pthrd_printf("Error resuming HWBreakpoint\n");
      return aret_error;
   }
   if (!done) {
      assert(!resps.empty());
      return aret_error;
   }
   return aret_success;
}

async_ret_t hw_breakpoint::uninstall(int_process *proc, set<response::ptr> &resps)
{
   bool done = false;

   set<hw_breakpoint *>::iterator ibp = thr->hw_breakpoints.find(this);
   if (ibp == thr->hw_breakpoints.end()) {
      perr_printf("Tried to uninstall non-installed hardware breakpoint on %d/%d\n",
                  thr->llproc()->getPid(), thr->getLWP());
      proc->setLastError(err_badparam, "Tried to uninstall non-installed hardware breakpoint\n");
      return aret_error;
   }

   bool result = thr->rmHWBreakpoint(this, false, resps, done);
   if (!result) {
      pthrd_printf("Error suspending HWBreakpoint\n");
      return aret_error;
   }
   thr->hw_breakpoints.erase(ibp);
   installed = false;
   
   if (!done) {
      assert(!resps.empty());
      return aret_async;
   }
   return aret_success;
}
 
unsigned int hw_breakpoint::getPerms() const
{
   return hw_perms;
}

unsigned int hw_breakpoint::getSize() const
{
   return hw_size;
}

int_thread *hw_breakpoint::getThread() const {
   return thr;
}

bool hw_breakpoint::needsClear() {
   return thr->bpNeedsClear(this);
}

int_library::int_library(std::string n, Dyninst::Address load_addr, Dyninst::Address dynamic_load_addr, Dyninst::Address data_load_addr, bool has_data_load_addr) :
   name(n),
   load_address(load_addr),
   data_load_address(data_load_addr),
   dynamic_address(dynamic_load_addr),
   has_data_load(has_data_load_addr),
   marked(false),
   user_data(NULL)
{
   assert(n != "");
   up_lib = Library::ptr(new Library());
   up_lib->lib = this;
}

int_library::int_library(int_library *l) :
   name(l->name),
   load_address(l->load_address),
   data_load_address(l->data_load_address),
   dynamic_address(l->dynamic_address),
   has_data_load(l->has_data_load),
   marked(l->marked),
   user_data(NULL)
{
   up_lib = Library::ptr(new Library());
   up_lib->lib = this;
}

int_library::~int_library()
{
}

std::string int_library::getName()
{
   return name;
}

Dyninst::Address int_library::getAddr()
{
   return load_address;
}

Dyninst::Address int_library::getDataAddr()
{
   return data_load_address;
}

bool int_library::hasDataAddr()
{
   return has_data_load;
}

Dyninst::Address int_library::getDynamicAddr()
{
   return dynamic_address;
}

void int_library::setMark(bool b)
{
   marked = b;
}

bool int_library::isMarked() const
{
   return marked;
}

void int_library::setUserData(void *d)
{
   user_data = d;
}

void *int_library::getUserData()
{
   return user_data;
}

Library::ptr int_library::getUpPtr() const
{
   return up_lib;
}

void int_library::markAsCleanable()
{
   //The destruction of the Library may destroy 'this', which
   //can cause an invalid heap write in the 'up_lib = Library::ptr()'
   //assignment.  By keeping a second reference around (delay_any_clean)
   //we make sure that up_lib is cleaned after it's assigned.
   Library::ptr delay_any_clean = up_lib;
   up_lib = Library::ptr();
}

mem_state::mem_state(int_process *proc)
{
   procs.insert(proc);
}

mem_state::mem_state(mem_state &m, int_process *p)
{
   pthrd_printf("Copying mem_state to new process %d\n", p->getPid());
   procs.insert(p);

   // Do not copy over libraries -- need to use refresh_libraries to
   // maintain consistency with AddressTranslate layer

   /*
   set<int_library *>::iterator i;
   for (i = m.libs.begin(); i != m.libs.end(); i++)
   {
      int_library *orig_lib = *i;
      int_library *new_lib = new int_library(orig_lib);
      libs.insert(new_lib);
   }
   */

   map<Dyninst::Address, sw_breakpoint *>::iterator j;
   for (j = m.breakpoints.begin(); j != m.breakpoints.end(); j++)
   {
      Address orig_addr = j->first;
      sw_breakpoint *orig_bp = j->second;
      sw_breakpoint *new_bp = new sw_breakpoint(this, orig_bp);
      breakpoints[orig_addr] = new_bp;
   }
   inf_malloced_memory = m.inf_malloced_memory;
}

mem_state::~mem_state()
{
   pthrd_printf("Destroy memory image of old process\n");
   set<int_library *>::iterator i;
   for (i = libs.begin(); i != libs.end(); i++) {
      (*i)->markAsCleanable();
   }
   libs.clear();

   map<Dyninst::Address, sw_breakpoint *>::iterator j;
   for (j = breakpoints.begin(); j != breakpoints.end(); j++)
   {
      sw_breakpoint *ibp = j->second;
      delete ibp;
   }   
   breakpoints.clear();
}

void mem_state::addProc(int_process *p)
{
   pthrd_printf("Adding process %d as sharing a memory state with existing proc\n",
                p->getPid());
   procs.insert(p);
}

void mem_state::rmProc(int_process *p, bool &should_clean)
{
   set<int_process *>::iterator i = procs.find(p);
   assert(i != procs.end());
   procs.erase(i);

   if (procs.empty()) {
      should_clean = true;
      pthrd_printf("Removed process %d from memory image, should clean image\n",
                   p->getPid());
   }
   else {
      should_clean = false;
      pthrd_printf("Removed process %d from memory image, others remain\n",
                   p->getPid());
   }
}


int_notify *int_notify::the_notify = NULL;
int_notify::int_notify() :
   events_noted(0)
{
   the_notify = this;
   up_notify = new EventNotify();
   up_notify->llnotify = this;
}

int_notify *notify()
{
   if (int_notify::the_notify)
      return int_notify::the_notify;

   static Mutex init_lock;
   init_lock.lock();
   if (!int_notify::the_notify) {
      int_notify::the_notify = new int_notify();
   }
   init_lock.unlock();
   return int_notify::the_notify;
}

void int_notify::noteEvent()
{
//MATT TODO lock around event pipe write/read when/if we move to process locks
   assert(isHandlerThread());
   if (events_noted == 0)
      my_internals.noteEvent();
   events_noted++;
   pthrd_printf("noteEvent - %d\n", events_noted);
   set<EventNotify::notify_cb_t>::iterator i;
   for (i = cbs.begin(); i != cbs.end(); ++i) {
      pthrd_printf("Calling notification CB\n");
      (*i)();
   }
}

static void notifyNewEvent()
{
   notify()->noteEvent();
}


void int_notify::clearEvent()
{
   assert(!isHandlerThread());
   events_noted--;
   pthrd_printf("clearEvent - %d\n", events_noted);
   if (events_noted == 0)
      my_internals.clearEvent();
}

bool int_notify::hasEvents()
{
   return (events_noted > 0);
}

void int_notify::registerCB(EventNotify::notify_cb_t cb)
{
   cbs.insert(cb);
}

void int_notify::removeCB(EventNotify::notify_cb_t cb)
{
   set<EventNotify::notify_cb_t>::iterator i = cbs.find(cb);
   if (i == cbs.end())
      return;
   cbs.erase(i);
}

int_notify::details_t::wait_object_t int_notify::getWaitable()
{
	if(!my_internals.internalsValid())
	{
		my_internals.createInternals();
	}
	return my_internals.getWaitObject();
}

Decoder::Decoder()
{
}

Decoder::~Decoder()
{
}

RegisterPool::RegisterPool()
{
   llregpool = new int_registerPool();
}

RegisterPool::RegisterPool(const RegisterPool &rp)
{
   llregpool = new int_registerPool();
   *llregpool = *rp.llregpool;
}

RegisterPool::~RegisterPool()
{
   delete llregpool;
}

RegisterPool::iterator RegisterPool::begin()
{
   return RegisterPool::iterator(llregpool->regs.begin());
}

RegisterPool::iterator RegisterPool::end()
{
   return RegisterPool::iterator(llregpool->regs.end());
}

RegisterPool::iterator RegisterPool::find(MachRegister r)
{
   return RegisterPool::iterator(llregpool->regs.find(r));
}

bool RegisterPool::iterator::operator==(const iterator &iter)
{
    return i == iter.i;
}

bool RegisterPool::iterator::operator!=(const iterator &iter)
{
    return i != iter.i;
}

RegisterPool::const_iterator RegisterPool::begin() const
{
   return RegisterPool::const_iterator(llregpool->regs.begin());
}

RegisterPool::const_iterator RegisterPool::end() const
{
   return RegisterPool::const_iterator(llregpool->regs.end());
}

RegisterPool::const_iterator RegisterPool::find(MachRegister r) const
{
   return RegisterPool::const_iterator(llregpool->regs.find(r));
}

bool RegisterPool::const_iterator::operator==(const const_iterator &iter)
{
    return i != iter.i;
}

bool RegisterPool::const_iterator::operator!=(const const_iterator &iter)
{
    return i != iter.i;
}

MachRegisterVal& RegisterPool::operator[](MachRegister r)
{
   return llregpool->regs[r];
}

const MachRegisterVal& RegisterPool::operator[](MachRegister r) const
{
   return llregpool->regs[r];
}

size_t RegisterPool::size() const
{
   return llregpool->regs.size();
}

Thread::ptr RegisterPool::getThread()
{
   return llregpool->thread->thread();
}

Thread::const_ptr RegisterPool::getThread() const
{
   return llregpool->thread->thread();
}

RegisterPool::iterator::iterator()
{
}

RegisterPool::iterator::iterator(int_iter i_) :
   i(i_)
{
}

RegisterPool::iterator::~iterator()
{
}

std::pair<Dyninst::MachRegister, Dyninst::MachRegisterVal> RegisterPool::iterator::operator*()
{
   return *i;
}

RegisterPool::iterator RegisterPool::iterator::operator++()
{
   int_iter orig = i;
   i++;
   return RegisterPool::iterator(i);
}

RegisterPool::iterator RegisterPool::iterator::operator++(int)
{
   i++;
   return *this;
}

RegisterPool::const_iterator::const_iterator()
{
}

RegisterPool::const_iterator::const_iterator(int_iter i_) :
   i(i_)
{
}

RegisterPool::const_iterator::~const_iterator()
{
}

std::pair<Dyninst::MachRegister, Dyninst::MachRegisterVal> RegisterPool::const_iterator::operator*() const
{
   return *i;
}

RegisterPool::const_iterator RegisterPool::const_iterator::operator++()
{
   int_iter orig = i;
   i++;
   return RegisterPool::const_iterator(i);
}

RegisterPool::const_iterator RegisterPool::const_iterator::operator++(int)
{
   i++;
   return *this;
}

void regpoolClearOnCont(int_thread *thr)
{
   pthrd_printf("Clearing register pool for %d/%d\n", thr->llproc()->getPid(), thr->getLWP());
   thr->clearRegCache();
}

int_registerPool::int_registerPool() :
   full(false),
   thread(NULL)
{
   static bool is_inited = false;
   if (!is_inited) {
      is_inited = true;
      int_thread::addContinueCB(regpoolClearOnCont);
   }
}

int_registerPool::int_registerPool(const int_registerPool &c) :
   regs(c.regs),
   full(c.full),
   thread(c.thread)
{
}

int_registerPool::~int_registerPool()
{
}

Library::Library()
{
}

Library::~Library()
{
   MTLock lock_this_func(MTLock::allow_generator);
   if (lib) {
      delete lib;
      lib = NULL;
   }
}

std::string Library::getName() const
{
   MTLock lock_this_func;
   return lib->getName();
}

Dyninst::Address Library::getLoadAddress() const
{
   MTLock lock_this_func;
   return lib->getAddr();
}

Dyninst::Address Library::getDataLoadAddress() const
{ 
   MTLock lock_this_func;
   return lib->getDataAddr();
}

Dyninst::Address Library::getDynamicAddress() const
{
   return lib->getDynamicAddr();
}

void *Library::getData() const
{
   return lib->getUserData();
}

void Library::setData(void *p) const
{
   lib->setUserData(p);
}

LibraryPool::LibraryPool() :
   proc(NULL)
{
}

LibraryPool::~LibraryPool()
{
}

size_t LibraryPool::size() const
{
   MTLock lock_this_func;
   if (!proc) {
      perr_printf("getExecutable on deleted process\n");
      proc->setLastError(err_exited, "Process is exited\n");
      return -1;
   }
   return proc->numLibs();
}

Library::ptr LibraryPool::getLibraryByName(std::string s)
{
   MTLock lock_this_func;
   if (!proc) {
      perr_printf("getLibraryByName on deleted process\n");
      proc->setLastError(err_exited, "Process is exited\n");
      return Library::ptr();
   }

   int_library *int_lib = proc->getLibraryByName(s);
   if (!int_lib)
      return Library::ptr();
   return int_lib->up_lib;
}

Library::const_ptr LibraryPool::getLibraryByName(std::string s) const
{
   MTLock lock_this_func;
   if (!proc) {
      perr_printf("getLibraryByName on deleted process\n");
      proc->setLastError(err_exited, "Process is exited\n");
      return Library::ptr();
   }

   int_library *int_lib = proc->getLibraryByName(s);
   if (!int_lib)
      return Library::const_ptr();
   return int_lib->up_lib;
}

Library::ptr LibraryPool::getExecutable()
{
   MTLock lock_this_func;
   if (!proc) {
      perr_printf("getExecutable on deleted process\n");
      proc->setLastError(err_exited, "Process is exited\n");
      return Library::ptr();
   }
   return proc->plat_getExecutable()->up_lib;
}

Library::const_ptr LibraryPool::getExecutable() const
{
   MTLock lock_this_func;
   if (!proc) {
      perr_printf("getExecutable on deleted process\n");
      proc->setLastError(err_exited, "Process is exited\n");
      return Library::ptr();
   }
   return proc->plat_getExecutable()->up_lib;
}

LibraryPool::iterator::iterator()
{
}

LibraryPool::iterator::~iterator()
{
}

Library::ptr LibraryPool::iterator::operator*() const
{
   return (*int_iter)->up_lib;
}

LibraryPool::iterator LibraryPool::iterator::operator++()
{
   LibraryPool::iterator orig = *this;
   ++int_iter;
   return orig;
}

LibraryPool::iterator LibraryPool::iterator::operator++(int)
{
   ++int_iter;
   return *this;
}

LibraryPool::iterator LibraryPool::begin()
{
   LibraryPool::iterator i;
   i.int_iter = proc->memory()->libs.begin();
   return i;
}

LibraryPool::iterator LibraryPool::end()
{
   LibraryPool::iterator i;
   i.int_iter = proc->memory()->libs.end();
   return i;
}

bool LibraryPool::iterator::operator==(const LibraryPool::iterator &i) const
{
   return int_iter == i.int_iter;
}

bool LibraryPool::iterator::operator!=(const LibraryPool::iterator &i) const
{
   return int_iter != i.int_iter;
}

LibraryPool::const_iterator LibraryPool::begin() const
{
   LibraryPool::const_iterator i;
   i.int_iter = proc->memory()->libs.begin();
   return i;
}

LibraryPool::const_iterator LibraryPool::end() const
{
   LibraryPool::const_iterator i;
   i.int_iter = proc->memory()->libs.end();
   return i;
}

LibraryPool::const_iterator::const_iterator()
{
}

LibraryPool::const_iterator::~const_iterator()
{
}

Library::const_ptr LibraryPool::const_iterator::operator*() const
{
   return (*int_iter)->up_lib;
}

bool LibraryPool::const_iterator::operator==(const LibraryPool::const_iterator &i)
{
   return int_iter == i.int_iter;
}

bool LibraryPool::const_iterator::operator!=(const LibraryPool::const_iterator &i)
{
   return int_iter != i.int_iter;
}

LibraryPool::const_iterator LibraryPool::const_iterator::operator++()
{
   LibraryPool::const_iterator orig = *this;
   ++int_iter;
   return orig;
}

LibraryPool::const_iterator LibraryPool::const_iterator::operator++(int)
{
   ++int_iter;
   return *this;
}

bool Process::registerEventCallback(EventType evt, Process::cb_func_t cbfunc)
{
   MTLock lock_this_func(MTLock::allow_init);
   HandleCallbacks *cbhandler = HandleCallbacks::getCB();
   return cbhandler->registerCallback(evt, cbfunc);
}

bool Process::removeEventCallback(EventType evt, cb_func_t cbfunc)
{
   MTLock lock_this_func(MTLock::allow_init);
   HandleCallbacks *cbhandler = HandleCallbacks::getCB();
   return cbhandler->removeCallback(evt, cbfunc);
}

bool Process::removeEventCallback(EventType evt)
{
   MTLock lock_this_func(MTLock::allow_init);
   HandleCallbacks *cbhandler = HandleCallbacks::getCB();
   return cbhandler->removeCallback(evt);
}

bool Process::removeEventCallback(cb_func_t cbfunc)
{
   MTLock lock_this_func(MTLock::allow_init);
   HandleCallbacks *cbhandler = HandleCallbacks::getCB();
   return cbhandler->removeCallback(cbfunc);
}

bool Process::handleEvents(bool block)
{
   // One might think we should be delivering callbacks when taking this lock,
   //  but we'll do it under waitAndHandleEvent instead.
   MTLock lock_this_func(MTLock::allow_init);

   pthrd_printf("User triggered event handling\n");
   if (int_process::isInCB()) {
      perr_printf("User attempted call on process while in CB, erroring.");
      ProcControlAPI::globalSetLastError(err_incallback, "Cannot handleEvents from callback\n");
      return false;
   }

   bool result = int_process::waitAndHandleEvents(block);
   if (!result) {
      if (!block && ProcControlAPI::getLastError() == err_noevents)
         pthrd_printf("Polling Process::handleEvents returning false due to no events\n");
      else 
         pthrd_printf("Error handling events for user\n");
      return false;
   }
   return true;
}

bool Process::setThreadingMode(thread_mode_t tm)
{
   MTLock lock_this_func(MTLock::allow_init);
   return mt()->setThreadMode(tm);
}

Process::ptr Process::createProcess(std::string executable,
                                    const std::vector<std::string> &argv,
                                    const std::vector<std::string> &envp,
                                    const std::map<int,int> &fds)
{
   MTLock lock_this_func(MTLock::allow_init, MTLock::deliver_callbacks);

   pthrd_printf("User asked to launch executable %s\n", executable.c_str());
   if (int_process::isInCB()) {
      perr_printf("User attempted call on process create while in CB, erroring.");
      ProcControlAPI::globalSetLastError(err_incallback, "Cannot createProcess from callback\n");
      return Process::ptr();
   }

   ProcPool()->condvar()->lock();
   
   Process::ptr newproc(new Process());
   int_process *llproc = int_process::createProcess(executable, argv, envp, fds);
   llproc->initializeProcess(newproc);
   
   int_processSet the_proc;
   the_proc.insert(newproc);
   bool result = int_process::create(&the_proc); //Releases procpool lock
   if (!result) {
      pthrd_printf("Unable to create process %s\n", executable.c_str());
      return Process::ptr();
   }

   return newproc;
}

Process::ptr Process::attachProcess(Dyninst::PID pid, std::string executable)
{
   MTLock lock_this_func(MTLock::allow_init, MTLock::deliver_callbacks);
   pthrd_printf("User asked to attach to process %d (%s)\n", pid, executable.c_str());
   if (int_process::isInCB()) {
      perr_printf("User attempted call on process attach while in CB, erroring.\n");
      ProcControlAPI::globalSetLastError(err_incallback, "Cannot attachProcess from callback\n");
      return Process::ptr();
   }

   ProcPool()->condvar()->lock();
   Process::ptr newproc(new Process());
   int_process *llproc = int_process::createProcess(pid, executable);
   llproc->initializeProcess(newproc);

   int_processSet the_proc;
   the_proc.insert(newproc);

   bool result = llproc->attach(&the_proc, false); //Releases procpool lock

   if (!result) {
      pthrd_printf("Unable to attach to process %d\n", pid);
      delete llproc;
      return Process::ptr();
   }

   return newproc;
}

Process::Process() :
   llproc_(NULL),
   exitstate_(NULL)
{
}

Process::~Process()
{
   if (exitstate_) {
      delete exitstate_;
      exitstate_ = NULL;
   }
}

void *Process::getData() const {
   MTLock lock_this_func;
   if (exitstate_) {
      return exitstate_->user_data;
   }
   return llproc_->user_data;
}

void Process::setData(void *p) const {
   MTLock lock_this_func;
   if (exitstate_) {
      exitstate_->user_data = p;
   }
   else {
      llproc_->user_data = p;
   }
}

Dyninst::PID Process::getPid() const 
{
   MTLock lock_this_func(MTLock::allow_generator);
   if (!llproc_) {
      assert(exitstate_);
	  if(!exitstate_) return 0;
      return exitstate_->pid;
   }
   return llproc_->getPid();
}

const ThreadPool &Process::threads() const
{
   MTLock lock_this_func;
   static ThreadPool *err_pool;
   if (!llproc_) {
      perr_printf("threads on deleted process\n");
      setLastError(err_exited, "Process is exited\n");
      if (!err_pool) {
         err_pool = new ThreadPool();
      }
      return *err_pool;
   }

   return *(llproc_->threadPool()->pool());
}

ThreadPool &Process::threads()
{
   MTLock lock_this_func;
   static ThreadPool *err_pool;
   if (!llproc_) {
      perr_printf("threads on deleted process\n");
      setLastError(err_exited, "Process is exited\n");
      if (!err_pool) {
         err_pool = new ThreadPool();
      }
      return *err_pool;
   }

   return *(llproc_->threadPool()->pool());
}

const LibraryPool &Process::libraries() const
{
   MTLock lock_this_func;
   static LibraryPool *err_pool;
   if (!llproc_) {
      perr_printf("libraries on deleted process\n");
      setLastError(err_exited, "Process is exited\n");
      if (!err_pool) {
         err_pool = new LibraryPool();
         err_pool->proc = NULL;
      }
      return *err_pool;
   }

   return llproc_->libpool;
}

LibraryPool &Process::libraries()
{
   MTLock lock_this_func;
   static LibraryPool *err_pool;
   if (!llproc_) {
      perr_printf("libraries on deleted process\n");
      setLastError(err_exited, "Process is exited\n");
      if (!err_pool) {
         err_pool = new LibraryPool();
         err_pool->proc = NULL;
      }
      return *err_pool;
   }

   return llproc_->libpool;
}

bool Process::continueProc()
{
   Process::ptr me = shared_from_this();
   ProcessSet::ptr ps = ProcessSet::newProcessSet(me);
   return ps->continueProcs();
}

bool Process::isCrashed() const
{
   MTLock lock_this_func;
   if (!llproc_) {
      assert(exitstate_);
      return exitstate_->crashed;
   }
   int crashSignal = 0;
   return (llproc_->getState() == int_process::exited && llproc_->getCrashSignal(crashSignal));
}

bool Process::isExited() const
{
   MTLock lock_this_func;
   int exitCode = 0;
   if (!llproc_) {
      assert(exitstate_);
      return exitstate_->exited;
   }
   return (llproc_->getState() == int_process::exited && llproc_->getExitCode(exitCode));
}

int Process::getCrashSignal() const
{
   MTLock lock_this_func;
   if (!llproc_) {
      assert(exitstate_);
      return exitstate_->crashed ? exitstate_->crash_signal : 0;
   }

   int crashSignal = 0;
   if (!(llproc_->getState() == int_process::exited && llproc_->getCrashSignal(crashSignal)))
      return 0;
   return crashSignal;
}

int Process::getExitCode() const
{
   MTLock lock_this_func;
   if (!llproc_) {
      assert(exitstate_);
      return !exitstate_->crashed ? exitstate_->exit_code : 0;
   }

   int exitCode = 0;
   if (!(llproc_->getState() == int_process::exited && llproc_->getExitCode(exitCode)))
      return 0;
   return exitCode;
}

bool Process::isDetached() const
{
    MTLock lock_this_func;
    if (!llproc_) {
        perr_printf("isDetached called on deleted process\n");
        setLastError(err_exited, "Process is exited\n");
        return false;
    }

    return llproc_->getState() == int_process::detached;
}

bool Process::stopProc()
{
   ProcessSet::ptr ps = ProcessSet::newProcessSet(shared_from_this());
   return ps->stopProcs();
}

bool Process::detach()
{
   ProcessSet::ptr ps = ProcessSet::newProcessSet(shared_from_this());
   return ps->detach();
}

bool Process::temporaryDetach()
{
   ProcessSet::ptr ps = ProcessSet::newProcessSet(shared_from_this());
   return ps->temporaryDetach();
}

bool Process::reAttach()
{
   ProcessSet::ptr ps = ProcessSet::newProcessSet(shared_from_this());
   return ps->reAttach();
}

bool Process::terminate()
{
   if (!llproc_) return true; // Already terminated
   ProcessSet::ptr ps = ProcessSet::newProcessSet(shared_from_this());
   bool ret = ps->terminate();
   return ret;
}

bool Process::isTerminated() const
{
   MTLock lock_this_func;
   if (!llproc_) {
      return true;
   }
   return (llproc_->getState() == int_process::exited);
}

bool Process::hasStoppedThread() const
{
   MTLock lock_this_func;
   if (!llproc_) {
      perr_printf("hasStoppedThread on deleted process\n");
      setLastError(err_exited, "Process is exited\n");
      return false;
   }

   int_threadPool::iterator i;
   for (i = llproc_->threadPool()->begin(); i != llproc_->threadPool()->end(); i++) {
      if ((*i)->getUserState().getState() == int_thread::stopped)
         return true;
   }
   return false;
}

bool Process::hasRunningThread() const
{
   MTLock lock_this_func;
   if (!llproc_) {
      perr_printf("hasRunningThread on deleted process\n");
      setLastError(err_exited, "Process is exited\n");
      return false;
   }

   int_threadPool::iterator i;
   for (i = llproc_->threadPool()->begin(); i != llproc_->threadPool()->end(); ++i) {
		// Skip truly not-us-system-threads
	   if (!(*i)->isUser() && !(*i)->isRPCEphemeral()) continue;
       if ((*i)->getUserState().getState() == int_thread::running)
         return true;
   }
   return false;
}

bool Process::allThreadsStopped() const
{
   MTLock lock_this_func;
   if (!llproc_) {
      perr_printf("allThreadsStopped on deleted process\n");
      setLastError(err_exited, "Process is exited\n");
      return false;
   }

   int_threadPool::iterator i;
   for (i = llproc_->threadPool()->begin(); i != llproc_->threadPool()->end(); i++) {
      if ((*i)->getUserState().getState() == int_thread::running || (*i)->getUserState().getState() == int_thread::detached)
         return false;
   }
   return true;
}

bool Process::allThreadsRunning() const
{
   MTLock lock_this_func;
   if (!llproc_) {
      perr_printf("allThreadsRunning on deleted process\n");
      setLastError(err_exited, "Process is exited\n");
      return false;
   }

   int_threadPool::iterator i;
   for (i = llproc_->threadPool()->begin(); i != llproc_->threadPool()->end(); i++) {
      if ((*i)->getUserState().getState() == int_thread::stopped || (*i)->getUserState().getState() == int_thread::detached)
         return false;
   }
   return true;
}

bool Process::allThreadsRunningWhenAttached() const 
{
    MTLock lock_this_func;
    if(!llproc_) {
        perr_printf("allThreadsRunningWhenAttached on deleted process\n");
        setLastError(err_exited, "Process is exited\n");
        return false;
    }

    for(int_threadPool::iterator i = llproc_->threadPool()->begin(); 
            i != llproc_->threadPool()->end(); ++i)
    {
        if( !(*i)->wasRunningWhenAttached() ) return false;
    }

    return true;
}

bool Process::runIRPCAsync(IRPC::ptr irpc)
{
   MTLock lock_this_func;
   if (!llproc_) {
      perr_printf("postIRPC on deleted process\n");
      setLastError(err_exited, "Process is exited\n");
      return false;
   }
   if (llproc_->getState() == int_process::detached) {
       perr_printf("postIRPC on detached process\n");
       setLastError(err_detached, "Process is detached\n");
       return false;
   }
   if (int_process::isInCB()) {
      perr_printf("User attempted continue call on thread while in CB, erroring.");
      setLastError(err_incallback, "Cannot postSyncIRPC from callback\n");
      return false;
   }

   int_process *proc = llproc();
   int_iRPC::ptr rpc = irpc->llrpc()->rpc;
   rpc->setAsync(false);

   bool result = false;
   if (rpc->thread()) {
	   result = rpcMgr()->postRPCToThread(rpc->thread(), rpc);
   }
   else {
		result = rpcMgr()->postRPCToProc(proc, rpc);
   }
   if (!result) {
      pthrd_printf("postRPCToProc failed on %d\n", proc->getPid());
      return false;
   }

   int_thread::State user_state = rpc->thread()->getUserState().getState();
   rpc->setRestoreToState(user_state);

   result = rpc->thread()->getUserState().setState(int_thread::running);
   if (!result) {
      setLastError(err_internal, "Could not continue thread choosen for iRPC\n");
      perr_printf("Could not run user thread %d/%d\n", proc->getPid(), rpc->thread()->getLWP());
      return false;
   }

   llproc_->throwNopEvent();
   return true;
}


bool Process::runIRPCSync(IRPC::ptr irpc)
{
   MTLock lock_this_func;
   pthrd_printf("Running SYNC RPC\n");
   bool result = runIRPCAsync(irpc);
   if (!result) return false;

   while (irpc->state() != IRPC::Done) {
	   result = int_process::waitAndHandleEvents(true);
	   if (!result) {
		  perr_printf("Error waiting for process to finish iRPC\n");
		  return false;
	   }
   }
   return true;
}

// Apologies for the code duplication; if this works, refactor. 
bool Thread::runIRPCAsync(IRPC::ptr irpc)
{
   int_iRPC::ptr rpc = irpc->llrpc()->rpc;
   rpc->setThread(llthrd());

   return getProcess()->runIRPCAsync(irpc);
}


bool Thread::runIRPCSync(IRPC::ptr irpc)
{
   int_iRPC::ptr rpc = irpc->llrpc()->rpc;
   rpc->setThread(llthrd());

	return getProcess()->runIRPCSync(irpc);   
}

bool Process::postIRPC(IRPC::ptr irpc) const
{
   MTLock lock_this_func;
   if (!llproc_) {
      perr_printf("postIRPC on deleted process\n");
      setLastError(err_exited, "Process is exited\n");
      return false;
   }

   if (llproc_->getState() == int_process::detached) {
       perr_printf("postIRPC on detached process\n");
       setLastError(err_detached, "Process is detached\n");
       return false;
   }

   int_process *proc = llproc();
   int_iRPC::ptr rpc = irpc->llrpc()->rpc;
   bool result = rpcMgr()->postRPCToProc(proc, rpc);
   if (!result) {
      pthrd_printf("postRPCToProc failed on %d\n", proc->getPid());
      return false;
   }
   llproc_->throwNopEvent();
	return true;
}

bool Process::getPostedIRPCs(std::vector<IRPC::ptr> &rpcs) const
{
   MTLock lock_this_func;
   if (!llproc_) {
      perr_printf("postIRPC on deleted process\n");
      setLastError(err_exited, "Process is exited\n");
      return false;
   }
   int_threadPool *tp = llproc()->threadPool();
   for (int_threadPool::iterator i = tp->begin(); i != tp->end(); ++i)
   {
      int_thread *thr = *i;
      rpc_list_t *rpc_list = thr->getPostedRPCs();
      for (rpc_list_t::iterator j = rpc_list->begin(); j != rpc_list->end(); ++j) {
         IRPC::ptr up_rpc = (*j)->getIRPC().lock();
         if (up_rpc == IRPC::ptr()) 
            continue;
         rpcs.push_back(up_rpc);
      }
   }
   return true;
}

Dyninst::Architecture Process::getArchitecture() const
{
   MTLock lock_this_func;
   if (!llproc_) {
      perr_printf("getArchitecture on deleted process\n");
      setLastError(err_exited, "Process is exited\n");
      return Dyninst::Arch_none;
   }
   return llproc_->getTargetArch();
}

Dyninst::OSType Process::getOS() const
{
   MTLock lock_this_func;
   if (!llproc_) {
      perr_printf("getOS on deleted process\n");
      setLastError(err_exited, "Process is exited\n");
      return Dyninst::OSNone;
   }

   return llproc_->getOS();
}

bool Process::supportsLWPEvents() const
{
   MTLock lock_this_func;
   if (!llproc_) {
      perr_printf("Support query on deleted process\n");
      return false;
   }
   //Intentionally not testing plat_supportLWP*Destroy, which is complicated on BG
   return llproc_->plat_supportLWPCreate(); 
}

bool Process::supportsUserThreadEvents() const
{
   MTLock lock_this_func;
   if (!llproc_) {
      perr_printf("Support query on deleted process\n");
      return false;
   }
   return llproc_->plat_supportThreadEvents();
}

bool Process::supportsFork() const
{
   MTLock lock_this_func;
   if (!llproc_) {
      perr_printf("Support query on deleted process\n");
      return false;
   }
   return llproc_->plat_supportFork();
}

bool Process::supportsExec() const
{
   MTLock lock_this_func;
   if (!llproc_) {
      perr_printf("Support query on deleted process\n");
      return false;
   }
   return llproc_->plat_supportExec();
}


Dyninst::Address Process::mallocMemory(size_t size, Dyninst::Address addr)
{
   ProcessSet::ptr pset = ProcessSet::newProcessSet(shared_from_this());
   AddressSet::ptr addrset = AddressSet::newAddressSet(pset, addr);
   bool result = pset->mallocMemory(size, addrset);
   if (!result) {
      return 0;
   }
   AddressSet::iterator i = addrset->begin();
   return i->first;
}

Dyninst::Address Process::mallocMemory(size_t size)
{
   ProcessSet::ptr pset = ProcessSet::newProcessSet(shared_from_this());
   AddressSet::ptr addr_result = pset->mallocMemory(size);
   if (addr_result->empty()) {
      return 0;
   }
   return addr_result->begin()->first;
}

bool Process::freeMemory(Dyninst::Address addr)
{
   Process::ptr this_ptr = shared_from_this();
   ProcessSet::ptr pset = ProcessSet::newProcessSet(this_ptr);
   AddressSet::ptr addrs = AddressSet::newAddressSet(pset, addr);
   return pset->freeMemory(addrs);
}

bool Process::writeMemory(Dyninst::Address addr, const void *buffer, size_t size) const
{
   MTLock lock_this_func;
   if (!llproc_) {
      perr_printf("writeMemory on deleted process\n");
      setLastError(err_exited, "Process is exited\n");
      return false;
   }

   if( llproc_->getState() == int_process::detached ) {
       perr_printf("writeMemory on detached process\n");
       setLastError(err_detached, "Process is detached\n");
       return false;
   }

   pthrd_printf("User wants to write memory to remote addr 0x%lx from buffer 0x%p of size %lu\n", 
                addr, buffer, (unsigned long) size);
   result_response::ptr resp = result_response::createResultResponse();
   bool result = llproc_->writeMem(buffer, addr, size, resp);
   if (!result) {
      pthrd_printf("Error writing to memory\n");
      resp->isReady();
      return false;
   }

   int_process::waitForAsyncEvent(resp);
   if (!resp->getResult() || resp->hasError()) {
      pthrd_printf("Error writing to memory async\n");
      return false;
   }
   return true;
}

bool Process::readMemory(void *buffer, Dyninst::Address addr, size_t size) const
{
   MTLock lock_this_func;
   if (!llproc_) {
      perr_printf("readMemory on deleted process\n");
      setLastError(err_exited, "Process is exited\n");
      return false;
   }

   if( llproc_->getState() == int_process::detached ) {
       perr_printf("readMemory on detached process\n");
       setLastError(err_detached, "Process is detached\n");
       return false;
   }

   pthrd_printf("User wants to read memory from 0x%lx to 0x%p of size %lu\n", 
                addr, buffer, (unsigned long) size);
   mem_response::ptr memresult = mem_response::createMemResponse((char *) buffer, size);
   bool result = llproc_->readMem(addr, memresult);
   if (!result) {
      pthrd_printf("Error reading from memory %lx on target process %d\n",
                   addr, llproc_->getPid());
      memresult->isReady();
      return false;
   }

   int_process::waitForAsyncEvent(memresult);

   if (memresult->hasError()) {
      pthrd_printf("Error reading from memory %lx on target process %d\n",
                   addr, llproc_->getPid());
      return false;
   }
   return true;
}

bool Process::addBreakpoint(Address addr, Breakpoint::ptr bp) const
{
   MTLock lock_this_func;
   if (!llproc_) {
      perr_printf("addBreakpoint on deleted process\n");
      setLastError(err_exited, "Process is exited\n");
      return false;
   }

   if (bp->llbp()->isHW() && !llproc_->plat_supportHWBreakpoint()) {
      perr_printf("User attempted to insert hardware breakpoint into unsupported process\n");
      setLastError(err_unsupported, "Hardware breakpoints not supported on this platform\n");
      return false;
   }

   if (hasRunningThread()) {
      perr_printf("User attempted to add breakpoint to running process\n");
      setLastError(err_notstopped, "Attempted to insert breakpoint into running process\n");
      return false;
   }

   if( llproc_->getState() == int_process::detached ) {
       perr_printf("User attempted to add breakpoint to detached process\n");
       setLastError(err_detached, "Attempted to insert breakpoint into detached process\n");
       return false;
   }

   return llproc_->addBreakpoint(addr, bp->llbp());
}

bool Process::rmBreakpoint(Dyninst::Address addr, Breakpoint::ptr bp) const
{
   MTLock lock_this_func;
   if (!llproc_) {
      perr_printf("rmBreakpoint on deleted process\n");
      setLastError(err_exited, "Process is exited\n");
      return false;
   }

   if (hasRunningThread()) {
      perr_printf("User attempted to remove breakpoint on running process\n");
      setLastError(err_notstopped, "Attempted to remove breakpoint on running process\n");
      return false;
   }

   if( llproc_->getState() == int_process::detached ) {
       perr_printf("User attempted to remove breakpoint from detached process\n");
       setLastError(err_detached, "Attempted to remove breakpoint from detached process\n");
       return false;
   }

   set<response::ptr> resps;
   bool result = llproc_->removeBreakpoint(addr, bp->llbp(), resps);
   if (!result) {
      pthrd_printf("Failed to removeBreakpoint\n");
      return false;
   }

   int_process::waitForAsyncEvent(resps);

   for (set<response::ptr>::iterator i = resps.begin(); i != resps.end(); i++) {
      response::ptr resp = *i;
      if (resp->hasError()) {
         pthrd_printf("Error removing breakpoint\n");
         return false;
      }
   }
   
   return true;
   
}

unsigned Process::numHardwareBreakpointsAvail(unsigned mode)
{
   MTLock lock_this_func;
   if (!llproc_) {
      perr_printf("numHardwareBreakpointsAvail on deleted process\n");
      setLastError(err_exited, "Process is exited\n");
      return 0;
   }

   unsigned min = INT_MAX;
   int_threadPool *tp = llproc_->threadPool();
   for (int_threadPool::iterator i = tp->begin(); i != tp->end(); i++) {
      int_thread *thr = *i;
      unsigned cur = thr->hwBPAvail(mode);
      if (cur < min)
         min = cur;
   }
   return min;
}

SymbolReaderFactory *Process::getDefaultSymbolReader()
{
   MTLock lock_this_func;
   if (!llproc_) {
      perr_printf("getDefaultSymbolReader on deleted process\n");
      setLastError(err_exited, "Process is exited\n");
      return NULL;
   }

   return llproc()->plat_defaultSymReader();
}

PlatformFeatures *Process::getPlatformFeatures()
{
   MTLock lock_this_func;
   if (!llproc_) {
      perr_printf("getPlatformFeatures on deleted process\n");
      setLastError(err_exited, "Process is exited\n");
      return NULL;
   }

   return llproc_->getPlatformFeatures();
}

const PlatformFeatures *Process::getPlatformFeatures() const
{
   MTLock lock_this_func;
   if (!llproc_) {
      perr_printf("getPlatformFeatures on deleted process\n");
      setLastError(err_exited, "Process is exited\n");
      return NULL;
   }

   return llproc_->getPlatformFeatures();
}

err_t Process::getLastError() const {
   MTLock lock_this_func;
   if (!llproc_) {
      return exitstate_->last_error;
   }
   return llproc_->getLastError();
}

const char *Process::getLastErrorMsg() const {
   MTLock lock_this_func;
   if (!llproc_) {
      return exitstate_->last_error_msg;
   }
   return llproc_->getLastErrorMsg();
}

void Process::setLastError(err_t ec, const char *es) const {
   MTLock lock_this_func;
   if (!llproc_) {
      exitstate_->last_error = ec;
      exitstate_->last_error_msg = es;
      ProcControlAPI::globalSetLastError(ec, es);
   }
   else {
      llproc_->setLastError(ec, es);
   }
}

void Process::clearLastError() const {
  MTLock lock_this_func;
  if (!llproc_) {
     exitstate_->last_error = err_none;
     exitstate_->last_error_msg = "ok";
  }
  else {
     llproc_->clearLastError();
  }
}

ExecFileInfo* Process::getExecutableInfo() const
{
   MTLock lock_this_func;
   if (!llproc_) {
      perr_printf("getExecutableInfo on deleted process\n");
      setLastError(err_exited, "Process is exited\n");
      return NULL;
   }

   return llproc()->plat_getExecutableInfo();
}

Thread::Thread() :
   llthread_(NULL),
   exitstate_(NULL)
{
}

Thread::~Thread()
{
   if (exitstate_) {
      delete exitstate_;
      exitstate_ = NULL;
   }
}

void *Thread::getData() const {
   MTLock lock_this_func;
   if (exitstate_)
      return exitstate_->user_data;
   return llthread_->user_data;
}

void Thread::setData(void *p) const {
   MTLock lock_this_func;
   if (exitstate_) {
      exitstate_->user_data = p;
   }
   else {
      llthread_->user_data = p;
   }
}

Process::const_ptr Thread::getProcess() const
{
   MTLock lock_this_func;
   if (!llthread_) {
      assert(exitstate_);
      return exitstate_->proc_ptr;
   }
   return llthread_->proc();
}

Process::ptr Thread::getProcess()
{
   MTLock lock_this_func;
   if (!llthread_) {
      assert(exitstate_);
      return exitstate_->proc_ptr;
   }
   return llthread_->proc();
}

int_thread *Thread::llthrd() const
{
   return llthread_;
}

bool Thread::isStopped() const
{
   MTLock lock_this_func;
   if (!llthread_) {
      perr_printf("isStopped called on exited thread\n");
      setLastError(err_exited, "Thread is exited\n");
      return false;
   }
   return llthread_->getUserState().getState() == int_thread::stopped;
}

bool Thread::isRunning() const
{
   MTLock lock_this_func;
   if (!llthread_) {
      perr_printf("isRunning called on exited thread\n");
      setLastError(err_exited, "Thread is exited\n");
      return false;
   }
   return llthread_->getUserState().getState() == int_thread::running;
}

bool Thread::isLive() const
{
   MTLock lock_this_func;
   if (!llthread_) {
      return false;
   }
   return (llthread_->getUserState().getState() == int_thread::stopped ||
           llthread_->getUserState().getState() == int_thread::running);
}

bool Thread::isDetached() const
{
    MTLock lock_this_func;
    if (!llthread_) {
        perr_printf("isDetached called on exited thread\n");
        setLastError(err_exited, "Thread is exited\n");
        return false;
    }
    return llthread_->getUserState().getState() == int_thread::detached;
}

bool Thread::stopThread()
{
   MTLock lock_this_func(MTLock::deliver_callbacks);
   if (!llthread_) {
      perr_printf("stopThread called on exited thread\n");
      setLastError(err_exited, "Thread is exited\n");
      return false;
   }

   if( llthread_->getUserState().getState() == int_thread::detached ) {
       perr_printf("stopThread on detached thread\n");
       setLastError(err_detached, "Thread is detached\n");
       return false;
   }

   if (int_process::isInCB()) {
      perr_printf("User attempted continue call on thread while in CB, erroring.");
      setLastError(err_incallback, "Cannot continueThread from callback\n");
      return false;
   }

   int_thread *thrd = llthrd();
   int_process *proc = thrd->llproc();

   pthrd_printf("User stopping thread %d/%d\n", proc->getPid(), thrd->getLWP());
   bool result = thrd->getUserState().setState(int_thread::running);
   if (!result) {
      perr_printf("Thread %d/%d was not in a stoppable state, error return from setState\n",
                  proc->getPid(), thrd->getLWP());
      setLastError(err_internal, "Could not set user state while stopping thread\n");
      return false;
   }
   proc->throwNopEvent();

   bool proc_exited = false;
   result = int_process::waitAndHandleForProc(false, proc, proc_exited);
   if (proc_exited) {
      perr_printf("Process exited while waiting for user thread stop, erroring\n");
      setLastError(err_exited, "Process exited while thread being stopped.\n");
      return false;
   }
   if (!result) {
      perr_printf("Internal error calling waitAndHandleForProc on %d\n", proc->getPid());
      setLastError(err_internal, "Error while calling waitAndHandleForProc from thread stop\n");
      return false;
   }
   return true;
}

bool Thread::continueThread()
{
   MTLock lock_this_func(MTLock::deliver_callbacks);
   if (!llthread_) {
      perr_printf("continueThread called on exited thread\n");
      setLastError(err_exited, "Thread is exited\n");
      return false;
   }

   if( llthread_->getUserState().getState() == int_thread::detached ) {
       perr_printf("continueThread on detached thread\n");
       setLastError(err_detached, "Thread is detached\n");
       return false;
   }

   if (int_process::isInCB()) {
      perr_printf("User attempted continue call on thread while in CB, erroring.");
      setLastError(err_incallback, "Cannot continueThread from callback\n");
      return false;
   }

   int_thread *thrd = llthrd();
   int_process *proc = thrd->llproc();

   pthrd_printf("User continuing thread %d/%d\n", proc->getPid(), thrd->getLWP());
   bool result = thrd->getUserState().setState(int_thread::running);
   if (!result) {
      perr_printf("Thread %d/%d was not in a continuable state, error return from setState\n",
                  proc->getPid(), thrd->getLWP());
      setLastError(err_internal, "Could not set user state while continuing thread\n");
      return false;
   }
   proc->throwNopEvent();
   return true;
}

bool Thread::getAllRegisters(RegisterPool &pool) const
{
   MTLock lock_this_func;
   if (!llthread_) {
      perr_printf("getAllRegisters called on exited thread\n");
      setLastError(err_exited, "Thread is exited\n");
      return false;
   }

   if (llthread_->getUserState().getState() != int_thread::stopped) {
      setLastError(err_notstopped, "Thread must be stopped before getting registers");
      perr_printf("User called getAllRegisters on running thread %d\n", llthread_->getLWP());
      return false;
   }
   
   allreg_response::ptr response = allreg_response::createAllRegResponse(pool.llregpool);   
   bool result = llthread_->getAllRegisters(response);
   if (!result) {
      pthrd_printf("Error getting all registers\n");
      return false;
   }

   result = llthread_->llproc()->waitForAsyncEvent(response);
   if (!result) {
      pthrd_printf("Error waiting for async events\n");
      return false;
   }
   assert(response->isReady());
   if (response->hasError()) {
      pthrd_printf("Async error reading registers\n");
      return false;
   }
   return true;
}

bool Thread::setAllRegisters(RegisterPool &pool) const
{
   MTLock lock_this_func;
   if (!llthread_) {
      perr_printf("setAllRegisters called on exited thread\n");
      setLastError(err_exited, "Thread is exited\n");
      return false;
   }
   if (llthread_->getUserState().getState() != int_thread::stopped) {
      setLastError(err_notstopped, "Thread must be stopped before setting registers");
      perr_printf("User called setAllRegisters on running thread %d\n", llthread_->getLWP());
      return false;
   }
   
   result_response::ptr response = result_response::createResultResponse();
   bool result = llthread_->setAllRegisters(*pool.llregpool, response);
   if (!result) {
      pthrd_printf("Error setting all registers\n");
      return false;
   }
   result = llthread_->llproc()->waitForAsyncEvent(response);
   if (!result) {
      pthrd_printf("Error waiting for async events\n");
      return false;
   }
   assert(response->isReady());
   if (response->hasError()) {
      pthrd_printf("Async error setting registers\n");
      return false;
   }

   return true;
}

bool Thread::getRegister(Dyninst::MachRegister reg, Dyninst::MachRegisterVal &val) const
{
   MTLock lock_this_func;
   if (!llthread_) {
      perr_printf("getRegister called on exited thread\n");
      setLastError(err_exited, "Thread is exited\n");
      return false;
   }
   if (llthread_->getUserState().getState() != int_thread::stopped) {
      setLastError(err_notstopped, "Thread must be stopped before getting registers");
      perr_printf("User called getRegister on running thread %d\n", llthread_->getLWP());
      return false;
   }

   reg_response::ptr response = reg_response::createRegResponse();
   bool result = llthread_->getRegister(reg, response);
   if (!result) {
      pthrd_printf("Error getting register\n");
      return false;
   }
   result = llthread_->llproc()->waitForAsyncEvent(response);
   if (!result) {
      pthrd_printf("Error waiting for async events\n");
      return false;
   }
   assert(response->isReady());
   if (response->hasError()) {
      pthrd_printf("Async error getting register\n");
      return false;
   }
   val = response->getResult();
   return true;
}

bool Thread::setRegister(Dyninst::MachRegister reg, Dyninst::MachRegisterVal val) const
{
   MTLock lock_this_func;
   if (!llthread_) {
      perr_printf("setRegister called on exited thread\n");
      setLastError(err_exited, "Thread is exited\n");
      return false;
   }
   if (llthread_->getUserState().getState() != int_thread::stopped) {
      setLastError(err_notstopped, "Thread must be stopped before setting registers");
      perr_printf("User called setRegister on running thread %d\n", llthread_->getLWP());
      return false;
   }
   result_response::ptr response = result_response::createResultResponse();
   bool result = llthread_->setRegister(reg, val, response);
   if (!result) {
      pthrd_printf("Error setting register value\n");
      return false;
   }
   result = llthread_->llproc()->waitForAsyncEvent(response);
   if (!result) {
      pthrd_printf("Error waiting for async events\n");
      return false;
   }
   assert(response->isReady());
   if (response->hasError()) {
      pthrd_printf("Async error reading registers\n");
      return false;
   }
   return true;   
}

bool Thread::isInitialThread() const
{
   MTLock lock_this_func;
   if (!llthread_) {
      perr_printf("isInitialThread called on exited thread\n");
      setLastError(err_exited, "Thread is exited\n");
      return false;
   }
   return llthread_->llproc()->threadPool()->initialThread() == llthread_;
}

bool Thread::isUser() const 
{
	MTLock lock_this_func;
	if (!llthread_) {
		perr_printf("isUser called on exited thread\n");
		setLastError(err_exited, "Thread is exited\n");
		return false;
	}
	return llthread_->isUser();
}

void Thread::setSingleStepMode(bool s) const
{
   MTLock lock_this_func;
   if (!llthread_) {
      perr_printf("setSingleStepMode called on exited thread\n");
      setLastError(err_exited, "Thread is exited\n");
      return;
   }
   if (llthread_->getUserState().getState() != int_thread::stopped) {
      perr_printf("setSingleStepMode called on running thread %d/%d\n",
                  llthread_->llproc()->getPid(), llthread_->getLWP());
      setLastError(err_notstopped, "Error, user tried to put non-stopped thread into single step");
   }
   llthread_->setSingleStepUserMode(s);
}

bool Thread::getSingleStepMode() const
{
   MTLock lock_this_func;
   if (!llthread_) {
      perr_printf("getSingleStepMode called on exited thread\n");
      setLastError(err_exited, "Thread is exited\n");
      return false;
   }
   return llthread_->singleStepUserMode();
}

Dyninst::LWP Thread::getLWP() const
{
   MTLock lock_this_func;
   if (!llthread_) {
      assert(exitstate_);
      return exitstate_->lwp;
   }
   return llthread_->getLWP();
}

bool Thread::postIRPC(IRPC::ptr irpc) const
{
   MTLock lock_this_func;
   if (!llthread_) {
	   perr_printf("postIRPC on deleted thread %d\n", getLWP());
      setLastError(err_exited, "Thread is exited\n");
      return false;
   }

   if( llthread_->getUserState().getState() == int_thread::detached ) {
       perr_printf("postIRPC on detached thread\n");
       setLastError(err_detached, "Thread is detached\n");
       return false;
   }

   int_thread *thr = llthread_;
   int_process *proc = thr->llproc();
   int_iRPC::ptr rpc = irpc->llrpc()->rpc;
   bool result = rpcMgr()->postRPCToThread(thr, rpc);
   if (!result) {
      pthrd_printf("postRPCToThread failed on %d\n", proc->getPid());
      return false;
   }
   proc->throwNopEvent();
	return true;
}

bool Thread::getPostedIRPCs(std::vector<IRPC::ptr> &rpcs) const
{
   MTLock lock_this_func;
   if (!llthread_) {
      perr_printf("postIRPC on deleted thread\n");
      setLastError(err_exited, "Thread is exited\n");
      return false;
   }
   rpc_list_t *rpc_list = llthread_->getPostedRPCs();
   for (rpc_list_t::iterator j = rpc_list->begin(); j != rpc_list->end(); ++j) {
      IRPC::ptr up_rpc = (*j)->getIRPC().lock();
      if (up_rpc == IRPC::ptr()) 
         continue;
      rpcs.push_back(up_rpc);
   }
   return true;
}

bool Thread::haveUserThreadInfo() const
{
   MTLock lock_this_func;
   if (!llthread_) {
      perr_printf("haveUserThreadInfo on deleted thread\n");
      setLastError(err_exited, "Thread is exited");
      return false;
   }

   return llthread_->haveUserThreadInfo();
}

Dyninst::THR_ID Thread::getTID() const
{
   MTLock lock_this_func;
   if (!llthread_) {
      if (exitstate_ && exitstate_->thr_id != NULL_THR_ID) {
         return exitstate_->thr_id;
      }
      perr_printf("getTID on deleted thread\n");
      setLastError(err_exited, "Thread is exited");
      return false;
   }

   Dyninst::THR_ID tid;
   bool result = llthread_->getTID(tid);
   if (!result) {
      return NULL_THR_ID;
   }
   llthread_->setTID(tid);
   return tid;
}

Dyninst::Address Thread::getStartFunction() const
{
   MTLock lock_this_func;
   if (!llthread_) {
      perr_printf("getStartFunction on deleted thread\n");
      setLastError(err_exited, "Thread is exited");
      return false;
   }

   Dyninst::Address addr;
   bool result = llthread_->getStartFuncAddress(addr);
   if (!result) {
      return 0;
   }
   return addr;
}

Dyninst::Address Thread::getStackBase() const
{
   MTLock lock_this_func;
   if (!llthread_) {
      perr_printf("getStartFunction on deleted thread\n");
      setLastError(err_exited, "Thread is exited");
      return false;
   }

   Dyninst::Address addr;
   bool result = llthread_->getStackBase(addr);
   if (!result) {
      return 0;
   }
   return addr;
}

unsigned long Thread::getStackSize() const
{
   MTLock lock_this_func;
   if (!llthread_) {
      perr_printf("getStartFunction on deleted thread\n");
      setLastError(err_exited, "Thread is exited");
      return false;
   }

   unsigned long size;
   bool result = llthread_->getStackSize(size);
   if (!result) {
      return 0;
   }
   return size;
}

Dyninst::Address Thread::getTLS() const
{
   MTLock lock_this_func;
   if (!llthread_) {
      perr_printf("getStartFunction on deleted thread\n");
      setLastError(err_exited, "Thread is exited");
      return false;
   }

   Dyninst::Address addr;
   bool result = llthread_->getTLSPtr(addr);
   if (!result) {
      return 0;
   }
   return addr;
}

IRPC::const_ptr Thread::getRunningIRPC() const
{
   MTLock lock_this_func;
   if (!llthread_) {
      perr_printf("getRunningIRPC on deleted thread\n");
      setLastError(err_exited, "Thread is exited\n");
      return IRPC::const_ptr();
   }
   int_iRPC::ptr running = llthread_->runningRPC();
   if (running == int_iRPC::ptr())
      return IRPC::const_ptr();
   IRPC::ptr irpc = running->getIRPC().lock();
   return irpc;
}

void Thread::setLastError(err_t ec, const char *es) const {
   if (!llthread_) {
      assert(exitstate_);
      exitstate_->proc_ptr->setLastError(ec, es);
   }
   else {
      llthread_->setLastError(ec, es);
   }
}

ThreadPool::ThreadPool()
{
}

ThreadPool::~ThreadPool()
{
}

Thread::ptr ThreadPool::getInitialThread()
{
	return threadpool->initialThread()->thread();
}

Thread::const_ptr ThreadPool::getInitialThread() const
{
	return threadpool->initialThread()->thread();
}

ThreadPool::iterator::iterator()
{
   curp = NULL;
   curi = uninitialized_val;
   curh = Thread::ptr();
}

ThreadPool::iterator::~iterator()
{
}

bool ThreadPool::iterator::operator==(const iterator &i)
{
   return (i.curh == curh);
}

bool ThreadPool::iterator::operator!=(const iterator &i)
{
   return (i.curh != curh);
}

Thread::ptr ThreadPool::iterator::operator*() const
{
   MTLock lock_this_func;
   assert(curp);
   //assert(curi >= 0 && ((curi < (signed) curp->hl_threads.size()) || !curh->llthrd()) ); //Likely dereferenced bad thread iterator
   return curh;
}

ThreadPool::iterator ThreadPool::iterator::operator++()
{
   MTLock lock_this_func;
   ThreadPool::iterator orig = *this;

   assert(curi >= 0); //If this fails, you incremented a bad iterator
   for (;;) {
      curi++;
      if (curi >= (signed int) curp->hl_threads.size()) {
         curh = Thread::ptr();
         curi = end_val;
         return orig;
      }
      curh = curp->hl_threads[curi];
      if (!curh->llthrd())
         continue;
      if (curh->llthrd()->getUserState().getState() == int_thread::exited)
         continue;
	  if (!curh->isUser())
		  continue;
      return orig;
   }
}

ThreadPool::iterator ThreadPool::iterator::operator++(int)
{
   MTLock lock_this_func;

   assert(curi >= 0); //If this fails, you incremented a bad iterator
   for (;;) {
      curi++;
      if (curi >= (signed int) curp->hl_threads.size()) {
         curh = Thread::ptr();
         curi = end_val;
         return *this;
      }
      curh = curp->hl_threads[curi];
      if (!curh->llthrd())
         continue;
      if (curh->llthrd()->getUserState().getState() == int_thread::exited)
         continue;
      if (!curh->isUser())
         continue;
      return *this;
   }
}

ThreadPool::iterator ThreadPool::begin()
{
   MTLock lock_this_func;
   ThreadPool::iterator i;
   i.curp = threadpool;
   i.curi = 0;

   if (!threadpool->hl_threads.empty())
      i.curh = i.curp->hl_threads[i.curi];
   else
      i.curh = Thread::ptr();

   return i;
}

ThreadPool::iterator ThreadPool::end()
{
   MTLock lock_this_func;
   ThreadPool::iterator i;
   i.curp = threadpool;
   i.curi = iterator::end_val;
   i.curh = Thread::ptr();
   return i;
}

ThreadPool::iterator ThreadPool::find(Dyninst::LWP lwp) 
{
    MTLock lock_this_func;
    ThreadPool::iterator i;
    int_thread *thread = threadpool->findThreadByLWP(lwp);
    if( !thread ) return end();

    i.curp = threadpool;
    i.curh = thread->thread();
    i.curi = threadpool->hl_threads.size()-1;

    return i;
}

ThreadPool::const_iterator::const_iterator()
{
   curp = NULL;
   curi = uninitialized_val;
   curh = Thread::ptr();
}

ThreadPool::const_iterator::~const_iterator()
{
}

bool ThreadPool::const_iterator::operator==(const const_iterator &i)
{
   return (i.curh == curh);
}

bool ThreadPool::const_iterator::operator!=(const const_iterator &i)
{
   return (i.curh != curh);
}

Thread::const_ptr ThreadPool::const_iterator::operator*() const
{
   MTLock lock_this_func;
   assert(curp);
   assert(curi >= 0 && curi < (signed) curp->hl_threads.size());
   return curh;
}

ThreadPool::const_iterator ThreadPool::const_iterator::operator++()
{
   MTLock lock_this_func;
   ThreadPool::const_iterator orig = *this;

   assert(curi >= 0); //If this fails, you incremented a bad iterator
   for (;;) {
      curi++;
      if (curi >= (signed int) curp->hl_threads.size()) {
         curh = Thread::ptr();
         curi = end_val;
         return orig;
      }
      curh = curp->hl_threads[curi];
      if (!curh->llthrd())
         continue;
      if (curh->llthrd()->getUserState().getState() == int_thread::exited)
         continue;
	  if (!curh->isUser())
		  continue;
      return orig;
   }
}

ThreadPool::const_iterator ThreadPool::const_iterator::operator++(int)
{
   MTLock lock_this_func;

   assert(curi >= 0); //If this fails, you incremented a bad iterator
   for (;;) {
      curi++;
      if (curi >= (signed int) curp->hl_threads.size()) {
         curh = Thread::ptr();
         curi = end_val;
         return *this;
      }
      curh = curp->hl_threads[curi];
      if (!curh->llthrd())
         continue;
      if (curh->llthrd()->getUserState().getState() == int_thread::exited)
         continue;
	  if (!curh->isUser())
		  continue;
      return *this;
   }
}

ThreadPool::const_iterator ThreadPool::begin() const
{
   MTLock lock_this_func;
   ThreadPool::const_iterator i;
   i.curp = threadpool;
   i.curi = 0;

   if (!threadpool->hl_threads.empty()) {
	   while(i.curi < (int)threadpool->hl_threads.size() && 
		   i.curp->hl_threads[i.curi] && 
		   !i.curp->hl_threads[i.curi]->isUser()) {
			   i.curi++;
	   }
      i.curh = i.curp->hl_threads[i.curi];
   }
   else
      i.curh = Thread::ptr();

   return i;
}

ThreadPool::const_iterator ThreadPool::end() const
{
   MTLock lock_this_func;
   ThreadPool::const_iterator i;
   i.curp = threadpool;
   i.curi = const_iterator::end_val;
   i.curh = Thread::ptr();
   return i;
}

ThreadPool::const_iterator ThreadPool::find(Dyninst::LWP lwp) const 
{
    MTLock lock_this_func;
    ThreadPool::const_iterator i;
    int_thread *thread = threadpool->findThreadByLWP(lwp);
    if( !thread ) return end();

    i.curp = threadpool;
    i.curh = thread->thread();
    i.curi = threadpool->hl_threads.size()-1;

    return i;
}

Process::const_ptr ThreadPool::getProcess() const
{
   MTLock lock_this_func;
   return threadpool->proc()->proc();
}

Process::ptr ThreadPool::getProcess()
{
   MTLock lock_this_func;
   return threadpool->proc()->proc();
}

size_t ThreadPool::size() const
{
   MTLock lock_this_func;
   return threadpool->size();
}

EventNotify::EventNotify()
{
}

EventNotify::~EventNotify()
{
}

int EventNotify::getFD()
{
   return (int)(llnotify->getWaitable());
}

void EventNotify::registerCB(notify_cb_t cb)
{
   return llnotify->registerCB(cb);
}

void EventNotify::removeCB(notify_cb_t cb)
{
   return llnotify->removeCB(cb);
}

EventNotify *Dyninst::ProcControlAPI::evNotify()
{
   return notify()->up_notify;
}

Breakpoint::Breakpoint()
{
}

Breakpoint::~Breakpoint()
{
   delete llbreakpoint_;
   llbreakpoint_ = NULL;
}

int_breakpoint *Breakpoint::llbp() const
{
   return llbreakpoint_;
}

Breakpoint::ptr Breakpoint::newBreakpoint()
{
   Breakpoint::ptr newbp = Breakpoint::ptr(new Breakpoint());
   newbp->llbreakpoint_ = new int_breakpoint(newbp);
   return newbp;
}

Breakpoint::ptr Breakpoint::newTransferBreakpoint(Dyninst::Address to)
{
   Breakpoint::ptr newbp = Breakpoint::ptr(new Breakpoint());
   newbp->llbreakpoint_ = new int_breakpoint(to, newbp);
   return newbp;
}

Breakpoint::ptr Breakpoint::newHardwareBreakpoint(unsigned int mode,
                                                  unsigned int size)
{
  Breakpoint::ptr newbp = Breakpoint::ptr(new Breakpoint());
  newbp->llbreakpoint_ = new int_breakpoint(mode, size, newbp);
  return newbp;
}

void *Breakpoint::getData() const {
   return llbreakpoint_->getData();
}

void Breakpoint::setData(void *d) const {
   llbreakpoint_->setData(d);
}

bool Breakpoint::isCtrlTransfer() const {
   return llbreakpoint_->isCtrlTransfer();
}

Dyninst::Address Breakpoint::getToAddress() const
{
   return llbreakpoint_->toAddr();
}

void Breakpoint::setSuppressCallbacks(bool b)
{
   return llbreakpoint_->setSuppressCallbacks(b);
}

bool Breakpoint::suppressCallbacks() const
{
   return llbreakpoint_->suppressCallbacks();
}

Mutex Counter::locks[Counter::NumCounterTypes];
int Counter::global_counts[Counter::NumCounterTypes];

Counter::Counter(CounterType ct_) :
   local_count(0),
   ct(ct_)
{
}

Counter::~Counter()
{
   if (!local_count)
      return;

   adjust(-1 * local_count);
}

void Counter::adjust(int val) 
{
   int index = (int) ct;
   locks[index].lock();
   global_counts[index] += val;
   assert(global_counts[index] >= 0);
   pthrd_printf("Adjusting counter %s by %d to %d\n", getNameForCounter(index), val, global_counts[index]);
   locks[index].unlock();
   local_count += val;
}

void Counter::inc()
{
   adjust(1);
}

void Counter::dec()
{
   adjust(-1);
}

bool Counter::local() const
{
   return localCount() != 0;
}

int Counter::localCount() const
{
   return local_count;
}

bool Counter::global(CounterType ct)
{
   return globalCount(ct) != 0;
}

int Counter::processCount(CounterType ct, int_process* p)
{
	int sum = 0;
	switch(ct)
	{
		case AsyncEvents:
			sum += p->asyncEventCount().localCount();
			return sum;
			break;
		case ForceGeneratorBlock:
			sum += p->getForceGeneratorBlockCount().localCount();			
			return sum;
			break;
		case StartupTeardownProcesses:
			sum += p->getStartupTeardownProcs().localCount();
			return sum;
			break;
		default:
			break;
	}
	for(int_threadPool::iterator i = p->threadPool()->begin();
		i != p->threadPool()->end();
		++i)
	{
		switch(ct)
		{
		case HandlerRunningThreads:
			sum += (*i)->handlerRunningThreadsCount().localCount();
			break;
		case GeneratorRunningThreads:
			sum += (*i)->generatorRunningThreadsCount().localCount();
			break;
		case SyncRPCs:
			sum += (*i)->syncRPCCount().localCount();
			break;
		case SyncRPCRunningThreads:
			sum += (*i)->runningSyncRPCThreadCount().localCount();
			break;
		case PendingStops:
			sum += (*i)->pendingStopsCount().localCount();
			break;
		case ClearingBPs:
			sum += (*i)->clearingBPCount().localCount();
			break;
		case ProcStopRPCs:
			sum += (*i)->procStopRPCCount().localCount();
			break;
		case GeneratorNonExitedThreads:
			sum += (*i)->getGeneratorNonExitedThreadCount().localCount();
			break;
		default:
			break;
		}
	}
	return sum;
}


int Counter::globalCount(CounterType ct)
{
   //Currently no lock here.  We're just reading, and
   // I'm assuming the updates from 'adjust' will be
   // just modifying a single int, and thus not ever
   // leave this in an invalid state.  If the count
   // ever moved to a long, then we may have to lock.
   return global_counts[(int) ct];
}

#if !defined(STR_CASE)
#define STR_CASE(X) case X: return #X
#endif
const char *Counter::getNameForCounter(int counter_type)
{
   switch (counter_type) {
      STR_CASE(HandlerRunningThreads);
      STR_CASE(GeneratorRunningThreads);
      STR_CASE(SyncRPCs);
      STR_CASE(SyncRPCRunningThreads);
      STR_CASE(PendingStops);
      STR_CASE(ClearingBPs);
      STR_CASE(ProcStopRPCs);
      STR_CASE(AsyncEvents);
      STR_CASE(ForceGeneratorBlock);
      STR_CASE(GeneratorNonExitedThreads);
      STR_CASE(StartupTeardownProcesses);
      default: assert(0);
   }
}

MTManager::MTManager() :
   work_lock(true),
   have_queued_events(false),
   is_running(false),
   should_exit(false)
{
}

MTManager::~MTManager()
{
   if (is_running)
      stop();
}

MTManager *MTManager::mt_ = NULL;

bool MTManager::handlerThreading()
{
   return (threadMode == Process::HandlerThreading ||
           threadMode == Process::CallbackThreading);
}

Process::thread_mode_t MTManager::getThreadMode()
{
   return threadMode;
}

bool MTManager::setThreadMode(Process::thread_mode_t tm, bool init)
{
   if (ProcPool()->numProcs()) {
      perr_printf("Attemted to setThreadMode with running processes\n");
      ProcControlAPI::globalSetLastError(err_noproc, "Can't setThreadMode while processes are running\n");
      return false;
   }
   if (!init && tm == threadMode) {
      pthrd_printf("Not change in thread mode, leaving as is\n");
      return true;
   }

   switch (tm) {
      case Process::NoThreads:
         pthrd_printf("Setting thread mode to NoThreads\n");
         break;
      case Process::GeneratorThreading:
         pthrd_printf("Setting thread mode to GeneratorThreading\n");
         break;
      case Process::HandlerThreading:
         pthrd_printf("Setting thread mode to HandlerThreading\n");
         break;
      case Process::CallbackThreading:
         pthrd_printf("Setting thread mode to CallbackThreading\n");
         break;
      default:
         perr_printf("Bad value %d passed to setThreadMode\n", (int) tm);
         ProcControlAPI::globalSetLastError(err_badparam, "Invalid parameter to setThreadMode\n");
         return false;
   }

   if ((tm == Process::NoThreads || tm == Process::GeneratorThreading) &&
       (!init) &&
       (threadMode == Process::HandlerThreading || threadMode == Process::CallbackThreading))
   {
      pthrd_printf("New state does not use handler threading, stopping handler thread\n");
      stop();
   }
   if ((tm == Process::HandlerThreading || tm == Process::CallbackThreading) &&
       (init || (threadMode == Process::NoThreads || threadMode == Process::GeneratorThreading)))
   {
      pthrd_printf("New state uses handler threading, running handler thread\n");
      run();
   }

   if (tm == Process::GeneratorThreading) {
      pthrd_printf("Moving to generator threading, registering notification cb\n");
      Generator::registerNewEventCB(notifyNewEvent);
   }
   if (!init && threadMode == Process::GeneratorThreading) {
      pthrd_printf("Moving away from generator threading, removing notification cb\n");
      Generator::removeNewEventCB(notifyNewEvent);
   }
   threadMode = tm;
   return true;
}

void MTManager::run()
{
   if (is_running)
      return;
   is_running = true;
   should_exit = false;
   evhandler_thread.spawn(MTManager::evhandler_main_wrapper, NULL);
}

void MTManager::stop()
{
   if( !is_running ) return;
   if (isHandlerThread()) {
     should_exit = true;
     return;
   }
   
   pending_event_lock.lock();
   should_exit = true;
   pending_event_lock.signal();
   pending_event_lock.unlock();
   evhandler_thread.join();
   is_running = false;
   setHandlerThread(-1);
}

void MTManager::evhandler_main()
{
   have_queued_events = false;
   for (;;) {
      if (should_exit)
         return;
    
      startWork();
      pthrd_printf("Handler starting to check for events\n");
      if (mbox()->size() && !notify()->hasEvents()) {
         bool result = int_process::waitAndHandleEvents(false);
         if (!result) {
            pthrd_printf("Error handling events in handler thread\n");
         }
      }
      else 
         pthrd_printf("Events already handled, going back to sleep\n");
      endWork();

    
      pending_event_lock.lock();
      if (should_exit) {
         pending_event_lock.unlock();
         return;
      }
      if (!have_queued_events) {
         pending_event_lock.wait();
      }
      have_queued_events = false;
      pending_event_lock.unlock();
   }
}

#if defined(os_windows)
unsigned long MTManager::evhandler_main_wrapper(void *)
#else
void MTManager::evhandler_main_wrapper(void *)
#endif
{
   setHandlerThread(DThread::self());
   mt()->evhandler_main();
#if defined(os_windows)
   return 0;
#else
   return;
#endif

}

void MTManager::eventqueue_cb_wrapper()
{
   mt()->eventqueue_cb();
}

void MTManager::eventqueue_cb()
{
   pending_event_lock.lock();
   have_queued_events = true;
   pending_event_lock.signal();
   pending_event_lock.unlock();
}

void MTManager::startWork()
{
   work_lock.lock();
}

void MTManager::endWork()
{
   assert(!isGeneratorThread());
   work_lock.unlock();
}

ProcStopEventManager::ProcStopEventManager(int_process *p) :
   proc(p)
{
}

ProcStopEventManager::~ProcStopEventManager()
{
}

bool ProcStopEventManager::prepEvent(Event::ptr ev)
{
   if (!ev->procStopper()) {
      //Most events are not procStoppers and should hit here
      return true;
   }

   pthrd_printf("Adding event %s on %d/%d to pending proc stopper list\n",
                ev->name().c_str(), ev->getProcess()->llproc()->getPid(), 
                ev->getThread()->llthrd()->getLWP());
   pair<set<Event::ptr>::iterator, bool> result = held_pstop_events.insert(ev);
   assert(result.second);
   return false;
}

void ProcStopEventManager::checkEvents()
{
   for (set<Event::ptr>::iterator i = held_pstop_events.begin(); i != held_pstop_events.end();) {
      Event::ptr ev = *i;
      if (ev->procStopper()) {
         i++;
         continue;
      }
      
      pthrd_printf("ProcStop event %s on %d/%d is ready, adding to queue\n",
                ev->name().c_str(), ev->getProcess()->llproc()->getPid(), 
                ev->getThread()->llthrd()->getLWP());

      held_pstop_events.erase(i++);
      mbox()->enqueue(ev);
   }
}

bool ProcStopEventManager::processStoppedTo(int state_id)
{
   return proc->threadPool()->allStopped(state_id);
}

bool ProcStopEventManager::threadStoppedTo(int_thread *thr, int state_id)
{
   return thr->isStopped(state_id);
}

emulated_singlestep::emulated_singlestep(int_thread *thr_) :
   thr(thr_)
{
   bp = new int_breakpoint(Breakpoint::ptr());
   bp->setOneTimeBreakpoint(true);
   bp->setThreadSpecific(thr->thread());

   saved_user_single_step = thr->singleStepUserMode();
   saved_single_step = thr->singleStepMode();
   
   thr->setSingleStepMode(false);
   thr->setSingleStepUserMode(false);

   thr->addEmulatedSingleStep(this);
}

emulated_singlestep::~emulated_singlestep() 
{
   delete bp;
   bp = NULL;
}

bool emulated_singlestep::containsBreakpoint(Address addr) const
{
   return addrs.find(addr) != addrs.end();
}

async_ret_t emulated_singlestep::add(Address addr) {
   if (addrs.find(addr) != addrs.end())
      return aret_success;

   int_process *proc = thr->llproc();
   proc->addBreakpoint(addr, bp);
   addrs.insert(addr);

   return aret_success;
}

async_ret_t emulated_singlestep::clear()
{
   int_process *proc = thr->llproc();
   if (clear_resps.empty())
   {
      for (set<Address>::iterator i = addrs.begin(); i != addrs.end(); i++) {
         result_response::ptr resp = result_response::createResultResponse();
         proc->removeBreakpoint(*i, bp, clear_resps);
      }
   }

   for (set<response::ptr>::iterator i = clear_resps.begin(); i != clear_resps.end();) {
      response::ptr resp = *i;
      if (resp->isReady()) {
         clear_resps.erase(i++);
         continue;
      }
      i++;
   }

   return clear_resps.empty() ? aret_success : aret_async;
}

void emulated_singlestep::restoreSSMode()
{
   thr->setSingleStepMode(saved_single_step);
   thr->setSingleStepUserMode(saved_user_single_step);
}

void int_thread::terminate() {
	plat_terminate();
}

void int_thread::plat_terminate() {
	assert(0 && "Unimplemented!");
}<|MERGE_RESOLUTION|>--- conflicted
+++ resolved
@@ -1033,7 +1033,6 @@
       }
 
       gotEvent = true;
-<<<<<<< HEAD
 #if defined(os_linux)
       // Linux is bad about enforcing event ordering, and so we will get 
       // thread events after a process has exited.
@@ -1042,11 +1041,6 @@
 
       int_process* llp = ev->getProcess()->llproc();
       if(!llp) {
-
-=======
-      int_process* llp = ev->getProcess()->llproc();
-      if(!llp) {
->>>>>>> 5dbd5027
          error = true;
          goto done;
       }
