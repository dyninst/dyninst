--- conflicted
+++ resolved
@@ -1152,7 +1152,6 @@
    }
 
    /**
-<<<<<<< HEAD
     * We're not actually doing the restore operation here, but only threads on breakpoints that will
     * eventually be restored need to be put in single step mode.
     **/
@@ -1168,142 +1167,6 @@
       thrd->setInternalState(int_thread::running);
    }
 
-=======
-    * Normal breakpoints
-    *
-    * There are two cases to handle here:
-    * 1) The user has not removed the breakpoint in the callback and the breakpoint needs
-    *    to be suspended
-    * 2) The user has removed the breakpoint in the callback and the breakpoint needs 
-    *    to be removed (i.e. the reference to the installed_breakpoint held by the clearing
-    *    thread needs to be removed)
-    */
-
-   // All cases reset the PC
-   if (!ibp->pc_regset) 
-   {
-      ibp->pc_regset = result_response::createResultResponse();
-      pthrd_printf("Restoring PC to original location at %lx\n",
-                   bp->getAddr());
-      MachRegister pcreg = MachRegister::getPC(proc->getTargetArch());
-      bool result = thrd->setRegister(pcreg, (MachRegisterVal) bp->getAddr(), 
-                                      ibp->pc_regset);
-      assert(result);
-   }
-
-   bool needs_async_ret = false;
-   assert(ibp->pc_regset);
-   if (ibp->pc_regset->isPosted() && !ibp->pc_regset->isReady()) {
-      pthrd_printf("Suspending breakpoint handling for pc set\n");
-      proc->handlerPool()->notifyOfPendingAsyncs(ibp->pc_regset, ev);
-      needs_async_ret = true;      
-   }
-
-   if( bp->getNumClearingThreads() == 1 &&
-       bp->getNumIntBreakpoints() == 0 )
-   {
-       // The user has removed the breakpoint in the callback and no other threads are 
-       // currently clearing the thread
-
-       if( !ibp->memwrite_bp_suspend ) {
-           pthrd_printf("Removing breakpoint with pending removal\n");
-           ibp->memwrite_bp_suspend = result_response::createResultResponse();
-           bool uninstalled = false;
-           if( !bp->rmClearingThread(thrd, uninstalled, ibp->memwrite_bp_suspend) ) {
-               pthrd_printf("Error removing single step\n");
-               return ret_error;
-           }
-           assert(uninstalled);
-       }
-
-       assert( ibp->memwrite_bp_suspend );
-
-       if( ibp->memwrite_bp_suspend->isPosted() && !ibp->memwrite_bp_suspend->isReady() ) {
-           pthrd_printf("Suspending breakpoint removal for emulated single step\n");
-           proc->handlerPool()->notifyOfPendingAsyncs(ibp->memwrite_bp_suspend, ev);
-           return ret_async;
-       }
-
-       if( ibp->memwrite_bp_suspend->hasError() ) {
-           pthrd_printf("Error removing emulated single step\n");
-           return ret_error;
-       }
-
-       if( needs_async_ret ) {
-           return ret_async;
-       }
-
-       if (ibp->pc_regset->hasError()) {
-          pthrd_printf("Error setting PC register\n");
-          return ret_error;
-       }
-
-       if (ibp->memwrite_bp_suspend->hasError()) {
-          pthrd_printf("Error removing breakpoint\n");
-          return ret_error;
-       }
-
-       // At this point, there are no more int_breakpoints that reference
-       // the installed_breakpoint and no more threads reference it, so
-       // it is safe to clean it up
-       delete bp;
-
-       thrd->setInternalState(int_thread::stopped);
-       proc->threadPool()->restoreInternalState(false);
-   }else{
-       // The breakpoint needs to be suspended and single stepped
-
-       /*
-        * Stop all other threads in the job while we remove the breakpoint, single step 
-        * through the instruction and then resume the other threads
-        **/
-       pthrd_printf("Marking all threads in %d stopped for internal breakpoint handling\n",
-                    proc->getPid());
-       int_threadPool *pool = proc->threadPool();
-       for (int_threadPool::iterator i = pool->begin(); i != pool->end(); i++) {
-          if ((*i)->getInternalState() == int_thread::running && (*i)->getHandlerState() == int_thread::stopped)
-             (*i)->setInternalState(int_thread::stopped);
-       }
-       
-       if (!ibp->set_singlestep) {
-          pthrd_printf("Setting breakpoint thread to single step mode\n");
-          thrd->setSingleStepMode(true);
-          thrd->markClearingBreakpoint(bp);
-          ibp->set_singlestep = true;
-       }
-
-       if (!ibp->memwrite_bp_suspend) {
-          pthrd_printf("Removing breakpoint from memory\n");
-          ibp->memwrite_bp_suspend = result_response::createResultResponse();
-          bool result = bp->suspend(proc, ibp->memwrite_bp_suspend);
-          assert(result);
-       }
-
-       assert(ibp->memwrite_bp_suspend);
-       if (ibp->memwrite_bp_suspend->isPosted() && !ibp->memwrite_bp_suspend->isReady()) {
-          pthrd_printf("Suspending breakpoint handling for memory write\n");
-          proc->handlerPool()->notifyOfPendingAsyncs(ibp->memwrite_bp_suspend, ev);
-          needs_async_ret = true;
-       }
-
-       if (needs_async_ret) {
-          return ret_async;
-       }
-
-       if (ibp->memwrite_bp_suspend->hasError()) {
-          pthrd_printf("Error suspending breakpoint\n");
-          return ret_error;
-       }
-
-       if (ibp->pc_regset->hasError()) {
-          pthrd_printf("Error setting PC register\n");
-          return ret_error;
-       }
-
-       thrd->setInternalState(int_thread::running);
-   }
-
->>>>>>> ab75000e
    return ret_success;
 }
 
@@ -1330,150 +1193,122 @@
    installed_breakpoint *bp = bpc->bp();
    int_eventBreakpointRestore *int_bpc = bpc->getInternal();
    Address breakpointAddr = bp->getAddr();
-
-
+   
+   
    pthrd_printf("Resuming breakpoint at %lx for %d/%d\n", bp->getAddr(), proc->getPid(), thrd->getLWP());
-
+   
    bool result;
    
    if (!int_bpc->memwrite_bp_resume) {
       int_bpc->memwrite_bp_resume = result_response::createResultResponse();
       result = bp->resume(proc, int_bpc->memwrite_bp_resume);
-              if (!result) {
-                 pthrd_printf("Error resuming breakpoint in handler\n");
-                 return ret_error;
-              }
-           }
-
-           assert(int_bpc->memwrite_bp_resume);
-           if (int_bpc->memwrite_bp_resume->isPosted() && !int_bpc->memwrite_bp_resume->isReady()) {
-              pthrd_printf("Postponing breakpoint clear while waiting for memwrite\n");
-              proc->handlerPool()->notifyOfPendingAsyncs(int_bpc->memwrite_bp_resume, ev);
-              return ret_async;
-           }
-
-           if (int_bpc->memwrite_bp_resume->hasError()) {
-              pthrd_printf("Error resuming breakpoint\n");
-              return ret_error;
-           }
-
-   
-
+      if (!result) {
+         pthrd_printf("Error resuming breakpoint in handler\n");
+         return ret_error;
+      }
+   }
+   
+   assert(int_bpc->memwrite_bp_resume);
+   if (int_bpc->memwrite_bp_resume->isPosted() && !int_bpc->memwrite_bp_resume->isReady()) {
+      pthrd_printf("Postponing breakpoint clear while waiting for memwrite\n");
+      proc->handlerPool()->notifyOfPendingAsyncs(int_bpc->memwrite_bp_resume, ev);
+      return ret_async;
+   }
+   
+   if (int_bpc->memwrite_bp_resume->hasError()) {
+      pthrd_printf("Error resuming breakpoint\n");
+      return ret_error;
+   }
+   
+   
+   
    bool uninstalled = false;
    if( !int_bpc->memwrite_bp_remove ) {
-       int_bpc->memwrite_bp_remove = result_response::createResultResponse();
-       if( !bp->rmClearingThread(thrd, uninstalled, int_bpc->memwrite_bp_remove) ) {
-           pthrd_printf("Error removing breakpoint in handler\n");
-           return ret_error;
-       }
-       
-       // If the thread was just removed from the breakpoint's collection,
-       // the breakpoint should be resumed
-       if( !uninstalled ) {
-           int_bpc->memwrite_bp_remove->isReady();
-           int_bpc->memwrite_bp_remove = result_response::ptr();
-       }
-   }
-
+      int_bpc->memwrite_bp_remove = result_response::createResultResponse();
+      if( !bp->rmClearingThread(thrd, uninstalled, int_bpc->memwrite_bp_remove) ) {
+         pthrd_printf("Error removing breakpoint in handler\n");
+         return ret_error;
+      }
+      
+      // If the thread was just removed from the breakpoint's collection,
+      // the breakpoint should be resumed
+      if( !uninstalled ) {
+         int_bpc->memwrite_bp_remove->isReady();
+         int_bpc->memwrite_bp_remove = result_response::ptr();
+      }
+   }
+   
    emulated_singlestep *es;
    if (thrd->isEmulatingSingleStep() 
        && ( (es = thrd->isEmulatedSingleStep(bp)) != NULL) ) 
    {
-       pthrd_printf("Removing single step breakpoint\n");
-
-       assert( !uninstalled );
-       while( es->breakpointCount() ) { 
-           if( !int_bpc->memwrite_bp_resume ) {
-               int_bpc->memwrite_bp_resume = result_response::createResultResponse();
-               bool result = es->rmFromProcess(proc, int_bpc->memwrite_bp_resume);
-               if( !result ) {
-                   pthrd_printf("Error removing breakpoint in handler\n");
-                   return ret_error;
-               }
-           }
-
-           assert( int_bpc->memwrite_bp_resume );
-
-           if( int_bpc->memwrite_bp_resume->isPosted() && !int_bpc->memwrite_bp_resume->isReady() ) {
-               pthrd_printf("Suspending breakpoint removal for emulated single step\n");
-               proc->handlerPool()->notifyOfPendingAsyncs(int_bpc->memwrite_bp_resume, ev);
-               return ret_async;
-           }
-
-           if( int_bpc->memwrite_bp_resume->hasError() ) {
-               pthrd_printf("Error removing emulated single step\n");
+      pthrd_printf("Removing single step breakpoint\n");
+      
+      assert( !uninstalled );
+      while( es->breakpointCount() ) { 
+         if( !int_bpc->memwrite_bp_resume ) {
+            int_bpc->memwrite_bp_resume = result_response::createResultResponse();
+            bool result = es->rmFromProcess(proc, int_bpc->memwrite_bp_resume);
+            if( !result ) {
+               pthrd_printf("Error removing breakpoint in handler\n");
                return ret_error;
-           }
-
-           int_bpc->memwrite_bp_resume = result_response::ptr();
-       }
-
-       thrd->rmEmulatedSingleStep(es);
-       delete es;
-   }
-
-   if( int_bpc->memwrite_bp_remove ) {
-       if (int_bpc->memwrite_bp_remove->isPosted() && !int_bpc->memwrite_bp_remove->isReady()) {
-           pthrd_printf("Postponing breakpoint remove while waiting for memwrite\n");
-           proc->handlerPool()->notifyOfPendingAsyncs(int_bpc->memwrite_bp_remove, ev);
-           return ret_async;
-       }
-
-       if(int_bpc->memwrite_bp_remove->hasError()) {
-           pthrd_printf("Error resuming breakpoint\n");
-           return ret_error;
-       }
-
-<<<<<<< HEAD
-           pthrd_printf("Breakpoint at %lx, removed instead of resumed\n", bp->getAddr());
-
-           // At this point, there are no more int_breakpoints that reference
-           // the installed_breakpoint and no more threads reference it, so
-           // it is safe to clean it up
-           delete bp;
-       }else{
-=======
-       pthrd_printf("Breakpoint at %lx, removed instead of resumed\n", bp->getAddr());
-
-       // At this point, there are no more int_breakpoints that reference
-       // the installed_breakpoint and no more threads reference it, so
-       // it is safe to clean it up
-       delete bp;
-   }else if( proc->getBreakpoint(breakpointAddr) != NULL ) {
-       pthrd_printf("Resuming breakpoint at %lx\n", bp->getAddr());
-       bool result;
-
-       if (!int_bpc->memwrite_bp_resume) {
-          int_bpc->memwrite_bp_resume = result_response::createResultResponse();
-          result = bp->resume(proc, int_bpc->memwrite_bp_resume);
-          if (!result) {
-             pthrd_printf("Error resuming breakpoint in handler\n");
-             return ret_error;
-          }
-       }
-
-       assert(int_bpc->memwrite_bp_resume);
-       if (int_bpc->memwrite_bp_resume->isPosted() && !int_bpc->memwrite_bp_resume->isReady()) {
-          pthrd_printf("Postponing breakpoint clear while waiting for memwrite\n");
-          proc->handlerPool()->notifyOfPendingAsyncs(int_bpc->memwrite_bp_resume, ev);
-          return ret_async;
-       }
-
-       if (int_bpc->memwrite_bp_resume->hasError()) {
-          pthrd_printf("Error resuming breakpoint\n");
-          return ret_error;
->>>>>>> ab75000e
-       }
+            }
+         }
+         
+         assert( int_bpc->memwrite_bp_resume );
+         
+         if( int_bpc->memwrite_bp_resume->isPosted() && !int_bpc->memwrite_bp_resume->isReady() ) {
+            pthrd_printf("Suspending breakpoint removal for emulated single step\n");
+            proc->handlerPool()->notifyOfPendingAsyncs(int_bpc->memwrite_bp_resume, ev);
+            return ret_async;
+         }
+         
+         if( int_bpc->memwrite_bp_resume->hasError() ) {
+            pthrd_printf("Error removing emulated single step\n");
+            return ret_error;
+         }
+         
+         int_bpc->memwrite_bp_resume = result_response::ptr();
+      }
+      
+      thrd->rmEmulatedSingleStep(es);
+      delete es;
+   }
+   
+   if( proc->getBreakpoint(breakpointAddr) != NULL ) {
+      if( int_bpc->memwrite_bp_remove ) {
+         if (int_bpc->memwrite_bp_remove->isPosted() && !int_bpc->memwrite_bp_remove->isReady()) {
+            pthrd_printf("Postponing breakpoint remove while waiting for memwrite\n");
+            proc->handlerPool()->notifyOfPendingAsyncs(int_bpc->memwrite_bp_remove, ev);
+            return ret_async;
+         }
+         
+         if(int_bpc->memwrite_bp_remove->hasError()) {
+            pthrd_printf("Error resuming breakpoint\n");
+            return ret_error;
+         }
+         
+         pthrd_printf("Breakpoint at %lx, removed instead of resumed\n", bp->getAddr());
+         
+         // At this point, there are no more int_breakpoints that reference
+         // the installed_breakpoint and no more threads reference it, so
+         // it is safe to clean it up
+         delete bp;
+      }else{
+      }
    }
    thrd->markClearingBreakpoint(NULL);
-
+   
    pthrd_printf("Restoring process state\n");
    thrd->setSingleStepMode(false);
    thrd->setInternalState(int_thread::stopped);
-
+   
    proc->threadPool()->restoreInternalState(false);
-
-   return ret_success;
+}
+
+int HandlePostBreakpoint::getPriority() const
+{
+   return Handler::PostCallbackPriority;
 }
 
 HandlePrepSingleStep::HandlePrepSingleStep() :
