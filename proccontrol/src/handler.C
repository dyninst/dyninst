--- conflicted
+++ resolved
@@ -809,23 +809,6 @@
 {
    int_thread *thrd = ev->getThread()->llthrd();
    int_process *proc = ev->getProcess()->llproc();
-<<<<<<< HEAD
-=======
-   if (ev->getEventType().time() == EventType::Pre) {
-      pthrd_printf("Handling pre-thread destroy for %d\n", thrd->getLWP());
-      return ret_success;
-   }
-
-   if (ev->getEventType().code() == EventType::UserThreadDestroy &&
-       proc->plat_supportLWPEvents()) 
-   {
-      //This is a user thread delete, but we still have an upcoming LWP 
-      // delete.  Don't actually do anything yet.
-      pthrd_printf("Handling user thread... postponing clean of %d/%d until LWP delete\n", 
-                   proc->getPid(), thrd->getLWP());
-      return ret_success;
-   }
->>>>>>> 13f6964e
 
    pthrd_printf("Handling post-thread destroy for %d\n", thrd->getLWP());
 
@@ -1644,8 +1627,13 @@
 
    ProcPool()->condvar()->lock();
 
-   proc->setState(int_process::exited);
-   ProcPool()->rmProcess(proc);
+   if (proc->isDoingTemporaryDetach()) {
+      proc->setState(int_process::detached);
+   }
+   else {
+      proc->setState(int_process::exited);
+      ProcPool()->rmProcess(proc);
+   }
 
    ProcPool()->condvar()->signal();
    ProcPool()->condvar()->unlock();
