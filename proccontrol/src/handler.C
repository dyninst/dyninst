/*
 * Copyright (c) 1996-2011 Barton P. Miller
 * 
 * We provide the Paradyn Parallel Performance Tools (below
 * described as "Paradyn") on an AS IS basis, and do not warrant its
 * validity or performance.  We reserve the right to update, modify,
 * or discontinue this software at any time.  We shall have no
 * obligation to supply such updates or modifications or any other
 * form of support to you.
 * 
 * By your use of Paradyn, you understand and agree that we (or any
 * other person or entity with proprietary rights in Paradyn) are
 * under no obligation to provide either maintenance services,
 * update services, notices of latent defects, or correction of
 * defects for Paradyn.
 * 
 * This library is free software; you can redistribute it and/or
 * modify it under the terms of the GNU Lesser General Public
 * License as published by the Free Software Foundation; either
 * version 2.1 of the License, or (at your option) any later version.
 * 
 * This library is distributed in the hope that it will be useful,
 * but WITHOUT ANY WARRANTY; without even the implied warranty of
 * MERCHANTABILITY or FITNESS FOR A PARTICULAR PURPOSE.  See the GNU
 * Lesser General Public License for more details.
 * 
 * You should have received a copy of the GNU Lesser General Public
 * License along with this library; if not, write to the Free Software
 * Foundation, Inc., 51 Franklin Street, Fifth Floor, Boston, MA 02110-1301 USA
 */
#include "proccontrol/h/Handler.h"
#include "proccontrol/h/PCErrors.h"
#include "proccontrol/h/Process.h"
#include "proccontrol/h/Mailbox.h"

#include "proccontrol/src/int_process.h"
#include "proccontrol/src/int_handler.h"
#include "proccontrol/src/procpool.h"
#include "proccontrol/src/irpc.h"
#include "proccontrol/src/response.h"
#include "proccontrol/src/int_event.h"
#include "dynutil/h/dyn_regs.h"

using namespace Dyninst;
using namespace std;

#include <assert.h>

Handler::Handler(std::string name_) :
   name(name_)
{
}

Handler::~Handler()
{
}

int Handler::getPriority() const
{
   return DefaultPriority;
}

Event::ptr Handler::convertEventForCB(Event::ptr /*orig*/)
{
   return Event::ptr();
}

std::string Handler::getName() const
{
   return name;
}

HandlerPool::HandlerPool(int_process *p) :
   proc(p),
   nop_cur_event(false)
{
}

HandlerPool::~HandlerPool()
{
   for (HandlerMap_t::iterator i = handlers.begin(); i != handlers.end(); i++) {
      delete (*i).second;
   }
   //Do not delete actual Handler* objects.
   handlers.clear();
}

static bool print_add_handler = true;
void HandlerPool::addHandlerInt(EventType etype, Handler *handler)
{
   if (print_add_handler)
      pthrd_printf("Handler %s will handle event %s\n", handler->getName().c_str(), 
                   etype.name().c_str());
   assert(etype.time() != EventType::Any);
   HandlerMap_t::iterator i = handlers.find(etype);
   HandlerSet_t *theset = NULL;
   if (i == handlers.end()) {
      theset = new HandlerSet_t();
      handlers[etype] = theset;
   }
   else {
      theset = (*i).second;
   }   
   theset->insert(handler);

   HandleCallbacks *cb = HandleCallbacks::getCB();
   if (cb != handler) {
      cb->alleventtypes.insert(etype);
      if (!(etype.code() >= EventType::InternalEvents && etype.code() < EventType::MaxProcCtrlEvent))
         addHandlerInt(etype, cb);
   }
}

void HandlerPool::addHandler(Handler *handler)
{
   std::vector<EventType> etypes;
   handler->getEventTypesHandled(etypes);

   for (std::vector<EventType>::iterator i = etypes.begin(); i != etypes.end(); i++)
   {
      if ((*i).time() == EventType::Any) {
         addHandlerInt(EventType(EventType::Pre, (*i).code()), handler);
         addHandlerInt(EventType(EventType::Post, (*i).code()), handler);
         addHandlerInt(EventType(EventType::None, (*i).code()), handler);
      }
      else {
         addHandlerInt(*i, handler);
      }
   }
}

struct eh_cmp_func
{
   bool operator()(const pair<Event::ptr, Handler*> &a,
                   const pair<Event::ptr, Handler*> &b)
   {
      //Async events go first
      if (a.first->getEventType().code() != EventType::Async ||
          b.first->getEventType().code() != EventType::Async)
      {
         if (a.first->getEventType().code() == EventType::Async)
            return true;
         if (b.first->getEventType().code() == EventType::Async)
            return false;
      }

      //Others are run via handler priority
      if (a.second->getPriority() != b.second->getPriority())
         return a.second->getPriority() < b.second->getPriority();

      //Hard-coded rule.  UserThreadDestroy always comes before LWPDestroy
      if (a.first->getEventType().code() == EventType::LWPDestroy &&
          b.first->getEventType().code() == EventType::UserThreadDestroy)
         return false;
      if (b.first->getEventType().code() == EventType::LWPDestroy &&
          a.first->getEventType().code() == EventType::UserThreadDestroy)
         return true;
      
      //Subservient events run latter in handler tie
      if (a.first->subservientTo().lock() == b.first)
         return false;
      if (b.first->subservientTo().lock() == a.first)
         return true;

      //Events are equal in order--just choose a consistent ordering at this point
      eventtype_cmp cmp;
      if (cmp(a.first->getEventType(), b.first->getEventType()))
         return true;
      if (cmp(b.first->getEventType(), a.first->getEventType()))
         return false;
      return a.first < b.first;
   }
};

Event::ptr HandlerPool::curEvent()
{
   if (!cur_event && nop_cur_event) {
      //Lazily create a NOP event as the current event.
      EventNop::ptr nop_event = EventNop::ptr(new EventNop());
      nop_event->setProcess(proc->proc());
      nop_event->setThread(proc->threadPool()->initialThread()->thread());
      nop_event->setSyncType(Event::async);
      cur_event = nop_event;
   }

   return cur_event;
}

void HandlerPool::setNopAsCurEvent()
{
   assert(!cur_event);
   nop_cur_event = true;
}

void HandlerPool::clearNopAsCurEvent()
{
   nop_cur_event = false;
   cur_event = Event::ptr();
}

void HandlerPool::addLateEvent(Event::ptr ev)
{
   late_events.insert(ev);
}

bool HandlerPool::hasLateEvents() const
{
   return !late_events.empty();
}

void HandlerPool::collectLateEvents(Event::ptr parent_ev)
{
   for (set<Event::ptr>::iterator i = late_events.begin(); i != late_events.end(); i++) {
      parent_ev->addSubservientEvent(*i);
   }
   late_events.clear();
}

Event::ptr HandlerPool::getRealParent(Event::ptr ev) const
{
   Event::ptr master_ev = ev;
   for (;;) {
      Event::ptr parent = master_ev->subservientTo().lock();
      if (!parent || parent->getEventType().code() == EventType::Async)
         break;
      master_ev = parent;
   }
   return master_ev;
}

void HandlerPool::notifyOfPendingAsyncs(const std::set<response::ptr> &asyncs, Event::ptr ev)
{
   Event::ptr master_ev = getRealParent(ev);
      
   for (set<response::ptr>::const_iterator i = asyncs.begin(); i != asyncs.end(); i++) {
      (*i)->setEvent(master_ev);
   }
}

void HandlerPool::notifyOfPendingAsyncs(response::ptr async, Event::ptr ev)
{
   async->setEvent(getRealParent(ev));
}

bool HandlerPool::isEventAsyncPostponed(Event::ptr ev) const
{
   return (pending_async_events.find(ev) != pending_async_events.end());
}

bool HandlerPool::hasAsyncEvent() const
{
   return !pending_async_events.empty();
}

void HandlerPool::markEventAsyncPending(Event::ptr ev)
{
   set<Event::ptr>::iterator i = pending_async_events.find(ev);
   if (i != pending_async_events.end()) {
      pthrd_printf("Async event %s on %d/%d has already been marked, leaving alone.\n",
                   ev->name().c_str(), ev->getProcess()->llproc()->getPid(), 
                   ev->getThread()->llthrd()->getLWP());
      return;
   }
   bool was_empty = insertAsyncPendingEvent(ev);
   pthrd_printf("Event %s async marked.  pending_async_size = %d, (was_empty = %s)\n", 
                ev->name().c_str(),
                (int) pending_async_events.size(),
                was_empty ? "true" : "false");
   for (set<Event::ptr>::iterator j = pending_async_events.begin(); j != pending_async_events.end(); j++) {
      pthrd_printf("\tEvent %s (%p)\n", (*j)->name().c_str(), (*j).get());
   }

   if (was_empty) {
      markProcAsyncPending(this);
   }
}

void HandlerPool::clearEventAsync(Event::ptr ev)
{
   bool result = removeAsyncPendingEvent(ev);
   if (!result)
      return;
   pthrd_printf("Erasing event %s (%p) from list\n", ev->name().c_str(), ev.get());
   for (set<Event::ptr>::iterator j = pending_async_events.begin(); j != pending_async_events.end(); j++) {
      pthrd_printf("\tEvent %s (%p)\n", (*j)->name().c_str(), (*j).get());
   }

   if (pending_async_events.empty()) {
      clearProcAsyncPending(this);
   }
}

bool HandlerPool::insertAsyncPendingEvent(Event::ptr ev)
{
   bool was_empty = pending_async_events.empty();
   pair<set<Event::ptr>::iterator, bool> ret = pending_async_events.insert(ev);
   if (ret.second) {
      //This is a new async event.
      proc->asyncEventCount().inc();

      /**
       * Desync the async state for the thread.  This keeps the process or thread
       * stopped while we handle the async event.
       **/
<<<<<<< HEAD
      if (ev->getSyncType() == Event::sync_thread) {
=======
      if (ev->getSyncType() == Event::Event::sync_thread) {
>>>>>>> 5144adab
         int_thread *thr = ev->getThread()->llthrd();
         pthrd_printf("Desync'ing async thread state of %d/%d\n", proc->getPid(), thr->getLWP());
         thr->getAsyncState().desyncState(int_thread::ditto);
      }
      else {
         pthrd_printf("Desync'ing async process state of %d\n", proc->getPid());
         proc->threadPool()->initialThread()->getAsyncState().desyncStateProc(int_thread::ditto);
      }
   }
   return was_empty;
}

bool HandlerPool::removeAsyncPendingEvent(Event::ptr ev)
{
   set<Event::ptr>::iterator i = pending_async_events.find(ev);
   if (i == pending_async_events.end()) {
      return false;
   }
   pending_async_events.erase(ev);
   proc->asyncEventCount().dec();

   /**
    * Undo the previous desync.  After the last restore operation, then thread/process
    * should be able to run again.
    **/
<<<<<<< HEAD
   if (ev->getSyncType() == Event::sync_thread) {
=======
   if (ev->getSyncType() == Event::Event::sync_thread) {
>>>>>>> 5144adab
      int_thread *thr = ev->getThread()->llthrd();
      pthrd_printf("Restoring'ing async thread state of %d/%d\n", proc->getPid(), thr->getLWP());
      thr->getAsyncState().restoreState();
   }
   else {
      pthrd_printf("Restoring'ing async process state of %d\n", proc->getPid());
      proc->threadPool()->initialThread()->getAsyncState().restoreStateProc();
   }

   return true;
}

void HandlerPool::addEventToSet(Event::ptr ev, set<Event::ptr> &ev_set) const
{
   ev_set.insert(ev);
   for (vector<Event::ptr>::iterator i = ev->subservient_events.begin(); 
        i != ev->subservient_events.end(); i++)
   {
      addEventToSet(*i, ev_set);
   }
}


bool HandlerPool::handleEvent(Event::ptr orig_ev)
{
   EventType etype = orig_ev->getEventType();
   Event::ptr cb_replacement_ev = Event::ptr();

   /**
    * An event and its subservient events are a set of events that
    * are processed at the same time.  As an example, on SysV systems
    * a Library event is triggered by a breakpoint.  We want to do both the
    * breakpoint handling and the library handling at the same time,
    * but don't want to seperate the handling of these events.  In this
    * example the Library event is subservient to the Breakpoint event.
    *
    * We'll take the event and all its subservient set and run handlers
    * for all of them.
    **/
   set<Event::ptr> all_events;
   addEventToSet(orig_ev, all_events);

   typedef set<pair<Event::ptr, Handler *>, eh_cmp_func > ev_hndler_set_t;
   ev_hndler_set_t events_and_handlers;
   for (set<Event::ptr>::iterator i = all_events.begin(); i != all_events.end(); i++)
   {
      Event::ptr ev = *i;
      EventType etype = ev->getEventType();
      HandlerMap_t::iterator j = handlers.find(etype);
      if (j == handlers.end()) {
         perr_printf("Event %s has no handlers registered\n", etype.name().c_str());
         continue;
      }
      HandlerSet_t *hset = j->second;
      for (HandlerSet_t::iterator k = hset->begin(); k != hset->end(); k++)
      {
         Handler *hnd = *k;
         bool already_handled = (ev->handled_by.find(hnd) != ev->handled_by.end());
         if (already_handled) {
            pthrd_printf("Have event %s on %s (already handled)\n", 
                         ev->name().c_str(), hnd->getName().c_str());
            continue;
         }
		 pthrd_printf("Event %s added to handle list with handler %s\n",
			 ev->name().c_str(), hnd->getName().c_str());
         events_and_handlers.insert(pair<Event::ptr, Handler*>(ev, hnd));
      }
   }

   /**
    * We should have all events and handlers properly sorted into the
    * events_and_handlers set in the order we want to run them in.
    * Now it's finally time to run the handlers.
    **/
   bool handled_something = false;
   bool had_error = true;

   ev_hndler_set_t::iterator i;

   if (dyninst_debug_proccontrol) {
      for (i = events_and_handlers.begin(); i != events_and_handlers.end(); i++) {
         pthrd_printf("Have event %s on %s\n", i->first->name().c_str(), i->second->getName().c_str());
      }
   }

   for (i = events_and_handlers.begin(); i != events_and_handlers.end(); i++)
   {
      handled_something = true;
      Event::ptr event = i->first;
      Handler *handler = i->second;
      EventType etype = event->getEventType();

      if (handler->getPriority() != Handler::CallbackPriority) {
         //We don't want the callback handler getting async events
         // from user operations in the callback.
         cur_event = getRealParent(event);
      }

      pthrd_printf("Handling event '%s' with handler '%s'\n", etype.name().c_str(),
                   handler->getName().c_str());
      Handler::handler_ret_t result = handler->handleEvent(event);

      cur_event = Event::ptr();
      if (result == Handler::ret_async) {
         pthrd_printf("Handler %s did not complete due to pending asyncs\n",
                      handler->getName().c_str());
         markEventAsyncPending(event);
         return true;
      }
      if (result == Handler::ret_cbdelay) {
         pthrd_printf("Handler %s delaying for user thread\n",
                      handler->getName().c_str());
         mbox()->enqueue_user(orig_ev);
         return true;
      }
      event->handled_by.insert(handler);
      if (result == Handler::ret_error) {
         pthrd_printf("Error handling event %s with %s\n", etype.name().c_str(),
                      handler->getName().c_str());
         had_error = true;
      }
      
      if (hasLateEvents()) {
         /**
          * A handler can choose to add new events to the current set by
          * calling HandlerPool::addLateEvent(...).  We'll check for late
          * events after each handle call, add them as new subservient events,
          * and then recursively call handleEvents.  The recursive call shouldn't
          * re-trigger already-run handlers due to the 'handled_by' mechanism.
          **/
         pthrd_printf("Handler added late events.  Recursively calling handleEvent\n");
         collectLateEvents(event);
         return handleEvent(orig_ev);
      }
   }

   for (set<Event::ptr>::iterator i = all_events.begin(); i != all_events.end(); i++) {
      Event::ptr event = *i;
      clearEventAsync(event); //nop if ev wasn't async
   }

   return !had_error && handled_something;
}

std::set<HandlerPool *> HandlerPool::procsAsyncPending;
Mutex HandlerPool::asyncPendingLock;

void HandlerPool::markProcAsyncPending(HandlerPool *p)
{
   asyncPendingLock.lock();
   assert(procsAsyncPending.find(p) == procsAsyncPending.end());
   procsAsyncPending.insert(p);
   asyncPendingLock.unlock();
}

void HandlerPool::clearProcAsyncPending(HandlerPool *p)
{
   asyncPendingLock.lock();
   std::set<HandlerPool *>::iterator i = procsAsyncPending.find(p);
   assert(i != procsAsyncPending.end());
   procsAsyncPending.erase(i);
   asyncPendingLock.unlock();
}

bool HandlerPool::hasProcAsyncPending()
{
   asyncPendingLock.lock();
   bool result = !procsAsyncPending.empty();
   if (result) {
      pthrd_printf("Pending async proc: %d\n", (*procsAsyncPending.begin())->proc->getPid());
   }
   asyncPendingLock.unlock();
   return result;
}

HandlePreBootstrap::HandlePreBootstrap() :
Handler(std::string("Pre-bootstrap"))
{
}
HandlePreBootstrap::~HandlePreBootstrap()
{
}

void HandlePreBootstrap::getEventTypesHandled(std::vector<EventType> &etypes)
{
	etypes.push_back(EventType(EventType::None, EventType::PreBootstrap));
}

Handler::handler_ret_t HandlePreBootstrap::handleEvent(Event::ptr ev)
{
	int_process* p = ev->getProcess()->llproc();
	//p->setForceGeneratorBlock(true);
	return ret_success;
}


HandleBootstrap::HandleBootstrap() :
   Handler(std::string("Bootstrap"))
{
}

HandleBootstrap::~HandleBootstrap()
{
}

void HandleBootstrap::getEventTypesHandled(std::vector<EventType> &etypes)
{
   etypes.push_back(EventType(EventType::None, EventType::Bootstrap));
}

Handler::handler_ret_t HandleBootstrap::handleEvent(Event::ptr ev)
{
   int_process *proc = ev->getProcess()->llproc();
   int_thread *thrd = ev->getThread()->llthrd();

   assert(proc);
   pthrd_printf("Handling bootstrap for %d\n", proc->getPid());

   if (proc->getState() != int_process::neonatal_intermediate)
      return ret_success;

   thrd->getUserState().setState(int_thread::stopped);
   
   bool all_bootstrapped = true;
   int_threadPool *tp = proc->threadPool();
   for (int_threadPool::iterator i = tp->begin(); i != tp->end(); i++) {
      int_thread *thr = *i;
      if (thr->getHandlerState().getState() == int_thread::neonatal_intermediate) {
         pthrd_printf("Thread %d is not yet bootstrapped\n", thr->getLWP());
         all_bootstrapped = false;
         break;
      }
   }

   if (all_bootstrapped) {
      pthrd_printf("All threads are bootstrapped, marking process bootstrapped\n");
      proc->setState(int_process::running);
   }

   return ret_success;
}

HandleSignal::HandleSignal() :
   Handler(std::string("Signal"))
{
}

HandleSignal::~HandleSignal()
{
}

void HandleSignal::getEventTypesHandled(std::vector<EventType> &etypes)
{
   etypes.push_back(EventType(EventType::None, EventType::Signal));
}

Handler::handler_ret_t HandleSignal::handleEvent(Event::ptr ev)
{
   int_thread *thrd = ev->getThread()->llthrd();
   
   EventSignal *sigev = static_cast<EventSignal *>(ev.get());
   thrd->setContSignal(sigev->getSignal());

   return ret_success;
}

HandlePostExit::HandlePostExit() :
   Handler("Post Exit")
{
}

HandlePostExit::~HandlePostExit()
{
}

void HandlePostExit::getEventTypesHandled(std::vector<EventType> &etypes)
{
   etypes.push_back(EventType(EventType::Post, EventType::Exit));
}

Handler::handler_ret_t HandlePostExit::handleEvent(Event::ptr ev)
{
   int_process *proc = ev->getProcess()->llproc();
   assert(proc);
   if(ev->getThread()) {
	   int_thread *thrd = ev->getThread()->llthrd();
	   assert(thrd);
	   pthrd_printf("Handling post-exit for process %d on thread %d\n",
		   proc->getPid(), thrd->getLWP());
   } else {
	   pthrd_printf("Handling post-exit for process %d, all threads gone\n",
		   proc->getPid());
   }

   EventExit *event = static_cast<EventExit *>(ev.get());
   proc->setExitCode(event->getExitCode());
   
   ProcPool()->condvar()->lock();

   proc->setState(int_process::exited);
   ProcPool()->rmProcess(proc);
   ProcPool()->condvar()->signal();
   ProcPool()->condvar()->unlock();

   return ret_success;
}

HandlePostExitCleanup::HandlePostExitCleanup() :
   Handler("Post Exit Cleanup")
{
}

HandlePostExitCleanup::~HandlePostExitCleanup()
{
}

void HandlePostExitCleanup::getEventTypesHandled(std::vector<EventType> &etypes)
{
   etypes.push_back(EventType(EventType::Post, EventType::Exit));
   etypes.push_back(EventType(EventType::None, EventType::Crash));
}

Handler::handler_ret_t HandlePostExitCleanup::handleEvent(Event::ptr ev)
{
   int_process *proc = ev->getProcess()->llproc();
   int_thread *thrd = ev->getThread()->llthrd();
   assert(proc);
   assert(thrd);
   pthrd_printf("Handling post-exit/crash cleanup for process %d on thread %d\n",
                proc->getPid(), thrd->getLWP());

   if (int_process::in_waitHandleProc == proc) {
      pthrd_printf("Postponing delete due to being in waitAndHandleForProc\n");
   } else {
      delete proc;
   }

   return ret_success;
}

int HandlePostExitCleanup::getPriority() const
{
   return Handler::PostCallbackPriority;
}

HandleCrash::HandleCrash() :
   Handler("Crash")
{
}

HandleCrash::~HandleCrash()
{
}

void HandleCrash::getEventTypesHandled(std::vector<EventType> &etypes)
{
   etypes.push_back(EventType(EventType::None, EventType::Crash));
}

Handler::handler_ret_t HandleCrash::handleEvent(Event::ptr ev)
{
   pthrd_printf("Handling crash for process %d on thread %d\n",
                ev->getProcess()->getPid(), ev->getThread()->getLWP());
//                evproc->getPid(), thrd->getLWP());   
   int_process *proc = ev->getProcess()->llproc();
   int_thread *thrd = ev->getThread()->llthrd();
   assert(proc);
   assert(thrd);
   EventCrash *event = static_cast<EventCrash *>(ev.get());

   if (proc->wasForcedTerminated()) {
      pthrd_printf("Crash was due to process::terminate, not reporting\n");
      event->setSuppressCB(true);
   }
   else {
      proc->setCrashSignal(event->getTermSignal());
   }
   
   ProcPool()->condvar()->lock();

   proc->setState(int_process::exited);
   ProcPool()->rmProcess(proc);

   ProcPool()->condvar()->signal();
   ProcPool()->condvar()->unlock();

   return ret_success;
}

HandleForceTerminate::HandleForceTerminate() :
    Handler("ForceTerminate")
{
}

HandleForceTerminate::~HandleForceTerminate()
{
}

void HandleForceTerminate::getEventTypesHandled(std::vector<EventType> &etypes)
{
    etypes.push_back(EventType(EventType::Post, EventType::ForceTerminate));
}

Handler::handler_ret_t HandleForceTerminate::handleEvent(Event::ptr ev) {
   int_process *proc = ev->getProcess()->llproc();
   Thread::const_ptr t = ev->getThread();
   int_thread* thrd = NULL;
   if(t) {
	   int_thread *thrd = t->llthrd();
   }
   assert(proc);
   // assert(thrd);
   pthrd_printf("Handling force terminate for process %d on thread %d\n",
	   proc->getPid(), thrd ? thrd->getLWP() : (Dyninst::LWP)(-1));

   ProcPool()->condvar()->lock();

   proc->setState(int_process::exited);
   ProcPool()->rmProcess(proc);

   ProcPool()->condvar()->signal();
   ProcPool()->condvar()->unlock();

   proc->getStartupTeardownProcs().dec();

   if (int_process::in_waitHandleProc == proc) {
      pthrd_printf("Postponing delete due to being in waitAndHandleForProc\n");
   } else {
      delete proc;
   }

   return ret_success;
}

HandlePreExit::HandlePreExit() :
   Handler("Pre Exit")
{
}

HandlePreExit::~HandlePreExit()
{
}

void HandlePreExit::getEventTypesHandled(std::vector<EventType> &etypes)
{
   etypes.push_back(EventType(EventType::Pre, EventType::Exit));
}

Handler::handler_ret_t HandlePreExit::handleEvent(Event::ptr ev)
{
   int_process *proc = ev->getProcess()->llproc();
   int_thread *thread = ev->getThread()->llthrd();
   pthrd_printf("Handling pre-exit for process %d on thread %d\n",
                proc->getPid(), thread->getLWP());

   thread->setExiting(true);
   if (proc->wasForcedTerminated()) {
      //Linux sometimes throws an extraneous exit after
      // calling ptrace(PTRACE_KILL, ...).  It's not a real exit
      pthrd_printf("Proc pre-exit was due to process::terminate, not reporting\n");
      ev->setSuppressCB(true);
      if (ev->getSyncType() == Event::sync_thread)
         thread->getExitingState().setState(int_thread::running);
      else
         thread->getExitingState().setStateProc(int_thread::running);
      
   }

   return ret_success;
}

HandleThreadCreate::HandleThreadCreate() :
   Handler("Thread Create")
{
}

HandleThreadCreate::~HandleThreadCreate()
{
}

void HandleThreadCreate::getEventTypesHandled(std::vector<EventType> &etypes)
{
   etypes.push_back(EventType(EventType::None, EventType::ThreadCreate));
   etypes.push_back(EventType(EventType::None, EventType::UserThreadCreate));
   etypes.push_back(EventType(EventType::None, EventType::LWPCreate));
}

Handler::handler_ret_t HandleThreadCreate::handleEvent(Event::ptr ev)
{
   int_process *proc = ev->getProcess()->llproc();
<<<<<<< HEAD
   Thread::const_ptr hl_thrd = ev->getThread();
   int_thread* thrd = NULL;
   if(hl_thrd) thrd = hl_thrd->llthrd();
   EventNewThread *threadev = static_cast<EventNewThread *>(ev.get());
=======
   int_thread *thrd = ev->getThread() ? ev->getThread()->llthrd() : NULL;
   EventNewThread::ptr threadev = ev->getEventNewThread();
>>>>>>> 5144adab

   pthrd_printf("Handle thread create for %d/%d with new thread %d\n",
	   proc->getPid(), thrd ? thrd->getLWP() : (Dyninst::LWP)(-1), threadev->getLWP());

   if ((ev->getEventType().code() == EventType::UserThreadCreate))  {
      //If we support both user and LWP thread creation, and we're doing a user
      // creation, then the Thread object may already exist.  Do nothing.
      int_thread *thr = proc->threadPool()->findThreadByLWP(threadev->getLWP());
      if (thr) {
         pthrd_printf("Thread object already exists, ThreadCreate handler doing nothing\n");
         return ret_success;
      }
   }
   ProcPool()->condvar()->lock();
   int_thread *newthr = int_thread::createThread(proc, NULL_THR_ID, threadev->getLWP(), false);
<<<<<<< HEAD

   newthr->getGeneratorState().setState(int_thread::stopped);
   newthr->getHandlerState().setState(int_thread::stopped);

=======
   newthr->getGeneratorState().setState(int_thread::stopped);
   newthr->getHandlerState().setState(int_thread::stopped);

>>>>>>> 5144adab
   if (!thrd) {
      //This happens on BG/P with user thread events.
      pthrd_printf("Setting new event to have occured on new thread\n");
      ev->setThread(newthr->thread());
      thrd = newthr;
   }

   int_thread *inherit_from = (thrd == newthr) ? proc->threadPool()->initialThread() : thrd;
   newthr->getUserState().setState(inherit_from->getUserState().getState());
   
   pthrd_printf("Initializing new thread states to match rest of process\n");
   map<int, int> &states = proc->getProcDesyncdStates();
   for (map<int, int>::iterator i = states.begin(); i != states.end(); i++) {
      if (!i->second)
         continue;
      int_thread::StateTracker &statet = thrd->getStateByID(i->first);
      int_thread::State ns = proc->threadPool()->initialThread()->getStateByID(i->first).getState();
      
      for (int j = 0; j < i->second; j++) {
         statet.desyncState(ns);
      }
   }

   ProcPool()->condvar()->signal();
   ProcPool()->condvar()->unlock();

   return ret_success;
}

HandleThreadDestroy::HandleThreadDestroy() :
   Handler("Thread Destroy")
{
}

HandleThreadDestroy::~HandleThreadDestroy()
{
}

void HandleThreadDestroy::getEventTypesHandled(std::vector<EventType> &etypes)
{
   etypes.push_back(EventType(EventType::Any, EventType::UserThreadDestroy));
   etypes.push_back(EventType(EventType::Any, EventType::LWPDestroy));
}

int HandleThreadDestroy::getPriority() const
{
   return Handler::PostPlatformPriority + 2; //After thread_db destroy handler
}

Handler::handler_ret_t HandleThreadDestroy::handleEvent(Event::ptr ev)
{
   int_thread *thrd = ev->getThread()->llthrd();
   int_process *proc = ev->getProcess()->llproc();
<<<<<<< HEAD

	if (!thrd->isUser()) {
		ev->setSuppressCB(true);
	}

   if (ev->getEventType().time() == EventType::Pre && proc->plat_supportLWPPostDestroy()) {
      pthrd_printf("Handling pre-thread destroy for %d\n", thrd->getLWP());
      return ret_success;
   }

   if (ev->getEventType().code() == EventType::UserThreadDestroy &&
       proc->plat_supportLWPPostDestroy() || proc->plat_supportLWPPreDestroy()) 
   {
      //This is a user thread delete, but we still have an upcoming LWP 
      // delete.  Don't actually do anything yet.
      pthrd_printf("Handling user thread... postponing clean of %d/%d until LWP delete\n", 
                   proc->getPid(), thrd->getLWP());
      return ret_success;
   }

=======

>>>>>>> 5144adab
   pthrd_printf("Handling post-thread destroy for %d/%d\n", proc->getPid(), thrd->getLWP());

   if (proc->wasForcedTerminated()) {
      //Linux sometimes throws an extraneous thread terminate after
      // calling ptrace(PTRACE_KILL, ...).  It's not a real thread terminate.
      pthrd_printf("Thread terminate was due to process::terminate, not reporting\n");
      ev->setSuppressCB(true);
   }

   return ret_success;
}

HandleThreadCleanup::HandleThreadCleanup() :
   Handler("Thread Cleanup")
{
}

HandleThreadCleanup::~HandleThreadCleanup()
{
}

void HandleThreadCleanup::getEventTypesHandled(vector<EventType> &etypes)
{
   etypes.push_back(EventType(EventType::Any, EventType::UserThreadDestroy));
   etypes.push_back(EventType(EventType::Any, EventType::LWPDestroy));
}

int HandleThreadCleanup::getPriority() const
{
   return Handler::PostCallbackPriority + 1;
}


Handler::handler_ret_t HandleThreadCleanup::handleEvent(Event::ptr ev)
{
   /**
    * This is a seperate handler so that the cleanup happens after any
    * user callback.
    **/
   int_process *proc = ev->getProcess()->llproc();
   if ((ev->getEventType().code() == EventType::UserThreadDestroy) &&
       (proc->plat_supportLWPPreDestroy() || proc->plat_supportLWPPostDestroy()))
   {
      //Have a user thread destroy, but platform supports LWP destroys.  Will clean with a latter event.
      pthrd_printf("Nothing to do in HandleThreadCleanup\n");
      return ret_success;
   }
   if ((ev->getEventType().code() == EventType::LWPDestroy && ev->getEventType().time() == EventType::Pre) &&
       proc->plat_supportLWPPostDestroy())
   {
      //Have a pre-lwp destroy, but platform supports post-lwp destroy.  Will clean with a latter event.
      pthrd_printf("Nothing to do in HandleThreadCleanup\n");
      return ret_success;
   }
   bool should_delete = true;
   if ((ev->getEventType().code() == EventType::UserThreadDestroy && 
        !proc->plat_supportLWPPreDestroy() && !proc->plat_supportLWPPostDestroy()))
   {
      //Have a user thread destroy, and platform doesn't support LWP destroys.  Will partially clean,
      // but leave thread object thread throws any events before it deletes.
      should_delete = false;
   }


   int_thread *thrd = ev->getThread()->llthrd();
   pthrd_printf("Cleaning thread %d/%d from HandleThreadCleanup handler.\n", 
                proc->getPid(), thrd->getLWP());
   int_thread::cleanFromHandler(thrd, should_delete);
   return ret_success;
}

HandleThreadStop::HandleThreadStop() :
   Handler(std::string("Thread Stop"))
{
}

HandleThreadStop::~HandleThreadStop()
{
}

void HandleThreadStop::getEventTypesHandled(std::vector<EventType> &etypes)
{
   etypes.push_back(EventType(EventType::None, EventType::Stop));
}

Handler::handler_ret_t HandleThreadStop::handleEvent(Event::ptr ev)
{
   int_process *proc = ev->getProcess()->llproc();

   if (ev->getSyncType() == Event::sync_process) {
      pthrd_printf("Handling process stop for %d\n", proc->getPid());
      bool found_pending_stop = false;
      for (int_threadPool::iterator i = proc->threadPool()->begin(); i != proc->threadPool()->end(); i++) {
         int_thread *thrd = *i;
         pthrd_printf("Handling process stop for %d/%d\n", proc->getPid(), thrd->getLWP());
         if (thrd->hasPendingStop()) {
            found_pending_stop = true;
            thrd->setPendingStop(false);
         }
      }
      assert(found_pending_stop);
   }
   else {
      int_thread *thrd = ev->getThread()->llthrd();
      pthrd_printf("Handling thread stop for %d/%d\n", proc->getPid(), thrd->getLWP());
      assert(thrd->hasPendingStop());
      thrd->setPendingStop(false);
   }
   return ret_success;
}


HandlePostFork::HandlePostFork() :
   Handler("Post Fork")
{
}

HandlePostFork::~HandlePostFork()
{
}

void HandlePostFork::getEventTypesHandled(std::vector<EventType> &etypes)
{
   etypes.push_back(EventType(EventType::Post, EventType::Fork));
}

Handler::handler_ret_t HandlePostFork::handleEvent(Event::ptr ev)
{
   EventFork *efork = static_cast<EventFork *>(ev.get());
   Dyninst::PID child_pid = efork->getPID();
   int_process *parent_proc = ev->getProcess()->llproc();
   pthrd_printf("Handling fork for parent %d to child %d\n",
                parent_proc->getPid(), child_pid);

   int_process *child_proc = ProcPool()->findProcByPid(child_pid);
   if( child_proc == NULL ) {
       child_proc = int_process::createProcess(child_pid, parent_proc);
   }

   assert(child_proc);
   return child_proc->forked() ? ret_success : ret_error;
}

HandlePostForkCont::HandlePostForkCont() :
   Handler("Post Fork Continue")
{
}

HandlePostForkCont::~HandlePostForkCont()
{
}

void HandlePostForkCont::getEventTypesHandled(std::vector<EventType> &etypes)
{
   etypes.push_back(EventType(EventType::Post, EventType::Fork));
}

Handler::handler_ret_t HandlePostForkCont::handleEvent(Event::ptr ev)
{
   EventFork *efork = static_cast<EventFork *>(ev.get());
   Dyninst::PID child_pid = efork->getPID();
   int_process *child_proc = ProcPool()->findProcByPid(child_pid);
   pthrd_printf("Handling post-fork continue for child %d\n", child_pid);
   assert(child_proc);

   //We need syncRunState to run for the new process to continue it.
   // do so by throwing a NOP event on the new process.
   child_proc->throwNopEvent();
   return ret_success;
}

int HandlePostForkCont::getPriority() const {
   return PostCallbackPriority;
}

HandlePostExec::HandlePostExec() :
   Handler("Post Exec")
{
}

HandlePostExec::~HandlePostExec()
{
}

void HandlePostExec::getEventTypesHandled(std::vector<EventType> &etypes)
{
   etypes.push_back(EventType(EventType::Post, EventType::Exec));
}

Handler::handler_ret_t HandlePostExec::handleEvent(Event::ptr ev)
{
   EventExec *eexec = static_cast<EventExec *>(ev.get());
   int_process *proc = ev->getProcess()->llproc();
   pthrd_printf("Handling exec for process %d\n",
                proc->getPid());

   bool result = proc->execed();
   if (!result) 
      return ret_error;
   
   eexec->setExecPath(proc->getExecutable());
   eexec->setThread(proc->threadPool()->initialThread()->thread());
   return ret_success;
}

HandleSingleStep::HandleSingleStep() :
   Handler("Single Step")
{
}

HandleSingleStep::~HandleSingleStep()
{
}

void HandleSingleStep::getEventTypesHandled(vector<EventType> &etypes)
{
   etypes.push_back(EventType(EventType::None, EventType::SingleStep));
}

Handler::handler_ret_t HandleSingleStep::handleEvent(Event::ptr ev)
{
   pthrd_printf("Handling event single step on %d/%d\n", 
                ev->getProcess()->llproc()->getPid(), 
                ev->getThread()->llthrd()->getLWP());
   return ret_success;
}

/**
 * This handler is triggered when a breakpoint is first hit (e.g., on
 * the SIGTRAP signal.  It's main purpose is to prepare the thread state
 * before the user callback
 **/
HandleBreakpoint::HandleBreakpoint() :
   Handler("Breakpoint")
{
}

HandleBreakpoint::~HandleBreakpoint()
{
}

void HandleBreakpoint::getEventTypesHandled(vector<EventType> &etypes)
{
   etypes.push_back(EventType(EventType::None, EventType::Breakpoint));
}

Handler::handler_ret_t HandleBreakpoint::handleEvent(Event::ptr ev)
{
   int_process *proc = ev->getProcess()->llproc();
   int_thread *thrd = ev->getThread()->llthrd();

   EventBreakpoint *ebp = static_cast<EventBreakpoint *>(ev.get());
<<<<<<< HEAD
   pthrd_printf("Handling breakpoint at %p\n", ebp->getAddress());
=======
>>>>>>> 5144adab
   int_eventBreakpoint *int_ebp = ebp->getInternal();
   installed_breakpoint *breakpoint = int_ebp->lookupInstalledBreakpoint();

   if (!breakpoint) {
      //Likely someone cleaned the breakpoint.
      pthrd_printf("No breakpoint installed at location of BP hit.\n");
      return ret_success;
   }

   /**
    * Move the PC if it's a control transfer breakpoint, or if the
    * current architecture advances the PC forward upon breakpoint
    * hit (x86 or x86_64).
    **/
   bool changePC = false;
   Address changePCTo = 0x0;
   int_breakpoint *transferbp = breakpoint->getCtrlTransferBP(thrd);
   if (transferbp) {
      changePC = true;
      changePCTo = transferbp->toAddr();
      pthrd_printf("Breakpoint has control transfer.  Moving PC to %lx\n", changePCTo);
   }
   else if (proc->plat_breakpointAdvancesPC()) {
      changePC = true;
      changePCTo = breakpoint->getAddr();
      pthrd_printf("Breakpoint shifted PC.  Moving PC to %lx\n", changePCTo);
   }

   if (changePC && !int_ebp->pc_regset) {
      int_ebp->pc_regset = result_response::createResultResponse();
      MachRegister pcreg = MachRegister::getPC(proc->getTargetArch());
      thrd->setRegister(pcreg, changePCTo, int_ebp->pc_regset);
   }
   if (int_ebp->pc_regset && int_ebp->pc_regset->hasError()) {
      pthrd_printf("Error setting pc register on breakpoint\n");
<<<<<<< HEAD
      setLastError(err_internal, "Could not set pc register upon breakpoint\n");
=======
      ev->setLastError(err_internal, "Could not set pc register upon breakpoint\n");
>>>>>>> 5144adab
      return ret_error;
   }
   if (int_ebp->pc_regset && !int_ebp->pc_regset->isReady()) {
      //We're probably on Bluegene and waiting for async to finish.
      proc->handlerPool()->notifyOfPendingAsyncs(int_ebp->pc_regset, ev);
      pthrd_printf("Returning async from BP handler while setting PC\n");
      return ret_async;
   }

   /**
    * Check if any of the breakpoints should trigger a callback
    **/
   vector<Breakpoint::ptr> hl_bps;
   ebp->getBreakpoints(hl_bps);
   int_ebp->cb_bps.clear();
   for (vector<Breakpoint::ptr>::iterator i = hl_bps.begin(); i != hl_bps.end(); i++) {
      int_breakpoint *bp = (*i)->llbp();
      if (bp->isOneTimeBreakpoint() && bp->isOneTimeBreakpointHit())
         continue;
      if (bp->isThreadSpecific() && !bp->isThreadSpecificTo(ev->getThread()))
         continue;
      int_ebp->cb_bps.insert(*i);
   }
   pthrd_printf("In breakpoint handler, %ld breakpoints for user callback\n",
                (long int) int_ebp->cb_bps.size());
   if (int_ebp->cb_bps.empty())
      ebp->setSuppressCB(true);

   /**
    * Handle onetime breakpoints.  These are essentially auto-deleted
    * the first time they're hit.  onetime breakpoints that are thread
    * specific are only auto-deleted if they are hit by their thread.
    **/
   for (installed_breakpoint::iterator i = breakpoint->begin(); i != breakpoint->end(); i++) {
      int_breakpoint *bp = *i;
      if (!bp->isOneTimeBreakpoint())
         continue;
      if (bp->isThreadSpecific() && !bp->isThreadSpecificTo(ev->getThread()))
         continue;
      if (bp->isOneTimeBreakpointHit()) {
         pthrd_printf("One time breakpoint was hit twice, should have CB dropped.\n");
         continue;
      }
      pthrd_printf("Marking oneTimeBreakpoint as hit\n");
      bp->markOneTimeHit();
   }

   /**
    * Breakpoints show up as permanent stops to the user.  If they do a 
    * default cb_ret_t, then the process remains stopped.
    **/
   if (!int_ebp->cb_bps.empty())
   {
      pthrd_printf("BP handler is setting user state to reflect breakpoint\n");
      switch (ebp->getSyncType()) {
         case Event::sync_process: {
            int_threadPool *pool = proc->threadPool();
            for (int_threadPool::iterator i = pool->begin(); i != pool->end(); i++)
               (*i)->getUserState().setState(int_thread::stopped);
            break;
         }
         case Event::sync_thread: 
            thrd->getUserState().setState(int_thread::stopped);
            break;
         case Event::async:
            assert(0); //Async BPs don't make sense to me
            break;
         case Event::unset:
            assert(0);
            break;
      }
   }

   /**
    * Mark the thread as being stopped on this breakpoint.  Control transfer
    * bps don't leave their thread stopped at the BP, so don't do them.
    **/
   if (!transferbp) {
      thrd->markStoppedOnBP(breakpoint);
   }

   return ret_success;
}

HandleBreakpointContinue::HandleBreakpointContinue() :
   Handler("BreakpointContinue")
{
}

HandleBreakpointContinue::~HandleBreakpointContinue()
{
}

void HandleBreakpointContinue::getEventTypesHandled(vector<EventType> &etypes)
{
   etypes.push_back(EventType(EventType::None, EventType::Breakpoint));
}

int HandleBreakpointContinue::getPriority() const
{
   return PostCallbackPriority;
}

Handler::handler_ret_t HandleBreakpointContinue::handleEvent(Event::ptr ev)
{
   /**
    * This is in a seperate handler from Breakpoint to make it run after
    * any subservient events associated with Breakpoint.  Library or SysV
    * events want to operate on a stopped process, so we've postponed this
    * continue until after those events are done.
    **/
   EventBreakpoint *ebp = static_cast<EventBreakpoint *>(ev.get());
   int_eventBreakpoint *int_bp = ebp->getInternal();
   
   if (int_bp->stopped_proc) {
      ebp->getThread()->llthrd()->getInternalState().restoreStateProc();
   }
   return Handler::ret_success;
}

HandleBreakpointClear::HandleBreakpointClear() :
   Handler("BreakpointClear")
{
}

HandleBreakpointClear::~HandleBreakpointClear()
{
}

void HandleBreakpointClear::getEventTypesHandled(vector<EventType> &etypes)
{
   etypes.push_back(EventType(EventType::None, EventType::BreakpointClear));
}

/**
 * The handler triggers when a thread stopped on a breakpoint is continued.
 **/
Handler::handler_ret_t HandleBreakpointClear::handleEvent(Event::ptr ev)
{
   int_process *proc = ev->getProcess()->llproc();
   int_thread *thrd = ev->getThread()->llthrd();

   EventBreakpointClear *evbpc = static_cast<EventBreakpointClear *>(ev.get());
   int_eventBreakpointClear *int_bpc = evbpc->getInternal();
   installed_breakpoint *ibp = thrd->isStoppedOnBP();

   if (!ibp || !ibp->isInstalled()) {
      pthrd_printf("HandleBreakpointClear on thread without breakpoint.  BP must have been deleted\n");
      thrd->getBreakpointState().restoreStateProc();
      thrd->markStoppedOnBP(NULL);
      return Handler::ret_success;
   }
   assert(proc->threadPool()->allStopped(int_thread::BreakpointStateID) ||
          proc->threadPool()->allStopped(int_thread::AsyncStateID));

   /**
    * Suspend breakpoint
    **/
   if (!int_bpc->memwrite_bp_suspend) {
      pthrd_printf("Removing breakpoint from memory under HandleBreakpointClear\n");
      int_bpc->memwrite_bp_suspend = result_response::createResultResponse();
      bool result = ibp->suspend(proc, int_bpc->memwrite_bp_suspend);
      if (!result) {
         pthrd_printf("Error suspending breakpoint in HandleBreakpointClear\n");
         return Handler::ret_error;
      }
   }

   /**
    * Handle cases where breakpoint suspends are async and not completed.
    **/
   if (int_bpc->memwrite_bp_suspend->isPosted() && !int_bpc->memwrite_bp_suspend->isReady()) {
      pthrd_printf("Breakpoint clear is pending in HandleBreakpointClear.  Returning async\n");
      proc->handlerPool()->notifyOfPendingAsyncs(int_bpc->memwrite_bp_suspend, ev);
      return Handler::ret_async;
   }

   /**
    * Check if any of the int_breakpoints are going to be restored
    **/
   bool restore_bp = false;
   for (installed_breakpoint::iterator i = ibp->begin(); i != ibp->end(); i++) {
      if ((*i)->isOneTimeBreakpoint() && (*i)->isOneTimeBreakpointHit()) {
         continue;
      }
      restore_bp = true;
      break;
   }

   thrd->markStoppedOnBP(NULL);
   if (restore_bp) {
      pthrd_printf("HandleBreakpointClear restoring BP.  Single stepping the process.\n");
      thrd->markClearingBreakpoint(ibp);
      thrd->setSingleStepMode(true);

      //Threads without breakpoint restores get set to stopped.  Threads resuming breakpoints
      // are set-to/left-at running.
      for (int_threadPool::iterator i = proc->threadPool()->begin(); i != proc->threadPool()->end(); i++) {
         int_thread::StateTracker &st = (*i)->getBreakpointResumeState();
         if (st.getState() == int_thread::running || *i == thrd)
            st.desyncState(int_thread::running); //This thread is resuming, desync
         else
            st.desyncState(int_thread::stopped); //Mark this as stopped as we restore the BP
      }
   }
   else {
      pthrd_printf("HandleBreakpointClear will not restore BP.  Restoring process state.\n");
   }
   thrd->getBreakpointState().restoreStateProc();

   return Handler::ret_success;
}


HandleBreakpointRestore::HandleBreakpointRestore() :
   Handler("Breakpoint Restore")
{
}

HandleBreakpointRestore::~HandleBreakpointRestore()
{
}

void HandleBreakpointRestore::getEventTypesHandled(vector<EventType> &etypes)
{
   etypes.push_back(EventType(EventType::None, EventType::BreakpointRestore));
}

Handler::handler_ret_t HandleBreakpointRestore::handleEvent(Event::ptr ev)
{
   int_process *proc = ev->getProcess()->llproc();
   int_thread *thrd = ev->getThread()->llthrd();
   EventBreakpointRestore *bpc = static_cast<EventBreakpointRestore *>(ev.get());
   int_eventBreakpointRestore *int_bpc = bpc->getInternal();
   installed_breakpoint *bp = int_bpc->bp;
   bool result;   
   
   if (!int_bpc->set_states) {
      pthrd_printf("Restoring breakpoint at %lx for %d/%d\n", bp->getAddr(), proc->getPid(), thrd->getLWP());
      thrd->markClearingBreakpoint(NULL);
      thrd->setSingleStepMode(false);
      thrd->getBreakpointResumeState().setState(int_thread::stopped);
      int_bpc->set_states = true;
   }
   
   //Time to restore this bp (maybe, the BP will actually resume when it's last thread is done restoring)
   pthrd_printf("Restoring breakpoint to process\n");
   if (!int_bpc->memwrite_bp_resume) {
      int_bpc->memwrite_bp_resume = result_response::createResultResponse();
      result = bp->resume(proc, int_bpc->memwrite_bp_resume);
      if (!result) {
         pthrd_printf("Error resuming breakpoint in handler\n");
         return ret_error;
      }
   }
   assert(int_bpc->memwrite_bp_resume);
   if (int_bpc->memwrite_bp_resume->isPosted() && !int_bpc->memwrite_bp_resume->isReady()) {
      pthrd_printf("Postponing breakpoint clear while waiting for memwrite\n");
      proc->handlerPool()->notifyOfPendingAsyncs(int_bpc->memwrite_bp_resume, ev);
      return ret_async;
   }
   if (int_bpc->memwrite_bp_resume->hasError()) {
      pthrd_printf("Error resuming breakpoint\n");
      return ret_error;
   }

   pthrd_printf("Restoring thread state after breakpoint restore\n");
   thrd->getBreakpointResumeState().restoreStateProc();

   return ret_success;
}

HandleEmulatedSingleStep::HandleEmulatedSingleStep() :
   Handler("Emulated Single Step")
{
}

HandleEmulatedSingleStep::~HandleEmulatedSingleStep()
{
}


void HandleEmulatedSingleStep::getEventTypesHandled(vector<EventType> &etypes)
{
   etypes.push_back(EventType(EventType::None, EventType::Breakpoint));
}

Handler::handler_ret_t HandleEmulatedSingleStep::handleEvent(Event::ptr ev)
{
   int_process *proc = ev->getProcess()->llproc();
   int_thread *thrd = ev->getThread()->llthrd();

   emulated_singlestep *em_singlestep = thrd->getEmulatedSingleStep();
   if (!em_singlestep)
      return ret_success;
   
   EventBreakpoint::ptr ev_bp = ev->getEventBreakpoint();
   Address addr = ev_bp->getInternal()->addr;
   assert(ev_bp);
   if (!em_singlestep->containsBreakpoint(addr))
      return ret_success;

   pthrd_printf("Breakpoint %lx corresponds to emulated single step.  Clearing BPs\n", addr);
   async_ret_t aresult = em_singlestep->clear();
   if (aresult == aret_async) {
      proc->handlerPool()->notifyOfPendingAsyncs(em_singlestep->clear_resps, ev);
      return ret_async;
   }

   EventSingleStep::ptr ev_ss = EventSingleStep::ptr(new EventSingleStep());
   ev_ss->setProcess(proc->proc());
   ev_ss->setThread(thrd->thread());
   ev_ss->setSyncType(ev->getSyncType());
   proc->handlerPool()->addLateEvent(ev_ss);

   em_singlestep->restoreSSMode();
   thrd->rmEmulatedSingleStep(em_singlestep);
   
   return ret_success;
}

int HandleEmulatedSingleStep::getPriority() const
{
   return PostPlatformPriority;
}

HandleLibrary::HandleLibrary() :
   Handler("Library Handler")
{
}

HandleLibrary::~HandleLibrary()
{
}

Handler::handler_ret_t HandleLibrary::handleEvent(Event::ptr ev)
{
   pthrd_printf("Handling library load/unload\n");
   EventLibrary *lev = static_cast<EventLibrary *>(ev.get());
   if(!lev->libsAdded().empty())
   {
	   MTLock lock_this_block;
	   // this happens on Windows, where we already did the decode when we got the event
	   for(std::set<Library::ptr>::const_iterator lib = lev->libsAdded().begin();
		   lib != lev->libsAdded().end();
		   ++lib)
	   {
		   ev->getProcess()->llproc()->memory()->libs.insert((*lib)->debug());
	   }
   }
   if(!lev->libsRemoved().empty())
   {
	   MTLock lock_this_block;
	   for(std::set<Library::ptr>::const_iterator lib = lev->libsRemoved().begin();
		   lib != lev->libsRemoved().end();
		   ++lib)
	   {
		   ev->getProcess()->llproc()->memory()->libs.erase((*lib)->debug());
	   }
   }
   if(!lev->libsAdded().empty() || !lev->libsRemoved().empty())
	   return ret_success;

   int_process *proc = ev->getProcess()->llproc();
   set<int_library *> ll_added, ll_rmd;
   set<response::ptr> async_responses;
   bool async_pending = false;
   bool result = proc->refresh_libraries(ll_added, ll_rmd, async_pending, async_responses);
   if (!result && async_pending) {
      proc->handlerPool()->notifyOfPendingAsyncs(async_responses, ev);
      return ret_async;
   }
   if (!result) {
      pthrd_printf("Failed to refresh library list\n");
      return ret_error;
   }
   if (ll_added.empty() && ll_rmd.empty()) {
      pthrd_printf("Could not find actual changes in lib state\n");
      return ret_success;
   }

   set<Library::ptr> added, rmd;
   for (set<int_library*>::iterator i = ll_added.begin(); i != ll_added.end(); i++) {
      added.insert((*i)->getUpPtr());
   }
   for (set<int_library*>::iterator i = ll_rmd.begin(); i != ll_rmd.end(); i++) {
      rmd.insert((*i)->getUpPtr());
   }
   for (set<int_library*>::iterator i = ll_rmd.begin(); i != ll_rmd.end(); i++) {
      (*i)->markAsCleanable();
   }
   lev->setLibs(added, rmd);
   return ret_success;
}

void HandleLibrary::getEventTypesHandled(std::vector<EventType> &etypes)
{
   etypes.push_back(EventType(EventType::None, EventType::Library));
}

HandleDetach::HandleDetach() :
   Handler("Detach")
{
}

HandleDetach::~HandleDetach()
{
}
   
Handler::handler_ret_t HandleDetach::handleEvent(Event::ptr ev)
{
   int_process *proc = ev->getProcess()->llproc();
   EventDetach::ptr detach_ev = ev->getEventDetach();
   int_eventDetach *int_detach_ev = detach_ev->getInternal();
   bool temporary = int_detach_ev->temporary_detach;
   bool &removed_bps = int_detach_ev->removed_bps;
   result_response::ptr &detach_response = int_detach_ev->detach_response;
   std::set<response::ptr> &async_responses = int_detach_ev->async_responses;
   mem_state::ptr mem = proc->memory();
   bool err = true;

   if (!removed_bps) 
   {
      if (!temporary) {
         while (!mem->breakpoints.empty())
         {
            std::map<Dyninst::Address, installed_breakpoint *>::iterator i = mem->breakpoints.begin();
            result_response::ptr resp = result_response::createResultResponse();
            bool result = i->second->uninstall(proc, resp);
            if (!result) {
               perr_printf("Error removing breakpoint at %lx\n", i->first);
<<<<<<< HEAD
               setLastError(err_internal, "Error removing breakpoint before detach\n");
=======
               ev->setLastError(err_internal, "Error removing breakpoint before detach\n");
>>>>>>> 5144adab
               goto done;
            }
            async_responses.insert(resp);
         }
      }
      else {
         for(std::map<Dyninst::Address, installed_breakpoint *>::iterator i = mem->breakpoints.begin();
             i != mem->breakpoints.end(); ++i)
         {
            result_response::ptr resp = result_response::createResultResponse();
            bool result = i->second->suspend(proc, resp);
            if(!result) {
               perr_printf("Error suspending breakpoint at %lx\n", i->first);
<<<<<<< HEAD
               setLastError(err_internal, "Error suspending breakpoint before detach\n");
=======
               ev->setLastError(err_internal, "Error suspending breakpoint before detach\n");
>>>>>>> 5144adab
               goto done;
            }
            async_responses.insert(resp);
         }
      }
      removed_bps = true;
   }
<<<<<<< HEAD

   for (set<response::ptr>::iterator i = async_responses.begin(); i != async_responses.end(); i++) {
      if ((*i)->hasError()) {
         perr_printf("Failed to remove breakpoints\n");
         setLastError(err_internal, "Error removing breakpoint before detach\n");
         goto done;
      }
      if (!(*i)->isReady()) {
         pthrd_printf("Suspending detach due to async in breakpoint removal.\n");
         proc->handlerPool()->notifyOfPendingAsyncs(async_responses, ev);
         return ret_async;
      }
   }

   if (!detach_response) {
      pthrd_printf("Detach handler is triggering platform detach\n");
      detach_response = result_response::createResultResponse();
      bool result = proc->plat_detach(detach_response);
      if (!result) {
         pthrd_printf("Error performing platform detach on %d\n", proc->getPid());
         goto done;
      }
   }
   if (detach_response->isPosted() && !detach_response->isReady()) {
      pthrd_printf("Suspending detach operation while waiting for detach response\n");
      proc->handlerPool()->notifyOfPendingAsyncs(detach_response, ev);
      return ret_async;
   }

   if (temporary) {
      proc->setState(int_process::detached);
      proc->threadPool()->initialThread()->getDetachState().setStateProc(int_thread::detached);
   }
   else {
      ProcPool()->condvar()->lock();

=======

   for (set<response::ptr>::iterator i = async_responses.begin(); i != async_responses.end(); i++) {
      if ((*i)->hasError()) {
         perr_printf("Failed to remove breakpoints\n");
         ev->setLastError(err_internal, "Error removing breakpoint before detach\n");
         goto done;
      }
      if (!(*i)->isReady()) {
         pthrd_printf("Suspending detach due to async in breakpoint removal.\n");
         proc->handlerPool()->notifyOfPendingAsyncs(async_responses, ev);
         return ret_async;
      }
   }

   if (!detach_response) {
      pthrd_printf("Detach handler is triggering platform detach\n");
      detach_response = result_response::createResultResponse();
      bool result = proc->plat_detach(detach_response);
      if (!result) {
         pthrd_printf("Error performing platform detach on %d\n", proc->getPid());
         goto done;
      }
   }
   if (detach_response->isPosted() && !detach_response->isReady()) {
      pthrd_printf("Suspending detach operation while waiting for detach response\n");
      proc->handlerPool()->notifyOfPendingAsyncs(detach_response, ev);
      return ret_async;
   }

   if (temporary) {
      proc->setState(int_process::detached);
      proc->threadPool()->initialThread()->getDetachState().setStateProc(int_thread::detached);
   }
   else {
      ProcPool()->condvar()->lock();

>>>>>>> 5144adab
      proc->setState(int_process::exited);
      ProcPool()->rmProcess(proc);

      ProcPool()->condvar()->signal();
      ProcPool()->condvar()->unlock();
   }

   err = false;
  done:
   int_detach_ev->done = true;
   proc->getStartupTeardownProcs().dec();
   return err ? ret_error : ret_success;
}
 
void HandleDetach::getEventTypesHandled(std::vector<EventType> &etypes)
{
   etypes.push_back(EventType(EventType::None, EventType::Detach));
}

HandleAsync::HandleAsync() :
   Handler("Async")
{
}

HandleAsync::~HandleAsync()
{
}
   
Handler::handler_ret_t HandleAsync::handleEvent(Event::ptr ev)
{
   EventAsync::ptr eAsync = ev->getEventAsync();
   set<response::ptr> &resps = eAsync->getInternal()->getResponses();

   pthrd_printf("Handling %lu async event(s) on %d/%d\n", 
                (unsigned long) resps.size(),
                eAsync->getProcess()->llproc()->getPid(),
                eAsync->getThread()->llthrd()->getLWP());

   assert(eAsync->getProcess()->llproc()->plat_needsAsyncIO());
   for (set<response::ptr>::iterator i = resps.begin(); i != resps.end(); i++) {
      response::ptr resp = *i;
      resp->markReady();
      resp->setEvent(Event::ptr());
   }

   return ret_success;
}

void HandleAsync::getEventTypesHandled(std::vector<EventType> &etypes)
{
   etypes.push_back(EventType(EventType::None, EventType::Async));
}

HandleNop::HandleNop() :
   Handler("Nop Handler")
{
}

HandleNop::~HandleNop()
{
}

Handler::handler_ret_t HandleNop::handleEvent(Event::ptr)
{
   //Trivial handler, by definition
   return ret_success;
}

void HandleNop::getEventTypesHandled(std::vector<EventType> &etypes)
{
   etypes.push_back(EventType(EventType::None, EventType::Nop));
}

HandleCallbacks::HandleCallbacks() : 
   Handler("Callback")
{
}

HandleCallbacks::~HandleCallbacks()
{
}

HandleCallbacks *HandleCallbacks::getCB()
{
   static HandleCallbacks *cb = NULL;
   if (!cb) {
      cb = new HandleCallbacks();
      assert(cb);
      HandlerPool *hp = createDefaultHandlerPool(NULL);
      delete hp;
   }
   return cb;
}

int HandleCallbacks::getPriority() const
{
   return CallbackPriority;
}

void HandleCallbacks::getEventTypesHandled(std::vector<EventType> & /*etypes*/)
{
   //Callbacks are special cased, they respond to all event types.
}

bool HandleCallbacks::hasCBs(Event::const_ptr ev)
{
   return cbfuncs.find(ev->getEventType()) != cbfuncs.end();
}

bool HandleCallbacks::hasCBs(EventType et)
{
   return cbfuncs.find(et) != cbfuncs.end();
}

bool HandleCallbacks::requiresCB(Event::const_ptr ev)
{
   return hasCBs(ev) && !ev->suppressCB();
}

Handler::handler_ret_t HandleCallbacks::handleEvent(Event::ptr ev)
{
<<<<<<< HEAD
   int_thread *thr = NULL;
   if(ev->getThread()) thr = ev->getThread()->llthrd();
=======
   int_thread *thr = ev->getThread()->llthrd();
>>>>>>> 5144adab
   int_process *proc = ev->getProcess()->llproc();
   
   if (ev->noted_event) {
      //Reset the event status here if the callback already had a delivery attempt
      notify()->clearEvent();
      if (thr)
         thr->getCallbackState().restoreStateProc();
      else
         proc->threadPool()->initialThread()->getCallbackState().restoreStateProc();
      ev->noted_event = false;
   }

   EventType evtype = ev->getEventType();
   std::map<EventType, std::set<Process::cb_func_t>, eventtype_cmp>::iterator i = cbfuncs.find(evtype);
   if (i == cbfuncs.end()) {
      pthrd_printf("No callback registered for event type '%s'\n", ev->name().c_str());
      return ret_success;
   }

   if (proc &&
       (proc->getState() == int_process::neonatal ||
        proc->getState() == int_process::neonatal_intermediate))
   {
      pthrd_printf("No callback for neonatal process %d\n", proc->getPid());
      return ret_success;
   }
   const std::set<Process::cb_func_t> &cbs = i->second;

   if (ev->suppressCB()) {
      pthrd_printf("Suppressing callbacks for event %s\n", ev->name().c_str());
      return ret_success;
   }

   if (proc->isRunningSilent()) {
      pthrd_printf("Suppressing callback for event %s due to process being in silent mode\n",
                   ev->name().c_str());
      return ret_success;
   }
   
   return deliverCallback(ev, cbs);
}

static const char *action_str(Process::cb_action_t action)
{
   switch (action) {
      case Process::cbThreadContinue:
         return "cbThreadContinue";
      case Process::cbThreadStop:
         return "cbThreadStop";
      case Process::cbProcContinue:
         return "cbProcContinue";
      case Process::cbProcStop:
         return "cbProcStop";
      case Process::cbDefault:
         return "cbDefault";
      default:
         return "cbInvalid";
   }
   return NULL;
}

bool HandleCallbacks::handleCBReturn(Process::const_ptr proc, Thread::const_ptr thrd, 
                                     Process::cb_action_t ret)
{
   if (!thrd) {
      thrd = proc->llproc()->threadPool()->initialThread()->thread();
   }
   switch (ret) {
      case Process::cbThreadContinue:
		  if (!thrd->llthrd()->isUser()) break;
		  if (thrd == Thread::const_ptr()) {
            perr_printf("User returned invalid action %s for event\n", 
                        action_str(ret));
            return false;
         }
         pthrd_printf("Callbacks returned thread continue\n");
         thrd->llthrd()->getUserState().setState(int_thread::running);
         break;
      case Process::cbThreadStop:
		  if (!thrd->llthrd()->isUser()) break;
         if (thrd == Thread::const_ptr()) {
            perr_printf("User returned invalid action %s for event\n", 
                        action_str(ret));
            return false;
         }
         pthrd_printf("Callbacks returned thread stop\n");
         thrd->llthrd()->getUserState().setState(int_thread::stopped);
         break;
      case Process::cbProcContinue: {
         if (proc == Process::const_ptr()) {
            perr_printf("User returned invalid action %s for event\n", 
                        action_str(ret));
            return false;
         }
         pthrd_printf("Callbacks returned process continue\n");
         thrd->llthrd()->getUserState().setStateProc(int_thread::running);
         break;
      }
      case Process::cbProcStop: {
         if (proc == Process::const_ptr()) {
            perr_printf("User returned invalid action %s for event\n", 
                        action_str(ret));
            return false;
         }
         pthrd_printf("Callbacks returned process stop\n");
         thrd->llthrd()->getUserState().setStateProc(int_thread::stopped);
         break;
      }
      case Process::cbDefault:
         pthrd_printf("Callbacks returned default\n");
         break;
   }
   return true;
}

Handler::handler_ret_t HandleCallbacks::deliverCallback(Event::ptr ev, const set<Process::cb_func_t> &cbset)
{
   //We want the thread to remain in its appropriate state while the CB is in flight.
   int_thread *thr = ev->getThread()->llthrd();
   int_process *proc = ev->getProcess()->llproc();
   assert(proc);

   pthrd_printf("Changing callback state of %d before CB\n", proc->getPid());
   int_thread::StateTracker &cb_state = thr ? thr->getCallbackState() : proc->threadPool()->initialThread()->getCallbackState();
   cb_state.desyncStateProc(int_thread::ditto);

   if (isHandlerThread() && mt()->getThreadMode() != Process::CallbackThreading) {
      //We're not going to allow a handler thread to deliver a callback in this mode
      // trigger the notify, then return a request to delay from the delivery of this
      // callback to the user thread.
      ev->noted_event = true;
      notify()->noteEvent();
      return ret_cbdelay;
   }

   // Make sure the user can operate on the process in the callback
   // But if this is a PostCrash or PostExit, the underlying process and
   // threads are already gone and thus no operations on them really make sense
   if (!ev->getProcess()->isTerminated()) {
      ev->getProcess()->llproc()->threadPool()->saveUserState(ev);
   }

   //The following code loops over each callback registered for this event type
   // and triggers the callback for the user.  Return results are aggregated.
   unsigned k = 0;
   pthrd_printf("Triggering callback for event '%s'\n", ev->name().c_str());
   Process::cb_action_t parent_result = Process::cbDefault;
   Process::cb_action_t child_result = Process::cbDefault;
   std::set<Process::cb_func_t>::const_iterator j;
   for (j = cbset.begin(); j != cbset.end(); j++, k++) {
      pthrd_printf("Triggering callback #%u for event '%s'\n", k, ev->name().c_str());
      int_process::setInCB(true);
      Process::cb_ret_t ret = (*j)(ev);
      int_process::setInCB(false);

      if (ret.parent != Process::cbDefault)
         parent_result = ret.parent;
      if (ret.child != Process::cbDefault)
         child_result = ret.child;

      pthrd_printf("Callback #%u return %s/%s\n", k, action_str(ret.parent),
                   action_str(ret.child));
   }

   // Don't allow the user to change the state of forced terminated processes 
   if( ev->getProcess()->llproc() && ev->getProcess()->llproc()->wasForcedTerminated() ) {
       parent_result = Process::cbDefault;
       child_result = Process::cbDefault;
   }

   // Now that the callback is over, return the state to what it was before the
   // callback so the return value from the callback can be used to update the state
   if (!ev->getProcess()->isTerminated()) {
      ev->getProcess()->llproc()->threadPool()->restoreUserState();
      
      if (ev->getThread()->llthrd() != NULL) {
         //Given the callback return result, change the user state to the appropriate
         // setting.
         pthrd_printf("Handling return value for main process\n");
         handleCBReturn(ev->getProcess(), ev->getThread(), parent_result);
      }
   }

   pthrd_printf("Handling return value for child process/thread\n");
   Process::const_ptr child_proc = Process::const_ptr();
   Thread::const_ptr child_thread = Thread::const_ptr();
   bool event_has_child = false;
   switch (ev->getEventType().code()) {
      case EventType::Fork:
         event_has_child = true;
         child_proc = static_cast<EventFork *>(ev.get())->getChildProcess();
         break;
      case EventType::ThreadCreate:
      case EventType::UserThreadCreate:
      case EventType::LWPCreate:
         event_has_child = true;
         child_thread = static_cast<EventNewThread *>(ev.get())->getNewThread();
         break;
   }
   if (event_has_child)
      handleCBReturn(child_proc, child_thread, child_result);

   pthrd_printf("Restoring callback state of %d/%d after CB\n", ev->getProcess()->getPid(), 
                ev->getThread()->getLWP());
   cb_state.restoreStateProc();

   return ret_success;
}

void HandleCallbacks::getRealEvents(EventType ev, std::vector<EventType> &out_evs)
{
   switch (ev.code()) {
      case EventType::Terminate:
         out_evs.push_back(EventType(ev.time(), EventType::Exit));
         out_evs.push_back(EventType(ev.time(), EventType::Crash));
         out_evs.push_back(EventType(ev.time(), EventType::ForceTerminate));
         break;
      case EventType::ThreadCreate:
         out_evs.push_back(EventType(ev.time(), EventType::UserThreadCreate));
         out_evs.push_back(EventType(ev.time(), EventType::LWPCreate));
         break;
      case EventType::ThreadDestroy:
         out_evs.push_back(EventType(ev.time(), EventType::UserThreadDestroy));
         out_evs.push_back(EventType(ev.time(), EventType::LWPDestroy));
         break;
      default:
         out_evs.push_back(ev);
   }
}

bool HandleCallbacks::registerCallback_int(EventType ev, Process::cb_func_t func)
{
   pthrd_printf("Registering event %s with callback function %p\n", ev.name().c_str(), func);
<<<<<<< HEAD
   std::set<EventType, Dyninst::ProcControlAPI::eventtype_cmp>::iterator i = alleventtypes.find(ev);
=======
   std::set<EventType, eventtype_cmp>::iterator i = alleventtypes.find(ev);
>>>>>>> 5144adab
   if (i == alleventtypes.end()) {
      pthrd_printf("Event %s does not have any handler\n", ev.name().c_str());
      return false;
   }
   cbfuncs[ev].insert(func);
   return true;
}

bool HandleCallbacks::registerCallback(EventType oev, Process::cb_func_t func)
{
   bool registered_cb = false;
   std::vector<EventType> real_evs;
   getRealEvents(oev, real_evs);
   
   for (std::vector<EventType>::iterator i = real_evs.begin(); i != real_evs.end(); i++)
   {
      EventType ev = *i;
      switch (ev.time()) {
         case EventType::Pre:
         case EventType::Post:
         case EventType::None: {
            bool result = registerCallback_int(ev, func);
            if (result)
               registered_cb = true;
            break;
         }
         case EventType::Any: {
            bool result1 = registerCallback_int(EventType(EventType::Pre, ev.code()), func);
            bool result2 = registerCallback_int(EventType(EventType::Post, ev.code()), func);
            bool result3 = registerCallback_int(EventType(EventType::None, ev.code()), func);
            if (result1 || result2 || result3)
               registered_cb = true;
            break;
         }
      }
   }
   if (!registered_cb) {
      pthrd_printf("Did not register any callbacks for %s\n", oev.name().c_str());
      ProcControlAPI::globalSetLastError(err_noevents, "EventType does not exist");
      return false;
   }
   return true;
}

bool HandleCallbacks::removeCallback_int(EventType et, Process::cb_func_t func)
{
   cbfuncs_t::iterator i = cbfuncs.find(et);
   if (i == cbfuncs.end()) {
      return false;
   }
   set<Process::cb_func_t> &func_set = i->second;
   set<Process::cb_func_t>::iterator j = func_set.find(func);
   if (j == func_set.end()) {
      return false;
   }
   func_set.erase(j);
   return true;
}

bool HandleCallbacks::removeCallback(EventType oet, Process::cb_func_t func)
{
   bool removed_cb = false;
   std::vector<EventType> real_ets;
   getRealEvents(oet, real_ets);
   
   for (std::vector<EventType>::iterator i = real_ets.begin(); i != real_ets.end(); i++)
   {
      EventType et = *i;

      switch (et.time()) {
         case EventType::Pre:
         case EventType::Post:
         case EventType::None: {
            bool result = removeCallback_int(et, func);
            if (result)
               removed_cb = true;
         }
         case EventType::Any: {
            bool result1 = removeCallback_int(EventType(EventType::Pre, et.code()), func);
            bool result2 = removeCallback_int(EventType(EventType::Post,et.code()), func);
            bool result3 = removeCallback_int(EventType(EventType::None,et.code()), func);
            if (result1 || result2 || result3)
               removed_cb = true;
         }
      }
   }

   if (!removed_cb) {
      perr_printf("Attempted to remove non-existant callback %s\n", 
                  oet.name().c_str());
      ProcControlAPI::globalSetLastError(err_badparam, "Callback does not exist");
      return false;
   }
   return true;
}

bool HandleCallbacks::removeCallback_int(EventType et)
{
   cbfuncs_t::iterator i = cbfuncs.find(et);
   if (i == cbfuncs.end()) {
      return false;
   }
   cbfuncs.erase(i);
   return true;
}

bool HandleCallbacks::removeCallback(EventType et)
{
   bool result = false;
   switch (et.time()) {
      case EventType::Pre:
      case EventType::Post:
      case EventType::None: {
         result = removeCallback_int(et);
      }
      case EventType::Any: {
         bool result1 = removeCallback_int(EventType(EventType::Pre, et.code()));
         bool result2 = removeCallback_int(EventType(EventType::Post,et.code()));
         bool result3 = removeCallback_int(EventType(EventType::None,et.code()));
         result = (result1 || result2 || result3);
      }
   }
   if (!result) {
      perr_printf("Attempted to remove non-existant callback %s\n", 
                  et.name().c_str());
      ProcControlAPI::globalSetLastError(err_badparam, "Callback does not exist");
      return false;
   }
   return true;
}

bool HandleCallbacks::removeCallback(Process::cb_func_t func)
{
   bool rmd_something = false;
   for (cbfuncs_t::iterator i = cbfuncs.begin(); i != cbfuncs.end(); i++)
   {
      EventType et = i->first;
      bool result = removeCallback_int(et, func);
      if (result) 
         rmd_something = true;
   }
   if (!rmd_something) {
      perr_printf("Attempted to remove non-existant callback %p\n", func);
      ProcControlAPI::globalSetLastError(err_badparam, "Callback does not exist");
      return false;
   }
   return true;
}

HandlerPool *createDefaultHandlerPool(int_process *p)
{
   static bool initialized = false;
   static HandleBootstrap *hbootstrap = NULL;
   static HandleSignal *hsignal = NULL;
   static HandlePostExit *hpostexit = NULL;
   static HandlePreExit *hpreexit = NULL;
   static HandlePostExitCleanup *hpostexitcleanup = NULL;
   static HandleThreadCreate *hthreadcreate = NULL;
   static HandleThreadDestroy *hthreaddestroy = NULL;
   static HandleThreadCleanup *hthreadcleanup = NULL;
   static HandleThreadStop *hthreadstop = NULL;
   static HandleSingleStep *hsinglestep = NULL;
   static HandleCrash *hcrash = NULL;
   static HandleBreakpoint *hbpoint = NULL;
   static HandleBreakpointContinue *hbpcontinue = NULL;
   static HandleBreakpointClear *hbpclear = NULL;
   static HandleBreakpointRestore *hbprestore = NULL;
   static HandleLibrary *hlibrary = NULL;
   static HandlePostFork *hpostfork = NULL;
   static HandlePostForkCont *hpostforkcont = NULL;
   static HandlePostExec *hpostexec = NULL;
   static HandleAsync *hasync = NULL;
   static HandleForceTerminate *hforceterm = NULL;
   static HandleNop *hnop = NULL;
   static HandleDetach *hdetach = NULL;
   static HandleEmulatedSingleStep *hemulatedsinglestep = NULL;
   static iRPCHandler *hrpc = NULL;
<<<<<<< HEAD
   static HandlePreBootstrap* hprebootstrap = NULL;
=======
>>>>>>> 5144adab
   static iRPCLaunchHandler *hrpclaunch = NULL;
   if (!initialized) {
      hbootstrap = new HandleBootstrap();
      hsignal = new HandleSignal();
      hpostexit = new HandlePostExit();
      hpostexitcleanup = new HandlePostExitCleanup();
      hpreexit = new HandlePreExit();
      hthreadcreate = new HandleThreadCreate();
      hthreaddestroy = new HandleThreadDestroy();
      hthreadcleanup = new HandleThreadCleanup();
      hthreadstop = new HandleThreadStop();
      hsinglestep = new HandleSingleStep();
      hcrash = new HandleCrash();
      hbpoint = new HandleBreakpoint();
      hbpcontinue = new HandleBreakpointContinue();
      hbpclear = new HandleBreakpointClear();
      hbprestore = new HandleBreakpointRestore();
      hrpc = new iRPCHandler();
      hrpclaunch = new iRPCLaunchHandler();
      hlibrary = new HandleLibrary();
      hpostfork = new HandlePostFork();
      hpostforkcont = new HandlePostForkCont();
      hpostexec = new HandlePostExec();
      hasync = new HandleAsync();
      hforceterm = new HandleForceTerminate();
<<<<<<< HEAD
	  hprebootstrap = new HandlePreBootstrap();
=======
>>>>>>> 5144adab
      hnop = new HandleNop();
      hdetach = new HandleDetach();
      hemulatedsinglestep = new HandleEmulatedSingleStep();
      initialized = true;
   }
   HandlerPool *hpool = new HandlerPool(p);
   hpool->addHandler(hbootstrap);
   hpool->addHandler(hsignal);
   hpool->addHandler(hpostexit);
   hpool->addHandler(hpostexitcleanup);
   hpool->addHandler(hpreexit);
   hpool->addHandler(hthreadcreate);
   hpool->addHandler(hthreaddestroy);
   hpool->addHandler(hthreadcleanup);
   hpool->addHandler(hthreadstop);
   hpool->addHandler(hsinglestep);
   hpool->addHandler(hcrash);
   hpool->addHandler(hbpoint);
   hpool->addHandler(hbpcontinue);
   hpool->addHandler(hbpclear);
   hpool->addHandler(hbprestore);
   hpool->addHandler(hrpc);
   hpool->addHandler(hlibrary);
   hpool->addHandler(hpostfork);
   hpool->addHandler(hpostforkcont);
   hpool->addHandler(hpostexec);
   hpool->addHandler(hrpclaunch);
   hpool->addHandler(hasync);
   hpool->addHandler(hforceterm);
<<<<<<< HEAD
   hpool->addHandler(hprebootstrap);
=======
>>>>>>> 5144adab
   hpool->addHandler(hnop);
   hpool->addHandler(hdetach);
   hpool->addHandler(hemulatedsinglestep);
   plat_createDefaultHandlerPool(hpool);

   print_add_handler = false;
   return hpool;
}<|MERGE_RESOLUTION|>--- conflicted
+++ resolved
@@ -302,11 +302,7 @@
        * Desync the async state for the thread.  This keeps the process or thread
        * stopped while we handle the async event.
        **/
-<<<<<<< HEAD
       if (ev->getSyncType() == Event::sync_thread) {
-=======
-      if (ev->getSyncType() == Event::Event::sync_thread) {
->>>>>>> 5144adab
          int_thread *thr = ev->getThread()->llthrd();
          pthrd_printf("Desync'ing async thread state of %d/%d\n", proc->getPid(), thr->getLWP());
          thr->getAsyncState().desyncState(int_thread::ditto);
@@ -332,11 +328,7 @@
     * Undo the previous desync.  After the last restore operation, then thread/process
     * should be able to run again.
     **/
-<<<<<<< HEAD
    if (ev->getSyncType() == Event::sync_thread) {
-=======
-   if (ev->getSyncType() == Event::Event::sync_thread) {
->>>>>>> 5144adab
       int_thread *thr = ev->getThread()->llthrd();
       pthrd_printf("Restoring'ing async thread state of %d/%d\n", proc->getPid(), thr->getLWP());
       thr->getAsyncState().restoreState();
@@ -525,9 +517,9 @@
 	etypes.push_back(EventType(EventType::None, EventType::PreBootstrap));
 }
 
-Handler::handler_ret_t HandlePreBootstrap::handleEvent(Event::ptr ev)
-{
-	int_process* p = ev->getProcess()->llproc();
+Handler::handler_ret_t HandlePreBootstrap::handleEvent(Event::ptr)
+{
+	//int_process* p = ev->getProcess()->llproc();
 	//p->setForceGeneratorBlock(true);
 	return ret_success;
 }
@@ -744,9 +736,9 @@
    int_process *proc = ev->getProcess()->llproc();
    Thread::const_ptr t = ev->getThread();
    int_thread* thrd = NULL;
-   if(t) {
-	   int_thread *thrd = t->llthrd();
-   }
+   if(t)
+	   thrd = t->llthrd();
+
    assert(proc);
    // assert(thrd);
    pthrd_printf("Handling force terminate for process %d on thread %d\n",
@@ -827,15 +819,10 @@
 Handler::handler_ret_t HandleThreadCreate::handleEvent(Event::ptr ev)
 {
    int_process *proc = ev->getProcess()->llproc();
-<<<<<<< HEAD
    Thread::const_ptr hl_thrd = ev->getThread();
    int_thread* thrd = NULL;
    if(hl_thrd) thrd = hl_thrd->llthrd();
    EventNewThread *threadev = static_cast<EventNewThread *>(ev.get());
-=======
-   int_thread *thrd = ev->getThread() ? ev->getThread()->llthrd() : NULL;
-   EventNewThread::ptr threadev = ev->getEventNewThread();
->>>>>>> 5144adab
 
    pthrd_printf("Handle thread create for %d/%d with new thread %d\n",
 	   proc->getPid(), thrd ? thrd->getLWP() : (Dyninst::LWP)(-1), threadev->getLWP());
@@ -851,16 +838,10 @@
    }
    ProcPool()->condvar()->lock();
    int_thread *newthr = int_thread::createThread(proc, NULL_THR_ID, threadev->getLWP(), false);
-<<<<<<< HEAD
 
    newthr->getGeneratorState().setState(int_thread::stopped);
    newthr->getHandlerState().setState(int_thread::stopped);
 
-=======
-   newthr->getGeneratorState().setState(int_thread::stopped);
-   newthr->getHandlerState().setState(int_thread::stopped);
-
->>>>>>> 5144adab
    if (!thrd) {
       //This happens on BG/P with user thread events.
       pthrd_printf("Setting new event to have occured on new thread\n");
@@ -914,7 +895,6 @@
 {
    int_thread *thrd = ev->getThread()->llthrd();
    int_process *proc = ev->getProcess()->llproc();
-<<<<<<< HEAD
 
 	if (!thrd->isUser()) {
 		ev->setSuppressCB(true);
@@ -935,9 +915,6 @@
       return ret_success;
    }
 
-=======
-
->>>>>>> 5144adab
    pthrd_printf("Handling post-thread destroy for %d/%d\n", proc->getPid(), thrd->getLWP());
 
    if (proc->wasForcedTerminated()) {
@@ -1190,10 +1167,7 @@
    int_thread *thrd = ev->getThread()->llthrd();
 
    EventBreakpoint *ebp = static_cast<EventBreakpoint *>(ev.get());
-<<<<<<< HEAD
-   pthrd_printf("Handling breakpoint at %p\n", ebp->getAddress());
-=======
->>>>>>> 5144adab
+   pthrd_printf("Handling breakpoint at %lx\n", ebp->getAddress());
    int_eventBreakpoint *int_ebp = ebp->getInternal();
    installed_breakpoint *breakpoint = int_ebp->lookupInstalledBreakpoint();
 
@@ -1229,11 +1203,7 @@
    }
    if (int_ebp->pc_regset && int_ebp->pc_regset->hasError()) {
       pthrd_printf("Error setting pc register on breakpoint\n");
-<<<<<<< HEAD
-      setLastError(err_internal, "Could not set pc register upon breakpoint\n");
-=======
       ev->setLastError(err_internal, "Could not set pc register upon breakpoint\n");
->>>>>>> 5144adab
       return ret_error;
    }
    if (int_ebp->pc_regset && !int_ebp->pc_regset->isReady()) {
@@ -1665,11 +1635,7 @@
             bool result = i->second->uninstall(proc, resp);
             if (!result) {
                perr_printf("Error removing breakpoint at %lx\n", i->first);
-<<<<<<< HEAD
-               setLastError(err_internal, "Error removing breakpoint before detach\n");
-=======
                ev->setLastError(err_internal, "Error removing breakpoint before detach\n");
->>>>>>> 5144adab
                goto done;
             }
             async_responses.insert(resp);
@@ -1683,11 +1649,7 @@
             bool result = i->second->suspend(proc, resp);
             if(!result) {
                perr_printf("Error suspending breakpoint at %lx\n", i->first);
-<<<<<<< HEAD
-               setLastError(err_internal, "Error suspending breakpoint before detach\n");
-=======
                ev->setLastError(err_internal, "Error suspending breakpoint before detach\n");
->>>>>>> 5144adab
                goto done;
             }
             async_responses.insert(resp);
@@ -1695,12 +1657,11 @@
       }
       removed_bps = true;
    }
-<<<<<<< HEAD
 
    for (set<response::ptr>::iterator i = async_responses.begin(); i != async_responses.end(); i++) {
       if ((*i)->hasError()) {
          perr_printf("Failed to remove breakpoints\n");
-         setLastError(err_internal, "Error removing breakpoint before detach\n");
+         ev->setLastError(err_internal, "Error removing breakpoint before detach\n");
          goto done;
       }
       if (!(*i)->isReady()) {
@@ -1732,44 +1693,6 @@
    else {
       ProcPool()->condvar()->lock();
 
-=======
-
-   for (set<response::ptr>::iterator i = async_responses.begin(); i != async_responses.end(); i++) {
-      if ((*i)->hasError()) {
-         perr_printf("Failed to remove breakpoints\n");
-         ev->setLastError(err_internal, "Error removing breakpoint before detach\n");
-         goto done;
-      }
-      if (!(*i)->isReady()) {
-         pthrd_printf("Suspending detach due to async in breakpoint removal.\n");
-         proc->handlerPool()->notifyOfPendingAsyncs(async_responses, ev);
-         return ret_async;
-      }
-   }
-
-   if (!detach_response) {
-      pthrd_printf("Detach handler is triggering platform detach\n");
-      detach_response = result_response::createResultResponse();
-      bool result = proc->plat_detach(detach_response);
-      if (!result) {
-         pthrd_printf("Error performing platform detach on %d\n", proc->getPid());
-         goto done;
-      }
-   }
-   if (detach_response->isPosted() && !detach_response->isReady()) {
-      pthrd_printf("Suspending detach operation while waiting for detach response\n");
-      proc->handlerPool()->notifyOfPendingAsyncs(detach_response, ev);
-      return ret_async;
-   }
-
-   if (temporary) {
-      proc->setState(int_process::detached);
-      proc->threadPool()->initialThread()->getDetachState().setStateProc(int_thread::detached);
-   }
-   else {
-      ProcPool()->condvar()->lock();
-
->>>>>>> 5144adab
       proc->setState(int_process::exited);
       ProcPool()->rmProcess(proc);
 
@@ -1891,12 +1814,8 @@
 
 Handler::handler_ret_t HandleCallbacks::handleEvent(Event::ptr ev)
 {
-<<<<<<< HEAD
    int_thread *thr = NULL;
    if(ev->getThread()) thr = ev->getThread()->llthrd();
-=======
-   int_thread *thr = ev->getThread()->llthrd();
->>>>>>> 5144adab
    int_process *proc = ev->getProcess()->llproc();
    
    if (ev->noted_event) {
@@ -2130,11 +2049,7 @@
 bool HandleCallbacks::registerCallback_int(EventType ev, Process::cb_func_t func)
 {
    pthrd_printf("Registering event %s with callback function %p\n", ev.name().c_str(), func);
-<<<<<<< HEAD
    std::set<EventType, Dyninst::ProcControlAPI::eventtype_cmp>::iterator i = alleventtypes.find(ev);
-=======
-   std::set<EventType, eventtype_cmp>::iterator i = alleventtypes.find(ev);
->>>>>>> 5144adab
    if (i == alleventtypes.end()) {
       pthrd_printf("Event %s does not have any handler\n", ev.name().c_str());
       return false;
@@ -2312,10 +2227,7 @@
    static HandleDetach *hdetach = NULL;
    static HandleEmulatedSingleStep *hemulatedsinglestep = NULL;
    static iRPCHandler *hrpc = NULL;
-<<<<<<< HEAD
    static HandlePreBootstrap* hprebootstrap = NULL;
-=======
->>>>>>> 5144adab
    static iRPCLaunchHandler *hrpclaunch = NULL;
    if (!initialized) {
       hbootstrap = new HandleBootstrap();
@@ -2341,10 +2253,7 @@
       hpostexec = new HandlePostExec();
       hasync = new HandleAsync();
       hforceterm = new HandleForceTerminate();
-<<<<<<< HEAD
 	  hprebootstrap = new HandlePreBootstrap();
-=======
->>>>>>> 5144adab
       hnop = new HandleNop();
       hdetach = new HandleDetach();
       hemulatedsinglestep = new HandleEmulatedSingleStep();
@@ -2374,10 +2283,7 @@
    hpool->addHandler(hrpclaunch);
    hpool->addHandler(hasync);
    hpool->addHandler(hforceterm);
-<<<<<<< HEAD
    hpool->addHandler(hprebootstrap);
-=======
->>>>>>> 5144adab
    hpool->addHandler(hnop);
    hpool->addHandler(hdetach);
    hpool->addHandler(hemulatedsinglestep);
