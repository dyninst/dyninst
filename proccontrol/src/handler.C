--- conflicted
+++ resolved
@@ -2127,10 +2127,6 @@
          out_evs.push_back(EventType(ev.time(), EventType::LWPCreate));
          break;
       case EventType::ThreadDestroy:
-<<<<<<< HEAD
-         pthrd_printf("ThreadDestroy handled in getRealEvents, adding UserThreadDestroy and LWPDestroy\n");
-=======
->>>>>>> eb0da280
          out_evs.push_back(EventType(ev.time(), EventType::UserThreadDestroy));
          out_evs.push_back(EventType(ev.time(), EventType::LWPDestroy));
          break;
