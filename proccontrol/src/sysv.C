--- conflicted
+++ resolved
@@ -126,11 +126,7 @@
    return true;
 }
 
-<<<<<<< HEAD
-bool PCProcReader::GetReg(MachRegister, MachRegisterVal &)
-=======
 bool PCProcReader::GetReg(MachRegister /*reg*/, MachRegisterVal & /*val*/)
->>>>>>> f7555c7b
 {
    assert(0); //Not needed
    return true;
