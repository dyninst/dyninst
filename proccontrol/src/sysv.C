/*
 * Copyright (c) 1996-2011 Barton P. Miller
 * 
 * We provide the Paradyn Parallel Performance Tools (below
 * described as "Paradyn") on an AS IS basis, and do not warrant its
 * validity or performance.  We reserve the right to update, modify,
 * or discontinue this software at any time.  We shall have no
 * obligation to supply such updates or modifications or any other
 * form of support to you.
 * 
 * By your use of Paradyn, you understand and agree that we (or any
 * other person or entity with proprietary rights in Paradyn) are
 * under no obligation to provide either maintenance services,
 * update services, notices of latent defects, or correction of
 * defects for Paradyn.
 * 
 * This library is free software; you can redistribute it and/or
 * modify it under the terms of the GNU Lesser General Public
 * License as published by the Free Software Foundation; either
 * version 2.1 of the License, or (at your option) any later version.
 * 
 * This library is distributed in the hope that it will be useful,
 * but WITHOUT ANY WARRANTY; without even the implied warranty of
 * MERCHANTABILITY or FITNESS FOR A PARTICULAR PURPOSE.  See the GNU
 * Lesser General Public License for more details.
 * 
 * You should have received a copy of the GNU Lesser General Public
 * License along with this library; if not, write to the Free Software
 * Foundation, Inc., 51 Franklin Street, Fifth Floor, Boston, MA 02110-1301 USA
 */
#include "dynutil/h/SymReader.h"
#include "dynutil/h/dyntypes.h"

#include "common/h/Types.h"
#if defined(os_linux)
#include "common/h/linuxKludges.h"
#elif defined(os_freebsd)
#include "common/h/freebsdKludges.h"
#endif

#include "proccontrol/src/sysv.h"
#include "proccontrol/src/response.h"
#include "proccontrol/h/Handler.h"
#include "proccontrol/src/int_handler.h"

#include <algorithm>
#include <cstring>
#include <vector>
#include <string>
#include <set>

using namespace Dyninst;
using namespace std;

int_breakpoint *sysv_process::lib_trap = NULL;

sysv_process::sysv_process(Dyninst::PID p, string e, vector<string> a, vector<string> envp, map<int,int> f) :
   int_process(p, e, a, envp, f),
   translator(NULL),
   lib_initialized(false),
   procreader(NULL),
   aout(NULL)
{
}

sysv_process::sysv_process(Dyninst::PID pid_, int_process *p) :
   int_process(pid_, p)
{
   sysv_process *sp = dynamic_cast<sysv_process *>(p);
   breakpoint_addr = sp->breakpoint_addr;
   lib_initialized = sp->lib_initialized;
   aout = sp->aout;
   procreader = NULL;
   if (sp->procreader)
      procreader = new PCProcReader(this);
   translator = NULL;
   if (sp->translator)
      translator = constructTranslator(pid_);
}

sysv_process::~sysv_process()
{
   if (translator) {
      delete translator;
      translator = NULL;
   }
   if (procreader) {
      delete procreader;
      procreader = NULL;
   }
}

AddressTranslate *sysv_process::constructTranslator(Dyninst::PID pid_)
{
   Address base;   
   bool result = plat_getInterpreterBase(base);
   if (result) {
      return AddressTranslate::createAddressTranslator(pid_, procreader,
                                                       plat_defaultSymReader(),
                                                       INVALID_HANDLE_VALUE,
                                                       std::string(""), base);
   }
   else {
      return AddressTranslate::createAddressTranslator(pid_, procreader,
                                                       plat_defaultSymReader());
   }
}

PCProcReader::PCProcReader(sysv_process *proc_) :
   proc(proc_)
{
}

PCProcReader::~PCProcReader()
{
   proc->getMemCache()->clear();
}

bool PCProcReader::start()
{
   return true;
}

bool PCProcReader::done()
{
   return true;
}

bool PCProcReader::ReadMem(Address addr, void *buffer, unsigned size)
{
   memCache *cache = proc->getMemCache();

   if (!proc->translator) {
      //Can happen if we read during initialization.  We'll fail to read,
      // and the addrtranslate layer will handle things properly.
      return false;
   }

   proc->translator->setReadAbort(false);
   async_ret_t ret = cache->readMemory(buffer, addr, size, memresults);
   switch (ret) {
      case aret_success:
         return true;
      case aret_async:
         proc->translator->setReadAbort(true);
         return false;
      case aret_error:
         return false;
   }
   return true;
}

bool PCProcReader::GetReg(MachRegister /*reg*/, MachRegisterVal & /*val*/)
{
   assert(0); //Not needed
   return true;
}

bool PCProcReader::hasPendingAsync()
{
   return proc->getMemCache()->hasPendingAsync();
}

bool PCProcReader::getNewAsyncs(set<response::ptr> &resps)
{
   for (set<mem_response::ptr>::iterator i = memresults.begin(); i != memresults.end(); i++)
      resps.insert(*i);
   memresults.clear();
   return true;
}

bool sysv_process::initLibraryMechanism()
{
   if (lib_initialized) {
      if( translator == NULL ) {
         translator = constructTranslator(getPid());
         if (!translator && procreader->isAsync()) {
            pthrd_printf("Waiting for async read to finish initializing\n");
            return false;
         }
         if (!translator) {
            perr_printf("Error creating address translator object\n");
            return false;
         }
      }

      return true;
   }
   lib_initialized = true;

   pthrd_printf("Initializing library mechanism for process %d\n", getPid());

   if (!procreader)
      procreader = new PCProcReader(this);
   assert(procreader);

   assert(!translator);

   translator = constructTranslator(getPid());
   if (!translator && procreader->isAsync()) {
      pthrd_printf("Waiting for async read to finish initializing\n");
      return false;
   }
   if (!translator) {
      perr_printf("Error creating address translator object\n");
      return false;
   }

   if (!lib_trap) {
      lib_trap = new int_breakpoint(Breakpoint::ptr());
      lib_trap->setProcessStopper(true);
   }

   breakpoint_addr = translator->getLibraryTrapAddrSysV();
   pthrd_printf("Installing library breakpoint at %lx\n", breakpoint_addr);
   bool result = false;
   if (breakpoint_addr) {
      result = addBreakpoint(breakpoint_addr, lib_trap);
   }

   return true;
}

bool sysv_process::refresh_libraries(set<int_library *> &added_libs,
                                     set<int_library *> &rmd_libs,
                                     bool &waiting_for_async,
                                     set<response::ptr> &async_responses)
{
   pthrd_printf("Refreshing list of loaded libraries\n");
   waiting_for_async = false;

   bool result = initLibraryMechanism();
   if (!result && procreader && procreader->hasPendingAsync()) {
      procreader->getNewAsyncs(async_responses);
      waiting_for_async = true;
      pthrd_printf("Waiting for async result to init libraries\n");
      return false;
   }
   if (!result) {
      pthrd_printf("refresh_libraries failed to init the libraries\n");
      return false;
   }

   assert(translator);
   result = translator->refresh();
   if (!result && procreader->hasPendingAsync()) {
      procreader->getNewAsyncs(async_responses);
      waiting_for_async = true;
      pthrd_printf("Waiting for async result to read libraries\n");
      return false;
   }
   if (!result) {
      pthrd_printf("Failed to refresh library list for %d\n", getPid());
   }
   for (set<int_library *>::iterator i = mem->libs.begin(); 
        i != mem->libs.end(); i++) 
   {
      (*i)->setMark(false);
   }
   vector<LoadedLib *> ll_libs;
   translator->getLibs(ll_libs);
   for (vector<LoadedLib *>::iterator i = ll_libs.begin(); i != ll_libs.end(); i++)
   {
      LoadedLib *ll = *i;
      int_library *lib = (int_library *) ll->getUpPtr();
      pthrd_printf("Found library %s at %lx\n", ll->getName().c_str(), 
                   ll->getCodeLoadAddr());
      if (!lib) {
         pthrd_printf("Creating new library object for %s\n", ll->getName().c_str());
         lib = new int_library(ll->getName(), ll->getCodeLoadAddr(), ll->getDynamicAddr());
         assert(lib);
         added_libs.insert(lib);
         ll->setUpPtr((void *) lib);
         mem->libs.insert(lib);
      }
      lib->setMark(true);
   }

   set<int_library *>::iterator i = mem->libs.begin();
   while (i != mem->libs.end()) {
      int_library *lib = *i;
      if (lib->isMarked()) {
         i++;
         continue;
      }
      pthrd_printf("Didn't find old library %s at %lx, unloading\n",
                   lib->getName().c_str(), lib->getAddr());
      rmd_libs.insert(lib);
      mem->libs.erase(i++);
   }

   if (!aout) {
      LoadedLib *ll_aout = translator->getExecutable();
      aout = (int_library *) (ll_aout ? ll_aout->getUpPtr() : NULL);
   }

   return true;
}

Dyninst::Address sysv_process::getLibBreakpointAddr() const
{
   return breakpoint_addr;
}

bool sysv_process::plat_execed()
{
   pthrd_printf("Rebuilding library trap mechanism after exec on %d\n", getPid());
   if (aout) {
      // aout has already been deleted in the forking process
      aout = NULL;
   }
   if (translator) {
      delete translator;
      translator = NULL;
   }
   if (procreader) {
      delete procreader;
      procreader = NULL;
   }
   breakpoint_addr = 0x0;
   lib_initialized = false;

<<<<<<< HEAD
   return initializeAddressSpace();
=======
   for (;;) {
      set<response::ptr> aresps;
      async_ret_t result = initializeAddressSpace(aresps);
      if (result == aret_async) {
         //Not doing performant async handling, as BG does not have exec.
         waitForAsyncEvent(aresps);
      }
      return (result == aret_success);
   }
>>>>>>> 5144adab
}

bool sysv_process::plat_isStaticBinary()
{
  return (breakpoint_addr == 0);
}

int_library *sysv_process::plat_getExecutable()
{
   return aout;
}

bool sysv_process::addSysVHandlers(HandlerPool *) {
   //Matt: I deleted the SysV handler that was here, but
   // am leaving the hook in place if new ones ever come
   // along.
   return true;
}

bool sysv_process::plat_getInterpreterBase(Address &)
{
   return false;
}<|MERGE_RESOLUTION|>--- conflicted
+++ resolved
@@ -320,9 +320,6 @@
    breakpoint_addr = 0x0;
    lib_initialized = false;
 
-<<<<<<< HEAD
-   return initializeAddressSpace();
-=======
    for (;;) {
       set<response::ptr> aresps;
       async_ret_t result = initializeAddressSpace(aresps);
@@ -332,7 +329,6 @@
       }
       return (result == aret_success);
    }
->>>>>>> 5144adab
 }
 
 bool sysv_process::plat_isStaticBinary()
