/*
 * Copyright (c) 1996-2009 Barton P. Miller
 * 
 * We provide the Paradyn Parallel Performance Tools (below
 * described as "Paradyn") on an AS IS basis, and do not warrant its
 * validity or performance.  We reserve the right to update, modify,
 * or discontinue this software at any time.  We shall have no
 * obligation to supply such updates or modifications or any other
 * form of support to you.
 * 
 * By your use of Paradyn, you understand and agree that we (or any
 * other person or entity with proprietary rights in Paradyn) are
 * under no obligation to provide either maintenance services,
 * update services, notices of latent defects, or correction of
 * defects for Paradyn.
 * 
 * This library is free software; you can redistribute it and/or
 * modify it under the terms of the GNU Lesser General Public
 * License as published by the Free Software Foundation; either
 * version 2.1 of the License, or (at your option) any later version.
 * 
 * This library is distributed in the hope that it will be useful,
 * but WITHOUT ANY WARRANTY; without even the implied warranty of
 * MERCHANTABILITY or FITNESS FOR A PARTICULAR PURPOSE.  See the GNU
 * Lesser General Public License for more details.
 * 
 * You should have received a copy of the GNU Lesser General Public
 * License along with this library; if not, write to the Free Software
 * Foundation, Inc., 51 Franklin Street, Fifth Floor, Boston, MA 02110-1301 USA
 */
#include "dynutil/h/SymReader.h"
#include "dynutil/h/dyntypes.h"
#include "sysv.h"
#include "irpc.h"
#include "snippets.h"

#if defined(os_linux)
#include "common/h/linuxKludges.h"
#elif defined(os_freebsd)
#include "common/h/freebsdKludges.h"
#endif

#include "proccontrol/src/response.h"

#include <vector>
#include <string>
#include <set>

using namespace Dyninst;
using namespace std;

int_breakpoint *sysv_process::lib_trap = NULL;

sysv_process::sysv_process(Dyninst::PID p, string e, vector<string> a, map<int,int> f) :
   int_process(p, e, a, f),
   translator(NULL),
   lib_initialized(false),
   procreader(NULL)
{
}

sysv_process::sysv_process(Dyninst::PID pid_, int_process *p) :
   int_process(pid_, p)
{
   sysv_process *sp = dynamic_cast<sysv_process *>(p);
   breakpoint_addr = sp->breakpoint_addr;
   lib_initialized = sp->lib_initialized;
   if (sp->procreader)
      procreader = new PCProcReader(this);
   if (sp->translator)
      translator = AddressTranslate::createAddressTranslator(pid_,
                                                             procreader,
                                                             plat_defaultSymReader());
}

sysv_process::~sysv_process()
{
   if (translator) {
      delete translator;
      translator = NULL;
   }
   if (procreader) {
      delete procreader;
      procreader = NULL;
   }
}

PCProcReader::PCProcReader(sysv_process *proc_) :
   proc(proc_),
   pending_addr(0)
{
}

PCProcReader::~PCProcReader()
{
   clearBuffers();
}

bool PCProcReader::start()
{
   word_cache_valid = false;
   return true;
}

bool PCProcReader::done()
{
   word_cache_valid = true;
   return true;
}

bool PCProcReader::isAsync()
{
   return (memresult != NULL);
}

bool PCProcReader::handleAsyncCompletion()
{
   if (!memresult->isReady()) {
      //We still have to wait for the read to finish.
      pthrd_printf("ProcReader waiting for async read at %lx\n", pending_addr);
      return false;
   }

   if (memresult->hasError()) {
      //The read failed, mark this with a NULL buffer entry at the address
      pthrd_printf("Async read at %lx failed, marking as such\n", pending_addr);
      free(memresult->getBuffer());
      async_read_buffers[pending_addr] = NULL;
   }
   else {
      pthrd_printf("ProcReader found completed async read at %lx\n", pending_addr);
      async_read_buffers[pending_addr] = memresult->getBuffer();
   }
   memresult = mem_response::ptr();
   pending_addr = 0;
   
   return true;
}

void PCProcReader::clearBuffers()
{
   map<Address, char *>::iterator i;
   for (i = async_read_buffers.begin(); i != async_read_buffers.end(); i++) {
      if (i->second)
         free(i->second);
   }
   async_read_buffers.clear();
}

bool PCProcReader::postAsyncRead(Dyninst::Address addr)
{
   //Reading from an unknown page, post an async read and
   // return 'false'.  isAsync() will latter return true,
   // letting the caller know that this was an async error
   // rather than a real one.
   assert(!memresult);
   char *new_buffer = (char *) malloc(async_read_align);
   memresult = mem_response::createMemResponse(new_buffer, async_read_align);
   pending_addr = addr;

   assert(memresult);
   bool result = proc->readMem(addr, memresult);

   if (!result) {
      pthrd_printf("Failure to async read process %d memory at %lx\n",
                   proc->getPid(), addr);
      memresult = mem_response::ptr();
      return false;
   }
   return handleAsyncCompletion();
}

bool PCProcReader::ReadMemAsync(Address addr, void *buffer, unsigned size)
{
   //If we're on an Async IO platform (BlueGene) then we may do
   // this read as multiple async reads, caching memory as we go.
   // Once we've completed all async reads, then we'll finally 
   // return success from this function.
   //
   //The page aligned caching may seem weird (and could produce
   // unnecessary extra reads), but I' think it'll provide a better
   // access pattern in most cases.
   Dyninst::Address aligned_addr = addr & ~(async_read_align-1);
   int buffer_offset = 0;

   if (!proc->translator) {
      //Can happen if we read during initialization.  We'll fail to read,
      // and the addrtranslate layer will handle things properly.
      return false;
   }

   Dyninst::Address cur_addr = aligned_addr;
   for (; cur_addr < addr+size; cur_addr += async_read_align) {
      map<Address, char *>::iterator i = async_read_buffers.find(cur_addr);
      if (i == async_read_buffers.end()) {
         bool result = postAsyncRead(cur_addr);
         if (!result) {
            //Need to wait for the async read to complete
            pthrd_printf("Returning async from read\n");
            proc->translator->setReadAbort(true);
            return false;
         }
         i = async_read_buffers.find(cur_addr);
         assert(i != async_read_buffers.end());
      }
      //We have a buffer cached, copy the correct parts of
      // its contents to the target buffer.
      char *cached_buffer = i->second;
      if (!cached_buffer) {
         //This read had resulted in an error.  Return as such.
         pthrd_printf("Returning error from read\n");
         proc->translator->setReadAbort(false);
         return false;
      }
      int start_offset = (addr > cur_addr) ? (addr - cur_addr) : 0;
      int end_offset = (addr+size < cur_addr+async_read_align) ? 
         addr+size - cur_addr : async_read_align;
      memcpy(((char *) buffer) + buffer_offset, 
             cached_buffer + start_offset, 
             end_offset - start_offset);
   }
   //All reads completed succfully.  Phew.
   pthrd_printf("Returning success from read\n");
   static_cast<sysv_process *>(proc)->translator->setReadAbort(false);
   return true;
}

bool PCProcReader::ReadMem(Address addr, void *buffer, unsigned size)
{
   if (proc->plat_needsAsyncIO()) {
      return ReadMemAsync(addr, buffer, size);
   }

   if (size != 1) {
      mem_response::ptr memresult = mem_response::createMemResponse((char *) buffer, size);
      bool result = proc->readMem(addr, memresult);
      if (!result) {
         pthrd_printf("Failed to read memory for proc reader\n");
         return true;
      }
      result = memresult->isReady();
      assert(result);
      return true;
   }

   //Try to optimially handle a case where the calling code
   // reads a string one char at a time.  This is mostly for
   // ptrace platforms, but won't harm any others.
   assert(size == 1);
   Address aligned_addr = addr - (addr % sizeof(word_cache));
   if (!word_cache_valid || aligned_addr != word_cache_addr) {
      mem_response::ptr memresult = mem_response::createMemResponse((char *) &word_cache, sizeof(word_cache));
      bool result = proc->readMem(aligned_addr, memresult);
      if (!result) {
         pthrd_printf("Failed to read memory for proc reader\n");
         return false;
      }
      result = memresult->isReady();
      assert(result);
      word_cache_addr = aligned_addr;
      word_cache_valid = true;
   }
   *((char *) buffer) = ((char *) &word_cache)[addr - aligned_addr];
   return true;
}

bool PCProcReader::GetReg(MachRegister /*reg*/, MachRegisterVal & /*val*/)
{
   assert(0); //Not needed
   return true;
}

bool sysv_process::initLibraryMechanism()
{
   if (lib_initialized) {
      return true;
   }
   lib_initialized = true;

   pthrd_printf("Initializing library mechanism for process %d\n", getPid());
<<<<<<< HEAD
   assert(!procreader);
   procreader = new PCProcReader(this);
   symreader_factory = getDefaultSymbolReader();
=======

   if (!procreader)
      procreader = new PCProcReader(this);
   assert(procreader);
>>>>>>> b3eded76

   assert(!translator);
   translator = AddressTranslate::createAddressTranslator(getPid(), 
                                                          procreader,
                                                          plat_defaultSymReader());
   if (!translator && procreader->isAsync()) {
      pthrd_printf("Waiting for async read to finish initializing\n");
      return false;
   }
   if (!translator) {
      perr_printf("Error creating address translator object\n");
      return false;
   }

   if (!lib_trap) {
      lib_trap = new int_breakpoint(Breakpoint::ptr());
   }

   breakpoint_addr = translator->getLibraryTrapAddrSysV();
   pthrd_printf("Installing library breakpoint at %lx\n", breakpoint_addr);
   bool result = false;
   if (breakpoint_addr) {
      result = addBreakpoint(breakpoint_addr, lib_trap);
   }

   return true;
}

bool sysv_process::refresh_libraries(set<int_library *> &added_libs,
                                     set<int_library *> &rmd_libs,
                                     set<response::ptr> &async_responses)
{
   pthrd_printf("Refreshing list of loaded libraries\n");

   if (procreader && procreader->isAsync()) {
      //We (may) have a posted async completion.  Handle it.
      bool result = procreader->handleAsyncCompletion();
      if (!result) {
         return false;
      }
   }
   assert(!procreader || !procreader->isAsync());

   bool result = initLibraryMechanism();
   if (!result && procreader && procreader->isAsync()) {
      async_responses.insert(procreader->memresult);
      pthrd_printf("Waiting for async result to init libraries\n");
      return false;
   }
   if (!result) {
      pthrd_printf("refresh_libraries failed to init the libraries\n");
      return false;
   }

   result = translator->refresh();
   if (!result && procreader->isAsync()) {
      async_responses.insert(procreader->memresult);
      pthrd_printf("Waiting for async result to read libraries\n");
      return false;
   }
   if (!result) {
      pthrd_printf("Failed to refresh library list for %d\n", getPid());
   }

   for (set<int_library *>::iterator i = mem->libs.begin(); 
        i != mem->libs.end(); i++) 
   {
      (*i)->setMark(false);
   }

   vector<LoadedLib *> ll_libs;
   translator->getLibs(ll_libs);
   for (vector<LoadedLib *>::iterator i = ll_libs.begin(); i != ll_libs.end(); i++)
   {
      LoadedLib *ll = *i;
      int_library *lib = (int_library *) ll->getUpPtr();
      pthrd_printf("Found library %s at %lx\n", ll->getName().c_str(), 
                   ll->getCodeLoadAddr());
      if (!lib) {
         pthrd_printf("Creating new library object for %s\n", ll->getName().c_str());
         lib = new int_library(ll->getName(), ll->getCodeLoadAddr());
         assert(lib);
         added_libs.insert(lib);
         ll->setUpPtr((void *) lib);
         mem->libs.insert(lib);
      }
      lib->setMark(true);
   }

   set<int_library *>::iterator i = mem->libs.begin();
   while (i != mem->libs.end()) {
      int_library *lib = *i;
      if (lib->isMarked()) {
         i++;
         continue;
      }
      pthrd_printf("Didn't find old library %s at %lx, unloading\n",
                   lib->getName().c_str(), lib->getAddr());
      rmd_libs.insert(lib);
      mem->libs.erase(i++);
   }

   procreader->clearBuffers();
   return true;
}

Dyninst::Address sysv_process::getLibBreakpointAddr() const
{
   return breakpoint_addr;
}

bool sysv_process::plat_execed()
{
   pthrd_printf("Rebuilding library trap mechanism after exec on %d\n", getPid());
   if (translator) {
      delete translator;
      translator = NULL;
   }
   if (procreader) {
      delete procreader;
      procreader = NULL;
   }
   breakpoint_addr = 0x0;
   lib_initialized = false;
   return initLibraryMechanism();
}

<<<<<<< HEAD
SymbolReaderFactory *Dyninst::ProcControlAPI::getDefaultSymbolReader()
{
   static SymbolReaderFactory *symreader_factory = NULL;
   if (!symreader_factory) {
      symreader_factory = (SymbolReaderFactory *) new SymElfFactory();
      assert(symreader_factory);
   }
   return symreader_factory;
=======
bool sysv_process::plat_isStaticBinary()
{
  return (breakpoint_addr == 0);
>>>>>>> b3eded76
}<|MERGE_RESOLUTION|>--- conflicted
+++ resolved
@@ -278,16 +278,10 @@
    lib_initialized = true;
 
    pthrd_printf("Initializing library mechanism for process %d\n", getPid());
-<<<<<<< HEAD
-   assert(!procreader);
-   procreader = new PCProcReader(this);
-   symreader_factory = getDefaultSymbolReader();
-=======
 
    if (!procreader)
       procreader = new PCProcReader(this);
    assert(procreader);
->>>>>>> b3eded76
 
    assert(!translator);
    translator = AddressTranslate::createAddressTranslator(getPid(), 
@@ -415,18 +409,7 @@
    return initLibraryMechanism();
 }
 
-<<<<<<< HEAD
-SymbolReaderFactory *Dyninst::ProcControlAPI::getDefaultSymbolReader()
-{
-   static SymbolReaderFactory *symreader_factory = NULL;
-   if (!symreader_factory) {
-      symreader_factory = (SymbolReaderFactory *) new SymElfFactory();
-      assert(symreader_factory);
-   }
-   return symreader_factory;
-=======
 bool sysv_process::plat_isStaticBinary()
 {
   return (breakpoint_addr == 0);
->>>>>>> b3eded76
 }