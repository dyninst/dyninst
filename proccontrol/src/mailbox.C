--- conflicted
+++ resolved
@@ -35,7 +35,6 @@
 
 #include "common/h/dthread.h"
 
-#include <iostream>
 #include <queue>
 
 using namespace std;
@@ -44,39 +43,17 @@
 
 class MailboxMT : public Mailbox
 {
-public:
-
 private:
-<<<<<<< HEAD
-	std::map<priority_t, queue<Event::ptr> > queues;
-	Event::ptr peek_int();
-	Event::ptr pop_int();
-	bool empty_int();
-	unsigned int size_int();
-
-   CondVar message_cond;
-   unsigned numUserEvents;
-   bool valid(priority_t p) {
-	   return (p == low || p == med || p == high);
-   }
-=======
    queue<Event::ptr> message_queue;
    queue<Event::ptr> priority_message_queue; //Mostly used for async responses
    queue<Event::ptr> user_message_queue;
    CondVar message_cond;
->>>>>>> e15976ab
 public:
-
-
    MailboxMT();
    ~MailboxMT();
 
-<<<<<<< HEAD
-   virtual void enqueue(Event::ptr ev, priority_t priority = med);
-=======
    virtual void enqueue(Event::ptr ev, bool priority = false);
    virtual void enqueue_user(Event::ptr ev);
->>>>>>> e15976ab
    virtual Event::ptr dequeue(bool block);
    virtual Event::ptr peek();
    virtual unsigned int size();
@@ -101,32 +78,8 @@
 {
 }
 
-void MailboxMT::enqueue(Event::ptr ev, priority_t priority)
+void MailboxMT::enqueue(Event::ptr ev, bool priority)
 {
-<<<<<<< HEAD
-	message_cond.lock();
-
-	assert(valid(priority));
-	queues[priority].push(ev);
-
-   message_cond.broadcast();
-   pthrd_printf("Added event %s to mailbox, size = %lu + %lu + %lu\n", 
-	   ev ? ev->name().c_str() : "(NULL)", 
-                (unsigned long) queues[low].size(),
-                (unsigned long) queues[med].size(),
-				(unsigned long) queues[high].size());
-	//cerr << "Added event " << *ev << " to mailbox\n";
-
-   if( ev && ev->userEvent() ) {
-      numUserEvents++;
-   }
-     
-   message_cond.unlock();
-
-   if( ev && ev->userEvent() ) {
-       MTManager::eventqueue_cb_wrapper();
-   }
-=======
    enqueue_worker(ev, priority, false);
 }
 
@@ -157,77 +110,26 @@
    message_cond.unlock();
 
    MTManager::eventqueue_cb_wrapper();
->>>>>>> e15976ab
 }
-
-Event::ptr MailboxMT::peek_int()
-{
-   for (std::map<priority_t, queue<Event::ptr> >::reverse_iterator iter = queues.rbegin(); 
-	   iter != queues.rend(); ++iter) { 
-		   if (!iter->second.empty()) {
-				return iter->second.front();
-		   }
-   }
-   return Event::ptr();
-}
-
-Event::ptr MailboxMT::pop_int()
-{
-   for (std::map<priority_t, queue<Event::ptr> >::reverse_iterator iter = queues.rbegin(); 
-	   iter != queues.rend(); ++iter) { 
-		   if (!iter->second.empty()) {
-			   Event::ptr ret = iter->second.front();
-			   iter->second.pop();
-			   return ret;
-		   }
-   }
-   return Event::ptr();
-}
-
-bool MailboxMT::empty_int()
-{
-   for (std::map<priority_t, queue<Event::ptr> >::reverse_iterator iter = queues.rbegin(); 
-	   iter != queues.rend(); ++iter) { 
-		   if (!iter->second.empty()) {
-			   return false;
-		   }
-   }
-	return true;
-}
-
-unsigned int MailboxMT::size_int()
-{
-	unsigned int size = 0;
-   for (std::map<priority_t, queue<Event::ptr> >::reverse_iterator iter = queues.rbegin(); 
-	   iter != queues.rend(); ++iter) { 
-		   size += iter->second.size();
-   }
-	return size;
-}
-
 
 Event::ptr MailboxMT::peek()
 {
    message_cond.lock();
-   Event::ptr ev = peek_int();
-
+   queue<Event::ptr> &q = !priority_message_queue.empty() ? priority_message_queue : message_queue;
+   if (q.empty())
+   {
+      message_cond.unlock();
+      return Event::ptr();
+   }
+   Event::ptr ret = q.front();
    message_cond.unlock();
-   return ev;
+   return ret;
 }
 
 Event::ptr MailboxMT::dequeue(bool block)
 {
    message_cond.lock();
 
-<<<<<<< HEAD
-   while (empty_int()) {
-	   if (!block) {
-		   message_cond.unlock();
-		   return Event::ptr();
-	   }
-	   pthrd_printf("Blocking for events from mailbox\n");
-       message_cond.wait();
-=======
    bool user_thread = isUserThread();
 
    while (priority_message_queue.empty() && message_queue.empty() && (!user_thread || user_message_queue.empty())) {
@@ -240,17 +142,8 @@
       pthrd_printf("Blocking for events from mailbox, queue size = %lu\n", 
                    (unsigned long) message_queue.size());
       message_cond.wait();
->>>>>>> e15976ab
    }
-   Event::ptr ret = pop_int();
 
-<<<<<<< HEAD
-   if( ret && ret->userEvent() ) {
-       numUserEvents--;
-   }
-   pthrd_printf("Returning event %s from mailbox\n", ret ? ret->name().c_str() : "(NULL)");
-	//cerr << "Removing event " << *ret << " from mailbox\n";
-=======
    queue<Event::ptr> *q;
    if (!priority_message_queue.empty())
       q = &priority_message_queue;
@@ -261,20 +154,16 @@
 
    Event::ptr ret = q->front();
    q->pop();
->>>>>>> e15976ab
 
    message_cond.unlock();
+   pthrd_printf("Returning event %s from mailbox\n", ret->name().c_str());
    return ret;
 }
 
 unsigned int MailboxMT::size()
 {
    message_cond.lock();
-<<<<<<< HEAD
-	unsigned int result = size_int();
-=======
    unsigned int result = (unsigned int) (message_queue.size() + priority_message_queue.size() + user_message_queue.size());
->>>>>>> e15976ab
    message_cond.unlock();
    return result;
 }
@@ -282,7 +171,7 @@
 bool MailboxMT::hasPriorityEvent()
 {
    message_cond.lock();
-   bool result = !queues[high].empty();
+   bool result = !priority_message_queue.empty();
    message_cond.unlock();
    return result;
 }
