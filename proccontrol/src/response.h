/*
 * Copyright (c) 1996-2011 Barton P. Miller
 * 
 * We provide the Paradyn Parallel Performance Tools (below
 * described as "Paradyn") on an AS IS basis, and do not warrant its
 * validity or performance.  We reserve the right to update, modify,
 * or discontinue this software at any time.  We shall have no
 * obligation to supply such updates or modifications or any other
 * form of support to you.
 * 
 * By your use of Paradyn, you understand and agree that we (or any
 * other person or entity with proprietary rights in Paradyn) are
 * under no obligation to provide either maintenance services,
 * update services, notices of latent defects, or correction of
 * defects for Paradyn.
 * 
 * This library is free software; you can redistribute it and/or
 * modify it under the terms of the GNU Lesser General Public
 * License as published by the Free Software Foundation; either
 * version 2.1 of the License, or (at your option) any later version.
 * 
 * This library is distributed in the hope that it will be useful,
 * but WITHOUT ANY WARRANTY; without even the implied warranty of
 * MERCHANTABILITY or FITNESS FOR A PARTICULAR PURPOSE.  See the GNU
 * Lesser General Public License for more details.
 * 
 * You should have received a copy of the GNU Lesser General Public
 * License along with this library; if not, write to the Free Software
 * Foundation, Inc., 51 Franklin Street, Fifth Floor, Boston, MA 02110-1301 USA
 */

#ifndef RESPONSE_H_
#define RESPONSE_H_

#include "dynptr.h"

#include "proccontrol/h/Event.h"
#include "common/h/dthread.h"
#include <map>
#include <vector>

using namespace Dyninst;
using namespace ProcControlAPI;

class mem_response;
class result_response;
class reg_response;
class allreg_response;
class stack_response;
class HandlerPool;

class response : public boost::enable_shared_from_this<response> {
   friend void boost::checked_delete<response>(response *);
   friend void boost::checked_delete<const response>(const response *);
   friend class responses_pending;
  protected:
   Dyninst::ProcControlAPI::Event::ptr event;

   typedef enum {
      unset,
      posted,
      ready
   } state_t;

   unsigned int id;
   static unsigned int next_id;
   state_t state;
   mutable bool checked_ready;
   bool isSyncHandled;
   
   bool error;
   int errorcode;
   int_process *proc;

  protected:
   response();
   typedef enum {
      rt_result,
      rt_reg,
      rt_allreg,
      rt_mem,
      rt_stack,
      rt_set
   } resp_type_t;
   resp_type_t resp_type;

   ArchEvent *decoder_event;

   int multi_resp_size;
   int multi_resp_recvd;

  public:
   typedef boost::shared_ptr<response> ptr;
   typedef boost::shared_ptr<const response> const_ptr;

   virtual ~response();

   unsigned int getID() const;

<<<<<<< HEAD
   dyn_detail::boost::shared_ptr<result_response> getResultResponse();
   dyn_detail::boost::shared_ptr<mem_response> getMemResponse();
   dyn_detail::boost::shared_ptr<reg_response> getRegResponse();
   dyn_detail::boost::shared_ptr<allreg_response> getAllRegResponse();
   dyn_detail::boost::shared_ptr<stack_response> getStackResponse();
=======
   boost::shared_ptr<result_response> getResultResponse();
   boost::shared_ptr<mem_response> getMemResponse();
   boost::shared_ptr<reg_response> getRegResponse();
   boost::shared_ptr<allreg_response> getAllRegResponse();
>>>>>>> 0fd0bf03
   
   bool isReady() const;
   bool isPosted() const;
   bool hasError() const;
   int errorCode() const;
   
   void markPosted();
   void markReady();
   void markError(int code = 0);
   void markSyncHandled();

   void setEvent(Event::ptr ev);
   Event::ptr getEvent() const;

   unsigned int markAsMultiResponse(int num_resps);
   bool isMultiResponse();
   unsigned int multiResponseSize();
   bool isMultiResponseComplete();

   void setDecoderEvent(ArchEvent *ae);
   ArchEvent *getDecoderEvent();

   void setProcess(int_process *p);
   int_process *getProcess() const;

   std::string name() const;
};

class responses_pending {
  private:
   std::map<unsigned int, response::ptr> pending;
   CondVar cvar;

  public:
   response::ptr rmResponse(unsigned int id);
   response::ptr getResponse(unsigned int id);
   bool waitFor(response::ptr resp);
   void addResponse(response::ptr r, int_process *proc);
   void noteResponse();
   bool hasAsyncPending(bool ev_only = true);

   CondVar &condvar();
   void lock();
   void unlock();
   void signal();
};

responses_pending &getResponses();

class result_response : public response
{
   friend class linux_process;
   friend class linux_thread;
   friend void boost::checked_delete<result_response>(result_response *);
   friend void boost::checked_delete<const result_response>(const result_response *);
  private:
   bool b;
   result_response();

  public:
   typedef boost::shared_ptr<result_response> ptr;
   typedef boost::shared_ptr<const result_response> const_ptr;

   static result_response::ptr createResultResponse();

   virtual ~result_response();

   void setResponse(bool b);
   void postResponse(bool b);

   bool getResult() const;
};

class reg_response : public response
{
   friend class linux_thread;
   friend void boost::checked_delete<reg_response>(reg_response *);
   friend void boost::checked_delete<const reg_response>(const reg_response *);
  private:
   Dyninst::MachRegisterVal val;
   reg_response();

   Dyninst::MachRegister reg;
   int_thread *thr;   
   
  public:
   typedef boost::shared_ptr<reg_response> ptr;
   typedef boost::shared_ptr<const reg_response> const_ptr;

   static reg_response::ptr createRegResponse();

   virtual ~reg_response();

   void setRegThread(Dyninst::MachRegister r, int_thread *t);
   void setResponse(Dyninst::MachRegisterVal v);
   void postResponse(Dyninst::MachRegisterVal v);
   Dyninst::MachRegisterVal getResult() const;
};

class allreg_response : public response
{
   friend void boost::checked_delete<allreg_response>(allreg_response *);
   friend void boost::checked_delete<const allreg_response>(const allreg_response *);
  private:
   int_registerPool *regpool;
   int_thread *thr;
   allreg_response();

  public:
   typedef boost::shared_ptr<allreg_response> ptr;
   typedef boost::shared_ptr<const allreg_response> const_ptr;

   static allreg_response::ptr createAllRegResponse(int_registerPool *regpool);
   static allreg_response::ptr createAllRegResponse();

   virtual ~allreg_response();

   void setThread(int_thread *t);
   void setRegPool(int_registerPool *p);
   void setResponse();
   void postResponse();
   int_registerPool *getRegPool() const;
};

class mem_response : public response
{
   friend void boost::checked_delete<mem_response>(mem_response *);
   friend void boost::checked_delete<const mem_response>(const mem_response *);
  private:
   char *buffer;
   unsigned size;
   bool buffer_set;
   Address last_base;
   mem_response();
   mem_response(char *targ, unsigned targ_size);

  public:
   typedef boost::shared_ptr<mem_response> ptr;
   typedef boost::shared_ptr<const mem_response> const_ptr;

   static mem_response::ptr createMemResponse();
   static mem_response::ptr createMemResponse(char *targ, unsigned targ_size);

   virtual ~mem_response();

   char *getBuffer() const;
   unsigned getSize() const;

   void setBuffer(char *targ, unsigned targ_size);
   void setResponse(char *src, unsigned src_size);
   void setResponse();
   void postResponse(char *src, unsigned src_size, Address src_addr = 0);
   void postResponse();
   void setLastBase(Address a);
   Address lastBase();
};

class stack_response : public response
{
   friend void dyn_detail::boost::checked_delete<stack_response>(stack_response *);
   friend void dyn_detail::boost::checked_delete<const stack_response>(const stack_response *);
  private:
   void *data;
   int_thread *thr;
   stack_response(int_thread *t);

  public:
   typedef dyn_detail::boost::shared_ptr<stack_response> ptr;
   typedef dyn_detail::boost::shared_ptr<const stack_response> const_ptr;

   static stack_response::ptr createStackResponse(int_thread *t);

   virtual ~stack_response();

   void *getData();
   int_thread *getThread();
   void postResponse(void *d);
};

class ResponseSet {
 private:
  std::map<unsigned, unsigned> ids;
  unsigned myid;
  static unsigned next_id;
  static Mutex id_lock;
  static std::map<unsigned, ResponseSet *> all_respsets;
 public:
  ResponseSet();
  void addID(unsigned resp_id, unsigned index);
  unsigned getID() const;
  unsigned getIDByIndex(unsigned int index, bool &found) const;
  static ResponseSet *getResponseSetByID(unsigned);
};

#endif<|MERGE_RESOLUTION|>--- conflicted
+++ resolved
@@ -97,18 +97,11 @@
 
    unsigned int getID() const;
 
-<<<<<<< HEAD
-   dyn_detail::boost::shared_ptr<result_response> getResultResponse();
-   dyn_detail::boost::shared_ptr<mem_response> getMemResponse();
-   dyn_detail::boost::shared_ptr<reg_response> getRegResponse();
-   dyn_detail::boost::shared_ptr<allreg_response> getAllRegResponse();
-   dyn_detail::boost::shared_ptr<stack_response> getStackResponse();
-=======
    boost::shared_ptr<result_response> getResultResponse();
    boost::shared_ptr<mem_response> getMemResponse();
    boost::shared_ptr<reg_response> getRegResponse();
    boost::shared_ptr<allreg_response> getAllRegResponse();
->>>>>>> 0fd0bf03
+   boost::shared_ptr<stack_response> getStackResponse();
    
    bool isReady() const;
    bool isPosted() const;
@@ -268,16 +261,16 @@
 
 class stack_response : public response
 {
-   friend void dyn_detail::boost::checked_delete<stack_response>(stack_response *);
-   friend void dyn_detail::boost::checked_delete<const stack_response>(const stack_response *);
+   friend void boost::checked_delete<stack_response>(stack_response *);
+   friend void boost::checked_delete<const stack_response>(const stack_response *);
   private:
    void *data;
    int_thread *thr;
    stack_response(int_thread *t);
 
   public:
-   typedef dyn_detail::boost::shared_ptr<stack_response> ptr;
-   typedef dyn_detail::boost::shared_ptr<const stack_response> const_ptr;
+   typedef boost::shared_ptr<stack_response> ptr;
+   typedef boost::shared_ptr<const stack_response> const_ptr;
 
    static stack_response::ptr createStackResponse(int_thread *t);
 
