--- conflicted
+++ resolved
@@ -82,18 +82,11 @@
     td_thragent_t *getThreadDBAgent();
     ps_err_e getSymbolAddr(const char *objName, const char *symName, 
                            psaddr_t *symbolAddr);
-<<<<<<< HEAD
-
     async_ret_t initThreadDB();
-    void freeThreadDBAgent();
-    bool getPostDestroyEvents(std::vector<Event::ptr> &events);
-    virtual Event::ptr getEventForThread(thread_db_thread *thrd, EventType::Code code, bool &async);
-=======
-    virtual bool initThreadDB();
+
     virtual void freeThreadDBAgent();
     virtual bool getPostDestroyEvents(std::vector<Event::ptr> &events);
-    virtual Event::ptr getEventForThread(thread_db_thread *thrd, EventType::Code code);
->>>>>>> e7210dea
+    virtual Event::ptr getEventForThread(thread_db_thread *thrd, EventType::Code code, bool &async);
     static void addThreadDBHandlers(HandlerPool *hpool);
 
     /*
@@ -115,15 +108,10 @@
     virtual bool isSupportedThreadLib(string libName);
     int_thread *triggerThread() const;
 
-<<<<<<< HEAD
     async_ret_t initThreadWithHandle(td_thrhandle_t *thr, td_thrinfo_t *info);
     
     async_ret_t updateTidInfo(std::vector<Event::ptr> &threadEvents);
-=======
-    thread_db_thread *initThreadWithHandle(td_thrhandle_t *thr, td_thrinfo_t *info);
-    
-    bool updateTidInfo(std::vector<Event::ptr> &threadEvents);
->>>>>>> e7210dea
+
     bool needsTidUpdate();
 
     //The types for thread_db functions we will call
@@ -174,8 +162,6 @@
     int_thread *trigger_thread;
 
     bool needs_tid_update;
-<<<<<<< HEAD
-    
     std::deque<Event::ptr> savedEvents;
 
     std::set<mem_response::ptr> resps;
@@ -187,10 +173,6 @@
     static bool tdb_loaded_result;
 
     async_ret_t ll_fetchThreadInfo(td_thrhandle_t *th, td_thrinfo_t *info);
-=======
-
-    std::deque<Event::ptr> savedEvents;
->>>>>>> e7210dea
 };
 
 /*
@@ -208,11 +190,7 @@
     thread_db_thread(int_process *p, Dyninst::THR_ID t, Dyninst::LWP l);
     virtual ~thread_db_thread();
 
-<<<<<<< HEAD
     async_ret_t setEventReporting(bool on);
-=======
-    bool setEventReporting(bool on);
->>>>>>> e7210dea
     bool fetchThreadInfo();
 
     void markDestroyed();
