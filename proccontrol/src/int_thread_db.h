--- conflicted
+++ resolved
@@ -96,13 +96,6 @@
 
     //Currently FreeBSD only
     virtual bool plat_getLWPInfo(lwpid_t lwp, void *lwpInfo);
-<<<<<<< HEAD
-
-    virtual const char *getThreadLibName(const char *symName);
-    virtual bool isSupportedThreadLib(string libName);
-=======
->>>>>>> e8af87cf
-
     virtual const char *getThreadLibName(const char *symName);
     virtual bool isSupportedThreadLib(string libName);
     int_thread *triggerThread() const;
