--- conflicted
+++ resolved
@@ -86,11 +86,7 @@
     async_ret_t initThreadDB();
 
     virtual void freeThreadDBAgent();
-<<<<<<< HEAD
-    virtual async_ret_t getEventForThread(set<Event::ptr> &new_ev_set);
-=======
     virtual async_ret_t getEventForThread(std::set<Event::ptr> &new_ev_set);
->>>>>>> 5144adab
     static void addThreadDBHandlers(HandlerPool *hpool);
 
     /*
@@ -103,8 +99,6 @@
      */
     virtual async_ret_t post_attach(bool wasDetached, std::set<response::ptr> &aresps);
     virtual async_ret_t post_create(std::set<response::ptr> &async_responses);
-
-    virtual bool plat_supportThreadEvents();
 
     virtual bool plat_supportThreadEvents();
 
@@ -172,10 +166,7 @@
     bool hasAsyncPending;
     bool initialThreadEventCreated;
     bool setEventSet;
-<<<<<<< HEAD
-=======
     bool completed_post;
->>>>>>> 5144adab
 private:
     static bool tdb_loaded;
     static bool tdb_loaded_result;
