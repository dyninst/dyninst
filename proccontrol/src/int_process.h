/*
 * See the dyninst/COPYRIGHT file for copyright information.
 *
 * We provide the Paradyn Tools (below described as "Paradyn")
 * on an AS IS basis, and do not warrant its validity or performance.
 * We reserve the right to update, modify, or discontinue this
 * software at any time.  We shall have no obligation to supply such
 * updates or modifications or any other form of support to you.
 *
 * By your use of Paradyn, you understand and agree that we (or any
 * other person or entity with proprietary rights in Paradyn) are
 * under no obligation to provide either maintenance services,
 * update services, notices of latent defects, or correction of
 * defects for Paradyn.
 *
 * This library is free software; you can redistribute it and/or
 * modify it under the terms of the GNU Lesser General Public
 * License as published by the Free Software Foundation; either
 * version 2.1 of the License, or (at your option) any later version.
 *
 * This library is distributed in the hope that it will be useful,
 * but WITHOUT ANY WARRANTY; without even the implied warranty of
 * MERCHANTABILITY or FITNESS FOR A PARTICULAR PURPOSE.  See the GNU
 * Lesser General Public License for more details.
 *
 * You should have received a copy of the GNU Lesser General Public
 * License along with this library; if not, write to the Free Software
 * Foundation, Inc., 51 Franklin Street, Fifth Floor, Boston, MA 02110-1301 USA
 */

#if !defined(INT_PROCESS_H_)
#define INT_PROCESS_H_

#include "PCProcess.h"
#include "PCErrors.h"
#include "Event.h"
#include "PlatFeatures.h"

#include "response.h"
#include "memcache.h"

#include "common/h/dyn_regs.h"
#include "common/h/SymReader.h"
#include "common/src/dthread.h"

#include <vector>
#include <map>
#include <list>
#include <set>
#include <utility>
#include <queue>
#include <stack>

namespace Dyninst {
namespace ProcControlAPI {
class ProcessSet;
class CallStackCallback;
}
}

using namespace Dyninst;
using namespace ProcControlAPI;

class int_thread;
class int_threadPool;
class handlerpool;
class int_iRPC;

typedef std::multimap<Dyninst::Address, Dyninst::ProcControlAPI::Process::ptr> int_addressSet;
typedef std::set<Dyninst::ProcControlAPI::Process::ptr> int_processSet;
typedef std::set<Dyninst::ProcControlAPI::Thread::ptr> int_threadSet;

typedef boost::shared_ptr<int_iRPC> int_iRPC_ptr;
typedef std::map<Dyninst::MachRegister, std::pair<unsigned int, unsigned int> > dynreg_to_user_t;

typedef std::list<int_iRPC_ptr> rpc_list_t;

typedef void* hwbp_key_t;

class bp_instance;
class sw_breakpoint;
class hw_breakpoint;
class int_library;
class int_process;
class emulated_singlestep;

class int_libraryTracking;
class int_LWPTracking;
class int_threadTracking;
class int_followFork;
class int_callStackUnwinding;
class int_multiToolControl;
class int_signalMask;
class int_remoteIO;
class int_memStats;
class int_memUsage;

struct bp_install_state {
   Dyninst::Address addr;
   int_breakpoint *bp;
   sw_breakpoint *ibp;
   bool do_install;
   mem_response::ptr mem_resp;
   result_response::ptr res_resp;
};

/**
 * Data reflecting the contents of a process's memory should be
 * stored in the mem_state object (e.g, breakpoints, libraries
 * inferior mallocs).  That way, if two processes ever share memory
 * (see POSIX vfork), then they can share a mem_state object
 * and changes to one will be reflected in the other.
 **/
class mem_state
{
  public:
   typedef mem_state* ptr;
   mem_state(int_process *proc);
   mem_state(mem_state &m, int_process *proc);
   ~mem_state();

   void addProc(int_process *p);
   void rmProc(int_process *p, bool &should_clean);

   void addLibrary(int_library *lib);
   void rmLibrary(int_library *lib);

   std::set<int_process *> procs;
   std::set<int_library *> libs;
   std::map<Dyninst::Address, sw_breakpoint *> breakpoints;
   std::map<Dyninst::Address, unsigned long> inf_malloced_memory;
};

/**
 * Counters are usually* used to determine when to return from waitAndHandleEvents.
 * Each Counter is associated with int_processes or int_threads, and counts how
 * many of them are in a certain state.  For example, ClearingBPs counts how
 * many threads have int_threads are currently clearing breakpoints.
 *
 * Counters are embedded into their int_process and int_thread objects, and
 * if one of those objects are deleted the counter will automatically be
 * decremented.
 *
 * int_process::waitAndHandleEvents will check most counters when determining
 * whether it should return.  For example, if any threads are ClearingBPs then
 * int_process::waitAndHandleEvents will block until they're done.
 *
 * *=Some of the generator counters such as ForceGeneratorBlock and
 *   GeneratorNonExitedThreads are used in the generator rather than
 *   waitAndHandleEvents.
 **/
class Counter {
  public:
   static const int NumCounterTypes = 13;
   enum CounterType {
      HandlerRunningThreads = 0,
      GeneratorRunningThreads = 1,
      SyncRPCs = 2,
      SyncRPCRunningThreads = 3,
      PendingStops = 4,
      ClearingBPs = 5,
      ProcStopRPCs = 6,
      AsyncEvents = 7,
      ForceGeneratorBlock = 8,
      GeneratorNonExitedThreads = 9,
      StartupTeardownProcesses = 10,
      NeonatalThreads = 11,
      PendingStackwalks = 12
   };

   Counter(CounterType ct_);
   ~Counter();

   void inc();
   void dec();

   bool local() const;
   int localCount() const;
   static bool global(CounterType ct);
   static int globalCount(CounterType ct);
   static int processCount(CounterType ct, int_process* p);

   static const char *getNameForCounter(int counter_type);
  private:
   int local_count;
   CounterType ct;

   void adjust(int val);

   static Mutex<> * locks;
   static int global_counts[NumCounterTypes];
};

/**
 * This class works with the StateTracker (see below) to determine
 * when an Event should be handled.  Suppose you receive a Breakpoint
 * event on Linux, which stopped the thread it occured on but you
 * want the entire process stopped.
 *
 * Override the Event's procStopper() to set a StateTracker describing
 * the desired state of the process (all threads stopped in the BP case)
 * then return false from procStopper when the process reaches that state.
 *
 * PC will move the process towards your desired state, then handle the event
 * when procStopper returns false.  ProcStopEventManager will handle much of this,
 * and it's *StoppedTo functions can be used to see if the process has reached
 * your desired state.
 **/
class ProcStopEventManager {
  private:
   int_process *proc;
   std::set<Event::ptr> held_pstop_events;
  public:
   ProcStopEventManager(int_process *p);
   ~ProcStopEventManager();

   bool prepEvent(Event::ptr ev);
   void checkEvents();

   bool processStoppedTo(int state_id);
   bool threadStoppedTo(int_thread *thr, int state_id);
};

/**
 * This is the central class in PC, representing both a process and
 * and the porting interface needed to move PC to a new platform.
 *
 * Most of the information about a process hangs off of here (except
 * for memory related info, see mem_state above).  This includes
 * PIDs, execution state, environment, etc.
 *
 * There are numerous pure virtual functions below, most beginning
 * with plat_*.  To port PC to a new platform make a new class (ie.,
 * linux_process) that inherits from int_process and fill-in these
 * pure virtual functions.  Then have int_process::createProcess
 * return your new class, but cast back to an int_process.
 *
 * There are existing child classes of int_process that you can
 * use if your system shares certain things in common with other
 * platforms.  For example, several systems (Linux, BlueGene, FreeBSD)
 * use the System V interfaces for library loading.  Thus there
 * exists a sysv_process class that inherits from int_process and
 * fills in the library handling virtual functions of int_process.
 * Other examples are x86_process, which fill things like how
 * to build a breakpoint instruction.
 *
 * By having the new platforms inherit from these you leverage
 * a lot of existing work.  Note that new ports will also have
 * to implement their own decoders and generators.
 **/
class int_process
{
   friend class Dyninst::ProcControlAPI::Process;
   friend class Dyninst::ProcControlAPI::ProcessSet;
 protected:
   int_process(Dyninst::PID p, std::string e, std::vector<std::string> a,
           std::vector<std::string> envp, std::map<int,int> f);
   int_process(Dyninst::PID pid_, int_process *p);
 public:
   static int_process *createProcess(Dyninst::PID p, std::string e);
   static int_process *createProcess(std::string e, std::vector<std::string> a,
           std::vector<std::string> envp, std::map<int,int> f);
   static int_process *createProcess(Dyninst::PID pid_, int_process *p);
   virtual ~int_process();
 protected:
   static bool create(int_processSet *ps);
   virtual bool plat_create() = 0;
   virtual async_ret_t post_create(std::set<response::ptr> &async_responses);

   static bool attach(int_processSet *ps, bool reattach);
   static bool reattach(int_processSet *pset);
   virtual bool plat_attach(bool allStopped, bool &should_sync) = 0;

   bool attachThreads();
   virtual async_ret_t post_attach(bool wasDetached, std::set<response::ptr> &aresps);
   async_ret_t initializeAddressSpace(std::set<response::ptr> &async_responses);

   virtual bool plat_syncRunState() = 0;
   bool syncRunState();

  public:

   typedef enum {
      ct_fork,
      ct_launch,
      ct_attach
   } creationMode_t;
   creationMode_t getCreationMode() const;

   void setContSignal(int sig);
   int getContSignal() const;
   virtual bool forked();

   virtual OSType getOS() const = 0;
  protected:
   virtual bool plat_forked() = 0;
   virtual bool post_forked();

  public:
   bool execed();
   virtual bool plat_detach(result_response::ptr resp, bool leave_stopped) = 0;
   virtual bool plat_detachDone();
  protected:
   virtual bool plat_execed();
   virtual bool plat_terminate(bool &needs_sync) = 0;

   virtual bool needIndividualThreadAttach() = 0;
   virtual bool getThreadLWPs(std::vector<Dyninst::LWP> &lwps);

   virtual void plat_threadAttachDone();
   bool waitfor_startup();

   void setPid(Dyninst::PID pid);
   int_thread *findStoppedThread();

  public:
   virtual bool plat_processGroupContinues();

   typedef enum {
      neonatal = 0,
      neonatal_intermediate,
      detached,
      running,
      exited,
      errorstate
   } State;
   State getState() const;
   void setState(State s);

   Dyninst::PID getPid() const;
   int_threadPool *threadPool() const;

   Process::ptr proc() const;
   mem_state::ptr memory() const;

   err_t getLastError();
   const char *getLastErrorMsg();
   void clearLastError();
   void setLastError(err_t err, const char *err_str);

   void throwDetachEvent(bool temporary, bool leaveStopped);

   virtual bool preTerminate();
   bool terminate(bool &needs_sync);
   void updateSyncState(Event::ptr ev, bool gen);

   virtual void plat_adjustSyncType(Event::ptr, bool) {};
   virtual Dyninst::Architecture getTargetArch() = 0;
   virtual unsigned getTargetPageSize() = 0;
   virtual unsigned plat_getRecommendedReadSize();
   virtual Dyninst::Address mallocExecMemory(unsigned size);
   virtual Dyninst::Address plat_mallocExecMemory(Dyninst::Address min, unsigned size) = 0;
   virtual void freeExecMemory(Dyninst::Address addr);

   static bool waitAndHandleEvents(bool block);
   static bool waitAndHandleForProc(bool block, int_process *proc, bool &proc_exited);
   static bool waitForAsyncEvent(response::ptr resp);
   static bool waitForAsyncEvent(std::set<response::ptr> resp);

   virtual bool plat_waitAndHandleForProc();

   Counter &asyncEventCount();
   Counter &getForceGeneratorBlockCount();
   Counter &getStartupTeardownProcs();

   static const char *stateName(State s);

   void initializeProcess(Process::ptr p);

   virtual void instantiateRPCThread() {};

   void setExitCode(int c);
   void setCrashSignal(int s);
   bool getExitCode(int &c);
   bool getCrashSignal(int &s);
   bool wasForcedTerminated() const;

   virtual bool plat_individualRegAccess() = 0;
   virtual bool plat_individualRegRead(Dyninst::MachRegister reg, int_thread *thr);
   virtual bool plat_individualRegSet();

   int getAddressWidth();
   HandlerPool *handlerPool() const;

   bool addBreakpoint(Dyninst::Address addr, int_breakpoint *bp);
   bool addBreakpoint_phase1(bp_install_state *is);
   bool addBreakpoint_phase2(bp_install_state *is);
   bool addBreakpoint_phase3(bp_install_state *is);

   bool removeBreakpoint(Dyninst::Address addr, int_breakpoint *bp, std::set<response::ptr> &resps);
   bool removeAllBreakpoints();

   sw_breakpoint *getBreakpoint(Dyninst::Address addr);

   virtual unsigned plat_breakpointSize() = 0;
   virtual void plat_breakpointBytes(unsigned char *buffer) = 0;
   virtual bool plat_breakpointAdvancesPC() const = 0;

   virtual bool plat_createDeallocationSnippet(Dyninst::Address addr, unsigned long size, void* &buffer,
                                               unsigned long &buffer_size, unsigned long &start_offset) = 0;
   virtual bool plat_createAllocationSnippet(Dyninst::Address addr, bool use_addr, unsigned long size,
                                             void* &buffer, unsigned long &buffer_size,
                                             unsigned long &start_offset) = 0;
   virtual bool plat_collectAllocationResult(int_thread *thr, reg_response::ptr resp) = 0;
   virtual bool plat_threadOpsNeedProcStop();

   virtual SymbolReaderFactory *plat_defaultSymReader();
   virtual SymbolReaderFactory *getSymReader();
   virtual void setSymReader(SymbolReaderFactory *fact);

   virtual Dyninst::Address direct_infMalloc(unsigned long size, bool use_addr = false, Dyninst::Address addr = 0x0);
   virtual bool direct_infFree(Dyninst::Address addr);

   Address infMalloc(unsigned long size, bool use_addr, Address addr);
   bool infFree(Address addr);
   static bool infMalloc(unsigned long size, int_addressSet *aset, bool use_addr);
   static bool infFree(int_addressSet *aset);

   static std::string plat_canonicalizeFileName(std::string s);

   enum bp_write_t {
      not_bp,
      bp_install,
      bp_clear
   };

   bool readMem(Dyninst::Address remote, mem_response::ptr result, int_thread *thr = NULL);
   bool writeMem(const void *local, Dyninst::Address remote, size_t size, result_response::ptr result, int_thread *thr = NULL, bp_write_t bp_write = not_bp);

   virtual bool plat_readMem(int_thread *thr, void *local,
                             Dyninst::Address remote, size_t size) = 0;
   virtual bool plat_writeMem(int_thread *thr, const void *local,
                              Dyninst::Address remote, size_t size, bp_write_t bp_write) = 0;

   virtual async_ret_t plat_calcTLSAddress(int_thread *thread, int_library *lib, Offset off,
                                           Address &outaddr, std::set<response::ptr> &resps);

   virtual Address plat_findFreeMemory(size_t) { return 0; }

   //For a platform, if plat_needsAsyncIO returns true then the async
   // set of functions need to be implemented.  Currently plat_needsAsyncIO
   // only returns true for bluegene family.  By default these are otherwise
   // unimplemented.
   virtual bool plat_needsAsyncIO() const;
   virtual bool plat_readMemAsync(int_thread *thr, Dyninst::Address addr,
                                  mem_response::ptr result);
   virtual bool plat_writeMemAsync(int_thread *thr, const void *local, Dyninst::Address addr,
                                   size_t size, result_response::ptr result, bp_write_t bp_write);

   bool getMemoryAccessRights(Dyninst::Address addr, Process::mem_perm& rights);
   bool setMemoryAccessRights(Dyninst::Address addr, size_t size,
                              Process::mem_perm rights,
                              Process::mem_perm& oldRights);
   // Zuyu FIXME pure virtual function
   virtual bool plat_getMemoryAccessRights(Dyninst::Address addr, Process::mem_perm& rights);
   virtual bool plat_setMemoryAccessRights(Dyninst::Address addr, size_t size,
                                           Process::mem_perm rights,
                                           Process::mem_perm& oldRights);
   virtual bool plat_decodeMemoryRights(Process::mem_perm& rights_internal,
                                        unsigned long rights);
   virtual bool plat_encodeMemoryRights(Process::mem_perm rights_internal,
                                        unsigned long& rights);

   virtual bool findAllocatedRegionAround(Dyninst::Address addr,
                                          Process::MemoryRegion& memRegion);
   virtual bool plat_findAllocatedRegionAround(Dyninst::Address addr,
                                               Process::MemoryRegion& memRegion);

   memCache *getMemCache();

   virtual bool plat_getOSRunningStates(std::map<Dyninst::LWP, bool> &runningStates) = 0;
	// Windows-only technically
   virtual void* plat_getDummyThreadHandle() const { return NULL; }

   virtual void noteNewDequeuedEvent(Event::ptr ev);

   static bool isInCB();
   static void setInCB(bool b);

   void throwNopEvent();
   void throwRPCPostEvent();

   virtual bool plat_supportFork();
   virtual bool plat_supportExec();
   virtual bool plat_supportDOTF();

   virtual bool plat_supportThreadEvents();
   virtual bool plat_supportLWPCreate();
   virtual bool plat_supportLWPPreDestroy();
   virtual bool plat_supportLWPPostDestroy();

   virtual bool plat_preHandleEvent();
   virtual bool plat_postHandleEvent();
   virtual bool plat_preAsyncWait();
   virtual bool plat_supportHWBreakpoint();

   virtual bool plat_needsPCSaveBeforeSingleStep();
   virtual async_ret_t plat_needsEmulatedSingleStep(int_thread *thr, std::vector<Dyninst::Address> &result);
   virtual bool plat_convertToBreakpointAddress(Address &, int_thread *) { return true; }
   virtual void plat_getEmulatedSingleStepAsyncs(int_thread *thr, std::set<response::ptr> resps);
   virtual bool plat_needsThreadForMemOps() const { return true; }
   virtual unsigned int plat_getCapabilities();
   virtual Event::ptr plat_throwEventsBeforeContinue(int_thread *thr);

   int_library *getLibraryByName(std::string s) const;
   size_t numLibs() const;
   virtual bool refresh_libraries(std::set<int_library *> &added_libs,
                                  std::set<int_library *> &rmd_libs,
                                  bool &waiting_for_async,
                                  std::set<response::ptr> &async_responses) = 0;

   virtual bool plat_isStaticBinary() = 0;
   virtual int_library *plat_getExecutable() = 0;

   virtual bool plat_supportDirectAllocation() const { return false; }
   bool forceGeneratorBlock() const;
   void setForceGeneratorBlock(bool b);

   std::string getExecutable() const;
   static bool isInCallback();

   static int_process *in_waitHandleProc;
   // TODO: clean up w/enum
   bool wasCreatedViaAttach() const { return createdViaAttach; }
   void wasCreatedViaAttach(bool val) { createdViaAttach = val; }

   // Platform-specific; is this address in what we consider a system lib.
   virtual bool addrInSystemLib(Address /*addr*/) { return false; }

   ProcStopEventManager &getProcStopManager();

   std::map<int, int> &getProcDesyncdStates();

   bool isRunningSilent(); //No callbacks
   void setRunningSilent(bool b);

   virtual ExecFileInfo* plat_getExecutableInfo() const { return NULL; }

   int_libraryTracking *getLibraryTracking();
   int_LWPTracking *getLWPTracking();
   int_threadTracking *getThreadTracking();
   int_followFork *getFollowFork();
   int_multiToolControl *getMultiToolControl();
   int_signalMask *getSignalMask();
   int_memUsage *getMemUsage();
   int_callStackUnwinding *getCallStackUnwinding();
   int_BGQData *getBGQData();
   int_remoteIO *getRemoteIO();

   //Interface into BGQ-specific process data.
 protected:
   State state;
   Dyninst::PID pid;
   creationMode_t creation_mode;
   std::string executable;
   std::vector<std::string> argv;
   std::vector<std::string> env;
   std::map<int,int> fds;
   Dyninst::Architecture arch;
   int_threadPool *threadpool;
   Process::ptr up_proc;
   HandlerPool *handlerpool;
   LibraryPool libpool;
   bool hasCrashSignal;
   int crashSignal;
   bool hasExitCode;
   bool forcedTermination;
   bool silent_mode;
   int exitCode;
   static bool in_callback;
   mem_state::ptr mem;
   std::map<Dyninst::Address, unsigned> exec_mem_cache;
   int continueSig;
   bool createdViaAttach;
   memCache mem_cache;
   Counter async_event_count;
   Counter force_generator_block_count;
   Counter startupteardown_procs;
   ProcStopEventManager proc_stop_manager;
   std::map<int, int> proc_desyncd_states;
   void *user_data;
   err_t last_error;
   const char *last_error_string;
   SymbolReaderFactory *symbol_reader;
   static SymbolReaderFactory *user_set_symbol_reader;

   //Cached PlatFeature pointers, which are used to avoid slow dynamic casts
   // (they're used frequently in tight loops on BG/Q)
   int_libraryTracking *pLibraryTracking;
   int_LWPTracking *pLWPTracking;
   int_threadTracking *pThreadTracking;
   int_followFork *pFollowFork;
   int_multiToolControl *pMultiToolControl;
   int_signalMask *pSignalMask;
   int_callStackUnwinding *pCallStackUnwinding;
   int_memUsage *pMemUsage;
   int_BGQData *pBGQData;
   int_remoteIO *pRemoteIO;
   bool LibraryTracking_set;
   bool LWPTracking_set;
   bool ThreadTracking_set;
   bool FollowFork_set;
   bool MultiToolControl_set;
   bool SignalMask_set;
   bool CallStackUnwinding_set;
   bool MemUsage_set;
   bool BGQData_set;
   bool remoteIO_set;
};

struct ProcToIntProc {
   int_process *operator()(const Process::ptr &p) const { return p->llproc(); }
};

/**
 * These processes represent four common models of how to stop/continue threads.
 * If a new platform follows one of these, then inherit them from the appropriate
 * class.
 *
 * indep_lwp_control_process - Each thread/lwp stops and continues independent from
 *  each other one.  (Linux)
 * unified_lwp_control_process - There is no thread-specific control, every thread
 *  stops/runs alongside its peers (BG/P)
 * hybrid_lwp_control_process - All threads in a process are run/stopped when
 *  a thread stops/runs, but threads can be overridden with a suspend state
 *  that can keep them stopped when others run (FreeBSD, Windows, BG/Q).
 **/
class indep_lwp_control_process : virtual public int_process
{
  protected:
   virtual bool plat_syncRunState();
  public:
   indep_lwp_control_process(Dyninst::PID p, std::string e, std::vector<std::string> a,
                             std::vector<std::string> envp, std::map<int,int> f);
   indep_lwp_control_process(Dyninst::PID pid_, int_process *p);
   virtual ~indep_lwp_control_process();
};

class unified_lwp_control_process : virtual public int_process
{
  protected:
   virtual bool plat_syncRunState();
  public:
   unified_lwp_control_process(Dyninst::PID p, std::string e, std::vector<std::string> a,
                               std::vector<std::string> envp, std::map<int,int> f);
   unified_lwp_control_process(Dyninst::PID pid_, int_process *p);
   virtual ~unified_lwp_control_process();

   virtual bool plat_processGroupContinues();
};

class hybrid_lwp_control_process : virtual public int_process
{
  protected:
   virtual bool plat_syncRunState();
   virtual bool plat_suspendThread(int_thread *thr) = 0;
   virtual bool plat_resumeThread(int_thread *thr) = 0;
   bool debugger_stopped;
  public:
   hybrid_lwp_control_process(Dyninst::PID p, std::string e, std::vector<std::string> a,
                              std::vector<std::string> envp, std::map<int,int> f);
   hybrid_lwp_control_process(Dyninst::PID pid_, int_process *p);
   virtual ~hybrid_lwp_control_process();

   virtual bool suspendThread(int_thread *thr);
   virtual bool resumeThread(int_thread *thr);

   virtual void noteNewDequeuedEvent(Event::ptr ev);
   virtual bool plat_debuggerSuspended();

   virtual bool plat_processGroupContinues();
};

/**
 * A collection of registers from a thread.
 **/
class int_registerPool
{
 public:
   int_registerPool();
   int_registerPool(const int_registerPool &c);
   ~int_registerPool();

   typedef std::map<Dyninst::MachRegister, Dyninst::MachRegisterVal> reg_map_t;
   reg_map_t regs;
   bool full;
   int_thread *thread;

   typedef reg_map_t::iterator iterator;
   typedef reg_map_t::const_iterator const_iterator;
};

/**
 * When a thread/process exits we delete the int_process/int_thread objects.  But,
 * we leave the UI handles Process/Thread around until the user gets rid of their
 * last pointer.  There are only a few operations that are legal on an exited process
 * (such as getting the pid or exitcode).  thread_exitstate and proc_exitstate hold that
 * information after a process exits.
 **/
class thread_exitstate
{
  public:
   Dyninst::LWP lwp;
   Dyninst::THR_ID thr_id;
   Process::ptr proc_ptr;
   void *user_data;
};

class proc_exitstate
{
  public:
   Dyninst::PID pid;
   bool exited;
   bool crashed;
   int crash_signal;
   int exit_code;
   err_t last_error;
   const char *last_error_msg;
   void *user_data;

   void setLastError(err_t e_, const char *m) { last_error = e_; last_error_msg = m; }
};

/**
 * int_thread repesents a thread/lwp (PC assumes an M:N model of 1:1).  See the comment
 * above int_process, most of which applies here.
 *
 * An int_process also holds the stopped/running state of a process.  See the StateTracker
 * comment for a longer discussion here.
 **/
class int_thread
{
   friend class Dyninst::ProcControlAPI::Thread;
   friend class int_threadPool;
   friend class ProcStopEventManager;
   friend class hw_breakpoint;
 protected:
   int_thread(int_process *p, Dyninst::THR_ID t, Dyninst::LWP l);
   static int_thread *createThreadPlat(int_process *proc,
                                       Dyninst::THR_ID thr_id,
                                       Dyninst::LWP lwp_id,
                                       bool initial_thrd);

public:
   enum attach_status_t {
      as_unknown = 0,          //Threads found by getThreadLWPs come in as_needs_attach, others
      as_created_attached,     // come int as_created_attached.  Up to platforms to interpret this
      as_needs_attach          // however they want.
   };

   static int_thread *createThread(int_process *proc,
                                   Dyninst::THR_ID thr_id,
                                   Dyninst::LWP lwp_id,
                                   bool initial_thrd,
                                   attach_status_t astatus = as_unknown);
   static int_thread *createRPCThread(int_process *p);
   Process::ptr proc() const;
   int_process *llproc() const;

   Dyninst::LWP getLWP() const;
   void changeLWP(Dyninst::LWP new_lwp);

#define RUNNING_STATE(S) (S == int_thread::running || S == int_thread::neonatal_intermediate)
   typedef enum {
      none=0,
      neonatal=1,
      neonatal_intermediate=2,
      running=3,
      stopped=4,
      dontcare=5,
      ditto=6,
      exited=7,
      detached=8,
      errorstate=9
   } State;
   //The order of these is very important.  Lower numbered
   // states take precedence over higher numbered states.
   static const int NumStateIDs = 19;
   static const int NumTargetStateIDs = (NumStateIDs-2); //Handler and Generator states aren't target states

   static const int AsyncStateID            = 0;
   static const int CallbackStateID         = 1;
   static const int PostponedSyscallStateID = 2;
   static const int PendingStopStateID      = 3;
   static const int IRPCStateID             = 4;
   static const int IRPCSetupStateID        = 5;
   static const int IRPCWaitStateID         = 6;
   static const int BreakpointStateID       = 7;
   static const int BreakpointHoldStateID   = 8;
   static const int BreakpointResumeStateID = 9;
   static const int ExitingStateID          = 10;
   static const int InternalStateID         = 11;
   static const int StartupStateID          = 12;
   static const int DetachStateID           = 13;
   static const int UserRPCStateID          = 14;
   static const int ControlAuthorityStateID = 15;
   static const int UserStateID             = 16;
   static const int HandlerStateID          = 17;
   static const int GeneratorStateID        = 18;
   static std::string stateIDToName(int id);

   /**
    * Documentation on StateTracker.  aka How we stop/continue the process:
    *
    * Making a decision on when to stop/continue a thread is complicated,
    * especially when multiple events are happening on multiple threads.
    * We have to consider cases like an iRPC running on one thread, while
    * another thread handles a breakpoint and another thread is being
    * stopped by the user.
    *
    * Each of these events might try to change the stop/running states of
    * other threads, which can lead to conflicts over who's running.
    * We resolve these conflicts by:
    * - Giving each PC subsystem (e.g., iRPCs, breakpoints, user stops, ...) its
    *   variable indicating whether a thread should run.  These are the StateTrackers.
    * - When we acutually decide whether a thread should stop/run, we use a priority-based
    *   projection to reduce the multiple StateTrackers from each subsystem into
    *   a single target state (this happens in int_process::syncRunState).
    *
    * As an example, if you look below you'll see that the IRPC subsystem's
    * StateTrackers are a higher priority than the Breakpoint handling
    * subsystem.  That means that if an IRPC and a breakpoint are happening
    * at the same time, then we'll handle the stop/continues for the IRPC
    * first.  When those are done (e.g., when the iRPC subsystem sets
    * its StateTrackers to the dontcare value), then we'll move on to
    * handle the breakpoints.
    *
    * The UserState is one of the lowest priority StateTrackers--meaning
    * everything else takes precedence.  This state represents the wishes
    * of the user.  You can override the user's wishes (i.e, impose a
    * temporary stop while handling something) by setting a higher priority
    * state, doing your work, then clearing that state.
    *
    * In general, most people will use StateTrackers from Handlers when
    * dealing with an event that might have multiple stages.  In these cases,
    * have the first stage of the event (or the code that starts the events)
    * set the StateTracker to the desired state.  Have the last stage of the
    * event clear the StateTracker.  Events that can be handled with a single
    * stage (e.g, forwarding a signal) don't usually need a StateTracker.
    *
    * The HandlerState and GeneratorState are two special case StateTrackers.
    * Instead of representing a goal state, they represent the actual
    * stop/running state of a thread.  The GenratorState is the state
    * as viewed by PC's generator thread, and similar HandlerState is for
    * PC's handler thread.  These are seperate variables so that we don't
    * get races if they both read/update that variable at once.  Most of the
    * time, you'll want the HandlerState.
    **/
   class StateTracker {
     protected:
      State state;
      int id;
      int sync_level;
      int_thread *up_thr;
     public:
      StateTracker(int_thread *t, int id, int_thread::State initial);

      void desyncState(State ns = int_thread::none);
      void desyncStateProc(State ns = int_thread::none);

      bool setState(State ns = int_thread::none);
      bool setStateProc(State ns = int_thread::none);

      void restoreState();
      void restoreStateProc();
      State getState() const;
      bool isDesynced() const;

      std::string getName() const;
      int getID() const;

      int_thread *debugthr() const { return up_thr; }
   };

   //State management, see above comment on states
   StateTracker &getPostponedSyscallState();
   StateTracker &getExitingState();
   StateTracker &getStartupState();
   StateTracker &getBreakpointState();
   StateTracker &getBreakpointResumeState();
   StateTracker &getBreakpointHoldState();
   StateTracker &getCallbackState();
   StateTracker &getIRPCState();
   StateTracker &getIRPCSetupState();
   StateTracker &getIRPCWaitState();
   StateTracker &getAsyncState();
   StateTracker &getInternalState();
   StateTracker &getDetachState();
   StateTracker &getControlAuthorityState();
   StateTracker &getUserRPCState();
   StateTracker &getUserState();
   StateTracker &getHandlerState();
   StateTracker &getGeneratorState();
   StateTracker &getPendingStopState();

   StateTracker &getStateByID(int id);
   StateTracker &getActiveState();
   static char stateLetter(State s);

   Counter &handlerRunningThreadsCount();
   Counter &generatorRunningThreadsCount();
   Counter &syncRPCCount();
   Counter &runningSyncRPCThreadCount();
   Counter &pendingStopsCount();
   Counter &clearingBPCount();
   Counter &procStopRPCCount();
   Counter &getGeneratorNonExitedThreadCount();
   Counter &neonatalThreadCount();
   Counter &pendingStackwalkCount();

   //Process control
   bool intStop();
   bool intCont();
   async_ret_t handleSingleStepContinue();

   void terminate();

   void setContSignal(int sig);
   int getContSignal();

   virtual bool plat_cont() = 0;
   virtual bool plat_stop() = 0;
   void setPendingStop(bool b);
   bool hasPendingStop() const;

   bool wasRunningWhenAttached() const;
   void setRunningWhenAttached(bool b);
   bool isStopped(int state_id);

   // Is this thread's lifetime only an IRPC and it gets
   // discarded afterwards?
   virtual bool isRPCEphemeral() const { return false; }

   //Single-step
   bool singleStepMode() const;
   void setSingleStepMode(bool s);
   bool singleStepUserMode() const;
   void setSingleStepUserMode(bool s);
   bool singleStep() const;
   void markClearingBreakpoint(bp_instance *bp);
   bp_instance *isClearingBreakpoint();
   void markStoppedOnBP(bp_instance *bp);
   bp_instance *isStoppedOnBP();

    // Syscall tracking
   bool syscallUserMode() const;
   void setSyscallUserMode(bool s);
   bool syscallMode() const;
    bool preSyscall();

   // Emulating single steps with breakpoints
   void addEmulatedSingleStep(emulated_singlestep *es);
   void rmEmulatedSingleStep(emulated_singlestep *es);
   emulated_singlestep *getEmulatedSingleStep();

   //RPC Management
   void addPostedRPC(int_iRPC_ptr rpc_);
   rpc_list_t *getPostedRPCs();
   bool hasPostedRPCs();
   void setRunningRPC(int_iRPC_ptr rpc_);
   void clearRunningRPC();
   int_iRPC_ptr runningRPC() const;
   bool saveRegsForRPC(allreg_response::ptr response);
   bool restoreRegsForRPC(bool clear, result_response::ptr response);
   bool hasSavedRPCRegs();
   void incSyncRPCCount();
   void decSyncRPCCount();
   bool hasSyncRPC();
   int_iRPC_ptr nextPostedIRPC() const;

   int_iRPC_ptr hasRunningProcStopperRPC() const;
   virtual bool notAvailableForRPC() {
		return false;
   }

   //Register Management
   bool getAllRegisters(allreg_response::ptr result);
   bool getRegister(Dyninst::MachRegister reg, reg_response::ptr result);
   bool setAllRegisters(int_registerPool &pool, result_response::ptr result);
   bool setRegister(Dyninst::MachRegister reg, Dyninst::MachRegisterVal val, result_response::ptr result);

   virtual bool plat_getAllRegisters(int_registerPool &pool) = 0;
   virtual bool plat_getRegister(Dyninst::MachRegister reg,
                                 Dyninst::MachRegisterVal &val) = 0;
   virtual bool plat_setAllRegisters(int_registerPool &pool) = 0;
   virtual bool plat_setRegister(Dyninst::MachRegister reg,
                                 Dyninst::MachRegisterVal val) = 0;

   virtual bool plat_getAllRegistersAsync(allreg_response::ptr result);
   virtual bool plat_getRegisterAsync(Dyninst::MachRegister reg,
                                      reg_response::ptr result);
   virtual bool plat_setAllRegistersAsync(int_registerPool &pool,
                                          result_response::ptr result);
   virtual bool plat_setRegisterAsync(Dyninst::MachRegister reg,
                                      Dyninst::MachRegisterVal val,
                                      result_response::ptr result);
   virtual void plat_terminate();

   void updateRegCache(int_registerPool &pool);
   void updateRegCache(Dyninst::MachRegister reg, Dyninst::MachRegisterVal val);
   void clearRegCache();

   // The exiting property is separate from the main state because an
   // exiting thread can either be running or stopped (depending on the
   // desires of the user).
   bool isExiting() const;
   void setExiting(bool b);
   bool isExitingInGenerator() const;
   void setExitingInGenerator(bool b);

   static void cleanFromHandler(int_thread *thr, bool should_delete);

   //Misc
   virtual bool attach() = 0;
   Thread::ptr thread();

   typedef void(*continue_cb_t)(int_thread *thrd);
   static void addContinueCB(continue_cb_t cb);
   void triggerContinueCBs();

   void throwEventsBeforeContinue();
   virtual bool suppressSanityChecks();

   //User level thread info
   void setTID(Dyninst::THR_ID tid_);
   virtual bool haveUserThreadInfo();
   virtual bool getTID(Dyninst::THR_ID &tid);
   virtual bool getStartFuncAddress(Dyninst::Address &addr);
   virtual bool getStackBase(Dyninst::Address &addr);
   virtual bool getStackSize(unsigned long &size);
   virtual bool getTLSPtr(Dyninst::Address &addr);
   virtual Dyninst::Address getThreadInfoBlockAddr();

   // Windows-only; default implementation is "yes, we're a user thread"
   virtual bool isUser() const { return true; }

   virtual unsigned hwBPAvail(unsigned mode);
   virtual bool rmHWBreakpoint(hw_breakpoint *bp,
                               bool suspend,
                               std::set<response::ptr> &resps,
                               bool &done);
   virtual bool addHWBreakpoint(hw_breakpoint *bp,
                                bool resume,
                                std::set<response::ptr> &resps,
                                bool &done);
   virtual EventBreakpoint::ptr decodeHWBreakpoint(response::ptr &resp,
                                                   bool have_reg = false,
                                                   Dyninst::MachRegisterVal regval = 0);
   virtual bool bpNeedsClear(hw_breakpoint *hwbp);

   virtual ~int_thread();
   static const char *stateStr(int_thread::State s);

   State getTargetState() const;
   void setTargetState(State s);

   void setSuspended(bool b);
   bool isSuspended() const;
   void setLastError(err_t ec, const char *es);

   hw_breakpoint *getHWBreakpoint(Address addr);

 protected:
   Dyninst::THR_ID tid;
   Dyninst::LWP lwp;
   int_process *proc_;
   Thread::ptr up_thread;
   int continueSig_;
   attach_status_t attach_status;

   Counter handler_running_thrd_count;
   Counter generator_running_thrd_count;
   Counter sync_rpc_count;
   Counter sync_rpc_running_thr_count;
   Counter pending_stop;
   Counter clearing_bp_count;
   Counter proc_stop_rpc_count;
   Counter generator_nonexited_thrd_count;
   Counter neonatal_threads;
   Counter pending_stackwalk_count;

   StateTracker postponed_syscall_state;
   StateTracker exiting_state;
   StateTracker startup_state;
   StateTracker pending_stop_state;
   StateTracker callback_state;
   StateTracker breakpoint_state;
   StateTracker breakpoint_hold_state;
   StateTracker breakpoint_resume_state;
   StateTracker irpc_setup_state;
   StateTracker irpc_wait_state;
   StateTracker irpc_state;
   StateTracker async_state;
   StateTracker internal_state;
   StateTracker detach_state;
   StateTracker user_irpc_state;
   StateTracker control_authority_state;
   StateTracker user_state;
   StateTracker handler_state;
   StateTracker generator_state;
   StateTracker *all_states[NumStateIDs];

   State target_state;
   State saved_user_state;

   int_registerPool cached_regpool;
   Mutex<true> regpool_lock;
   int_iRPC_ptr running_rpc;
   int_iRPC_ptr writing_rpc;
   rpc_list_t posted_rpcs;
   int_registerPool rpc_regs;

   bool user_single_step;
   bool single_step;
   bool handler_exiting_state;
   bool generator_exiting_state;
   bool running_when_attached;
   bool suspended;

    bool user_syscall;
    bool next_syscall_is_exit;
<<<<<<< HEAD
    
=======


>>>>>>> e3dadf3f
   Address stopped_on_breakpoint_addr;
   Address postponed_stopped_on_breakpoint_addr;

   bp_instance *clearing_breakpoint;
   emulated_singlestep *em_singlestep;
   void *user_data;

   std::set<hw_breakpoint *> hw_breakpoints;
   static std::set<continue_cb_t> continue_cbs;
   CallStackUnwinding *unwinder;
 public:
   Address addr_fakeSyscallExitBp;
   bool isSet_fakeSyscallExitBp;
};

/**
 * int_threadPool reprents a collection of threads.  Each int_process has one
 * int_threadPool, which has multiple threads.
 **/
class int_threadPool {
   friend class Dyninst::ProcControlAPI::ThreadPool;
   friend class Dyninst::ProcControlAPI::ThreadPool::iterator;
   friend class int_thread;
 private:
   std::vector<int_thread *> threads;
   std::vector<Thread::ptr> hl_threads;
   std::map<Dyninst::LWP, int_thread *> thrds_by_lwp;

   mutable int_thread *initial_thread; // may be updated by side effect on Windows
   int_process *proc_;
   ThreadPool *up_pool;
   bool had_multiple_threads;
 public:
   int_threadPool(int_process *p);
   ~int_threadPool();

   void setInitialThread(int_thread *thrd);
   void addThread(int_thread *thrd);
   void rmThread(int_thread *thrd);
   void noteUpdatedLWP(int_thread *thrd);
   void clear();
   bool hadMultipleThreads() const;

   typedef std::vector<int_thread *>::iterator iterator;
   iterator begin() { return threads.begin(); }
   iterator end() { return threads.end(); }
   bool empty() { return threads.empty(); }

   unsigned size() const;

   int_process *proc() const;
   ThreadPool *pool() const;

   int_thread *findThreadByLWP(Dyninst::LWP lwp);
   int_thread *initialThread() const;
   bool allHandlerStopped();
   bool allStopped(int state_id);

   void saveUserState(Event::ptr ev);
   void restoreUserState();
};

/**
 * Represents a Dynamic Shared Object (aka DSO, aka .dll/.so) loaded by the process.
 * Each DSO has a library name and load address.
 *
 * int_library doesn't hang directly from a process, but from its mem_state object.
 **/
class int_library
{
   friend class Dyninst::ProcControlAPI::LibraryPool;
   friend class Dyninst::ProcControlAPI::LibraryPool::iterator;
   friend class Dyninst::ProcControlAPI::LibraryPool::const_iterator;
   friend class mem_state;
  private:
   std::string name;
   std::string abs_name;
   Dyninst::Address load_address;
   Dyninst::Address data_load_address;
   Dyninst::Address dynamic_address;
   Dyninst::Address sysv_map_address;
   bool has_data_load;
   bool marked;
   void *user_data;
   Library::ptr up_lib;
   bool is_shared_lib;
   mem_state::ptr memory;
  public:
   int_library(std::string n,
               bool shared_lib,
               Dyninst::Address load_addr,
               Dyninst::Address dynamic_load_addr,
               Dyninst::Address data_load_addr = 0,
               bool has_data_load_addr = false);
   int_library(int_library *l);
   ~int_library();
   std::string getName();
   std::string getAbsName();
   Dyninst::Address getAddr();
   Dyninst::Address getDataAddr();
   Dyninst::Address getDynamicAddr();
   bool hasDataAddr();

   void setMark(bool b);
   bool isMarked() const;

   void setUserData(void *d);
   void *getUserData();

   bool isSharedLib() const;

   Library::ptr getUpPtr() const;
   void markAsCleanable();
   void setLoadAddress(Address addr);
   void setDynamicAddress(Address addr);

   Address mapAddress();
   void setMapAddress(Address a);
   void markAOut() { is_shared_lib = false; }

   bool inProcess(int_process *proc);
};

/**
 * There are five (FIVE!) classes related to breakpoints:
 *
 * Breakpoint - The user interface to breakpoints.  The user will always
 *  use this when handling breakpoints.
 *
 * int_breakpoint - The internal handle for a breakpoint.  A Breakpoint
 *  will always have one int_breakpoint.  However, internal breakpoints
 *  (ie, the breakpoint used in System V library loading) don't necessary
 *  have the UI interface object of Breakpoint.
 *
 *  int_breakpoint's aren't process specific (so they can be copied easily)
 *  upon fork.  A single int_breakpoint can be inserted into multiple
 *  processes, and multiple times into one int_process.
 *
 *  An int_breakpoint can have properties, like a control transfer
 *  int_breakpoint will transfer control when it executes, a
 *  onetime breakpoint will clean itself after being hit, and
 *  a thread-specific breakpoint will only trigger if hit by
 *  certain threads.
 *
 *  If internal code wants to keep a handle to a breakpoint, then
 *  it should use int_breakpoint.
 *
 * bp_instance - Each int_breakpoint/process/address triple is
 *  represented by a bp_instance.  This reprents an actual
 *  low-level breakpoint at some location.  Unless you're
 *  writing low-level BP code you can ignore this class.
 *
 *  bp_instance is an abstract class, implemented by sw_breakpoint
 *  and hw_breakpoint.
 *
 * sw_breakpoint is a type of bp_instance, as implemented by a
 *  trap instruction.  A certain sequence of bytes is written
 *  into the process at a code location, which throws a SIGTRAP
 *  (or similar) when executed.
 *
 * hw_breakpoint is a type of bp_instance, as implemented by
 *  hardware debug registers.  These are usually used to implement
 *  things like watchpoints in debuggers.  They are usually
 *  thread-specific and can set to trigger when code executes
 *  or data is read or written.
 **/
class int_breakpoint
{
   friend class sw_breakpoint;
   friend class hw_breakpoint;
 private:
   Breakpoint::weak_ptr up_bp;
   Dyninst::Address to;
   bool isCtrlTransfer_;
   void *data;

   bool hw;
   unsigned int hw_perms;
   unsigned int hw_size;
   bool onetime_bp;
   bool onetime_bp_hit;
   bool procstopper;
   bool suppress_callbacks;
   bool offset_transfer;
   std::set<Thread::const_ptr> thread_specific;
 public:
   int_breakpoint(Breakpoint::ptr up);
   int_breakpoint(Dyninst::Address to, Breakpoint::ptr up, bool off);
   int_breakpoint(unsigned int hw_prems_, unsigned int hw_size_, Breakpoint::ptr up);
   ~int_breakpoint();

   bool isCtrlTransfer() const;
   Dyninst::Address toAddr() const;
   Dyninst::Address getAddress(int_process *p) const;
   void *getData() const;
   void setData(void *v);
   void setOneTimeBreakpoint(bool b);
   void markOneTimeHit();
   bool isOneTimeBreakpoint() const;
   bool isOneTimeBreakpointHit() const;

   void setThreadSpecific(Thread::const_ptr p);
   bool isThreadSpecific() const;
   bool isThreadSpecificTo(Thread::const_ptr p) const;

   void setProcessStopper(bool b);
   bool isProcessStopper() const;

   void setSuppressCallbacks(bool);
   bool suppressCallbacks(void) const;

   bool isHW() const;
   unsigned getHWSize() const;
   unsigned getHWPerms() const;

   bool isOffsetTransfer() const;
   Breakpoint::weak_ptr upBreakpoint() const;
};

class bp_instance
{
   friend class Dyninst::ProcControlAPI::EventBreakpoint;
  protected:
   std::set<int_breakpoint *> bps;
   std::set<Breakpoint::ptr> hl_bps;
   Dyninst::Address addr;
   bool installed;
   int suspend_count;

   sw_breakpoint *swbp;
   hw_breakpoint *hwbp;

   bool suspend_common();
   bool resume_common();
  public:
   virtual bool checkBreakpoint(int_breakpoint *bp, int_process *proc);
   virtual bool rmBreakpoint(int_process *proc, int_breakpoint *bp,
                             bool &empty, std::set<response::ptr> &resps);
   virtual async_ret_t uninstall(int_process *proc, std::set<response::ptr> &resps) = 0;

   Address getAddr() const;

   bp_instance(Address addr);
   bp_instance(const bp_instance *ip);

   typedef std::set<int_breakpoint *>::iterator iterator;
   iterator begin();
   iterator end();

   bool containsIntBreakpoint(int_breakpoint *bp);
   int_breakpoint *getCtrlTransferBP(int_thread *thread);

   bool isInstalled() const;
   virtual bool needsClear() = 0;

   virtual async_ret_t suspend(int_process *proc, std::set<response::ptr> &resps) = 0;
   virtual async_ret_t resume(int_process *proc, std::set<response::ptr> &resps) = 0;

   sw_breakpoint *swBP();
   hw_breakpoint *hwBP();
   virtual ~bp_instance();
};


//At least as large as any arch's trap instruction
#define BP_BUFFER_SIZE 8
//Long breakpoints can be used to artifically increase the size of the BP write,
// which fools the BG breakpoint interception code that looks for 4 byte writes.
#define BP_LONG_SIZE 4
class sw_breakpoint : public bp_instance
{
   friend class Dyninst::ProcControlAPI::EventBreakpoint;
   friend class int_process;
 private:
   mem_state::ptr memory;

   char buffer[BP_BUFFER_SIZE];
   int buffer_size;
   bool prepped;
   bool long_breakpoint;

   result_response::ptr write_response;
   mem_response::ptr read_response;

   bool writeBreakpoint(int_process *proc, result_response::ptr write_response);
   bool saveBreakpointData(int_process *proc, mem_response::ptr read_response);
   bool restoreBreakpointData(int_process *proc, result_response::ptr res_resp);

   sw_breakpoint(mem_state::ptr memory_, Dyninst::Address addr_);
 public:
   sw_breakpoint(mem_state::ptr memory_, const sw_breakpoint *ip);
   ~sw_breakpoint();

   static sw_breakpoint *create(int_process *proc, int_breakpoint *bp, Dyninst::Address addr_);
   //Use these three functions to add a breakpoint
   bool prepBreakpoint(int_process *proc, mem_response::ptr mem_resp);
   bool insertBreakpoint(int_process *proc, result_response::ptr res_resp);
   bool addToIntBreakpoint(int_breakpoint *bp, int_process *proc);

   virtual async_ret_t uninstall(int_process *proc, std::set<response::ptr> &resps);
   virtual async_ret_t suspend(int_process *proc, std::set<response::ptr> &resps);
   virtual async_ret_t resume(int_process *proc, std::set<response::ptr> &resps);

   unsigned getNumIntBreakpoints() const;
   virtual bool needsClear();
};

class hw_breakpoint : public bp_instance {
  friend class Dyninst::ProcControlAPI::EventBreakpoint;
private:
  unsigned int hw_perms;
  unsigned int hw_size;
  bool proc_wide;
  int_thread *thr;
  bool error;

  hw_breakpoint(int_thread *thr, unsigned mode, unsigned size,
                bool pwide, Dyninst::Address addr);
public:
  virtual async_ret_t uninstall(int_process *proc, std::set<response::ptr> &resps);


  static hw_breakpoint *create(int_process *proc, int_breakpoint *bp, Dyninst::Address addr_);
  ~hw_breakpoint();

  bool install(bool &done, std::set<response::ptr> &resps);
  unsigned int getPerms() const;
  unsigned int getSize() const;
  bool procWide() const;
  int_thread *getThread() const;
  virtual bool needsClear();

  virtual async_ret_t suspend(int_process *proc, std::set<response::ptr> &resps);
  virtual async_ret_t resume(int_process *proc, std::set<response::ptr> &resps);
};

/**
 * On PPC64 certain synchronization instructions can mis-behave if we
 * try to single-step across them.  This class recognizes these situations
 * and replaces a single-step operation with a breakpoint insertion/run over
 * the offending code.
 **/
class emulated_singlestep {
   // Breakpoints that are added and removed in a group to emulate
   // a single step with breakpoints
  private:
   bool saved_user_single_step;
   bool saved_single_step;
   int_breakpoint *bp;
   int_thread *thr;
   std::set<Address> addrs;

  public:
   emulated_singlestep(int_thread *thr);
   ~emulated_singlestep();

   bool containsBreakpoint(Address addr) const;
   async_ret_t add(Address addr);
   async_ret_t clear();
   void restoreSSMode();

   std::set<response::ptr> clear_resps;
};

#if defined(arch_aarch64)
/**
 * For aarch64 linux: 3.17.4-302.fc21.aarch64
 * there is a kernel bug on ptrace.
 * On the fast path, during the mid-syscall process, if the PTRACE
 * flags are changed, before exiting the syscall, it never checks flags
 * again. Hence, the syscall_exit_stop signal is not generated as on
 * other platform as we expected. The solution to this is that we insert
 * a breakpoint on the syscall's next instruction. And recognize it as
 * the exit stop. And check return values of syscall.
 */
/*
class syscall_exit_breakpoints{
  public:
    syscall_exit_breakpoints();
    ~syscall_exit_breakpoints();

    bool contains_breakpoints(Address addr) const;
    bool is_enabled() const;
    bool add(Address addr);

  private:
    bool enabled;
    std::set<Address> addrs;
    int_breakpoint *bp;
};
*/
#endif

struct clearError {
   void operator()(Process::ptr p) {
      p->clearLastError();
   }

   template <class T>
   void operator()(const std::pair<T, Process::const_ptr> &v) {
      v.second->clearLastError();
   }
   template <class T>
   void operator()(const std::pair<Process::const_ptr, T> &v) {
      v.first->clearLastError();
   }
   template <class T>
   void operator()(const std::pair<T, Process::ptr> &v) {
      v.second->clearLastError();
   }
   template <class T>
   void operator()(const std::pair<Process::ptr, T> &v) {
      v.first->clearLastError();
   }
};

struct setError {
private:
   err_t err;
   const char *err_str;
public:
   setError(err_t e, const char *s) { err = e; err_str = s; }
   void operator()(Process::ptr p) {
      p->setLastError(err, err_str);
   }
   void operator()(const std::pair<Address, Process::ptr> &v) {
      v.second->setLastError(err, err_str);
   }
};

/**
 * The notify class is the internal interface to th UI Notify class.
 * It is used to signal the user (via platform-specific interfaces)
 * that an event is ready to be handled.
 **/
class int_notify {
#if defined(os_windows)
	class windows_details
	{
		HANDLE evt;
	public:
		windows_details() : evt(INVALID_HANDLE_VALUE)
		{
		}
		typedef HANDLE wait_object_t;
		void noteEvent()
		{
			::ReleaseSemaphore(evt, 1, NULL);
		}
		void clearEvent()
		{
			// No-op with semaphores
			//::ResetEvent(evt);
		}

		bool createInternals()
		{
			evt = ::CreateSemaphore(NULL, 0, 1000, NULL);
			return evt  != INVALID_HANDLE_VALUE;
		}
		bool internalsValid()
		{
			return evt != INVALID_HANDLE_VALUE;
		}
		wait_object_t getWaitObject()
		{
			return evt;
		}
	};
	typedef windows_details details_t;
#else
	class unix_details
	{
		friend class int_notify;
		int pipe_in;
		int pipe_out;
		void writeToPipe();
		void readFromPipe();
	public:
		unix_details();
		typedef int wait_object_t;
		void noteEvent();
		void clearEvent();
		bool createInternals();
		bool internalsValid();
		wait_object_t getWaitObject();
	};
	typedef unix_details details_t;
#endif

	typedef details_t::wait_object_t wait_object_t;
   friend int_notify *notify();
   friend EventNotify *Dyninst::ProcControlAPI::evNotify();
 private:
   static int_notify *the_notify;
   EventNotify up_notify;
   std::set<EventNotify::notify_cb_t> cbs;
   int events_noted;
   details_t my_internals;
 public:
   int_notify();
   void noteEvent();
   void clearEvent();

   void registerCB(EventNotify::notify_cb_t cb);
   void removeCB(EventNotify::notify_cb_t cb);
   bool hasEvents();
   details_t::wait_object_t getWaitable();
};
int_notify *notify();

extern void setGeneratorThread(long t);
void setHandlerThread(long t);
bool isGeneratorThread();
bool isHandlerThread();
bool isUserThread();
HandlerPool *createDefaultHandlerPool(int_process *p);
HandlerPool *plat_createDefaultHandlerPool(HandlerPool *hpool);

class MTManager {
  friend MTManager *mt();
  friend class MTLock;
private:
  static MTManager *mt_;
  DThread evhandler_thread;
  CondVar<> pending_event_lock;
  Mutex < true > work_lock;
  bool have_queued_events;
  bool is_running;
  bool should_exit;
  Process::thread_mode_t threadMode;

  void evhandler_main();
#if defined(os_windows)
  static unsigned long WINAPI evhandler_main_wrapper(void *);
#else
  static void evhandler_main_wrapper(void *);
#endif
  void eventqueue_cb();

public:
  static const Process::thread_mode_t default_thread_mode = Process::HandlerThreading;
  MTManager();
  ~MTManager();

  void run();
  void stop();

  void startWork();
  void endWork();

  bool handlerThreading();
  Process::thread_mode_t getThreadMode();
  bool setThreadMode(Process::thread_mode_t tm, bool init = false);

  static void eventqueue_cb_wrapper();
};

inline MTManager *mt() {
   return MTManager::mt_;
}

class MTLock
{
 private:
   bool should_unlock;
 public:
   typedef enum {allow_init} initialize;
   typedef enum {allow_generator} generator;
   typedef enum {nocb, deliver_callbacks} callbacks;
   MTLock(initialize, callbacks c = nocb)
   {
      should_unlock = true;
      if (!MTManager::mt_) {
         MTManager::mt_ = new MTManager();
         if ((MTManager::default_thread_mode == Process::HandlerThreading) ||
             (MTManager::default_thread_mode == Process::CallbackThreading)) {
            mt()->startWork();
         }
         mt()->setThreadMode(MTManager::default_thread_mode, true);
      }
      else if (mt()->handlerThreading()) {
         mt()->startWork();
         if ((c == deliver_callbacks) &&
             (MTManager::default_thread_mode == Process::HandlerThreading) &&
             notify()->hasEvents())
         {
            pthrd_printf("MTLock triggered event handling\n");
            int_process::waitAndHandleEvents(false);
            pthrd_printf("MTLock triggered event handling finished\n");
         }
      }
   }

   MTLock(generator)
   {
      if (isGeneratorThread()) {
         should_unlock = false;
         return;
      }
      should_unlock = true;
      if (mt()->handlerThreading()) {
         mt()->startWork();
      }
   }

   MTLock(callbacks)
   {
      assert(!isGeneratorThread());
      should_unlock = true;
      if (mt()->handlerThreading()) {
         mt()->startWork();
         if (notify()->hasEvents() &&
             (MTManager::default_thread_mode == Process::HandlerThreading) )
         {
            pthrd_printf("MTLock triggered event handling\n");
            int_process::waitAndHandleEvents(false);
            pthrd_printf("MTLock triggered event handling finished\n");
         }
      }
   }

   MTLock()
   {
      assert(!isGeneratorThread());
      should_unlock = true;
      if (mt()->handlerThreading())
         mt()->startWork();
   }

   ~MTLock() {
      if (should_unlock && mt()->handlerThreading())
         mt()->endWork();
   }
};

// A class to stop the various threads that have been started when
// the library is deinitialized
class int_cleanup {
    public:
        ~int_cleanup();
};

#define PROC_EXIT_TEST(STR, RET)                      \
   if (!llproc_) {                                    \
     perr_printf(STR " on exited process\n");         \
     setLastError(err_exited, "Process is exited");   \
     return RET;                                      \
   }

#define PROC_DETACH_TEST(STR, RET)                       \
   if (llproc_->getState() == int_process::detached) {   \
     perr_printf(STR " on detached process\n");          \
     setLastError(err_detached, "Process is detached");  \
     return RET;                                         \
   }

#define PROC_CB_TEST(STR, RET)                                          \
   if (int_process::isInCB()) {                                         \
     perr_printf(STR " while in callback\n");                           \
     setLastError(err_incallback, "Cannot do operation from callback"); \
     return RET;                                                        \
   }

#define PROC_EXIT_DETACH_TEST(STR, RET)         \
   PROC_EXIT_TEST(STR, RET)                     \
   PROC_DETACH_TEST(STR, RET)

#define PROC_EXIT_DETACH_CB_TEST(STR, RET)      \
   PROC_EXIT_TEST(STR, RET)                     \
   PROC_DETACH_TEST(STR, RET)                   \
   PROC_CB_TEST(STR, RET)

#define THREAD_EXIT_TEST(STR, RET)                    \
   if (!llthread_) {                                  \
     perr_printf(STR " on exited thread\n");          \
     setLastError(err_exited, "Thread is exited");    \
     return RET;                                      \
   }                                                  \
   if (!llthread_->llproc()) {                        \
     perr_printf(STR " on exited process\n");         \
     setLastError(err_exited, "Process is exited");   \
     return RET;                                      \
   }

#define THREAD_DETACH_TEST(STR, RET)                                    \
   if (llthread_->llproc()->getState() == int_process::detached) {      \
     perr_printf(STR " on detached process\n");                         \
     setLastError(err_detached, "Process is detached");                 \
     return RET;                                                        \
   }                                                                    \

#define THREAD_STOP_TEST(STR, RET)                                     \
   if (llthread_->getUserState().getState() != int_thread::stopped) {  \
      setLastError(err_notstopped, "Thread not stopped");              \
      perr_printf(STR " on running thread %d\n", llthread_->getLWP()); \
      return RET;                                                      \
   }

#define THREAD_EXIT_DETACH_TEST(STR, RET)         \
   THREAD_EXIT_TEST(STR, RET)                     \
   THREAD_DETACH_TEST(STR, RET)

#define THREAD_EXIT_DETACH_CB_TEST(STR, RET)      \
   THREAD_EXIT_TEST(STR, RET)                     \
   THREAD_DETACH_TEST(STR, RET)                   \
   PROC_CB_TEST(STR, RET)

#define THREAD_EXIT_DETACH_STOP_TEST(STR, RET)    \
   THREAD_EXIT_TEST(STR, RET)                     \
   THREAD_DETACH_TEST(STR, RET)                   \
   THREAD_STOP_TEST(STR, RET)

#define PTR_EXIT_TEST(P, STR, RET)                       \
   if (!P || !P->llproc()) {                             \
      perr_printf(STR " on exited process\n");           \
      P->setLastError(err_exited, "Process is exited");  \
      return RET;                                        \
   }

#define TRUTH_TEST(P, STR, RET)                                 \
   if (!(P)) {                                                  \
      perr_printf(STR " parameter is invalid\n");               \
      setLastError(err_badparam, STR " paramter is invalid\n"); \
      return RET;                                               \
   }

#endif<|MERGE_RESOLUTION|>--- conflicted
+++ resolved
@@ -1119,12 +1119,7 @@
 
     bool user_syscall;
     bool next_syscall_is_exit;
-<<<<<<< HEAD
-    
-=======
-
-
->>>>>>> e3dadf3f
+
    Address stopped_on_breakpoint_addr;
    Address postponed_stopped_on_breakpoint_addr;
 
