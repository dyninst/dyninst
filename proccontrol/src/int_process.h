/*
 * Copyright (c) 1996-2011 Barton P. Miller
 * 
 * We provide the Paradyn Parallel Performance Tools (below
 * described as "Paradyn") on an AS IS basis, and do not warrant its
 * validity or performance.  We reserve the right to update, modify,
 * or discontinue this software at any time.  We shall have no
 * obligation to supply such updates or modifications or any other
 * form of support to you.
 * 
 * By your use of Paradyn, you understand and agree that we (or any
 * other person or entity with proprietary rights in Paradyn) are
 * under no obligation to provide either maintenance services,
 * update services, notices of latent defects, or correction of
 * defects for Paradyn.
 * 
 * This library is free software; you can redistribute it and/or
 * modify it under the terms of the GNU Lesser General Public
 * License as published by the Free Software Foundation; either
 * version 2.1 of the License, or (at your option) any later version.
 * 
 * This library is distributed in the hope that it will be useful,
 * but WITHOUT ANY WARRANTY; without even the implied warranty of
 * MERCHANTABILITY or FITNESS FOR A PARTICULAR PURPOSE.  See the GNU
 * Lesser General Public License for more details.
 * 
 * You should have received a copy of the GNU Lesser General Public
 * License along with this library; if not, write to the Free Software
 * Foundation, Inc., 51 Franklin Street, Fifth Floor, Boston, MA 02110-1301 USA
 */

#if !defined(INT_PROCESS_H_)
#define INT_PROCESS_H_

#include "proccontrol/h/Process.h"
#include "proccontrol/h/PCErrors.h"
#include "proccontrol/h/Event.h"

#include "proccontrol/src/response.h"
#include "proccontrol/src/memcache.h"

#include "dynutil/h/dyn_regs.h"
#include "dynutil/h/SymReader.h"
#include "common/h/dthread.h"

#include <vector>
#include <map>
#include <list>
#include <set>
#include <utility>
#include <queue>
#include <stack>

using namespace Dyninst;
using namespace ProcControlAPI;

class int_thread;
class int_threadPool;
class handlerpool;
class int_iRPC;

typedef dyn_detail::boost::shared_ptr<int_iRPC> int_iRPC_ptr;
typedef std::map<Dyninst::MachRegister, std::pair<unsigned int, unsigned int> > dynreg_to_user_t;

typedef std::list<int_iRPC_ptr> rpc_list_t;

class installed_breakpoint;
class int_library;
class int_process;
class emulated_singlestep;

class mem_state
{
  public:
   typedef mem_state* ptr;
   mem_state(int_process *proc);
   mem_state(mem_state &m, int_process *proc);
   ~mem_state();

   void addProc(int_process *p);
   void rmProc(int_process *p, bool &should_clean);

   std::set<int_process *> procs;
   std::set<int_library *> libs;
   std::map<Dyninst::Address, installed_breakpoint *> breakpoints;
   std::map<Dyninst::Address, unsigned long> inf_malloced_memory;
};

class Counter {
  public:
   static const int NumCounterTypes = 11;
   enum CounterType {
      HandlerRunningThreads = 0,
      GeneratorRunningThreads = 1,
      SyncRPCs = 2,
      SyncRPCRunningThreads = 3,
      PendingStops = 4,
      ClearingBPs = 5,
      ProcStopRPCs = 6,
      AsyncEvents = 7,
      ForceGeneratorBlock = 8,
      GeneratorNonExitedThreads = 9,
      StartupTeardownProcesses = 10
   };

   Counter(CounterType ct_);
   ~Counter();

   void inc();
   void dec();

   bool local() const;
   int localCount() const;
   static bool global(CounterType ct);
   static int globalCount(CounterType ct);

  private:
   int local_count;
   CounterType ct;

   void adjust(int val);

   static Mutex locks[NumCounterTypes];
   static int global_counts[NumCounterTypes];
};

class ProcStopEventManager {
  private:
   int_process *proc;
   std::set<Event::ptr> held_pstop_events;
  public:
   ProcStopEventManager(int_process *p);
   ~ProcStopEventManager();

   bool prepEvent(Event::ptr ev);
   void checkEvents();

   bool processStoppedTo(int state_id);
   bool threadStoppedTo(int_thread *thr, int state_id);
};

class int_process
{
   friend class Dyninst::ProcControlAPI::Process;
 protected:
   int_process(Dyninst::PID p, std::string e, std::vector<std::string> a, 
           std::vector<std::string> envp, std::map<int,int> f);
   int_process(Dyninst::PID pid_, int_process *p);
 public:
   static int_process *createProcess(Dyninst::PID p, std::string e);
   static int_process *createProcess(std::string e, std::vector<std::string> a, 
           std::vector<std::string> envp, std::map<int,int> f);
   static int_process *createProcess(Dyninst::PID pid_, int_process *p);
   virtual ~int_process();
 protected:
   bool create();
   virtual bool plat_create() = 0;
   virtual bool post_create();

   bool attach();
   bool reattach();
   virtual bool plat_attach(bool allStopped) = 0;
   bool attachThreads();
   virtual bool post_attach(bool wasDetached);

   bool initializeAddressSpace();

   virtual bool plat_syncRunState() = 0;
   bool syncRunState();

  public:

   typedef enum {
      ct_fork,
      ct_launch,
      ct_attach
   } creationMode_t;
   creationMode_t getCreationMode() const;

   void setContSignal(int sig);
   int getContSignal() const;
<<<<<<< HEAD
   bool continueProcess();
   virtual bool plat_contProcess(bool isRunning = false) = 0;

=======
>>>>>>> e15976ab
   virtual bool forked();

   virtual OSType getOS() const = 0;
  protected:
   virtual bool plat_forked() = 0;
   virtual bool post_forked();

  public:
   bool execed();
   virtual bool plat_detach(result_response::ptr resp) = 0;
  protected:
   virtual bool plat_execed();
   virtual bool plat_terminate(bool &needs_sync) = 0;

   virtual bool needIndividualThreadAttach() = 0;
   virtual bool getThreadLWPs(std::vector<Dyninst::LWP> &lwps);

   bool waitfor_startup();

   void setPid(Dyninst::PID pid);
   int_thread *findStoppedThread();

  public:
   virtual bool plat_processGroupContinues();

   typedef enum {
      neonatal = 0,
      neonatal_intermediate,
      detached,
      running,
      exited,
      errorstate
   } State;
   State getState() const;
   void setState(State s);

   Dyninst::PID getPid() const;
   int_threadPool *threadPool() const;

   Process::ptr proc() const;
   mem_state::ptr memory() const;

   //Detach is static because proc could be cleaned 
   static bool detach(int_process *proc, bool temporary);

   virtual bool preTerminate();
   bool terminate(bool &needs_sync);
   void updateSyncState(Event::ptr ev, bool gen);
   virtual Dyninst::Architecture getTargetArch() = 0;
   virtual unsigned getTargetPageSize() = 0;
   virtual unsigned plat_getRecommendedReadSize();
   virtual Dyninst::Address mallocExecMemory(unsigned size);
   virtual Dyninst::Address plat_mallocExecMemory(Dyninst::Address min, unsigned size) = 0;
   virtual void freeExecMemory(Dyninst::Address addr);

   static bool waitAndHandleEvents(bool block);
   static bool waitAndHandleForProc(bool block, int_process *proc, bool &proc_exited);
   static bool waitForAsyncEvent(response::ptr resp);
   static bool waitForAsyncEvent(std::set<response::ptr> resp);

   Counter &asyncEventCount();
   Counter &getForceGeneratorBlockCount();
   Counter &getStartupTeardownProcs();

   static const char *stateName(State s);

   void initializeProcess(Process::ptr p);

   virtual void instantiateRPCThread() {};

   void setExitCode(int c);
   void setCrashSignal(int s);
   bool getExitCode(int &c);
   bool getCrashSignal(int &s);
   bool wasForcedTerminated() const;

   virtual bool plat_individualRegAccess() = 0;

   int getAddressWidth();
   HandlerPool *handlerPool() const;

   bool addBreakpoint(Dyninst::Address addr, int_breakpoint *bp);
   bool rmBreakpoint(Dyninst::Address addr, int_breakpoint *bp, result_response::ptr async_resp);
   installed_breakpoint *getBreakpoint(Dyninst::Address addr);

   virtual unsigned plat_breakpointSize() = 0;
<<<<<<< HEAD
   virtual void plat_breakpointBytes(unsigned char *buffer) = 0;
=======
   virtual void plat_breakpointBytes(char *buffer) = 0;
   virtual bool plat_breakpointAdvancesPC() const = 0;
>>>>>>> e15976ab

   virtual bool plat_createDeallocationSnippet(Dyninst::Address addr, unsigned long size, void* &buffer, 
                                               unsigned long &buffer_size, unsigned long &start_offset) = 0;
   virtual bool plat_createAllocationSnippet(Dyninst::Address addr, bool use_addr, unsigned long size, 
                                             void* &buffer, unsigned long &buffer_size, 
                                             unsigned long &start_offset) = 0;
   virtual bool plat_collectAllocationResult(int_thread *thr, reg_response::ptr resp) = 0;
   virtual bool plat_threadOpsNeedProcStop();
   virtual SymbolReaderFactory *plat_defaultSymReader();
   // Windows lets us do this directly, so we'll just override these entirely on that platform.
   virtual Dyninst::Address infMalloc(unsigned long size, bool use_addr = false, Dyninst::Address addr = 0x0);
   virtual bool infFree(Dyninst::Address addr);

   bool readMem(Dyninst::Address remote, mem_response::ptr result, int_thread *thr = NULL);
   bool writeMem(const void *local, Dyninst::Address remote, size_t size, result_response::ptr result, int_thread *thr = NULL);

   virtual bool plat_readMem(int_thread *thr, void *local, 
                             Dyninst::Address remote, size_t size) = 0;
   virtual bool plat_writeMem(int_thread *thr, const void *local, 
                              Dyninst::Address remote, size_t size) = 0;

   //For a platform, if plat_needsAsyncIO returns true then the async
   // set of functions need to be implemented.  Currently needsAsyncIO_plat 
   // only returns true for bluegene family.  By default these are otherwise
   // unimplemented.
   virtual bool plat_needsAsyncIO() const;
   virtual bool plat_readMemAsync(int_thread *thr, Dyninst::Address addr, 
                                  mem_response::ptr result);
   virtual bool plat_writeMemAsync(int_thread *thr, const void *local, Dyninst::Address addr,
                                   size_t size, result_response::ptr result);
   memCache *getMemCache();

   virtual bool plat_getOSRunningStates(std::map<Dyninst::LWP, bool> &runningStates) = 0;
<<<<<<< HEAD
	// Windows-only technically
   virtual void* plat_getDummyThreadHandle() const { return NULL; }
   typedef enum {
       NoLWPControl = 0,
       HybridLWPControl, // see below for a description of these modes
       IndependentLWPControl
   } ThreadControlMode;
   static ThreadControlMode getThreadControlMode();
=======
   
   virtual void noteNewDequeuedEvent(Event::ptr ev);

>>>>>>> e15976ab
   static bool isInCB();
   static void setInCB(bool b);

   void throwNopEvent();
   void throwRPCPostEvent();

   virtual bool plat_supportFork();
   virtual bool plat_supportExec();
   virtual bool plat_supportDOTF();

   virtual bool plat_supportThreadEvents();
   virtual bool plat_supportLWPCreate();
   virtual bool plat_supportLWPPreDestroy();
   virtual bool plat_supportLWPPostDestroy();

   virtual bool plat_needsPCSaveBeforeSingleStep();
   virtual async_ret_t plat_needsEmulatedSingleStep(int_thread *thr, std::vector<Dyninst::Address> &result);
   virtual void plat_getEmulatedSingleStepAsyncs(int_thread *thr, std::set<response::ptr> resps);

   int_library *getLibraryByName(std::string s) const;
   size_t numLibs() const;
   virtual bool refresh_libraries(std::set<int_library *> &added_libs,
                                  std::set<int_library *> &rmd_libs,
                                  bool &waiting_for_async,
                                  std::set<response::ptr> &async_responses) = 0;

   virtual bool initLibraryMechanism() = 0;
   virtual bool plat_isStaticBinary() = 0;
   virtual int_library *plat_getExecutable() = 0;

<<<<<<< HEAD
   virtual bool plat_supportDirectAllocation() const { return false; }
   virtual bool plat_supportLWPEvents() const;
   bool forceGeneratorBlock() const;
=======
>>>>>>> e15976ab
   void setForceGeneratorBlock(bool b);

   std::string getExecutable() const;
   static bool isInCallback();

   static int_process *in_waitHandleProc;
<<<<<<< HEAD
   virtual bool hasPendingDetach() const { return false; }
   bool wasCreatedViaAttach() const { return createdViaAttach; }
   void wasCreatedViaAttach(bool val) { createdViaAttach = val; }

   // Platform-specific; is this address in what we consider a system lib.
   virtual bool addrInSystemLib(Address addr) { return false; }

   virtual void handleRPCviaNewThread(bool) { return; }
   void lockSyncRunState() {
	   srs_lock.lock();
   }
   void unlockSyncRunState() {
		srs_lock.unlock();
   }
=======

   ProcStopEventManager &getProcStopManager();

   std::map<int, int> &getProcDesyncdStates();

   bool isRunningSilent(); //No callbacks
   void setRunningSilent(bool b);
   
>>>>>>> e15976ab
 protected:
   State state;
   Dyninst::PID pid;
   creationMode_t creation_mode;
   std::string executable;
   std::vector<std::string> argv;
   std::vector<std::string> env;
   std::map<int,int> fds;
   Dyninst::Architecture arch;
   int_threadPool *threadpool;
   Process::ptr up_proc;
   HandlerPool *handlerpool;
   LibraryPool libpool;
   bool hasCrashSignal;
   int crashSignal;
   bool hasExitCode;
   bool forcedTermination;
   bool silent_mode;
   int exitCode;
   static bool in_callback;
   mem_state::ptr mem;
   std::map<Dyninst::Address, unsigned> exec_mem_cache;
   int continueSig;
<<<<<<< HEAD
   bool createdViaAttach;
   Mutex srs_lock;
=======
   memCache mem_cache;
   Counter async_event_count;
   Counter force_generator_block_count;
   Counter startupteardown_procs;
   ProcStopEventManager proc_stop_manager;
   std::map<int, int> proc_desyncd_states;
>>>>>>> e15976ab
};

class indep_lwp_control_process : virtual public int_process
{
  protected:
   virtual bool plat_syncRunState();
  public:
   indep_lwp_control_process(Dyninst::PID p, std::string e, std::vector<std::string> a, 
                             std::vector<std::string> envp, std::map<int,int> f);
   indep_lwp_control_process(Dyninst::PID pid_, int_process *p);
   virtual ~indep_lwp_control_process();
};

class unified_lwp_control_process : virtual public int_process
{
  protected:
   virtual bool plat_syncRunState();
  public:
   unified_lwp_control_process(Dyninst::PID p, std::string e, std::vector<std::string> a, 
                               std::vector<std::string> envp, std::map<int,int> f);
   unified_lwp_control_process(Dyninst::PID pid_, int_process *p);
   virtual ~unified_lwp_control_process();

   virtual bool plat_processGroupContinues();
};

class hybrid_lwp_control_process : virtual public int_process
{
  protected:
   virtual bool plat_syncRunState();
   virtual bool plat_suspendThread(int_thread *thr) = 0;
   virtual bool plat_resumeThread(int_thread *thr) = 0;
   virtual bool plat_debuggerSuspended() = 0;
  public:
   hybrid_lwp_control_process(Dyninst::PID p, std::string e, std::vector<std::string> a, 
                              std::vector<std::string> envp, std::map<int,int> f);
   hybrid_lwp_control_process(Dyninst::PID pid_, int_process *p);
   virtual ~hybrid_lwp_control_process();

   virtual bool suspendThread(int_thread *thr);
   virtual bool resumeThread(int_thread *thr);

   virtual bool plat_processGroupContinues();
};

class int_registerPool
{
 public:
   int_registerPool();
   int_registerPool(const int_registerPool &c);
   ~int_registerPool();

   typedef std::map<Dyninst::MachRegister, Dyninst::MachRegisterVal> reg_map_t;
   reg_map_t regs;
   bool full;
   int_thread *thread;

   typedef reg_map_t::iterator iterator;
   typedef reg_map_t::const_iterator const_iterator;
};

class thread_exitstate
{
  public:
   Dyninst::LWP lwp;
   Dyninst::THR_ID thr_id;
   Process::ptr proc_ptr;
};

class proc_exitstate
{
  public:
   Dyninst::PID pid;
   bool exited;
   bool crashed;
   int crash_signal;
   int exit_code;
};

/**
 * ON THREADING STATES:
 *
 * Each thread has four different states, which mostly monitor running/stopped
 * status :
 *   GeneratorState - Thread state as seen by the generator object
 *   HandlerState - Thread state as seen by the handler object
 *   InternalState - Target thread state desired by int_* layer
 *   UserState - Target Thread state as desired by the user
 *
 * The GeneratorState and HandlerState represent an event as it moves through the 
 * system.  For example, an event that stops the thread may first appear
 * in the Generator object, and move the GeneratorState to 'stopped'.  It is then
 * seen by the handler, which moves the HandlerState to 'stopped'.  If the thread is 
 * then continued, the HandlerState and GeneratorStates will go back to 'running'.
 * These are primarily seperated to prevent race conditions with the handler and
 * generators modifying the same variable, since they run in seperate threads.
 * 
 * The InternalState and UserState are used to make policy decisions about whether
 * a thread should be running or stopped.  For example, after handling an event
 * we may check the UserState to see if the user wants us to run/stop a thread.
 * The InternalState usually matches the UserState, but may override it for 
 * stop/run decisions in a few scenarios.  For example, if the user posts a iRPC
 * to a running process (UserState = running) we may have to temporarily stop the
 * process to install the iRPC.  We don't want to change the UserState, since the user
 * still wants the process running, so we set the InternalState to stopped while we
 * set up the iRPC, and then return it to the UserState value when the iRPC is ready.
 *
 * There are a couple of important assertions about the relationship between these thread
 * states :
 *  (GeneratorState == running) implies (HandlerState == running)
 *  (HandlerState == running)  implies (InternalState == running)
 *  (InternalState == stopped)  implies (HandlerState == stopped)
 *  (HandlerState == stopped)  implies (GeneratorState == stopped)
 **/
class int_thread
{
   friend class int_threadPool;
   friend class ProcStopEventManager;
 protected:
   int_thread(int_process *p, Dyninst::THR_ID t, Dyninst::LWP l);
   static int_thread *createThreadPlat(int_process *proc, 
                                       Dyninst::THR_ID thr_id, 
                                       Dyninst::LWP lwp_id,
                                       bool initial_thrd);

public:
   static int_thread *createThread(int_process *proc, 
                                   Dyninst::THR_ID thr_id, 
                                   Dyninst::LWP lwp_id,
   								   bool initial_thrd);
   static int_thread *createRPCThread(int_process *p);
   Process::ptr proc() const;
   int_process *llproc() const;

   Dyninst::LWP getLWP() const;

#define RUNNING_STATE(S) (S == int_thread::running || S == int_thread::neonatal_intermediate)
   typedef enum {
      none=0,
      neonatal=1,
      neonatal_intermediate=2,
      running=3,
      stopped=4,
      dontcare=5,
      ditto=6,
      exited=7,
      detached=8,
      errorstate=9
   } State;
   //The order of these is very important.  Lower numbered
   // states take precedence over higher numbered states.
   static const int NumStateIDs = 15;
   static const int NumTargetStateIDs = (NumStateIDs-2); //Handler and Generator states aren't target states

   static const int AsyncStateID            = 0;
   static const int CallbackStateID         = 1;
   static const int PendingStopStateID      = 2;
   static const int IRPCStateID             = 3;
   static const int IRPCSetupStateID        = 4;
   static const int IRPCWaitStateID         = 5;
   static const int BreakpointStateID       = 6;
   static const int InternalStateID         = 7;
   static const int BreakpointResumeStateID = 8;
   static const int ExitingStateID          = 9;
   static const int StartupStateID          = 10;
   static const int DetachStateID           = 11;
   static const int UserStateID             = 12;
   static const int HandlerStateID          = 13;
   static const int GeneratorStateID        = 14;
   static std::string stateIDToName(int id);

   class StateTracker {
     protected:
      State state;
      int id;
      int sync_level;
      int_thread *up_thr;
     public:
      StateTracker(int_thread *t, int id, int_thread::State initial);

      void desyncState(State ns = int_thread::none);
      void desyncStateProc(State ns = int_thread::none);

      bool setState(State ns = int_thread::none);
      bool setStateProc(State ns = int_thread::none);

      void restoreState();
      void restoreStateProc();
      State getState() const;

      std::string getName() const;
      int getID() const;
   };

   //State management, see above comment on states
   StateTracker &getExitingState();
   StateTracker &getStartupState();
   StateTracker &getBreakpointState();
   StateTracker &getBreakpointResumeState();
   StateTracker &getCallbackState();
   StateTracker &getIRPCState();
   StateTracker &getIRPCSetupState();
   StateTracker &getIRPCWaitState();
   StateTracker &getAsyncState();
   StateTracker &getInternalState();
   StateTracker &getDetachState();
   StateTracker &getUserState();
   StateTracker &getHandlerState();
   StateTracker &getGeneratorState();
   StateTracker &getPendingStopState();

   StateTracker &getStateByID(int id);
   StateTracker &getActiveState();
   static char stateLetter(State s);

   Counter &handlerRunningThreadsCount();
   Counter &generatorRunningThreadsCount();
   Counter &syncRPCCount();
   Counter &runningSyncRPCThreadCount();
   Counter &pendingStopsCount();
   Counter &clearingBPCount();
   Counter &procStopRPCCount();
   Counter &getGeneratorNonExitedThreadCount();
      
   //Process control
   bool intStop();
   bool intCont();
   async_ret_t handleSingleStepContinue();

   void terminate();

   void setContSignal(int sig);
   int getContSignal();

   virtual bool plat_cont() = 0;
   virtual bool plat_stop() = 0;
   void setPendingStop(bool b);
   bool hasPendingStop() const;

   bool wasRunningWhenAttached() const;
   void setRunningWhenAttached(bool b);
   bool isStopped(int state_id);

   // Is this thread's lifetime only an IRPC and it gets
   // discarded afterwards?
   virtual bool isRPCEphemeral() const { return false; }

   //Single-step
   bool singleStepMode() const;
   void setSingleStepMode(bool s);
   bool singleStepUserMode() const;
   void setSingleStepUserMode(bool s);
   bool singleStep() const;
   void markClearingBreakpoint(installed_breakpoint *bp);
   installed_breakpoint *isClearingBreakpoint();
   void markStoppedOnBP(installed_breakpoint *bp);
   installed_breakpoint *isStoppedOnBP();

   // Emulating single steps with breakpoints
   void addEmulatedSingleStep(emulated_singlestep *es);
   void rmEmulatedSingleStep(emulated_singlestep *es);
   emulated_singlestep *getEmulatedSingleStep();

   //RPC Management
   void addPostedRPC(int_iRPC_ptr rpc_);
   rpc_list_t *getPostedRPCs();
   bool hasPostedRPCs();
   void setRunningRPC(int_iRPC_ptr rpc_);
   void clearRunningRPC();
   int_iRPC_ptr runningRPC() const;
   bool saveRegsForRPC(allreg_response::ptr response);
   bool restoreRegsForRPC(bool clear, result_response::ptr response);
   bool hasSavedRPCRegs();
   void incSyncRPCCount();
   void decSyncRPCCount();
   bool hasSyncRPC();
   int_iRPC_ptr nextPostedIRPC() const;
<<<<<<< HEAD
   int_iRPC_ptr hasRunningProcStopperRPC() const;
   virtual bool needsSyscallTrapForRPC() {
		return false;
   }
=======
>>>>>>> e15976ab


   //Register Management
   bool getAllRegisters(allreg_response::ptr result);
   bool getRegister(Dyninst::MachRegister reg, reg_response::ptr result);
   bool setAllRegisters(int_registerPool &pool, result_response::ptr result);
   bool setRegister(Dyninst::MachRegister reg, Dyninst::MachRegisterVal val, result_response::ptr result);

   virtual bool plat_getAllRegisters(int_registerPool &pool) = 0;
   virtual bool plat_getRegister(Dyninst::MachRegister reg, 
                                 Dyninst::MachRegisterVal &val) = 0;
   virtual bool plat_setAllRegisters(int_registerPool &pool) = 0;
   virtual bool plat_setRegister(Dyninst::MachRegister reg, 
                                 Dyninst::MachRegisterVal val) = 0;

   virtual bool plat_getAllRegistersAsync(allreg_response::ptr result);
   virtual bool plat_getRegisterAsync(Dyninst::MachRegister reg, 
                                      reg_response::ptr result);
   virtual bool plat_setAllRegistersAsync(int_registerPool &pool,
                                          result_response::ptr result);
   virtual bool plat_setRegisterAsync(Dyninst::MachRegister reg, 
                                      Dyninst::MachRegisterVal val,
                                      result_response::ptr result);
   virtual void plat_terminate();

   void updateRegCache(int_registerPool &pool);
   void updateRegCache(Dyninst::MachRegister reg, Dyninst::MachRegisterVal val);
   void clearRegCache();

   // The exiting property is separate from the main state because an
   // exiting thread can either be running or stopped (depending on the
   // desires of the user).
   bool isExiting() const;
   void setExiting(bool b);
   bool isExitingInGenerator() const;
   void setExitingInGenerator(bool b);

   static void cleanFromHandler(int_thread *thr, bool should_delete);

   //Misc
   virtual bool attach() = 0;
   Thread::ptr thread();

   typedef void(*continue_cb_t)(int_thread *thrd);
   static void addContinueCB(continue_cb_t cb);
   void triggerContinueCBs();

   void throwEventsBeforeContinue();

   //User level thread info
   void setTID(Dyninst::THR_ID tid_);
   virtual bool haveUserThreadInfo();
   virtual bool getTID(Dyninst::THR_ID &tid);
   virtual bool getStartFuncAddress(Dyninst::Address &addr);
   virtual bool getStackBase(Dyninst::Address &addr);
   virtual bool getStackSize(unsigned long &size);
   virtual bool getTLSPtr(Dyninst::Address &addr);
      
   // Windows-only; default implementation is "yes, we're a user thread"
   virtual bool isUser() const { return true; }

   virtual ~int_thread();
   static const char *stateStr(int_thread::State s);

   State getTargetState() const;
   void setTargetState(State s);

   void setSuspended(bool b);
   bool isSuspended() const;
 protected:
   Dyninst::THR_ID tid;
   Dyninst::LWP lwp;
   int_process *proc_;
   Thread::ptr up_thread;
   int continueSig_;

   Counter handler_running_thrd_count;
   Counter generator_running_thrd_count;
   Counter sync_rpc_count;
   Counter sync_rpc_running_thr_count;
   Counter pending_stop;
   Counter clearing_bp_count;
   Counter proc_stop_rpc_count;
   Counter generator_nonexited_thrd_count;

   StateTracker exiting_state;
   StateTracker startup_state;
   StateTracker pending_stop_state;
   StateTracker callback_state;
   StateTracker breakpoint_state;
   StateTracker breakpoint_resume_state;
   StateTracker irpc_setup_state;
   StateTracker irpc_wait_state;
   StateTracker irpc_state;
   StateTracker async_state;
   StateTracker internal_state;
   StateTracker detach_state;
   StateTracker user_state;
   StateTracker handler_state;
   StateTracker generator_state;
   StateTracker *all_states[NumStateIDs];

   State target_state;
   State saved_user_state;

   int_registerPool cached_regpool;
   Mutex regpool_lock;
   int_iRPC_ptr running_rpc;
   int_iRPC_ptr writing_rpc;
   rpc_list_t posted_rpcs;
   int_registerPool rpc_regs;

   bool user_single_step;
   bool single_step;
   bool handler_exiting_state;
   bool generator_exiting_state;
   bool running_when_attached;
   bool suspended;

   Address stopped_on_breakpoint_addr;

   installed_breakpoint *clearing_breakpoint;
   emulated_singlestep *em_singlestep;

   static std::set<continue_cb_t> continue_cbs;
};

class int_threadPool {
   friend class Dyninst::ProcControlAPI::ThreadPool;
   friend class Dyninst::ProcControlAPI::ThreadPool::iterator;
 private:
   std::vector<int_thread *> threads;
   std::vector<Thread::ptr> hl_threads;
   std::map<Dyninst::LWP, int_thread *> thrds_by_lwp;

   mutable int_thread *initial_thread; // may be updated by side effect on Windows
   int_process *proc_;
   ThreadPool *up_pool;
   bool had_multiple_threads;
 public:
   int_threadPool(int_process *p);
   ~int_threadPool();

   void setInitialThread(int_thread *thrd);
   void addThread(int_thread *thrd);
   void rmThread(int_thread *thrd);
   void clear();
   bool hadMultipleThreads() const;

   typedef std::vector<int_thread *>::iterator iterator;
   iterator begin() { return threads.begin(); }
   iterator end() { return threads.end(); }
   bool empty() { return threads.empty(); }

   unsigned size() const;

   int_process *proc() const;
   ThreadPool *pool() const;

   int_thread *findThreadByLWP(Dyninst::LWP lwp);
   int_thread *initialThread() const;
   bool allHandlerStopped();
   bool allStopped(int state_id);
   
<<<<<<< HEAD
   bool userCont();
   bool userStop();
   bool intStop(bool sync = true);
   bool intCont();
 private:
   bool cont(bool user_cont);
   bool stop(bool user_stop, bool sync);



=======
   void saveUserState(Event::ptr ev);
   void restoreUserState();
>>>>>>> e15976ab
};

class int_library
{
   friend class Dyninst::ProcControlAPI::LibraryPool;
   friend class Dyninst::ProcControlAPI::LibraryPool::iterator;
   friend class Dyninst::ProcControlAPI::LibraryPool::const_iterator;
  private:
   std::string name;
   Dyninst::Address load_address;
   Dyninst::Address data_load_address;
   Dyninst::Address dynamic_address;
   bool has_data_load;
   bool marked;
   void *user_data;
   Library::ptr up_lib;
  public:
   int_library(std::string n, 
               Dyninst::Address load_addr,
               Dyninst::Address dynamic_load_addr, 
               Dyninst::Address data_load_addr = 0, 
               bool has_data_load_addr = false);
   int_library(int_library *l);
   ~int_library();
   std::string getName();
   Dyninst::Address getAddr();
   Dyninst::Address getDataAddr();
   Dyninst::Address getDynamicAddr();
   bool hasDataAddr();
   
   void setMark(bool b);
   bool isMarked() const;
   
   void setUserData(void *d);
   void *getUserData();

   Library::ptr getUpPtr() const;
   void markAsCleanable();
};

class int_breakpoint
{
   friend class installed_breakpoint;
 private:
   Breakpoint::weak_ptr up_bp;
   Dyninst::Address to;
   bool isCtrlTransfer_;
   void *data;

   bool onetime_bp;
   bool onetime_bp_hit;
   bool procstopper;
   std::set<Thread::const_ptr> thread_specific;
 public:
   int_breakpoint(Breakpoint::ptr up);
   int_breakpoint(Dyninst::Address to, Breakpoint::ptr up);
   ~int_breakpoint();

   bool isCtrlTransfer() const;
   Dyninst::Address toAddr() const;
   Dyninst::Address getAddress(int_process *p) const;
   void *getData() const;
   void setData(void *v);
   
   void setOneTimeBreakpoint(bool b);
   void markOneTimeHit();
   bool isOneTimeBreakpoint() const;
   bool isOneTimeBreakpointHit() const;

   void setThreadSpecific(Thread::const_ptr p);
   bool isThreadSpecific() const;
   bool isThreadSpecificTo(Thread::const_ptr p) const;

   void setProcessStopper(bool b);
   bool isProcessStopper() const;
   
   Breakpoint::weak_ptr upBreakpoint() const;
};

//At least as large as any arch's trap instruction
#define BP_BUFFER_SIZE 8
//Long breakpoints can be used to artifically increase the size of the BP write,
// which fools the BG breakpoint interception code that looks for 4 byte writes.
#define BP_LONG_SIZE 4
class installed_breakpoint
{
   friend class Dyninst::ProcControlAPI::EventBreakpoint;
 private:
   mem_state::ptr memory;
   std::set<int_breakpoint *> bps;
   std::set<Breakpoint::ptr> hl_bps;

   char buffer[BP_BUFFER_SIZE];
   int buffer_size;
   bool prepped;
   bool installed;
   bool long_breakpoint;
   int suspend_count;
   Dyninst::Address addr;

   result_response::ptr write_response;
   mem_response::ptr read_response;

   bool writeBreakpoint(int_process *proc, result_response::ptr write_response);
   bool saveBreakpointData(int_process *proc, mem_response::ptr read_response);
   bool restoreBreakpointData(int_process *proc, result_response::ptr res_resp);

 public:
   installed_breakpoint(mem_state::ptr memory_, Dyninst::Address addr_);
   installed_breakpoint(mem_state::ptr memory_, const installed_breakpoint *ip);
   ~installed_breakpoint();

   //Use these three functions to add a breakpoint
   bool prepBreakpoint(int_process *proc, mem_response::ptr mem_resp);
   bool insertBreakpoint(int_process *proc, result_response::ptr res_resp);
   bool addBreakpoint(int_breakpoint *bp);
   bool containsIntBreakpoint(int_breakpoint *bp);
   int_breakpoint *getCtrlTransferBP(int_thread *thread);
   
   bool rmBreakpoint(int_process *proc, int_breakpoint *bp, bool &empty, result_response::ptr async_resp);
   bool uninstall(int_process *proc, result_response::ptr async_resp);
   bool suspend(int_process *proc, result_response::ptr result_resp);
   bool resume(int_process *proc, result_response::ptr async_resp);

   bool isInstalled() const;
   Dyninst::Address getAddr() const;

   typedef std::set<int_breakpoint *>::iterator iterator;
   iterator begin();
   iterator end();

   unsigned getNumIntBreakpoints() const;
};

class emulated_singlestep {
   // Breakpoints that are added and removed in a group to emulate
   // a single step with breakpoints
  private:
   bool saved_user_single_step;
   bool saved_single_step;
   int_breakpoint *bp;
   int_thread *thr;
   std::set<Address> addrs;

  public:
   emulated_singlestep(int_thread *thr);
   ~emulated_singlestep();
   
   bool containsBreakpoint(Address addr) const;
   async_ret_t add(Address addr);
   async_ret_t clear();
   void restoreSSMode();

   std::set<response::ptr> clear_resps;
};

class int_notify {
#if defined(os_windows)
	class windows_details
	{
		HANDLE evt;
	public:
		windows_details() : evt(INVALID_HANDLE_VALUE)
		{
		}
		typedef HANDLE wait_object_t;
		void noteEvent()
		{
			::SetEvent(evt);
		}
		void clearEvent()
		{
			::ResetEvent(evt);
		}

		void createInternals()
		{
			evt = ::CreateEvent(NULL, TRUE, FALSE, NULL);
		}
		bool internalsValid()
		{
			return evt != INVALID_HANDLE_VALUE;
		}
		wait_object_t getWaitObject()
		{
			return evt;
		}
	};
	typedef windows_details details_t;
#else
	class unix_details
	{
		friend class int_notify;
		int pipe_in;
		int pipe_out;
		int pipe_count;
		void writeToPipe();
		void readFromPipe();
	public:
		unix_details();
		typedef int wait_object_t;
		void noteEvent();
		void clearEvent();
		void createInternals();
		bool internalsValid();
		wait_object_t getWaitObject();
	};
	typedef unix_details details_t;
#endif

	typedef details_t::wait_object_t wait_object_t;
   friend int_notify *notify();
   friend EventNotify *Dyninst::ProcControlAPI::evNotify();
 private:
   static int_notify *the_notify;
   EventNotify *up_notify;
   std::set<EventNotify::notify_cb_t> cbs;
   int events_noted;
   details_t my_internals;
 public:
   int_notify();
   void noteEvent();
   void clearEvent();
   
   void registerCB(EventNotify::notify_cb_t cb);
   void removeCB(EventNotify::notify_cb_t cb);
   bool hasEvents();
   details_t::wait_object_t getWaitable();
};
int_notify *notify();

extern void setGeneratorThread(long t);
void setHandlerThread(long t);
bool isGeneratorThread();
bool isHandlerThread();
bool isUserThread();
HandlerPool *createDefaultHandlerPool(int_process *p);
HandlerPool *plat_createDefaultHandlerPool(HandlerPool *hpool);

class MTManager {
  friend MTManager *mt();
  friend class MTLock;
private:
  static MTManager *mt_;
  DThread evhandler_thread;
  CondVar pending_event_lock;
  Mutex work_lock;
  bool have_queued_events;
  bool is_running;
  bool should_exit;
  Process::thread_mode_t threadMode;
  
  void evhandler_main();
  static unsigned long WINAPI evhandler_main_wrapper(void *);
  void eventqueue_cb();
  
public:
  static const Process::thread_mode_t default_thread_mode = Process::HandlerThreading;
  MTManager();
  ~MTManager();
  
  void run();
  void stop();

  void startWork();
  void endWork();
  
  bool handlerThreading();
  Process::thread_mode_t getThreadMode();
  bool setThreadMode(Process::thread_mode_t tm, bool init = false);

  static void eventqueue_cb_wrapper();
}; 

inline MTManager *mt() { 
   return MTManager::mt_; 
}

class MTLock
{
 private:
   bool should_unlock;
 public:
   typedef enum {allow_init} initialize;
   typedef enum {allow_generator} generator;
   typedef enum {nocb, deliver_callbacks} callbacks;
   MTLock(initialize, callbacks c = nocb)
   {
      should_unlock = true;
      if (!MTManager::mt_) {
         MTManager::mt_ = new MTManager();
         if (MTManager::default_thread_mode == Process::HandlerThreading ||
             MTManager::default_thread_mode == Process::CallbackThreading) {
            mt()->startWork();
         }
         mt()->setThreadMode(MTManager::default_thread_mode, true);
      }
      else if (mt()->handlerThreading()) {
         mt()->startWork();
         if (c == deliver_callbacks && 
             MTManager::default_thread_mode == Process::HandlerThreading && 
             notify()->hasEvents()) 
         {
            pthrd_printf("MTLock triggered event handling\n");
            int_process::waitAndHandleEvents(false);
            pthrd_printf("MTLock triggered event handling finished\n");
         }
      }
   }

   MTLock(generator)
   {
      if (isGeneratorThread()) {
         should_unlock = false;
         return;
      }
      should_unlock = true;
      if (mt()->handlerThreading()) {
         mt()->startWork();
      }
   }

   MTLock(callbacks) 
   {
      assert(!isGeneratorThread());
      should_unlock = true;
      if (mt()->handlerThreading()) {
         mt()->startWork();
         if (notify()->hasEvents() && 
             MTManager::default_thread_mode == Process::HandlerThreading) 
         {
            pthrd_printf("MTLock triggered event handling\n");
            int_process::waitAndHandleEvents(false);
            pthrd_printf("MTLock triggered event handling finished\n");
         }
      }
   }

   MTLock()
   {
      assert(!isGeneratorThread());
      should_unlock = true;
      if (mt()->handlerThreading())
         mt()->startWork();
   }

   ~MTLock() {
      if (should_unlock && mt()->handlerThreading())
         mt()->endWork();
   }
};

// A class to stop the various threads that have been started when
// the library is deinitialized
class int_cleanup {
    public:
        ~int_cleanup();
};

#endif<|MERGE_RESOLUTION|>--- conflicted
+++ resolved
@@ -179,12 +179,6 @@
 
    void setContSignal(int sig);
    int getContSignal() const;
-<<<<<<< HEAD
-   bool continueProcess();
-   virtual bool plat_contProcess(bool isRunning = false) = 0;
-
-=======
->>>>>>> e15976ab
    virtual bool forked();
 
    virtual OSType getOS() const = 0;
@@ -271,12 +265,8 @@
    installed_breakpoint *getBreakpoint(Dyninst::Address addr);
 
    virtual unsigned plat_breakpointSize() = 0;
-<<<<<<< HEAD
    virtual void plat_breakpointBytes(unsigned char *buffer) = 0;
-=======
-   virtual void plat_breakpointBytes(char *buffer) = 0;
    virtual bool plat_breakpointAdvancesPC() const = 0;
->>>>>>> e15976ab
 
    virtual bool plat_createDeallocationSnippet(Dyninst::Address addr, unsigned long size, void* &buffer, 
                                                unsigned long &buffer_size, unsigned long &start_offset) = 0;
@@ -310,20 +300,11 @@
    memCache *getMemCache();
 
    virtual bool plat_getOSRunningStates(std::map<Dyninst::LWP, bool> &runningStates) = 0;
-<<<<<<< HEAD
 	// Windows-only technically
    virtual void* plat_getDummyThreadHandle() const { return NULL; }
-   typedef enum {
-       NoLWPControl = 0,
-       HybridLWPControl, // see below for a description of these modes
-       IndependentLWPControl
-   } ThreadControlMode;
-   static ThreadControlMode getThreadControlMode();
-=======
    
    virtual void noteNewDequeuedEvent(Event::ptr ev);
 
->>>>>>> e15976ab
    static bool isInCB();
    static void setInCB(bool b);
 
@@ -354,20 +335,15 @@
    virtual bool plat_isStaticBinary() = 0;
    virtual int_library *plat_getExecutable() = 0;
 
-<<<<<<< HEAD
    virtual bool plat_supportDirectAllocation() const { return false; }
-   virtual bool plat_supportLWPEvents() const;
    bool forceGeneratorBlock() const;
-=======
->>>>>>> e15976ab
    void setForceGeneratorBlock(bool b);
 
    std::string getExecutable() const;
    static bool isInCallback();
 
    static int_process *in_waitHandleProc;
-<<<<<<< HEAD
-   virtual bool hasPendingDetach() const { return false; }
+   // TODO: clean up w/enum
    bool wasCreatedViaAttach() const { return createdViaAttach; }
    void wasCreatedViaAttach(bool val) { createdViaAttach = val; }
 
@@ -375,13 +351,6 @@
    virtual bool addrInSystemLib(Address addr) { return false; }
 
    virtual void handleRPCviaNewThread(bool) { return; }
-   void lockSyncRunState() {
-	   srs_lock.lock();
-   }
-   void unlockSyncRunState() {
-		srs_lock.unlock();
-   }
-=======
 
    ProcStopEventManager &getProcStopManager();
 
@@ -390,7 +359,6 @@
    bool isRunningSilent(); //No callbacks
    void setRunningSilent(bool b);
    
->>>>>>> e15976ab
  protected:
    State state;
    Dyninst::PID pid;
@@ -414,17 +382,13 @@
    mem_state::ptr mem;
    std::map<Dyninst::Address, unsigned> exec_mem_cache;
    int continueSig;
-<<<<<<< HEAD
    bool createdViaAttach;
-   Mutex srs_lock;
-=======
    memCache mem_cache;
    Counter async_event_count;
    Counter force_generator_block_count;
    Counter startupteardown_procs;
    ProcStopEventManager proc_stop_manager;
    std::map<int, int> proc_desyncd_states;
->>>>>>> e15976ab
 };
 
 class indep_lwp_control_process : virtual public int_process
@@ -702,14 +666,10 @@
    void decSyncRPCCount();
    bool hasSyncRPC();
    int_iRPC_ptr nextPostedIRPC() const;
-<<<<<<< HEAD
    int_iRPC_ptr hasRunningProcStopperRPC() const;
    virtual bool needsSyscallTrapForRPC() {
 		return false;
    }
-=======
->>>>>>> e15976ab
-
 
    //Register Management
    bool getAllRegisters(allreg_response::ptr result);
@@ -873,21 +833,8 @@
    bool allHandlerStopped();
    bool allStopped(int state_id);
    
-<<<<<<< HEAD
-   bool userCont();
-   bool userStop();
-   bool intStop(bool sync = true);
-   bool intCont();
- private:
-   bool cont(bool user_cont);
-   bool stop(bool user_stop, bool sync);
-
-
-
-=======
    void saveUserState(Event::ptr ev);
    void restoreUserState();
->>>>>>> e15976ab
 };
 
 class int_library
