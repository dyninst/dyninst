--- conflicted
+++ resolved
@@ -229,13 +229,10 @@
    int_library *getLibraryByName(std::string s) const;
    size_t numLibs() const;
    virtual bool refresh_libraries(std::set<int_library *> &added_libs,
-<<<<<<< HEAD
                                   std::set<int_library *> &rmd_libs,
                                   std::set<response::ptr> &async_responses) = 0;
-=======
-                                  std::set<int_library *> &rmd_libs) = 0;
+
    virtual int_library *getExecutableLib() = 0;
->>>>>>> c7452107
    virtual bool initLibraryMechanism() = 0;
    virtual bool plat_isStaticBinary() = 0;
 
