#if !defined(LINUX_H_)
#define LINUX_H_

//#define debug_async_simulate

#include "proccontrol/h/Generator.h"
#include "proccontrol/h/Event.h"
#include "proccontrol/h/Decoder.h"
#include "proccontrol/h/Handler.h"
#include "proccontrol/src/int_process.h"
#include "proccontrol/src/sysv.h"
#include "proccontrol/src/unix.h"
#include "proccontrol/src/x86_process.h"
#include "proccontrol/src/int_thread_db.h"
#include "common/h/dthread.h"
#include <sys/types.h>
#include <sys/ptrace.h>
#include <linux/ptrace.h>
#include <asm/ldt.h>

using namespace Dyninst;
using namespace ProcControlAPI;

typedef enum __ptrace_request pt_req;

class GeneratorLinux : public GeneratorMT
{
 public:
   GeneratorLinux();
   virtual ~GeneratorLinux();

   virtual bool initialize();
   virtual bool canFastHandle();
   virtual ArchEvent *getEvent(bool block);
};

class ArchEventLinux : public ArchEvent
{
   static std::vector<ArchEventLinux *> pending_events;
public:
   int status;
   pid_t pid;
   bool interrupted;
   int error;
   pid_t child_pid;
   int event_ext;
   bool findPairedEvent(ArchEventLinux* &parent, ArchEventLinux* &child);
   void postponePairedEvent();

   ArchEventLinux(bool inter_);
   ArchEventLinux(pid_t p, int s);
   ArchEventLinux(int e);

   virtual ~ArchEventLinux();
};

class DecoderLinux : public Decoder
{
 public:
   DecoderLinux();
   virtual ~DecoderLinux();
   virtual unsigned getPriority() const;
   virtual bool decode(ArchEvent *ae, std::vector<Event::ptr> &events);
   Dyninst::Address adjustTrapAddr(Dyninst::Address address, Dyninst::Architecture arch);
};

class linux_process : public sysv_process, public unix_process, public x86_process, public thread_db_process
{
 public:
   linux_process(Dyninst::PID p, std::string e, std::vector<std::string> a, std::map<int,int> f);
   linux_process(Dyninst::PID pid_, int_process *p);
   virtual ~linux_process();

   virtual bool plat_create();
   virtual bool plat_create_int();
   virtual bool plat_attach();   
   virtual bool plat_forked();
   virtual bool plat_execed();
   virtual bool plat_detach(bool &needs_sync);
   virtual bool plat_terminate(bool &needs_sync);


   //The following async functions are only used if a linux debugging mode,
   // 'debug_async_simulate' is enabled, which tries to get Linux to simulate having
   // async events for testing purposes.
   virtual bool plat_needsAsyncIO() const;
   virtual bool plat_readMemAsync(int_thread *thr, Dyninst::Address addr, 
                                  mem_response::ptr result);
   virtual bool plat_writeMemAsync(int_thread *thr, void *local, Dyninst::Address addr,
                                   size_t size, result_response::ptr result);

   virtual bool plat_readMem(int_thread *thr, void *local, 
                             Dyninst::Address remote, size_t size);
   virtual bool plat_writeMem(int_thread *thr, void *local, 
                              Dyninst::Address remote, size_t size);
   virtual SymbolReaderFactory *plat_defaultSymReader();
   virtual bool needIndividualThreadAttach();
   virtual bool getThreadLWPs(std::vector<Dyninst::LWP> &lwps);
   virtual Dyninst::Architecture getTargetArch();
   virtual bool plat_individualRegAccess();
<<<<<<< HEAD
   virtual Dyninst::Address plat_mallocExecMemory(Dyninst::Address, unsigned size);
   virtual ThreadControlMode plat_getThreadControlMode() const;
=======
   virtual bool plat_contProcess() { return true; }
   virtual Dyninst::Address plat_mallocExecMemory(Dyninst::Address min, unsigned size);
   virtual bool plat_supportLWPEvents() const;
>>>>>>> e8af87cf
};

class linux_thread : public thread_db_thread
{
 public:
   linux_thread(int_process *p, Dyninst::THR_ID t, Dyninst::LWP l);

   linux_thread();
   virtual ~linux_thread();

   virtual bool plat_cont();
   virtual bool plat_stop();
   virtual bool plat_getAllRegisters(int_registerPool &reg);
   virtual bool plat_getRegister(Dyninst::MachRegister reg, Dyninst::MachRegisterVal &val);
   virtual bool plat_setAllRegisters(int_registerPool &reg);
   virtual bool plat_setRegister(Dyninst::MachRegister reg, Dyninst::MachRegisterVal val);
   virtual bool attach();

   virtual bool plat_getAllRegistersAsync(allreg_response::ptr result);
   virtual bool plat_getRegisterAsync(Dyninst::MachRegister reg, 
                                      reg_response::ptr result);
   virtual bool plat_setAllRegistersAsync(int_registerPool &pool,
                                          result_response::ptr result);
   virtual bool plat_setRegisterAsync(Dyninst::MachRegister reg, 
                                      Dyninst::MachRegisterVal val,
                                      result_response::ptr result);
   virtual bool thrdb_getThreadArea(int val, Dyninst::Address &addr);

   // Needed by HybridLWPControl, unused on Linux
   virtual bool plat_resume() { return true; }
   virtual bool plat_suspend() { return true; }

   void setOptions();
   bool getSegmentBase(Dyninst::MachRegister reg, Dyninst::MachRegisterVal &val);

   static void fake_async_main(void *);
};

class LinuxPtrace
{
private:
   typedef enum {
      unknown,
      create_req,
      ptrace_req,
      ptrace_bulkread,
      ptrace_bulkwrite
   } req_t;

   req_t ptrace_request;
   pt_req request;
   pid_t pid;
   void *addr;
   void *data;
   linux_process *proc;
   Dyninst::Address remote_addr;
   unsigned size;
   long ret;
   bool bret;
   int err;

   DThread thrd;
   CondVar init;
   CondVar cond;
   CondVar ret_lock;
   Mutex request_lock;

   void start_request();
   void waitfor_ret();
   void end_request();
   static LinuxPtrace *linuxptrace;
public:
   static LinuxPtrace *getPtracer();
   LinuxPtrace();
   ~LinuxPtrace();
   void start();
   void main();
   long ptrace_int(pt_req request_, pid_t pid_, void *addr_, void *data_);
   bool ptrace_read(Dyninst::Address inTrace, unsigned size_, void *inSelf, int pid_);
   bool ptrace_write(Dyninst::Address inTrace, unsigned size_, void *inSelf, int pid_);

   bool plat_create(linux_process *p);
};

long do_ptrace(pt_req request_, pid_t pid_, void *addr_, void *data_);

class LinuxHandleNewThr : public Handler
{
 public:
   LinuxHandleNewThr();
   virtual ~LinuxHandleNewThr();
   virtual handler_ret_t handleEvent(Event::ptr ev);
   virtual int getPriority() const;
   void getEventTypesHandled(std::vector<EventType> &etypes);
};

#endif<|MERGE_RESOLUTION|>--- conflicted
+++ resolved
@@ -98,14 +98,10 @@
    virtual bool getThreadLWPs(std::vector<Dyninst::LWP> &lwps);
    virtual Dyninst::Architecture getTargetArch();
    virtual bool plat_individualRegAccess();
-<<<<<<< HEAD
-   virtual Dyninst::Address plat_mallocExecMemory(Dyninst::Address, unsigned size);
-   virtual ThreadControlMode plat_getThreadControlMode() const;
-=======
    virtual bool plat_contProcess() { return true; }
    virtual Dyninst::Address plat_mallocExecMemory(Dyninst::Address min, unsigned size);
    virtual bool plat_supportLWPEvents() const;
->>>>>>> e8af87cf
+   virtual int_process::ThreadControlMode plat_getThreadControlMode() const;
 };
 
 class linux_thread : public thread_db_thread
@@ -132,6 +128,7 @@
    virtual bool plat_setRegisterAsync(Dyninst::MachRegister reg, 
                                       Dyninst::MachRegisterVal val,
                                       result_response::ptr result);
+
    virtual bool thrdb_getThreadArea(int val, Dyninst::Address &addr);
 
    // Needed by HybridLWPControl, unused on Linux
