/*
 * See the dyninst/COPYRIGHT file for copyright information.
 * 
 * We provide the Paradyn Tools (below described as "Paradyn")
 * on an AS IS basis, and do not warrant its validity or performance.
 * We reserve the right to update, modify, or discontinue this
 * software at any time.  We shall have no obligation to supply such
 * updates or modifications or any other form of support to you.
 * 
 * By your use of Paradyn, you understand and agree that we (or any
 * other person or entity with proprietary rights in Paradyn) are
 * under no obligation to provide either maintenance services,
 * update services, notices of latent defects, or correction of
 * defects for Paradyn.
 * 
 * This library is free software; you can redistribute it and/or
 * modify it under the terms of the GNU Lesser General Public
 * License as published by the Free Software Foundation; either
 * version 2.1 of the License, or (at your option) any later version.
 * 
 * This library is distributed in the hope that it will be useful,
 * but WITHOUT ANY WARRANTY; without even the implied warranty of
 * MERCHANTABILITY or FITNESS FOR A PARTICULAR PURPOSE.  See the GNU
 * Lesser General Public License for more details.
 * 
 * You should have received a copy of the GNU Lesser General Public
 * License along with this library; if not, write to the Free Software
 * Foundation, Inc., 51 Franklin Street, Fifth Floor, Boston, MA 02110-1301 USA
 */

#include "proccontrol/h/Generator.h"
#include "proccontrol/h/Decoder.h"
#include "proccontrol/h/PCErrors.h"
#include "proccontrol/src/int_process.h"
#include "proccontrol/src/processplat.h"
#include "proccontrol/src/sysv.h"
#include "proccontrol/src/ppc_process.h"
#include "proccontrol/src/procpool.h"
#include "proccontrol/src/int_thread_db.h"
#include "proccontrol/src/mmapalloc.h"
#include "proccontrol/src/resp.h"

#include "ramdisk/include/services/MessageHeader.h"
#include "ramdisk/include/services/ToolctlMessages.h"

#include <queue>
#include <set>
#include <map>
#include <vector>

using namespace bgcios;
using namespace toolctl;

namespace bgq 
{

class bgq_process;
class bgq_thread;
class ComputeNode;
class ArchEventBGQ;
class HandlePreControlAuthority;
class HandlePostControlAuthority;

template <class CmdType, class AckType> class Transaction;

class bgq_process : 
   public sysv_process,
   public thread_db_process,
   public ppc_process,
   public hybrid_lwp_control_process,
   public mmap_alloc_process,
   public int_multiToolControl,
   public int_signalMask,
   public int_callStackUnwinding,
   public int_BGQData,
   public int_remoteIO
{
   friend class ComputeNode;
   friend class HandlerBGQStartup;
   friend class HandlePreControlAuthority;
   friend class HandlePostControlAuthority;
   friend class DecoderBlueGeneQ;
   friend class bgq_thread;
  private:
   static bool sendMessage(const ToolMessage &msg, uint16_t msg_type, uint32_t rank,
                           response::ptr resp);

   bool sendCommand(const ToolCommand &cmd, uint16_t cmd_type, response::ptr resp = response::ptr(), unsigned int resp_mod = 0);
   bool sendCommand(const ToolCommand &cmd, uint16_t cmd_type, Resp::ptr resp);

  public:
   static uint32_t getCommandLength(uint16_t cmd_type, const ToolCommand &cmd);
   static uint32_t getMessageLength(const ToolMessage &msg);
   static uint32_t getCommandAckLength(uint16_t cmd_type, const ToolCommand &cmd);
   static uint16_t getCommandMsgType(uint16_t cmd_id);
   static uint16_t getCommandExpectedAck(uint16_t cmd_id);
   static const char *bgqErrorMessage(uint32_t retcode, bool long_form = true);
   static bool isActionCommand(uint16_t cmd_type);
   static uint64_t getJobID();
   static uint32_t getToolID();

   bgq_process(Dyninst::PID p, std::string e, std::vector<std::string> a, 
              vector<string> envp, std::map<int, int> f);
   virtual ~bgq_process();

   virtual bool plat_create();
   virtual bool plat_attach(bool all_stopped, bool &needsSync);
   virtual bool plat_forked();
   virtual bool plat_detach(result_response::ptr resp, bool leave_stopped);
   virtual bool plat_detachDone();
   virtual bool plat_terminate(bool &needs_sync);
   virtual bool needIndividualThreadAttach();
   virtual bool getThreadLWPs(std::vector<Dyninst::LWP> &lwps);
   virtual bool plat_getInterpreterBase(Address &base);
   virtual bool plat_supportDOTF();
   virtual OSType getOS() const;
   virtual Dyninst::Architecture getTargetArch();
   virtual unsigned int getTargetPageSize();
   virtual Dyninst::Address plat_mallocExecMemory(Dyninst::Address, unsigned int);
   virtual bool plat_individualRegAccess();
   virtual bool plat_supportLWPPostDestroy();
   virtual SymbolReaderFactory *plat_defaultSymReader();
   virtual void noteNewDequeuedEvent(Event::ptr ev);
   virtual unsigned int plat_getCapabilities();
   virtual Event::ptr plat_throwEventsBeforeContinue(int_thread *thr);

   void getStackInfo(bgq_thread *thr, CallStackCallback *cbs);
   virtual bool plat_getStackInfo(int_thread *thr, stack_response::ptr stk_resp);
   virtual bool plat_handleStackInfo(stack_response::ptr stk_resp, CallStackCallback *cbs);

   virtual bool plat_waitAndHandleForProc();
   virtual bool plat_readMem(int_thread *thr, void *local, Dyninst::Address addr, size_t size);
   virtual bool plat_writeMem(int_thread *thr, const void *local, Dyninst::Address addr, size_t size, bp_write_t bp_write);
   virtual bool plat_needsAsyncIO() const;
   virtual bool plat_readMemAsync(int_thread *thr, Dyninst::Address addr, 
                                  mem_response::ptr result);
   virtual bool plat_writeMemAsync(int_thread *thr, const void *local, Dyninst::Address addr,
                                   size_t size, result_response::ptr result, bp_write_t bp_write);
   bool internal_readMem(int_thread *stop_thr, Dyninst::Address addr, 
                         mem_response::ptr resp, int_thread *thr);
   bool internal_writeMem(int_thread *stop_thr, const void *local, Dyninst::Address addr,
                          size_t size, result_response::ptr result, int_thread *thr, bp_write_t bp_write);
   virtual bool plat_needsThreadForMemOps() const;

   virtual bool plat_preHandleEvent();
   virtual bool plat_postHandleEvent();
   virtual bool plat_preAsyncWait();
   bool rotateTransaction();

   virtual bool plat_individualRegRead(Dyninst::MachRegister reg, int_thread *thr);
   virtual bool plat_individualRegSet();

   virtual bool plat_getOSRunningStates(std::map<Dyninst::LWP, bool> &runningStates);

   virtual bool plat_suspendThread(int_thread *thrd);
   virtual bool plat_resumeThread(int_thread *thrd);
   virtual bool plat_debuggerSuspended();
   virtual void plat_threadAttachDone();

   virtual LWPTracking *getLWPTracking();
   virtual bool plat_lwpRefresh(result_response::ptr resp);
   virtual bool plat_lwpRefreshNoteNewThread(int_thread *thr);

   bool handleStartupEvent(void *data);
   ComputeNode *getComputeNode() const;
   uint32_t getRank();
   void fillInToolMessage(ToolMessage &toolmsg, uint16_t msg_type, response::ptr resp = response::ptr());

   bool decoderPendingStop();
   void setDecoderPendingStop(bool b);

   virtual std::string mtool_getName();
   virtual MultiToolControl::priority_t mtool_getPriority();
   virtual MultiToolControl *mtool_getMultiToolControl();

   virtual void bgq_getProcCoordinates(unsigned &a, unsigned &b, unsigned &c, unsigned &d, unsigned &e, unsigned &t) const;
   virtual unsigned int bgq_getComputeNodeID() const;
   virtual void bgq_getSharedMemRange(Dyninst::Address &start, Dyninst::Address &end) const;
   virtual void bgq_getPersistantMemRange(Dyninst::Address &start, Dyninst::Address &end) const;
   virtual void bgq_getHeapMemRange(Dyninst::Address &start, Dyninst::Address &end) const;

   virtual bool plat_getFileNames(FileSetResp_t *resp);
   virtual bool plat_getFileStatData(std::string filename, Dyninst::ProcControlAPI::stat64_ptr *stat_results,
                                     std::set<StatResp_t *> &resps);
   virtual bool plat_getFileDataAsync(int_eventAsyncFileRead *fileread);
   virtual int getMaxFileReadSize();

   virtual bool allowSignal(int signal_no);
   
   virtual int threaddb_getPid();
  private:
   typedef Transaction<QueryMessage, QueryAckMessage> QueryTransaction;
   typedef Transaction<UpdateMessage, UpdateAckMessage> UpdateTransaction;
   
   QueryTransaction *query_transaction;
   UpdateTransaction *update_transaction;
   ComputeNode *cn;
   bgq_thread *last_ss_thread;
   LWPTracking *lwp_tracker;
   result_response::ptr lwp_tracking_resp;

   bool hasControlAuthority;
   bool interp_base_set;
   bool page_size_set;
   bool debugger_suspended;
   bool decoder_pending_stop;
   bool is_doing_temp_detach;
   bool stopped_on_startup;
   bool held_on_startup;
   bool got_startup_stop;

   uint32_t rank;

   unsigned int page_size;
   Address interp_base;

   GetProcessDataAckCmd get_procdata_result;
   GetAuxVectorsAckCmd get_auxvectors_result;
   GetThreadListAckCmd *get_thread_list;

   EventControlAuthority::ptr pending_control_authority; //Used for releasing control authority
   int_eventControlAuthority *stopwait_on_control_authority; //Used for gaining control authority
   std::string tooltag;
   uint8_t priority;
   MultiToolControl *mtool;
   enum {
      issue_attach = 0,
      waitfor_attach,
      issue_control_request,
      waitfor_control_request_ack,
      waitfor_control_request_notice,
      issue_data_collection,
      waitfor_data_or_stop,
      skip_control_request_signal,
      waitfor_control_request_signal,
      waitfor_data_collection,
      waits_done,
      step_insn,
      reissue_data_collection,
      startup_done,
      startup_donedone
   } startup_state;

   enum {
      no_detach_issued,
      issue_control_release,
      control_release_sent,
      choose_detach_mechanism,
      issued_all_detach,
      issued_detach,
      waitfor_all_detach,
      detach_cleanup,
      detach_done
   } detach_state;

   static uint64_t jobid;
   static uint32_t toolid;
   static bool set_ids;
   static bool do_all_attach;

   static set<void *> held_msgs;
   static unsigned int num_pending_stackwalks;
};

class bgq_thread : public thread_db_thread, public ppc_thread
{
   friend class bgq_process;
   friend class DecoderBlueGeneQ;
  private:
   bool last_signaled;
   CallStackUnwinding *unwinder;
   Address last_ss_addr;
  public:
   bgq_thread(int_process *p, Dyninst::THR_ID t, Dyninst::LWP l);
   virtual ~bgq_thread();

   virtual bool plat_cont();
   virtual bool plat_stop();
   virtual bool plat_getAllRegisters(int_registerPool &reg);
   virtual bool plat_getRegister(Dyninst::MachRegister reg, Dyninst::MachRegisterVal &val);
   virtual bool plat_setAllRegisters(int_registerPool &reg);
   virtual bool plat_setRegister(Dyninst::MachRegister reg, Dyninst::MachRegisterVal val);
   virtual bool attach();

   virtual bool plat_getAllRegistersAsync(allreg_response::ptr result);
   virtual bool plat_getRegisterAsync(Dyninst::MachRegister reg, 
                                      reg_response::ptr result);
   virtual bool plat_setAllRegistersAsync(int_registerPool &pool,
                                          result_response::ptr result);
   virtual bool plat_setRegisterAsync(Dyninst::MachRegister reg, 
                                      Dyninst::MachRegisterVal val,
                                      result_response::ptr result);
   virtual bool plat_convertToSystemRegs(const int_registerPool &pool, unsigned char *regs, bool gpr_only = false);

   virtual CallStackUnwinding *getStackUnwinder();

   static void regBufferToPool(BG_Reg_t *gprs, BG_Special_Regs *sregs, int_registerPool &reg);
   static void regPoolToBuffer(int_registerPool &reg, BG_Reg_t *gprs, BG_Special_Regs *sregs);
   static void regPoolToUser(const int_registerPool &reg, void *user_area);
   static bool genRegToSystem(MachRegister reg, GeneralRegSelect &result);
   static bool specRegToSystem(MachRegister reg, SpecialRegSelect &result);
};

struct buffer_t {
   void *buffer;
   size_t size;
   bool is_heap_allocated;
   bool is_timeout;
   buffer_t(void *b, size_t s, bool h) :
     buffer(b),
     size(s),
     is_heap_allocated(h),
     is_timeout(false)
   {
   }
   buffer_t() :
     buffer(NULL),
     size(0),
     is_heap_allocated(false),
     is_timeout(false)
   {
   }

};

class ComputeNode
{
   friend class bgq_process;
   friend class WriterThread;
  private:
   static std::map<int, ComputeNode *> id_to_cn;
   static std::map<std::string, int> socket_to_id;
   static std::set<ComputeNode *> all_compute_nodes;

   static bool constructSocketToID();
   ComputeNode(int cid);

   std::set<bgq_process *> procs;
   std::vector<int> former_procs;
  public:
   static ComputeNode *getComputeNodeByID(int cn_id);
   static ComputeNode *getComputeNodeByRank(uint32_t rank);

   int getFD() const;
   int getID() const; //The BG/Q doc calls this the 'pid', which is unfortunate naming cause 
                      // it doesn't represent a process, but a compute node

   bool writeToolMessage(bgq_process *proc, ToolMessage *msg, bool heap_alloced);
   bool writeToolAttachMessage(bgq_process *proc, ToolMessage *msg, bool heap_alloced);
   bool flushNextMessage();
   bool handleMessageAck();

   bool reliableWrite(void *buffer, size_t buffer_size);
   void removeNode(bgq_process *proc);

   const std::set<bgq_process *> &getProcs() const { return procs; }
   ~ComputeNode();

   static const std::set<ComputeNode *> &allNodes();
   static void emergencyShutdown();
  private:
   int fd;
   int cn_id;
   Mutex send_lock;
   Mutex attach_lock;
   Mutex detach_lock;
   bool do_all_attach;
   bool issued_all_attach;
   bool all_attach_done;
   bool all_attach_error;

   bool have_pending_message;
   Mutex pending_queue_lock;
   std::queue<buffer_t> queued_pending_msgs;
};

class HandleBGQStartup : public Handler
{
  public:
   HandleBGQStartup();
   ~HandleBGQStartup();

   virtual void getEventTypesHandled(vector<EventType> &etypes);
   virtual handler_ret_t handleEvent(Event::ptr ev);
   virtual int getPriority() const;
};

//Handles the notice event, while we still have CA.  Removes BPs, etc
class HandlePreControlAuthority : public Handler
{
  public:
   HandlePreControlAuthority();
   ~HandlePreControlAuthority();

   virtual void getEventTypesHandled(vector<EventType> &etypes);
   virtual handler_ret_t handleEvent(Event::ptr ev);
};

//Handles the releasing of CA, triggers on the continue after a HandlePreControlAuthority event
class HandlePostControlAuthority : public Handler
{
  public:
   HandlePostControlAuthority();
   ~HandlePostControlAuthority();

   virtual void getEventTypesHandled(vector<EventType> &etypes);
   virtual handler_ret_t handleEvent(Event::ptr ev);
};

class GeneratorBGQ : public GeneratorMT
{
  friend class ComputeNode;
  private:
   int kick_pipe[2];
   static const int kick_val = 0xfeedf00d; //0xdeadbeef is passe

   bool readMessage(int fd, vector<ArchEvent *> &events);
   bool readMessage(vector<ArchEvent *> &events, bool block);
   bool read_multiple_msgs;
   bool reliableRead(int fd, void *buffer, size_t buffer_size, int timeout_s = -1);

 public:
   GeneratorBGQ();
   virtual ~GeneratorBGQ();

   virtual bool initialize();
   virtual bool canFastHandle();
   virtual ArchEvent *getEvent(bool block);
   virtual bool getMultiEvent(bool block, vector<ArchEvent *> &events);
   virtual bool plat_skipGeneratorBlock();
   void kick();
   void shutdown();
};

class ArchEventBGQ : public ArchEvent
{
  private:
   ToolMessage *msg;
   bool free_msg;
   bool timeout_msg;
  public:
   ArchEventBGQ(ToolMessage *msg);
   ArchEventBGQ();
   virtual ~ArchEventBGQ();

   ToolMessage *getMsg() const;
   bool isTimeout() const;
   void dontFreeMsg();
};

class DecoderBlueGeneQ : public Decoder
{
  private:
   Event::ptr decodeCompletedResponse(response::ptr resp, int_process *proc, int_thread *thrd,
                                      map<Event::ptr, EventAsync::ptr> &async_evs);

   bool decodeStartupEvent(ArchEventBGQ *ae, bgq_process *proc, 
                           void *data, Event::SyncType stype, vector<Event::ptr> &events);
   bool decodeUpdateOrQueryAck(ArchEventBGQ *ae, bgq_process *proc,
                               int num_commands, CommandDescriptor *cmd_list, 
                               vector<Event::ptr> &events);
   bool decodeNotifyMessage(ArchEventBGQ *archevent, bgq_process *proc,
                            vector<Event::ptr> &events);
   bool decodeSignal(ArchEventBGQ *archevent, bgq_process *proc,
                     vector<Event::ptr> &events);
   bool decodeBreakpoint(ArchEventBGQ *archevent, bgq_process *proc, int_thread *thr,
                         Address addr, vector<Event::ptr> &events, bool allow_signal_decode = true);
   bool decodeGenericSignal(ArchEventBGQ *archevent, bgq_process *proc, int_thread *thr,
                            int signum, vector<Event::ptr> &events);
   bool decodeStop(ArchEventBGQ *archevent, bgq_process *proc, int_thread *thr,
                   std::vector<Event::ptr> &events);
   bool decodeStep(ArchEventBGQ *archevent, bgq_process *proc, int_thread *thr,
                   Address addr, std::vector<Event::ptr> &events);
   bool decodeExit(ArchEventBGQ *archevent, bgq_process *proc, std::vector<Event::ptr> &events);
   bool decodeControlNotify(ArchEventBGQ *archevent, bgq_process *proc, std::vector<Event::ptr> &events);
   bool decodeDetachAck(ArchEventBGQ *archevent, bgq_process *proc, std::vector<Event::ptr> &events);
   bool decodeReleaseControlAck(ArchEventBGQ *archevent, bgq_process *proc, int err_code, std::vector<Event::ptr> &events);
   bool decodeControlAck(ArchEventBGQ *ev, bgq_process *qproc, vector<Event::ptr> &events);
<<<<<<< HEAD

   bool decodeLWPRefresh(ArchEventBGQ *ev, bgq_process *proc, ToolCommand *cmd, std::vector<Event::ptr> &events);
   bool decodeTimeout(vector<Event::ptr> &events);
=======
   bool decodeLWPRefresh(ArchEventBGQ *ev, bgq_process *proc, ToolCommand *cmd);
   bool decodeLWPRefresh(ArchEventBGQ *ev, bgq_process *proc, ToolCommand *cmd, std::vector<Event::ptr> &events);
   bool decodeFileStat(ToolCommand *cmd, bgq_process *proc, unsigned int resp_id, int rc);
   bool decodeFileContents(ArchEventBGQ *ev, bgq_process *proc, ToolCommand *cmd, 
                           int rc, unsigned int resp_id, bool owns_msg,
                           std::vector<Event::ptr> &events);
   bool decodeGetFilenames(ArchEventBGQ *ev, bgq_process *proc, ToolCommand *cmd, int rc, int id);

   bool usesResp(uint16_t cmdtype);
>>>>>>> 65f1a5d9

   Event::ptr createEventDetach(bgq_process *proc, bool err);
 public:
   DecoderBlueGeneQ();
   virtual ~DecoderBlueGeneQ();
   virtual bool decode(ArchEvent *ae, std::vector<Event::ptr> &events);
   virtual unsigned getPriority() const;
};

class IOThread
{
  protected:
   static void mainWrapper(void *);

   IOThread();
   ~IOThread();
   void init();
   void kick();
   void thrd_main();
   virtual void run() = 0;
   virtual void localInit() = 0;
   virtual void thrd_kick();
   CondVar initLock;
   CondVar shutdownLock;
   bool do_exit;
   bool init_done;
   bool shutdown_done;
   DThread thrd;
   int lwp;
   int pid;
  public:
   void shutdown();
};

class ReaderThread : public IOThread
{
  protected:
   static ReaderThread *me;
   std::queue<buffer_t> msgs;
   std::set<int> fds;
   CondVar queue_lock;
   CondVar fd_lock;

   ReaderThread();
   virtual void run();
   virtual void localInit();
   int kick_fd;
   int kick_fd_write;
   bool is_gen_kicked;
   unsigned timeout_set;
   struct timeval timeout;
   Mutex timeout_lock;
  protected:
   virtual void thrd_kick();
  public:
   ~ReaderThread();
   static ReaderThread *get();
   buffer_t readNextElement(bool block);
   void addComputeNode(ComputeNode *cn);
   void rmComputeNode(ComputeNode *cn);
   void setKickPipe(int fd);
   void setTimeout(const struct timeval &tv);
   void clearTimeout();
   void kick_generator();
};

class WriterThread : public IOThread
{
  private:
   static WriterThread *me;
   std::map<int, ComputeNode *> rank_to_cn;
   Mutex rank_lock;
   WriterThread();
   virtual void run();
   virtual void localInit();
   
   std::vector<int> acks;
   std::vector<ComputeNode *> writes;
   CondVar msg_lock;
  protected:
   virtual void thrd_kick();
  public:
   ~WriterThread();
   static WriterThread *get();
   void writeMessage(buffer_t buf, ComputeNode *cn);
   void notifyAck(int rank);
   void addProcess(bgq_process *proc);
   void rmProcess(bgq_process *proc);
   void forcePastAck(ComputeNode *cn);
};


class DebugThread
{
  private:
   DThread debug_thread;
   static DebugThread *me;
   bool shutdown;
   bool initialized;
   int pfd[2];
   CondVar init_lock;
   bool init();
   DebugThread();
  public:
   static DebugThread *getDebugThread();
   ~DebugThread();
   static void mainLoopWrapper(void *);
   void mainLoop();
};


#include "bgq-transactions.h"

}<|MERGE_RESOLUTION|>--- conflicted
+++ resolved
@@ -476,13 +476,8 @@
    bool decodeDetachAck(ArchEventBGQ *archevent, bgq_process *proc, std::vector<Event::ptr> &events);
    bool decodeReleaseControlAck(ArchEventBGQ *archevent, bgq_process *proc, int err_code, std::vector<Event::ptr> &events);
    bool decodeControlAck(ArchEventBGQ *ev, bgq_process *qproc, vector<Event::ptr> &events);
-<<<<<<< HEAD
-
    bool decodeLWPRefresh(ArchEventBGQ *ev, bgq_process *proc, ToolCommand *cmd, std::vector<Event::ptr> &events);
    bool decodeTimeout(vector<Event::ptr> &events);
-=======
-   bool decodeLWPRefresh(ArchEventBGQ *ev, bgq_process *proc, ToolCommand *cmd);
-   bool decodeLWPRefresh(ArchEventBGQ *ev, bgq_process *proc, ToolCommand *cmd, std::vector<Event::ptr> &events);
    bool decodeFileStat(ToolCommand *cmd, bgq_process *proc, unsigned int resp_id, int rc);
    bool decodeFileContents(ArchEventBGQ *ev, bgq_process *proc, ToolCommand *cmd, 
                            int rc, unsigned int resp_id, bool owns_msg,
@@ -490,7 +485,6 @@
    bool decodeGetFilenames(ArchEventBGQ *ev, bgq_process *proc, ToolCommand *cmd, int rc, int id);
 
    bool usesResp(uint16_t cmdtype);
->>>>>>> 65f1a5d9
 
    Event::ptr createEventDetach(bgq_process *proc, bool err);
  public:
