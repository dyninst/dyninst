--- conflicted
+++ resolved
@@ -31,17 +31,11 @@
 
 #include "proccontrol/src/ppc_process.h"
 #include "common/h/arch-power.h"
-<<<<<<< HEAD
+#include <string.h>
+
 using namespace NS_power;
 using namespace std;
 
-=======
-#include <string.h>
-
-using namespace NS_power;
-using namespace std;
-
->>>>>>> 5144adab
 ppc_process::ppc_process(Dyninst::PID p, std::string e, std::vector<std::string> a, 
                          std::vector<std::string> envp, std::map<int, int> f) :
    int_process(p, e, a, envp, f)
@@ -62,11 +56,7 @@
   return 4;
 }
 
-<<<<<<< HEAD
 void ppc_process::plat_breakpointBytes(unsigned char *buffer)
-=======
-void ppc_process::plat_breakpointBytes(char *buffer)
->>>>>>> 5144adab
 {
   buffer[0] = 0x7d;
   buffer[1] = 0x82;
