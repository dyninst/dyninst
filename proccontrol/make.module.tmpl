# -*- makefile -*-
# Common makefile template for the dyninstAPI library.  This file is not
# intended to be a useful Makefile in isolation; instead, it should be
# included from within an architecture-specific Makefile.
#
# $Id: make.module.tmpl,v 1.1 2008/06/30 19:40:26 legendre Exp $
#

SUITE_NAME	= ProcessControl
RELEASE_MAJOR	= 0
RELEASE_MINOR = 1

CFLAGS		     += $(USEFULWARNINGS) $(DEFINES)
CXXFLAGS	     += $(USEFULWARNINGS) $(DEFINES)

ifdef STATIC_COMPS
STATIC_LIBRARY = true
TARGET = libpcontrol.a
else
TARGET = libpcontrol.so
MYFLAGS += -fPIC
endif

LDFLAGS += -L../../common/$(PLATFORM)

ifndef USES_NATIVE_CC
LD		= $(GXX)
LDFLAGS		+= -shared
CFLAGS		+= 
CXXFLAGS	+= 
else
ifeq (solaris,$(findstring solaris,$(PLATFORM)))
LDFLAGS		+= -G
endif #sparc
endif #USES_NATIVE
TFLAGS		+=

TO_INC     = ../h
PUBLIC_H   = Decoder.h \
				 Event.h \
				 Generator.h \
				 Handler.h \
				 Mailbox.h \
				 PCErrors.h \
				 Process.h \
				 EventType.h

SRCS	     +=	../src/event.C \
		../src/generator.C \
		../src/handler.C \
      ../src/mailbox.C \
		../src/process.C \
		../src/pcerrors.C \
		../src/procpool.C \
		../src/irpc.C \
		../src/response.C \
		../src/int_thread_db.C

IFLAGS       += -I../src -I../h
<<<<<<< HEAD
LDFLAGS += -L../../common/$(PLATFORM)
=======

ifdef HAVE_THREAD_DB
ifdef THREAD_DB_INC
MYFLAGS += -I$(THREAD_DB_INC)
endif
ifdef THREAD_DB_LIB
LDFLAGS += -L$(THREAD_DB_LIB)
endif
ifndef THREAD_DB_STATIC
LDFLAGS += -lthread_db
endif
endif

>>>>>>> e8af87cf
# All that, and we finally get a target...
all: $(TARGET) $(EXTRA_LIBS)<|MERGE_RESOLUTION|>--- conflicted
+++ resolved
@@ -57,9 +57,7 @@
 		../src/int_thread_db.C
 
 IFLAGS       += -I../src -I../h
-<<<<<<< HEAD
 LDFLAGS += -L../../common/$(PLATFORM)
-=======
 
 ifdef HAVE_THREAD_DB
 ifdef THREAD_DB_INC
@@ -73,6 +71,5 @@
 endif
 endif
 
->>>>>>> e8af87cf
 # All that, and we finally get a target...
 all: $(TARGET) $(EXTRA_LIBS)