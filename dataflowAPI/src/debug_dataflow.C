--- conflicted
+++ resolved
@@ -47,11 +47,7 @@
 int df_debug_convert = 0;
 int df_debug_expand = 0;
 
-<<<<<<< HEAD
-bool symeval_init_debug() {
-=======
 bool df_init_debug() {
->>>>>>> e4fea682
   static bool init = false;
   if (init) return true;
   init = true;
