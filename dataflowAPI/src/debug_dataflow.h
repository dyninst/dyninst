--- conflicted
+++ resolved
@@ -66,10 +66,6 @@
 #endif
 
 // And initialization
-<<<<<<< HEAD
-extern bool symeval_init_debug();
-=======
 extern bool df_init_debug();
->>>>>>> e4fea682
 
 #endif /* SHOWERROR_H */