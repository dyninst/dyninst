/*
 * See the dyninst/COPYRIGHT file for copyright information.
 * 
 * We provide the Paradyn Tools (below described as "Paradyn")
 * on an AS IS basis, and do not warrant its validity or performance.
 * We reserve the right to update, modify, or discontinue this
 * software at any time.  We shall have no obligation to supply such
 * updates or modifications or any other form of support to you.
 * 
 * By your use of Paradyn, you understand and agree that we (or any
 * other person or entity with proprietary rights in Paradyn) are
 * under no obligation to provide either maintenance services,
 * update services, notices of latent defects, or correction of
 * defects for Paradyn.
 * 
 * This library is free software; you can redistribute it and/or
 * modify it under the terms of the GNU Lesser General Public
 * License as published by the Free Software Foundation; either
 * version 2.1 of the License, or (at your option) any later version.
 * 
 * This library is distributed in the hope that it will be useful,
 * but WITHOUT ANY WARRANTY; without even the implied warranty of
 * MERCHANTABILITY or FITNESS FOR A PARTICULAR PURPOSE.  See the GNU
 * Lesser General Public License for more details.
 * 
 * You should have received a copy of the GNU Lesser General Public
 * License along with this library; if not, write to the Free Software
 * Foundation, Inc., 51 Franklin Street, Fifth Floor, Boston, MA 02110-1301 USA
 */

#include "stackanalysis.h"

#include <boost/bind.hpp>
#include <queue>
#include <stack>
#include <vector>

#include "instructionAPI/h/BinaryFunction.h"
#include "instructionAPI/h/Dereference.h"
#include "instructionAPI/h/Expression.h"
#include "instructionAPI/h/Immediate.h"
#include "instructionAPI/h/InstructionDecoder.h"
#include "instructionAPI/h/Instruction.h"
#include "instructionAPI/h/Register.h"
#include "instructionAPI/h/Result.h"
#include "parseAPI/h/CFG.h"
#include "parseAPI/h/CodeObject.h"

#include "ABI.h"
#include "Annotatable.h"
#include "debug_dataflow.h"

using namespace std;
using namespace Dyninst;
using namespace InstructionAPI;
using namespace Dyninst::ParseAPI;

const StackAnalysis::Height StackAnalysis::Height::bottom(
   StackAnalysis::Height::notUnique, StackAnalysis::Height::BOTTOM);
const StackAnalysis::Height StackAnalysis::Height::top(
   StackAnalysis::Height::uninitialized, StackAnalysis::Height::TOP);

AnnotationClass<StackAnalysis::Intervals>
        Stack_Anno_Intervals(std::string("Stack_Anno_Intervals"), NULL);
AnnotationClass<StackAnalysis::BlockEffects>
        Stack_Anno_Block_Effects(std::string("Stack_Anno_Block_Effects"), NULL);
AnnotationClass<StackAnalysis::InstructionEffects>
        Stack_Anno_Insn_Effects(std::string("Stack_Anno_Insn_Effects"), NULL);
AnnotationClass<StackAnalysis::CallEffects>
        Stack_Anno_Call_Effects(std::string("Stack_Anno_Call_Effects"), NULL);

template class std::list<Dyninst::StackAnalysis::TransferFunc*>;
template class std::map<Dyninst::Absloc, Dyninst::StackAnalysis::Height>;
template class std::vector<Dyninst::InstructionAPI::Instruction::Ptr>;

struct stackanalysis_exception : public std::runtime_error {
    stackanalysis_exception(std::string what) : std::runtime_error(std::string("Stackanalysis failure: ") + what) {}
};

#define STACKANALYSIS_ASSERT(X) \
if(!(X)) { \
    throw(stackanalysis_exception(#X));\
}

//
// Concepts:
//
// There are three terms we throw around:
// 
// Stack height: the size of the stack; (cur_stack_ptr - func_start_stack_ptr)
// Stack delta: the difference in the size of the stack over the execution of
//   a region of code (basic block here). (block_end_stack_ptr -
//   block_start_stack_ptr)
// Stack clean: the amount the callee function shifts the stack. This is an x86
//   idiom. On x86 the caller pushes arguments onto the stack (and thus shifts
//   the stack). Normally the caller also cleans the stack (that is, removes
//   arguments). However, some callee functions perform this cleaning
//   themselves. We need to account for this in our analysis, which otherwise
//   assumes that callee functions don't alter the stack.


bool StackAnalysis::analyze() {
   df_init_debug();

   genInsnEffects();

   stackanalysis_printf("\tPerforming fixpoint analysis\n");
   fixpoint(true);
   stackanalysis_printf("\tCreating SP interval tree\n");
   summarize();

   func->addAnnotation(intervals_, Stack_Anno_Intervals);

   if (df_debug_stackanalysis) {
      debug();
   }

   stackanalysis_printf("Finished stack analysis for function %s\n",
      func->name().c_str());

   return true;
}


bool StackAnalysis::genInsnEffects() {
   // Check if we've already done this work
   if (blockEffects != NULL && insnEffects != NULL && callEffects != NULL) {
      return true;
   }
   func->getAnnotation(blockEffects, Stack_Anno_Block_Effects);
   func->getAnnotation(insnEffects, Stack_Anno_Insn_Effects);
   func->getAnnotation(callEffects, Stack_Anno_Call_Effects);
   if (blockEffects != NULL && insnEffects != NULL && callEffects != NULL) {
      return true;
   }

   blockEffects = new BlockEffects();
   insnEffects = new InstructionEffects();
   callEffects = new CallEffects();

   stackanalysis_printf("Beginning insn effect generation for function %s\n",
      func->name().c_str());

   // Initial analysis to get register stack heights
   stackanalysis_printf("\tSummarizing intermediate block effects\n");
   summarizeBlocks();
   stackanalysis_printf("\tPerforming intermediate fixpoint analysis\n");
   fixpoint();
   stackanalysis_printf("\tCreating intermediate SP interval tree\n");
   summarize();

   // Clear mappings
   blockEffects->clear();
   insnEffects->clear();
   callEffects->clear();
   blockInputs.clear();
   blockOutputs.clear();

   // Generate final block effects with stack slot tracking
   stackanalysis_printf("\tGenerating final block effects\n");
   summarizeBlocks(true);

   // Annotate insnEffects and blockEffects to avoid rework
   func->addAnnotation(blockEffects, Stack_Anno_Block_Effects);
   func->addAnnotation(insnEffects, Stack_Anno_Insn_Effects);
   func->addAnnotation(callEffects, Stack_Anno_Call_Effects);

   stackanalysis_printf("Finished insn effect generation for function %s\n",
      func->name().c_str());

   return true;
}

typedef std::vector<std::pair<Instruction::Ptr, Offset> > InsnVec;
static void getInsnInstances(Block *block, InsnVec &insns) {
   Offset off = block->start();
   const unsigned char *ptr = (const unsigned char *)
      block->region()->getPtrToInstruction(off);
   if (ptr == NULL) return;
   InstructionDecoder d(ptr, block->size(), block->obj()->cs()->getArch());
   while (off < block->end()) {
      insns.push_back(std::make_pair(d.decode(), off));
      off += insns.back().first->size();
   }
}

struct intra_nosink_nocatch : public ParseAPI::EdgePredicate {
   virtual bool operator()(Edge* e) {
      static Intraproc i;
      static NoSinkPredicate n;
      return i(e) && n(e) && e->type() != CATCH;
   }
};

void add_target(std::queue<Block*>& worklist, Edge* e) {
   worklist.push(e->trg());
}

void add_target_list_exclude(std::queue<Block *> &worklist,
   std::set<Block *> &excludeSet,  Edge *e) {
   Block *b = e->trg();
   if (excludeSet.find(b) == excludeSet.end()) {
      excludeSet.insert(b);
      worklist.push(b);
   }
}

void add_target_exclude(std::stack<Block *> &workstack,
   std::set<Block *> &excludeSet,  Edge *e) {
   Block *b = e->trg();
   if (excludeSet.find(b) == excludeSet.end()) {
      excludeSet.insert(b);
      workstack.push(b);
   }
}

// We want to create a transfer function for the block as a whole. This will
// allow us to perform our fixpoint calculation over blocks (thus, O(B^2))
// rather than instructions (thus, O(I^2)).
void StackAnalysis::summarizeBlocks(bool verbose) {
   intra_nosink_nocatch epred;
   std::set<Block *> doneSet;
   std::stack<Block *> workstack;
   doneSet.insert(func->entry());
   workstack.push(func->entry());

   while (!workstack.empty()) {
      Block *block = workstack.top();
      workstack.pop();

      SummaryFunc &bFunc = (*blockEffects)[block];

      if (verbose) {
         stackanalysis_printf("\t Block starting at 0x%lx: %s\n",
            block->start(), bFunc.format().c_str());
      }

      InsnVec instances;
      getInsnInstances(block, instances);
      for (unsigned j = 0; j < instances.size(); j++) {
         const InstructionAPI::Instruction::Ptr insn = instances[j].first;
         const Offset &off = instances[j].second;

         // Fills in insnEffects[off]
         TransferFuncs &xferFuncs = (*insnEffects)[block][off];

         TransferSet funcSummary;
         computeInsnEffects(block, insn, off, xferFuncs, funcSummary);
         bFunc.add(xferFuncs);
         if (!funcSummary.empty()) {
            (*callEffects)[block][off] = funcSummary;
            bFunc.addSummary(funcSummary);
         }

         if (verbose) {
            stackanalysis_printf("\t\t\t At 0x%lx:  %s\n", off,
               bFunc.format().c_str());
         }
      }

      if (verbose) {
         stackanalysis_printf("\t Block summary for 0x%lx: %s\n",
            block->start(), bFunc.format().c_str());
      }

      // Add blocks reachable from this one to the work stack
      const Block::edgelist &targs = block->targets();
      std::for_each(
         boost::make_filter_iterator(epred, targs.begin(), targs.end()),
         boost::make_filter_iterator(epred, targs.end(), targs.end()),
         boost::bind(add_target_exclude, boost::ref(workstack),
            boost::ref(doneSet), _1)
      );
   }
}

void StackAnalysis::fixpoint(bool verbose) {
   intra_nosink_nocatch epred2;
   std::set<Block *> touchedSet;
   std::set<Block *> workSet;
   std::queue<Block *> worklist;
   workSet.insert(func->entry());
   worklist.push(func->entry());

   bool firstBlock = true;
   while (!worklist.empty()) {
      Block *block = worklist.front();
      worklist.pop();
      workSet.erase(block);

      if (verbose) {
         stackanalysis_printf("\t Fixpoint analysis: visiting block at 0x%lx\n",
            block->start());
      }

      // Step 1: calculate the meet over the heights of all incoming
      // intraprocedural blocks.
      AbslocState input;
      if (firstBlock) {
         createEntryInput(input);
         if (verbose) {
            stackanalysis_printf("\t Primed initial block\n");
         }
      } else {
         if (verbose) {
            stackanalysis_printf("\t Calculating meet with block [%x-%x]\n",
               block->start(), block->lastInsnAddr());
         }
         meetInputs(block, blockInputs[block], input);
      }

      if (verbose) {
         stackanalysis_printf("\t New in meet: %s\n", format(input).c_str());
      }

      // Step 2: see if the input has changed. Analyze each block at least once
      if (input == blockInputs[block] &&
         touchedSet.find(block) != touchedSet.end()) {
         // No new work here
         if (verbose) {
            stackanalysis_printf("\t ... equal to current, skipping block\n");
         }
         continue;
      }

      if (verbose) {
         stackanalysis_printf("\t ... inequal to current %s, analyzing block\n",
            format(blockInputs[block]).c_str());
      }

      blockInputs[block] = input;

      // Step 3: calculate our new outs
      (*blockEffects)[block].apply(block, input, blockOutputs[block]);
      if (verbose) {
         stackanalysis_printf("\t ... output from block: %s\n",
            format(blockOutputs[block]).c_str());
      }

      // Step 4: push all children on the worklist.
      const Block::edgelist &outEdges = block->targets();
      std::for_each(
         boost::make_filter_iterator(epred2, outEdges.begin(), outEdges.end()),
         boost::make_filter_iterator(epred2, outEdges.end(), outEdges.end()),
         boost::bind(add_target_list_exclude, boost::ref(worklist),
            boost::ref(workSet), _1)
      );

      firstBlock = false;
      touchedSet.insert(block);
   }
}


namespace {
void getRetAndTailCallBlocks(Function *func, std::set<Block *> &retBlocks) {
   retBlocks.clear();
   intra_nosink_nocatch epred;
   std::set<Block *> doneSet;
   std::stack<Block *> workstack;
   doneSet.insert(func->entry());
   workstack.push(func->entry());

   while (!workstack.empty()) {
      Block *currBlock = workstack.top();
      workstack.pop();

      const Block::edgelist &targs = currBlock->targets();
      for (auto iter = targs.begin(); iter != targs.end(); iter++) {
         Edge *currEdge = *iter;
         if (currEdge->type() == RET ||
            (currEdge->interproc() && currEdge->type() == DIRECT)) {
            retBlocks.insert(currEdge->src());
         }
      }

      std::for_each(
         boost::make_filter_iterator(epred, targs.begin(), targs.end()),
         boost::make_filter_iterator(epred, targs.end(), targs.end()),
         boost::bind(add_target_exclude, boost::ref(workstack),
            boost::ref(doneSet), _1)
      );
   }
}
};  // namespace


// Looks for return edges in the function, following tail calls if necessary.
// Returns true if any return edges are found.
bool StackAnalysis::canGetFunctionSummary() {
   std::set<Block *> retBlocks;
   getRetAndTailCallBlocks(func, retBlocks);
   return !retBlocks.empty();
}


bool StackAnalysis::getFunctionSummary(TransferSet &summary) {
   df_init_debug();
    try {
        genInsnEffects();

        if (!canGetFunctionSummary()) {
            stackanalysis_printf("Cannot generate function summary for %s\n",
                                 func->name().c_str());
            return false;
        }

        STACKANALYSIS_ASSERT(!blockEffects->empty());

        stackanalysis_printf("Generating function summary for %s\n",
                             func->name().c_str());

        if (blockSummaryOutputs.empty()) {
            summaryFixpoint();
        }

        // Join possible values at all return edges
        TransferSet tempSummary;
        std::set<Block *> retBlocks;
        getRetAndTailCallBlocks(func, retBlocks);
        STACKANALYSIS_ASSERT(!retBlocks.empty());
        for (auto iter = retBlocks.begin(); iter != retBlocks.end(); iter++) {
            Block *currBlock = *iter;
            meetSummary(blockSummaryOutputs[currBlock], tempSummary);
        }

        // Remove identity functions for simplicity.  Also remove stack slots, except
        // for stack slots in the caller's frame.  Remove copies from base regs to
        // subregs when the base regs are identities since the link between base reg
        // and subreg will be made in the caller.
        summary.clear();
        for (auto iter = tempSummary.begin(); iter != tempSummary.end(); iter++) {
            const Absloc &loc = iter->first;
            const TransferFunc &tf = iter->second;
            if (!tf.isIdentity() && (tf.target.type() != Absloc::Stack ||
                                     tf.target.off() >= 0)) {
                if (!tf.isBaseRegCopy() && !tf.isBaseRegSIB()) {
                    summary[loc] = tf;
                } else {
                    const MachRegister &baseReg = tf.target.reg().getBaseRegister();
                    const Absloc baseLoc(baseReg);
                    if (tempSummary.find(baseLoc) != tempSummary.end() &&
                        !tempSummary[baseLoc].isIdentity()) {
                        summary[loc] = tf;
                    }
                }
            }
        }

        stackanalysis_printf("Finished function summary for %s:\n%s\n",
                             func->name().c_str(), format(summary).c_str());

        return true;

    }
    catch(...)
    {
        return false;
    }
}


void StackAnalysis::summaryFixpoint() {
   intra_nosink_nocatch epred2;

   std::queue<Block *> worklist;
   worklist.push(func->entry());

   bool firstBlock = true;
   while (!worklist.empty()) {
      Block *block = worklist.front();
      worklist.pop();

      // Step 1: calculate the meet over the heights of all incoming
      // intraprocedural blocks.
      TransferSet input;
      if (firstBlock) {
         createSummaryEntryInput(input);
      } else {
         meetSummaryInputs(block, blockSummaryInputs[block], input);
      }

      // Step 2: see if the input has changed
      if (input == blockSummaryInputs[block] && !firstBlock) {
         // No new work here
         continue;
      }

      blockSummaryInputs[block] = input;

      // Step 3: calculate our new outs
      (*blockEffects)[block].accumulate(input, blockSummaryOutputs[block]);

      // Step 4: push all children on the worklist.
      const Block::edgelist &outEdges = block->targets();
      std::for_each(
         boost::make_filter_iterator(epred2, outEdges.begin(), outEdges.end()),
         boost::make_filter_iterator(epred2, outEdges.end(), outEdges.end()),
         boost::bind(add_target, boost::ref(worklist), _1)
      );

      firstBlock = false;
   }
}


void StackAnalysis::summarize() {
   // Now that we know the actual inputs to each block, we create intervals by
   // replaying the effects of each instruction.
   if (intervals_ != NULL) delete intervals_;
   intervals_ = new Intervals();

   // Map to record definition addresses as they are resolved.
   std::map<Block *, std::map<Absloc, Address> > defAddrs;

   for (auto bit = blockInputs.begin(); bit != blockInputs.end(); ++bit) {
      Block *block = bit->first;
      AbslocState input = bit->second;

      std::map<Offset, TransferFuncs>::iterator iter;
      for (iter = (*insnEffects)[block].begin();
         iter != (*insnEffects)[block].end(); ++iter) {
         Offset off = iter->first;
         TransferFuncs &xferFuncs = iter->second;

         // TODO: try to collapse these in some intelligent fashion
         (*intervals_)[block][off] = input;

         for (TransferFuncs::iterator iter2 = xferFuncs.begin();
            iter2 != xferFuncs.end(); ++iter2) {
            input[iter2->target] = iter2->apply(input);
            std::set<DefHeight> &s = input[iter2->target];
            const Definition &def = s.begin()->first;
            const Height &h = s.begin()->second;
            if (def.type == Definition::DEF && def.block == NULL) {
               // New definition
               STACKANALYSIS_ASSERT(iter2->target == def.origLoc);
               makeNewSet(block, off, iter2->target, h, s);
               defAddrs[block][iter2->target] = off;
            }
            if (h.isTop()) {
               input.erase(iter2->target);
            }
         }

         if (callEffects->find(block) != callEffects->end() &&
            (*callEffects)[block].find(off) != (*callEffects)[block].end()) {
            // We have a function summary to apply
            const TransferSet &summary = (*callEffects)[block][off];
            AbslocState newInput = input;
            for (auto summaryIter = summary.begin();
               summaryIter != summary.end(); summaryIter++) {
               const Absloc &target = summaryIter->first;
               const TransferFunc &tf = summaryIter->second;
               newInput[target] = tf.apply(input);
               std::set<DefHeight> &s = newInput[target];
               const Definition &def = s.begin()->first;
               const Height &h = s.begin()->second;
               if (def.type == Definition::DEF && def.block == NULL) {
                  // New definition
                  STACKANALYSIS_ASSERT(target == def.origLoc);
                  makeNewSet(block, off, target, h, s);
                  defAddrs[block][target] = off;
               }
               if (h.isTop()) {
                  newInput.erase(target);
               }
            }
            input = newInput;
         }
         //stackanalysis_printf("\tSummary %lx: %s\n", off,
         //   format(input).c_str());
      }

      (*intervals_)[block][block->end()] = input;
      //stackanalysis_printf("blockOutputs: %s\n",
      //   format(blockOutputs[block]).c_str());
      STACKANALYSIS_ASSERT(input == blockOutputs[block]);
   }

   // Resolve addresses in all propagated definitions using our map.
   for (auto bIter = intervals_->begin(); bIter != intervals_->end(); bIter++) {
      Block *block = bIter->first;
      for (auto aIter = (*intervals_)[block].begin();
         aIter != (*intervals_)[block].end(); aIter++) {
         Address addr = aIter->first;
         AbslocState &as = aIter->second;
         for (auto tIter = as.begin(); tIter != as.end(); tIter++) {
            const Absloc &target = tIter->first;
            std::set<DefHeight> &dhSet = tIter->second;
            std::set<DefHeight> dhSetNew;
            for (auto dIter = dhSet.begin(); dIter != dhSet.end(); dIter++) {
               const Definition &def = dIter->first;
               const Height &h = dIter->second;
               if (def.addr == 0 &&
                  defAddrs.find(def.block) != defAddrs.end() &&
                  defAddrs[def.block].find(def.origLoc) !=
                     defAddrs[def.block].end()) {
                  // Update this definition using our map
                  Definition defNew(def.block, defAddrs[def.block][def.origLoc],
                     def.origLoc);
                  dhSetNew.insert(std::make_pair(defNew, h));
               } else {
                  dhSetNew.insert(std::make_pair(def, h));
               }
            }
            as[target] = dhSetNew;
         }
         //stackanalysis_printf("Final defs %lx: %s\n\n", addr,
         //   format((*intervals_)[block][addr]).c_str());
      }
   }
}

void StackAnalysis::computeInsnEffects(ParseAPI::Block *block,
   Instruction::Ptr insn, const Offset off, TransferFuncs &xferFuncs,
   TransferSet &funcSummary) {
   entryID what = insn->getOperation().getID();

   // Reminder: what we're interested in:
   // a) Use of the stack pointer to define another register
   //      Assumption: this is done by an e_mov and is a direct copy
   //                  else bottom
   // b) Use of another register to define the stack pointer
   //      Assumption: see ^^
   // c) Modification of the stack pointer
   //
   // The reason for these assumptions is to keep the analysis reasonable; also,
   // other forms just don't occur.
   //
   // In summary, the stack pointer must be read or written for us to be
   // interested.
   //
   // However, we need to detect when a register is destroyed. So if something
   // is written, we assume it is destroyed.
   //
   // For now, we assume an all-to-all mapping for speed.

   // Cases we handle
   if (isCall(insn)) {
      if (handleNormalCall(insn, block, off, xferFuncs, funcSummary)) return;
      else if (handleThunkCall(insn, block, off, xferFuncs)) return;
      else return handleDefault(insn, block, off, xferFuncs);
   }

   if (isJump(insn)) {
      handleJump(insn, block, off, xferFuncs, funcSummary);
      return;
   }

   int sign = 1;
   switch (what) {
      case e_push:
         sign = -1;
         //FALLTHROUGH
      case e_pop:
         handlePushPop(insn, block, off, sign, xferFuncs);
         break;
      case e_ret_near:
      case e_ret_far:
         handleReturn(insn, xferFuncs);
         break;
      case e_lea:
         handleLEA(insn, xferFuncs);
         break;
      case e_sub:
         sign = -1;
         //FALLTHROUGH
      case e_add:
      case e_addsd:
         handleAddSub(insn, block, off, sign, xferFuncs);
         break;
      case e_leave:
         handleLeave(block, off, xferFuncs);
         break;
      case e_pushfd:
         sign = -1;
         //FALLTHROUGH
      case e_popfd:
         handlePushPopFlags(sign, xferFuncs);
         break;
      case e_pushad:
         sign = -1;
         handlePushPopRegs(sign, xferFuncs);
         break;
      case e_popad:
         // This nukes all registers
         handleDefault(insn, block, off, xferFuncs);
         break;
      case power_op_addi:
      case power_op_addic:
         handlePowerAddSub(insn, block, off, sign, xferFuncs);
         break;
      case power_op_stwu:
         handlePowerStoreUpdate(insn, block, off, xferFuncs);
         break;
      case e_mov:
      case e_movsd_sse:
         handleMov(insn, block, off, xferFuncs);
         break;
      case e_movzx:
         handleZeroExtend(insn, block, off, xferFuncs);
         break;
      case e_movsx:
      case e_movsxd:
         handleSignExtend(insn, block, off, xferFuncs);
         break;
      case e_cbw:
      case e_cwde:
         handleSpecialSignExtend(insn, xferFuncs);
         break;
      case e_xor:
         handleXor(insn, block, off, xferFuncs);
         break;
      case e_div:
      case e_idiv:
         handleDiv(insn, xferFuncs);
         break;
      case e_mul:
      case e_imul:
         handleMul(insn, xferFuncs);
         break;
      case e_syscall:
         handleSyscall(insn, block, off, xferFuncs);
         break;
      default:
         handleDefault(insn, block, off, xferFuncs);
   }
}

StackAnalysis::Height StackAnalysis::getStackCleanAmount(Function *func) {
   // Cache previous work...
   if (funcCleanAmounts.find(func) != funcCleanAmounts.end()) {
      return funcCleanAmounts[func];
   }

   if (!func->cleansOwnStack()) {
      funcCleanAmounts[func] = 0;
      return funcCleanAmounts[func];
   }

   InstructionDecoder decoder((const unsigned char*) NULL, 0,
      func->isrc()->getArch());
   unsigned char *cur;

   std::set<Height> returnCleanVals;

   Function::const_blocklist returnBlocks = func->returnBlocks();
   for (auto rets = returnBlocks.begin(); rets != returnBlocks.end(); ++rets) {
      Block *ret = *rets;
      cur = (unsigned char *) ret->region()->getPtrToInstruction(
         ret->lastInsnAddr());
      Instruction::Ptr insn = decoder.decode(cur);

      entryID what = insn->getOperation().getID();
      if (what != e_ret_near) continue;

      int val;
      std::vector<Operand> ops;
      insn->getOperands(ops);
      if (ops.size() == 1) {
         val = 0;
      } else {
         Result imm = ops[1].getValue()->eval();
         STACKANALYSIS_ASSERT(imm.defined);
         val = (int) imm.val.s16val;
      }
      returnCleanVals.insert(Height(val));
   }

   Height clean = Height::meet(returnCleanVals);
   if (clean == Height::top) {
      // Non-returning or tail-call exits?
      clean = Height::bottom;
   }
   funcCleanAmounts[func] = clean;

   return clean;
}

StackAnalysis::StackAnalysis() : func(NULL), blockEffects(NULL),
   insnEffects(NULL), callEffects(NULL), intervals_(NULL), word_size(0) {}
   
StackAnalysis::StackAnalysis(Function *f) : func(f), blockEffects(NULL),
   insnEffects(NULL), callEffects(NULL), intervals_(NULL) {
   word_size = func->isrc()->getAddressWidth();
   theStackPtr = Expression::Ptr(new RegisterAST(MachRegister::getStackPointer(
      func->isrc()->getArch())));
   thePC = Expression::Ptr(new RegisterAST(MachRegister::getPC(
      func->isrc()->getArch())));
}

StackAnalysis::StackAnalysis(Function *f, const std::map<Address, Address> &crm,
   const std::map<Address, TransferSet> &fs,
   const std::set<Address> &toppable) :
   func(f), callResolutionMap(crm), functionSummaries(fs),
   toppableFunctions(toppable), blockEffects(NULL), insnEffects(NULL),
   callEffects(NULL), intervals_(NULL) {
   word_size = func->isrc()->getAddressWidth();
   theStackPtr = Expression::Ptr(new RegisterAST(MachRegister::getStackPointer(
      func->isrc()->getArch())));
   thePC = Expression::Ptr(new RegisterAST(MachRegister::getPC(
      func->isrc()->getArch())));
}


void StackAnalysis::debug() {
}

std::string StackAnalysis::TransferFunc::format() const {
   std::stringstream ret;

   ret << "[";
   if (target.isValid())
      ret << target.format();
   else
      ret << "<INVALID>";
   ret << ":=";
   if (isBottom()) ret << "<BOTTOM>";
   else if (isRetop()) ret << "<re-TOP>";
   else if (isTop()) ret << "<TOP>";
   else {
      bool foundType = false;
      if (isCopy()) {
         ret << from.format();
         foundType = true;
      }
      if (isAbs()) {
         ret << abs << dec;
         foundType = true;
      }
      if (isSIB()) {
         for (auto iter = fromRegs.begin(); iter != fromRegs.end(); ++iter) {
            if (iter != fromRegs.begin()) {
               ret << "+";
            }
            ret << "(";
            ret << (*iter).first.format() << "*" << (*iter).second.first;
            if ((*iter).second.second) {
               ret << ", will round to TOP or BOTTOM";
            }
            ret << ")";
         }
         foundType = true;
      }
      if (isDelta()) {
         STACKANALYSIS_ASSERT(foundType);
         ret << "+" << delta;
      }
   }
   if (isTopBottom()) {
      ret << ", will round to TOP or BOTTOM";
   }
   ret << "]";
   return ret.str();
}

std::string StackAnalysis::SummaryFunc::format() const {
   stringstream ret;
   for (TransferSet::const_iterator iter = accumFuncs.begin();
        iter != accumFuncs.end(); ++iter) {
      ret << iter->second.format() << endl;
   }
   return ret.str();
}

std::string StackAnalysis::Definition::format() const {
   std::stringstream ret;
   if (type == TOP) {
      ret << "TOP";
   } else if (type == BOTTOM) {
      ret << "BOTTOM";
   } else if (addr != 0) {
      STACKANALYSIS_ASSERT(block != NULL);
      ret << "0x" << std::hex << block->start() << "-0x" << std::hex <<
         block->last() << "(";
      ret << "0x" << std::hex << addr;
      ret << ", " << origLoc.format();
      ret << ")";
   } else if (block != NULL) {
      ret << "0x" << std::hex << block->start() << "-0x" << std::hex <<
         block->last() << "(" << origLoc.format() << ")";
   } else {
      ret << "BAD";
   }
   return ret.str();
}



void StackAnalysis::findDefinedHeights(ParseAPI::Block* b, Address addr,
   std::vector<std::pair<Absloc, Height> >& heights) {
   if (func == NULL) return;

   if (!intervals_) {
      // Check annotation
      func->getAnnotation(intervals_, Stack_Anno_Intervals);
   }
   if (!intervals_) {
      // Analyze?
      if (!analyze()) return;
   }
   STACKANALYSIS_ASSERT(intervals_);
   for (AbslocState::iterator i = (*intervals_)[b][addr].begin();
      i != (*intervals_)[b][addr].end(); ++i) {
      if (isTopSet(i->second)) continue;

      heights.push_back(std::make_pair(i->first, getHeightSet(i->second)));
   }
}


void StackAnalysis::findDefHeightPairs(Block *b, Address addr,
   std::vector<std::pair<Absloc, std::set<DefHeight> > > &defHeights) {
   if (func == NULL) return;

   if (!intervals_) {
      // Check annotation
      func->getAnnotation(intervals_, Stack_Anno_Intervals);
   }
   if (!intervals_) {
      // Analyze?
      if (!analyze()) return;
   }
   STACKANALYSIS_ASSERT(intervals_);
   for (AbslocState::iterator i = (*intervals_)[b][addr].begin();
      i != (*intervals_)[b][addr].end(); ++i) {
      if (isTopSet(i->second)) continue;

      defHeights.push_back(std::make_pair(i->first, i->second));
   }
}


std::set<StackAnalysis::DefHeight> StackAnalysis::findDefHeight(Block *b,
   Address addr, Absloc loc) {
   std::set<DefHeight> ret;
   makeTopSet(ret);

   if (func == NULL) return ret;

   if (!intervals_) {
      // Check annotation
      func->getAnnotation(intervals_, Stack_Anno_Intervals);
   }
   if (!intervals_) {
      // Analyze?
      if (!analyze()) return ret;
   }
   STACKANALYSIS_ASSERT(intervals_);

   //(*intervals_)[b].find(addr, state);
   //  ret = (*intervals_)[b][addr][reg];
   Intervals::iterator iter = intervals_->find(b);
   if (iter == intervals_->end()) {
      // How do we return "you stupid idiot"?
      makeBottomSet(ret);
      return ret;
   }

   StateIntervals &sintervals = iter->second;
   if (sintervals.empty()) {
      makeBottomSet(ret);
      return ret;
   }
   // Find the last instruction that is <= addr
   StateIntervals::iterator i = sintervals.lower_bound(addr);
   if ((i == sintervals.end() && !sintervals.empty()) ||
      (i->first != addr && i != sintervals.begin())) {
      i--;
   }
   if (i == sintervals.end()) {
      makeBottomSet(ret);
      return ret;
   }

   ret = i->second[loc];
   return ret;
}


StackAnalysis::Height StackAnalysis::find(Block *b, Address addr, Absloc loc) {
   Height ret; // Defaults to "top"

   if (func == NULL) return ret;

   if (!intervals_) {
      // Check annotation
      func->getAnnotation(intervals_, Stack_Anno_Intervals);
   }
   if (!intervals_) {
      // Analyze?
      if (!analyze()) return Height();
   }
   STACKANALYSIS_ASSERT(intervals_);

   //(*intervals_)[b].find(addr, state);
   //  ret = (*intervals_)[b][addr][reg];
   Intervals::iterator iter = intervals_->find(b);
   if (iter == intervals_->end()) {
      // How do we return "you stupid idiot"?
      return Height::bottom;
   }

   StateIntervals &sintervals = iter->second;
   if (sintervals.empty()) {
      return Height::bottom;
   }
   // Find the last instruction that is <= addr
   StateIntervals::iterator i = sintervals.lower_bound(addr);
   if ((i == sintervals.end() && !sintervals.empty()) ||
      (i->first != addr && i != sintervals.begin())) {
      i--;
   }
   if (i == sintervals.end()) return Height::bottom;

   ret = getHeightSet(i->second[loc]);
   return ret;
}

StackAnalysis::Height StackAnalysis::findSP(Block *b, Address addr) {
   return find(b, addr, Absloc(sp()));
}

StackAnalysis::Height StackAnalysis::findFP(Block *b, Address addr) {
   return find(b, addr, Absloc(fp()));
}

std::ostream &operator<<(std::ostream &os,
   const Dyninst::StackAnalysis::Height &h) {
   os << "STACK_SLOT[" << h.format() << "]";
   return os;
}

///////////////////
// Insn effect fragments
///////////////////

// Visitor class to evaluate stack heights and PC-relative addresses
class StateEvalVisitor : public Visitor {
public:
   // addr is the starting address of instruction insn.
   // insn is the instruction containing the expression to evaluate.
   StateEvalVisitor(Address addr, Instruction::Ptr insn,
      StackAnalysis::AbslocState *s) : defined(true), state(s) {
      rip = addr + insn->size();
   }

   StateEvalVisitor() : defined(false), state(NULL), rip(0) {}

   bool isDefined() {
      return defined && results.size() == 1;
   }

   std::pair<Address, bool> getResult() {
      return isDefined() ? results.back() : make_pair((Address) 0, false);
   }

   virtual void visit(BinaryFunction *bf) {
      if (!defined) return;

      Address arg1 = results.back().first;
      bool isHeight1 = results.back().second;
      results.pop_back();
      Address arg2 = results.back().first;
      bool isHeight2 = results.back().second;
      results.pop_back();

      if (bf->isAdd()) {
         if (isHeight1 && isHeight2) {
            defined = false;
         } else {
            results.push_back(make_pair(arg1 + arg2, isHeight1 || isHeight2));
         }
      } else if (bf->isMultiply()) {
         if (isHeight1 || isHeight2) {
            defined = false;
         } else {
            results.push_back(make_pair(arg1 * arg2, false));
         }
      } else {
         defined = false;
      }
   }

   virtual void visit(Immediate *imm) {
      if (!defined) return;

      results.push_back(make_pair(imm->eval().convert<Address>(), false));
   }

   virtual void visit(RegisterAST *rast) {
      if (!defined) return;

      MachRegister reg = rast->getID();
      if (reg == x86::eip || reg == x86_64::eip || reg == x86_64::rip) {
         results.push_back(make_pair(rip, false));
      } else if (state != NULL) {
         auto regState = state->find(Absloc(reg));
         if (regState == state->end() ||
            regState->second.size() != 1 ||
            regState->second.begin()->second.isTop() ||
            regState->second.begin()->second.isBottom()) {
            defined = false;
         } else {
            results.push_back(make_pair(
               regState->second.begin()->second.height(), true));
         }
      } else {
         defined = false;
      }
   }

   virtual void visit(Dereference *) {
      defined = false;
   }

private:
   bool defined;
   StackAnalysis::AbslocState *state;
   Address rip;

   // Stack for calculations
   // bool is true if the value in Address is a stack height
   std::deque<std::pair<Address, bool> > results;

};

void StackAnalysis::handleXor(Instruction::Ptr insn, Block *block,
   const Offset off, TransferFuncs &xferFuncs) {
   std::vector<Operand> operands;
   insn->getOperands(operands);
   STACKANALYSIS_ASSERT(operands.size() == 2);

   // Handle the case where a register is being zeroed out.
   // We recognize such cases as follows:
   //   1. Exactly one register is both read and written
   //   2. The Expression tree for each operand consists of a single leaf node
   std::set<RegisterAST::Ptr> readSet;
   std::set<RegisterAST::Ptr> writtenSet;
   operands[0].getWriteSet(writtenSet);
   operands[1].getReadSet(readSet);

   std::vector<Expression::Ptr> children0;
   std::vector<Expression::Ptr> children1;
   operands[0].getValue()->getChildren(children0);
   operands[1].getValue()->getChildren(children1);

   if (readSet.size() == 1 && writtenSet.size() == 1 &&
      (*readSet.begin())->getID() == (*writtenSet.begin())->getID() &&
      children0.size() == 0 && children1.size() == 0) {
      // xor reg1, reg1
      const MachRegister &reg = (*writtenSet.begin())->getID();
      Absloc loc(reg);
      xferFuncs.push_back(TransferFunc::absFunc(loc, 0));
      retopBaseSubReg(reg, xferFuncs);
      return;
   }


   if (insn->writesMemory()) {
      // xor mem1, reg2/imm2
      STACKANALYSIS_ASSERT(writtenSet.size() == 0);

      // Extract the expression inside the dereference
      std::vector<Expression::Ptr> &addrExpr = children0;
      STACKANALYSIS_ASSERT(addrExpr.size() == 1);

      // Try to determine the written memory address
      Absloc writtenLoc;
      StateEvalVisitor visitor;
      if (intervals_ == NULL) {
         visitor = StateEvalVisitor(off, insn, NULL);
      } else {
         visitor = StateEvalVisitor(off, insn, &(*intervals_)[block][off]);
      }
      addrExpr[0]->apply(&visitor);
      if (visitor.isDefined()) {
         std::pair<Address, bool> resultPair = visitor.getResult();
         if (resultPair.second) {
            // We have a stack slot
            writtenLoc = Absloc(resultPair.first, 0, NULL);
         } else {
            // We have a static address
            writtenLoc = Absloc(resultPair.first);
         }
      } else {
         // Couldn't determine written location, so assume it's not on the stack
         // and ignore it.
         return;
      }

      if (readSet.size() > 0) {
         // xor mem1, reg2
         STACKANALYSIS_ASSERT(readSet.size() == 1);
         Absloc from((*readSet.begin())->getID());
         std::map<Absloc, std::pair<long, bool> > fromRegs;
         fromRegs[writtenLoc] = std::make_pair(1, true);
         fromRegs[from] = std::make_pair(1, true);
         xferFuncs.push_back(TransferFunc::sibFunc(fromRegs, 0, writtenLoc));
      } else {
         // xor mem1, imm2
         // Xor with immediate.  Set topBottom on target loc
         Expression::Ptr immExpr = operands[1].getValue();
         STACKANALYSIS_ASSERT(dynamic_cast<Immediate*>(immExpr.get()));
         xferFuncs.push_back(TransferFunc::copyFunc(writtenLoc, writtenLoc,
            true));
      }
      return;
   }


   STACKANALYSIS_ASSERT(writtenSet.size() == 1);
   MachRegister written = (*writtenSet.begin())->getID();
   Absloc writtenLoc(written);

   if (insn->readsMemory()) {
      // xor reg1, mem2
      // Extract the expression inside the dereference
      std::vector<Expression::Ptr> &addrExpr = children1;
      STACKANALYSIS_ASSERT(addrExpr.size() == 1);

      // Try to determine the read memory address
      StateEvalVisitor visitor;
      if (intervals_ == NULL) {
         visitor = StateEvalVisitor(off, insn, NULL);
      } else {
         visitor = StateEvalVisitor(off, insn, &(*intervals_)[block][off]);
      }
      addrExpr[0]->apply(&visitor);
      if (visitor.isDefined()) {
         std::pair<Address, bool> resultPair = visitor.getResult();
         Absloc readLoc;
         if (resultPair.second) {
            // We have a stack slot
            readLoc = Absloc(resultPair.first, 0, NULL);
         } else {
            // We have a static address
            readLoc = Absloc(resultPair.first);
         }
         std::map<Absloc, std::pair<long, bool> > fromRegs;
         fromRegs[writtenLoc] = std::make_pair(1, true);
         fromRegs[readLoc] = std::make_pair(1, true);
         xferFuncs.push_back(TransferFunc::sibFunc(fromRegs, 0, writtenLoc));
         copyBaseSubReg(written, xferFuncs);
      } else {
         // Couldn't determine the read location.  Assume it's not on the stack.
         xferFuncs.push_back(TransferFunc::copyFunc(writtenLoc, writtenLoc,
            true));
         copyBaseSubReg(written, xferFuncs);
      }
      return;
   }


   // xor reg1, reg2/imm2
   MachRegister read;
   if (!readSet.empty()) {
      STACKANALYSIS_ASSERT(readSet.size() == 1);
      read = (*readSet.begin())->getID();
   }
   Absloc readLoc(read);

   if (read.isValid()) {
      // xor reg1, reg2
      std::map<Absloc, std::pair<long, bool> > fromRegs;
      fromRegs[writtenLoc] = std::make_pair(1, true);
      fromRegs[readLoc] = std::make_pair(1, true);
      xferFuncs.push_back(TransferFunc::sibFunc(fromRegs, 0, writtenLoc));
      copyBaseSubReg(written, xferFuncs);
   } else {
      // xor reg1, imm1
      InstructionAPI::Expression::Ptr readExpr = operands[1].getValue();
      STACKANALYSIS_ASSERT(dynamic_cast<Immediate*>(readExpr.get()));
      xferFuncs.push_back(TransferFunc::copyFunc(writtenLoc, writtenLoc, true));
      copyBaseSubReg(written, xferFuncs);
   }
}


void StackAnalysis::handleDiv(Instruction::Ptr insn,
   TransferFuncs &xferFuncs) {
   std::vector<Operand> operands;
   insn->getOperands(operands);
   STACKANALYSIS_ASSERT(operands.size() == 3);

   Expression::Ptr quotient = operands[1].getValue();
   Expression::Ptr remainder = operands[0].getValue();
   Expression::Ptr divisor = operands[2].getValue();
   STACKANALYSIS_ASSERT(dynamic_cast<RegisterAST*>(quotient.get()));
   STACKANALYSIS_ASSERT(dynamic_cast<RegisterAST*>(remainder.get()));
   STACKANALYSIS_ASSERT(!dynamic_cast<Immediate*>(divisor.get()));

   MachRegister quotientReg = (boost::dynamic_pointer_cast<InstructionAPI::
      RegisterAST>(quotient))->getID();
   MachRegister remainderReg = (boost::dynamic_pointer_cast<InstructionAPI::
      RegisterAST>(remainder))->getID();

   xferFuncs.push_back(TransferFunc::retopFunc(Absloc(quotientReg)));
   xferFuncs.push_back(TransferFunc::retopFunc(Absloc(remainderReg)));
   retopBaseSubReg(quotientReg, xferFuncs);
   retopBaseSubReg(remainderReg, xferFuncs);
}


void StackAnalysis::handleMul(Instruction::Ptr insn,
   TransferFuncs &xferFuncs) {
   // MULs have a few forms:
   //   1. mul reg1, reg2/mem2
   //     -- reg1 = reg1 * reg2/mem2
   //   2. mul reg1, reg2/mem2, imm3
   //     -- reg1 = reg2/mem2 * imm3
   //   3. mul reg1, reg2, reg3/mem3
   //     -- reg1:reg2 = reg2 * reg3/mem3
   std::vector<Operand> operands;
   insn->getOperands(operands);
   STACKANALYSIS_ASSERT(operands.size() == 2 || operands.size() == 3);

   Expression::Ptr target = operands[0].getValue();
   STACKANALYSIS_ASSERT(dynamic_cast<RegisterAST*>(target.get()));
   MachRegister targetReg = (boost::dynamic_pointer_cast<InstructionAPI::
      RegisterAST>(target))->getID();

   if (operands.size() == 2) {
      // Form 1
      xferFuncs.push_back(TransferFunc::retopFunc(Absloc(targetReg)));
      retopBaseSubReg(targetReg, xferFuncs);
   } else {
      Expression::Ptr multiplicand = operands[1].getValue();
      Expression::Ptr multiplier = operands[2].getValue();

      if (dynamic_cast<Immediate*>(multiplier.get())) {
         // Form 2
         STACKANALYSIS_ASSERT(dynamic_cast<RegisterAST*>(multiplicand.get()) ||
            dynamic_cast<Dereference*>(multiplicand.get()));
         long multiplierVal = multiplier->eval().convert<long>();
         if (multiplierVal == 0) {
            xferFuncs.push_back(TransferFunc::absFunc(Absloc(targetReg), 0));
            retopBaseSubReg(targetReg, xferFuncs);
         } else if (multiplierVal == 1) {
            if (dynamic_cast<RegisterAST*>(multiplicand.get())) {
               // mul reg1, reg2, 1
               MachRegister multiplicandReg = boost::dynamic_pointer_cast<
                  RegisterAST>(multiplicand)->getID();
               Absloc targetLoc(targetReg);
               Absloc multiplicandLoc(multiplicandReg);
               xferFuncs.push_back(TransferFunc::copyFunc(multiplicandLoc,
                  targetLoc));
               copyBaseSubReg(targetReg, xferFuncs);
            } else {
               // mul reg1, mem2, 1
               Absloc targetLoc(targetReg);
               xferFuncs.push_back(TransferFunc::bottomFunc(targetLoc));
               bottomBaseSubReg(targetReg, xferFuncs);
            }
         } else {
            xferFuncs.push_back(TransferFunc::retopFunc(Absloc(targetReg)));
            retopBaseSubReg(targetReg, xferFuncs);
         }
      } else {
         // Form 3
         STACKANALYSIS_ASSERT(dynamic_cast<RegisterAST*>(multiplicand.get()));
         STACKANALYSIS_ASSERT(dynamic_cast<RegisterAST*>(multiplier.get()) ||
            dynamic_cast<Dereference*>(multiplier.get()));
         MachRegister multiplicandReg = boost::dynamic_pointer_cast<
            RegisterAST>(multiplicand)->getID();
         xferFuncs.push_back(TransferFunc::retopFunc(Absloc(targetReg)));
         xferFuncs.push_back(TransferFunc::retopFunc(Absloc(multiplicandReg)));
         retopBaseSubReg(targetReg, xferFuncs);
         retopBaseSubReg(multiplicandReg, xferFuncs);
      }
   }
}


void StackAnalysis::handlePushPop(Instruction::Ptr insn, Block *block,
   const Offset off, int sign, TransferFuncs &xferFuncs) {
   long delta = 0;
   Operand arg = insn->getOperand(0);
   // Why was this here? bernat, 12JAN11
   if (arg.getValue()->eval().defined) {
      delta = sign * word_size;
   } else {
      delta = sign * arg.getValue()->size();
   }
   xferFuncs.push_back(TransferFunc::deltaFunc(Absloc(sp()), delta));
   copyBaseSubReg(sp(), xferFuncs);

   if (insn->getOperation().getID() == e_push && insn->writesMemory()) {
      // This is a push.  Let's record the value pushed on the stack if
      // possible.
      if (intervals_ != NULL) {
         Absloc sploc(sp());
         const std::set<DefHeight> &spSet = (*intervals_)[block][off][sploc];
         const Height &spHeight = getHeightSet(spSet);
         if (!spHeight.isTop() && !spHeight.isBottom()) {
            // Get written stack slot
            long writtenSlotHeight = spHeight.height() - word_size;
            Absloc writtenLoc(writtenSlotHeight, 0, NULL);

            Expression::Ptr readExpr = insn->getOperand(0).getValue();
            if (dynamic_cast<RegisterAST*>(readExpr.get())) {
               // Get copied register
               MachRegister readReg = boost::dynamic_pointer_cast<RegisterAST>(
                  readExpr)->getID();
               Absloc readLoc(readReg);
               xferFuncs.push_back(TransferFunc::copyFunc(readLoc, writtenLoc));
            } else if (dynamic_cast<Immediate*>(readExpr.get())) {
               // Get pushed immediate
               long immVal = readExpr->eval().convert<long>();
               xferFuncs.push_back(TransferFunc::absFunc(writtenLoc, immVal));
            } else if (dynamic_cast<Dereference *>(readExpr.get())) {
               // Extract the read address expression
               std::vector<Expression::Ptr> addrExpr;
               readExpr->getChildren(addrExpr);
               STACKANALYSIS_ASSERT(addrExpr.size() == 1);

               // Try to determine the read memory address
               StateEvalVisitor visitor;
               if (intervals_ == NULL) {
                  visitor = StateEvalVisitor(off, insn, NULL);
               } else {
                  visitor = StateEvalVisitor(off, insn,
                     &(*intervals_)[block][off]);
               }
               addrExpr[0]->apply(&visitor);
               if (visitor.isDefined()) {
                  Absloc readLoc;
                  std::pair<Address, bool> resultPair = visitor.getResult();
                  if (resultPair.second) {
                     // We have a stack slot
                     readLoc = Absloc(resultPair.first, 0, NULL);
                  } else {
                     // We have a static address
                     readLoc = Absloc(resultPair.first);
                  }
                  xferFuncs.push_back(TransferFunc::copyFunc(readLoc,
                     writtenLoc));
               } else {
                  // Unknown read address.  Assume top.
                  xferFuncs.push_back(TransferFunc::retopFunc(writtenLoc));
               }
            } else {
               STACKANALYSIS_ASSERT(false);
            }
         }
      }
   } else if (insn->getOperation().getID() == e_pop && !insn->writesMemory()) {
      // This is a pop.  Let's record the value popped if possible.

      // Get target register
      Expression::Ptr targExpr = insn->getOperand(0).getValue();
      STACKANALYSIS_ASSERT(dynamic_cast<RegisterAST*>(targExpr.get()));
      MachRegister targReg = boost::dynamic_pointer_cast<RegisterAST>(
         targExpr)->getID();
      Absloc targLoc(targReg);

      if (intervals_ != NULL) {
         Absloc sploc(sp());
         const std::set<DefHeight> &spSet = (*intervals_)[block][off][sploc];
         const Height &spHeight = getHeightSet(spSet);
         if (spHeight.isTop()) {
            // Load from a topped location. Since StackMod fails when storing
            // to an undetermined topped location, it is safe to assume the
            // value loaded here is not a stack height.
            xferFuncs.push_back(TransferFunc::retopFunc(targLoc));
            retopBaseSubReg(targReg, xferFuncs);
         } else if (spHeight.isBottom()) {
            xferFuncs.push_back(TransferFunc::bottomFunc(targLoc));
            bottomBaseSubReg(targReg, xferFuncs);
         } else {
            // Get copied stack slot
            long readSlotHeight = spHeight.height();
            Absloc readLoc(readSlotHeight, 0, NULL);

            xferFuncs.push_back(TransferFunc::copyFunc(readLoc, targLoc));
            copyBaseSubReg(targReg, xferFuncs);
         }
      } else {
         xferFuncs.push_back(TransferFunc::bottomFunc(targLoc));
         bottomBaseSubReg(targReg, xferFuncs);
      }
   } else {
      STACKANALYSIS_ASSERT(false);
   }
}

void StackAnalysis::handleReturn(Instruction::Ptr insn,
   TransferFuncs &xferFuncs) {
   long delta = 0;
   std::vector<Operand> operands;
   insn->getOperands(operands);
   if (operands.size() < 2) {
      delta = word_size;
   } else {
<<<<<<< HEAD
      assert(operands.size() == 2);
      Result imm = operands[1].getValue()->eval();
      assert(imm.defined);
      delta = word_size + imm.convert<long>();
=======
      fprintf(stderr, "Unhandled RET instruction: %s\n",
         insn->format().c_str());
      STACKANALYSIS_ASSERT(false);
>>>>>>> da77922e
   }
/*   else if (operands.size() == 1) {
      // Ret immediate
      Result imm = operands[0].getValue()->eval();
      if (imm.defined) {
         delta = word_size + imm.convert<int>();
      }
      else {
         stackanalysis_printf("\t\t\t Stack height changed by return: bottom\n");
         xferFuncs.push_back(TransferFunc::bottomFunc(Absloc(sp())));
      }
   }
*/
   xferFuncs.push_back(TransferFunc::deltaFunc(Absloc(sp()), delta));
   copyBaseSubReg(sp(), xferFuncs);
}


void StackAnalysis::handleAddSub(Instruction::Ptr insn, Block *block,
   const Offset off, int sign, TransferFuncs &xferFuncs) {
   // Possible forms for add/sub:
   //   1. add reg1, reg2
   //     -- reg1 = reg1 + reg2
   //   2. add reg1, mem2
   //     -- reg1 = reg1 + mem2
   //   3. add mem1, reg2
   //     -- mem1 = mem1 + reg2
   //   4. add reg1, imm2
   //     -- reg1 = reg1 + imm2
   //   5. add mem1, imm2
   //     -- mem1 = mem1 + imm2
   //
   //   #1 is handled by setting reg1 to a sibFunc of reg1 and reg2.
   //   #2 depends on whether or not the location of mem2 can be determined
   //      statically.
   //      a. If it can, reg1 is set to a sibFunc of reg1 and mem2.
   //      b. Otherwise, reg1 is set to topBottom.
   //   #3 depends on whether or not the location of mem1 can be determined
   //      statically.
   //      a. If it can, mem1 is set to a sibFunc of mem1 and reg2.
   //      b. Otherwise, nothing happens.
   //   #4 is handled with a delta.
   //   #5 depends on whether or not the location of mem1 can be determined
   //      statically.
   //      a. If it can, mem1 is handled with a delta.
   //      b. Otherwise, nothing happens.

   std::vector<Operand> operands;
   insn->getOperands(operands);
   STACKANALYSIS_ASSERT(operands.size() == 2);

   std::set<RegisterAST::Ptr> readSet;
   std::set<RegisterAST::Ptr> writeSet;
   operands[1].getReadSet(readSet);
   operands[0].getWriteSet(writeSet);

   if (insn->writesMemory()) {
      // Cases 3 and 5
      STACKANALYSIS_ASSERT(writeSet.size() == 0);

      // Extract the expression inside the dereference
      std::vector<Expression::Ptr> addrExpr;
      operands[0].getValue()->getChildren(addrExpr);
      STACKANALYSIS_ASSERT(addrExpr.size() == 1);

      // Try to determine the written memory address
      Absloc writtenLoc;
      StateEvalVisitor visitor;
      if (intervals_ == NULL) {
         visitor = StateEvalVisitor(off, insn, NULL);
      } else {
         visitor = StateEvalVisitor(off, insn, &(*intervals_)[block][off]);
      }
      addrExpr[0]->apply(&visitor);
      if (visitor.isDefined()) {
         std::pair<Address, bool> resultPair = visitor.getResult();
         if (resultPair.second) {
            // We have a stack slot
            writtenLoc = Absloc(resultPair.first, 0, NULL);
         } else {
            // We have a static address
            writtenLoc = Absloc(resultPair.first);
         }
      } else {
         // Cases 3b and 5b
         return;
      }

      if (readSet.size() > 0) {
         // Case 3a
         STACKANALYSIS_ASSERT(readSet.size() == 1);
         const MachRegister &srcReg = (*readSet.begin())->getID();
         if ((signed int) srcReg.regClass() == x86::XMM ||
            (signed int) srcReg.regClass() == x86_64::XMM) {
            // Assume XMM registers only contain FP values, not pointers
            xferFuncs.push_back(TransferFunc::copyFunc(writtenLoc, writtenLoc,
               true));
         } else {
            std::map<Absloc, std::pair<long, bool> > terms;
            Absloc src(srcReg);
            Absloc &dest = writtenLoc;
            terms[src] = make_pair(sign, false);
            terms[dest] = make_pair(1, false);
            xferFuncs.push_back(TransferFunc::sibFunc(terms, 0, dest));
         }
      } else {
         // Case 5a
         Expression::Ptr immExpr = operands[1].getValue();
         STACKANALYSIS_ASSERT(dynamic_cast<Immediate*>(immExpr.get()));
         long immVal = immExpr->eval().convert<long>();
         xferFuncs.push_back(TransferFunc::deltaFunc(writtenLoc,
            sign * immVal));
      }
      return;
   }

   // Cases 1, 2, and 4
   STACKANALYSIS_ASSERT(writeSet.size() == 1);
   const MachRegister &written = (*writeSet.begin())->getID();
   Absloc writtenLoc(written);

   if ((signed int) written.regClass() == x86::XMM ||
      (signed int) written.regClass() == x86_64::XMM) {
      // Assume XMM registers only contain FP values, not pointers
      xferFuncs.push_back(TransferFunc::retopFunc(writtenLoc));
      return;
   }

   if (insn->readsMemory()) {
      // Case 2
      // Extract the expression inside the dereference
      std::vector<Expression::Ptr> addrExpr;
      operands[1].getValue()->getChildren(addrExpr);
      STACKANALYSIS_ASSERT(addrExpr.size() == 1);

      // Try to determine the read memory address
      StateEvalVisitor visitor;
      if (intervals_ == NULL) {
         visitor = StateEvalVisitor(off, insn, NULL);
      } else {
         visitor = StateEvalVisitor(off, insn, &(*intervals_)[block][off]);
      }
      addrExpr[0]->apply(&visitor);
      if (visitor.isDefined()) {
         // Case 2a
         std::pair<Address, bool> resultPair = visitor.getResult();
         Absloc readLoc;
         if (resultPair.second) {
            // We have a stack slot
            readLoc = Absloc(resultPair.first, 0, NULL);
         } else {
            // We have a static address
            readLoc = Absloc(resultPair.first);
         }
         std::map<Absloc, std::pair<long, bool> > terms;
         terms[readLoc] = make_pair(sign, false);
         terms[writtenLoc] = make_pair(1, false);
         xferFuncs.push_back(TransferFunc::sibFunc(terms, 0, writtenLoc));
         copyBaseSubReg(written, xferFuncs);
      } else {
         // Case 2b
         xferFuncs.push_back(TransferFunc::copyFunc(writtenLoc, writtenLoc,
            true));
         copyBaseSubReg(written, xferFuncs);
      }
      return;
   }

   Result res = operands[1].getValue()->eval();
   if (res.defined) {
      // Case 4
      long delta = sign * extractDelta(res);
      xferFuncs.push_back(TransferFunc::deltaFunc(writtenLoc, delta));
      copyBaseSubReg(written, xferFuncs);
   } else {
      // Case 1
      const MachRegister &srcReg = (*readSet.begin())->getID();
      if ((signed int) srcReg.regClass() == x86::XMM ||
         (signed int) srcReg.regClass() == x86_64::XMM) {
         // Assume XMM registers only contain FP values, not pointers
         xferFuncs.push_back(TransferFunc::copyFunc(writtenLoc, writtenLoc,
            true));
      } else {
         std::map<Absloc, std::pair<long, bool> > terms;
         Absloc src(srcReg);
         Absloc &dest = writtenLoc;
         terms[src] = make_pair(sign, false);
         terms[dest] = make_pair(1, false);
         xferFuncs.push_back(TransferFunc::sibFunc(terms, 0, dest));
      }
      copyBaseSubReg(written, xferFuncs);
   }
}

void StackAnalysis::handleLEA(Instruction::Ptr insn,
   TransferFuncs &xferFuncs) {
   // LEA has a few patterns:
   //   op0: target register
   //-------------------------------
   //   op1: reg + reg * imm + imm
   //            or
   //   op1: reg + reg * imm
   //            or
   //   op1: imm + reg * imm
   //            or
   //   op1: reg + imm
   //            or
   //   op1: reg
   //            or
   //   op1: imm
   //
   std::set<RegisterAST::Ptr> readSet;
   std::set<RegisterAST::Ptr> writtenSet;
   insn->getOperand(0).getWriteSet(writtenSet);
   insn->getOperand(1).getReadSet(readSet);
   STACKANALYSIS_ASSERT(writtenSet.size() == 1);
   STACKANALYSIS_ASSERT(readSet.size() == 0 || readSet.size() == 1 || readSet.size() == 2);
   MachRegister written = (*writtenSet.begin())->getID();
   Absloc writeloc(written);

   InstructionAPI::Operand srcOperand = insn->getOperand(1);
   InstructionAPI::Expression::Ptr srcExpr = srcOperand.getValue();
   std::vector<InstructionAPI::Expression::Ptr> children;
   srcExpr->getChildren(children);

   if (readSet.size() == 0) {
      // op1: imm
      STACKANALYSIS_ASSERT(typeid(*srcExpr) == typeid(Immediate));
      long immVal = srcExpr->eval().convert<long>();
      xferFuncs.push_back(TransferFunc::absFunc(writeloc, immVal));
      retopBaseSubReg(written, xferFuncs);
   } else if (readSet.size() == 1) {
      InstructionAPI::Expression::Ptr regExpr, scaleExpr, deltaExpr;
      bool foundScale = false;
      bool foundDelta = false;

      if (children.size() == 2) {
         if (dynamic_cast<Immediate*>(children[0].get())) {
            // op1: imm + reg * imm
            deltaExpr = children[0];
            Expression::Ptr scaleIndexExpr = children[1];
            STACKANALYSIS_ASSERT(dynamic_cast<BinaryFunction*>(scaleIndexExpr.get()));
            children.clear();
            scaleIndexExpr->getChildren(children);

            regExpr = children[0];
            scaleExpr = children[1];
            STACKANALYSIS_ASSERT(dynamic_cast<RegisterAST*>(regExpr.get()));
            STACKANALYSIS_ASSERT(dynamic_cast<Immediate*>(scaleExpr.get()));
            foundScale = true;
            foundDelta = true;
         } else if (dynamic_cast<RegisterAST*>(children[0].get())) {
            // op1: reg + imm
            regExpr = children[0];
            deltaExpr = children[1];
            STACKANALYSIS_ASSERT(dynamic_cast<RegisterAST*>(regExpr.get()));
            STACKANALYSIS_ASSERT(dynamic_cast<Immediate*>(deltaExpr.get()));
            foundDelta = true;
         } else {
            STACKANALYSIS_ASSERT(false);
         }
      } else if (children.size() == 0) {
         // op1: reg
         regExpr = srcExpr;
         STACKANALYSIS_ASSERT(dynamic_cast<RegisterAST*>(regExpr.get()));
      } else {
         STACKANALYSIS_ASSERT(false);
      }

      MachRegister reg = (boost::dynamic_pointer_cast<InstructionAPI::
         RegisterAST>(regExpr))->getID();

      long scale = 1;
      if (foundScale) {
         scale = scaleExpr->eval().convert<long>();
      }

      long delta = 0;
      if (foundDelta) {
         delta = extractDelta(deltaExpr->eval());
      }

      if (foundScale) {
         std::map<Absloc,std::pair<long, bool> > fromRegs;
         fromRegs.insert(make_pair(Absloc(reg), make_pair(scale, false)));
         xferFuncs.push_back(TransferFunc::sibFunc(fromRegs, delta, writeloc));
         copyBaseSubReg(written, xferFuncs);
      } else {
         Absloc readloc(reg);
         TransferFunc lea = TransferFunc::copyFunc(readloc, writeloc);
         lea.delta = delta;
         xferFuncs.push_back(lea);
         copyBaseSubReg(written, xferFuncs);
      }
   } else if (readSet.size() == 2) {
      Expression::Ptr baseExpr, indexExpr, scaleExpr, deltaExpr;
      bool foundDelta = false;

      STACKANALYSIS_ASSERT(children.size() == 2);
      if (dynamic_cast<Immediate*>(children[1].get())) {
         // op1: reg + reg * imm + imm
         // Extract the delta and continue on to get base, index, and scale
         deltaExpr = children[1];
         Expression::Ptr sibExpr = children[0];
         STACKANALYSIS_ASSERT(dynamic_cast<BinaryFunction*>(sibExpr.get()));
         children.clear();
         sibExpr->getChildren(children);
         STACKANALYSIS_ASSERT(children.size() == 2);
         foundDelta = true;
      }

      // op1: reg + reg * imm
      baseExpr = children[0];
      Expression::Ptr scaleIndexExpr = children[1];
      STACKANALYSIS_ASSERT(dynamic_cast<BinaryFunction*>(scaleIndexExpr.get()));

      // Extract the index and scale
      children.clear();
      scaleIndexExpr->getChildren(children);
      STACKANALYSIS_ASSERT(children.size() == 2);
      indexExpr = children[0];
      scaleExpr = children[1];

      STACKANALYSIS_ASSERT(dynamic_cast<RegisterAST*>(baseExpr.get()));
      STACKANALYSIS_ASSERT(dynamic_cast<RegisterAST*>(indexExpr.get()));
      STACKANALYSIS_ASSERT(dynamic_cast<Immediate*>(scaleExpr.get()));

      MachRegister base = (boost::dynamic_pointer_cast<InstructionAPI::
         RegisterAST>(baseExpr))->getID();
      MachRegister index = (boost::dynamic_pointer_cast<InstructionAPI::
         RegisterAST>(indexExpr))->getID();
      long scale = scaleExpr->eval().convert<long>();

      long delta = 0;
      if (foundDelta) {
         Result deltaRes = deltaExpr->eval();
         delta = extractDelta(deltaRes);
      }

      STACKANALYSIS_ASSERT(base.isValid() && index.isValid() && scale != -1);

      // Consolidate when possible
      if (base == index) {
         base = MachRegister();
         scale++;
      }

      std::map<Absloc,std::pair<long,bool> > fromRegs;
      if (base.isValid()) {
         fromRegs.insert(make_pair(Absloc(base), make_pair(1, false)));
      }
      fromRegs.insert(make_pair(Absloc(index), make_pair(scale, false)));
      xferFuncs.push_back(TransferFunc::sibFunc(fromRegs, delta, writeloc));
      copyBaseSubReg(written, xferFuncs);
   } else {
      STACKANALYSIS_ASSERT(false);
   }
}

void StackAnalysis::handleLeave(Block *block, const Offset off,
   TransferFuncs &xferFuncs) {
   // This is... mov esp, ebp; pop ebp.
   // Handle it as such.

   // mov esp, ebp;
   xferFuncs.push_back(TransferFunc::copyFunc(Absloc(fp()), Absloc(sp())));
   copyBaseSubReg(fp(), xferFuncs);

   // pop ebp: copy value from stack to ebp
   Absloc targLoc(fp());
   if (intervals_ != NULL) {
      // Note that the stack pointer after the copy recorded above is now the
      // same as the frame pointer at the start of this instruction.  Thus, we
      // use the height of the frame pointer at the start of this instruction to
      // track the memory location read by the pop.
      Absloc sploc(fp());
      const std::set<DefHeight> &spSet = (*intervals_)[block][off][sploc];
      const Height &spHeight = getHeightSet(spSet);
      if (spHeight.isTop()) {
         // Load from a topped location. Since StackMod fails when storing
         // to an undetermined topped location, it is safe to assume the
         // value loaded here is not a stack height.
         xferFuncs.push_back(TransferFunc::retopFunc(targLoc));
         retopBaseSubReg(fp(), xferFuncs);
      } else if (spHeight.isBottom()) {
         xferFuncs.push_back(TransferFunc::bottomFunc(targLoc));
         bottomBaseSubReg(fp(), xferFuncs);
      } else {
         // Get copied stack slot
         long readSlotHeight = spHeight.height();
         Absloc readLoc(readSlotHeight, 0, NULL);

         xferFuncs.push_back(TransferFunc::copyFunc(readLoc, targLoc));
         copyBaseSubReg(fp(), xferFuncs);
      }
   } else {
      xferFuncs.push_back(TransferFunc::bottomFunc(targLoc));
      bottomBaseSubReg(fp(), xferFuncs);
   }

   // pop ebp: adjust stack pointer
   xferFuncs.push_back(TransferFunc::deltaFunc(Absloc(sp()), word_size));
   copyBaseSubReg(sp(), xferFuncs);
}

void StackAnalysis::handlePushPopFlags(int sign, TransferFuncs &xferFuncs) {
   // Fixed-size push/pop
   xferFuncs.push_back(TransferFunc::deltaFunc(Absloc(sp()), sign * word_size));
   copyBaseSubReg(sp(), xferFuncs);
}

void StackAnalysis::handlePushPopRegs(int sign, TransferFuncs &xferFuncs) {
   // Fixed-size push/pop
   // 8 registers
   xferFuncs.push_back(TransferFunc::deltaFunc(Absloc(sp()),
      sign * 8 * word_size));
   copyBaseSubReg(sp(), xferFuncs);
}

void StackAnalysis::handlePowerAddSub(Instruction::Ptr insn, Block *block,
   const Offset off, int sign, TransferFuncs &xferFuncs) {
   // Add/subtract are op0 = op1 +/- op2; we'd better read the stack pointer as
   // well as writing it
   if (!insn->isRead(theStackPtr) || !insn->isWritten(theStackPtr)) {
      return handleDefault(insn, block, off, xferFuncs);
   }
   
   Operand arg = insn->getOperand(2);
   Result res = arg.getValue()->eval();
   Absloc sploc(sp());
   if (res.defined) {
      xferFuncs.push_back(TransferFunc::deltaFunc(sploc,
         sign * res.convert<long>()));
      copyBaseSubReg(sp(), xferFuncs);
   } else {
      xferFuncs.push_back(TransferFunc::bottomFunc(sploc));
      bottomBaseSubReg(sp(), xferFuncs);
   }
}

void StackAnalysis::handlePowerStoreUpdate(Instruction::Ptr insn, Block *block,
   const Offset off, TransferFuncs &xferFuncs) {
   if (!insn->isWritten(theStackPtr)) {
      return handleDefault(insn, block, off, xferFuncs);
   }
   
   std::set<Expression::Ptr> memWriteAddrs;
   insn->getMemoryWriteOperands(memWriteAddrs);
   Expression::Ptr stackWrite = *(memWriteAddrs.begin());
   stackWrite->bind(theStackPtr.get(), Result(u32, 0));
   Result res = stackWrite->eval();
   Absloc sploc(sp());
   if (res.defined) {
      long delta = res.convert<long>();
      xferFuncs.push_back(TransferFunc::deltaFunc(sploc, delta));
      copyBaseSubReg(sp(), xferFuncs);
   } else {
      xferFuncs.push_back(TransferFunc::bottomFunc(sploc));
      bottomBaseSubReg(sp(), xferFuncs);
   }
}


void StackAnalysis::handleMov(Instruction::Ptr insn, Block *block,
   const Offset off, TransferFuncs &xferFuncs) {
   // Some cases:
   //   1. mov reg, reg
   //   2. mov imm, reg
   //   3. mov mem, reg
   //   4. mov reg, mem
   //   5. mov imm, mem
   // 
   // #1 Causes register copying.
   // #2 Causes an absolute value in the register.
   // #3 Depends on whether the memory address we're loading from can be
   //    determined statically.
   //    a. If it can, we copy the register to the memory location we're
   //       loading from.
   //    b. Otherwise, we set the register to TOP.  Note that this is safe
   //       since StackMod fails whenever a stack height is written out to an
   //       undetermined (topped) location.
   // #4 Depends on whether the address we're storing to can be determined
   //    statically.
   //    a. If it can, we copy the memory address to the register.
   //    b. Otherwise, we ignore the store.
   // #5 Depends on whether the address we're storing to can be determined
   //    statically.
   //    a. If it can, we give the address an absolute value.
   //    b. Otherwise, we ignore the store.

   // Extract operands
   std::vector<Operand> operands;
   insn->getOperands(operands);
   STACKANALYSIS_ASSERT(operands.size() == 2);

   // Extract written/read register sets
   std::set<RegisterAST::Ptr> writtenRegs;
   std::set<RegisterAST::Ptr> readRegs;
   operands[0].getWriteSet(writtenRegs);
   operands[1].getReadSet(readRegs);


   if (insn->writesMemory()) {
      STACKANALYSIS_ASSERT(writtenRegs.size() == 0);

      // Extract the expression inside the dereference
      std::vector<Expression::Ptr> addrExpr;
      operands[0].getValue()->getChildren(addrExpr);
      STACKANALYSIS_ASSERT(addrExpr.size() == 1);

      // Try to determine the written memory address
      Absloc writtenLoc;
      StateEvalVisitor visitor;
      if (intervals_ == NULL) {
         visitor = StateEvalVisitor(off, insn, NULL);
      } else {
         visitor = StateEvalVisitor(off, insn, &(*intervals_)[block][off]);
      }
      addrExpr[0]->apply(&visitor);
      if (visitor.isDefined()) {
         std::pair<Address, bool> resultPair = visitor.getResult();
         if (resultPair.second) {
            // We have a stack slot
            writtenLoc = Absloc(resultPair.first, 0, NULL);
         } else {
            // We have a static address
            writtenLoc = Absloc(resultPair.first);
         }
      } else {
         // Cases 4b and 5b
         return;
      }

      if (readRegs.size() > 0) {
         // Case 4a
         STACKANALYSIS_ASSERT(readRegs.size() == 1);
         const MachRegister &reg = (*readRegs.begin())->getID();
         if ((signed int) reg.regClass() == x86::XMM ||
            (signed int) reg.regClass() == x86_64::XMM) {
            // Assume XMM registers only contain FP values, not pointers
            xferFuncs.push_back(TransferFunc::retopFunc(writtenLoc));
         } else {
            Absloc from(reg);
            xferFuncs.push_back(TransferFunc::copyFunc(from, writtenLoc));
         }
      } else {
         // Case 5a
         Expression::Ptr immExpr = operands[1].getValue();
         STACKANALYSIS_ASSERT(dynamic_cast<Immediate*>(immExpr.get()));
         long immVal = immExpr->eval().convert<long>();
         xferFuncs.push_back(TransferFunc::absFunc(writtenLoc, immVal));
      }
      return;
   }


   // Only Cases 1, 2, and 3 can reach this point.
   // As a result, we know there's exactly one written register.
   STACKANALYSIS_ASSERT(writtenRegs.size() == 1);
   const MachRegister &written = (*writtenRegs.begin())->getID();
   Absloc writtenLoc(written);

   if ((signed int) written.regClass() == x86::XMM ||
      (signed int) written.regClass() == x86_64::XMM) {
      // Assume XMM registers only contain FP values, not pointers
      xferFuncs.push_back(TransferFunc::retopFunc(writtenLoc));
      return;
   }

   if (insn->readsMemory()) {
      // Extract the expression inside the dereference
      std::vector<Expression::Ptr> addrExpr;
      operands[1].getValue()->getChildren(addrExpr);
      STACKANALYSIS_ASSERT(addrExpr.size() == 1);

      // Try to determine the read memory address
      StateEvalVisitor visitor;
      if (intervals_ == NULL) {
         visitor = StateEvalVisitor(off, insn, NULL);
      } else {
         visitor = StateEvalVisitor(off, insn, &(*intervals_)[block][off]);
      }
      addrExpr[0]->apply(&visitor);
      if (visitor.isDefined()) {
         // Case 3a
         std::pair<Address, bool> resultPair = visitor.getResult();
         Absloc readLoc;
         if (resultPair.second) {
            // We have a stack slot
            readLoc = Absloc(resultPair.first, 0, NULL);
         } else {
            // We have a static address
            readLoc = Absloc(resultPair.first);
         }
         xferFuncs.push_back(TransferFunc::copyFunc(readLoc, writtenLoc));
         copyBaseSubReg(written, xferFuncs);
      } else {
         // Case 3b
         xferFuncs.push_back(TransferFunc::retopFunc(writtenLoc));
         retopBaseSubReg(written, xferFuncs);
      }
      return;
   }


   // Only Cases 1 and 2 can reach this point.
   // As a result, we know there's either 0 or 1 read registers
   MachRegister read;
   if (!readRegs.empty()) {
      STACKANALYSIS_ASSERT(readRegs.size() == 1);
      read = (*readRegs.begin())->getID();
   }
   Absloc readLoc(read);


   if (read.isValid()) {
      // Case 1
      if ((signed int) read.regClass() == x86::XMM ||
         (signed int) read.regClass() == x86_64::XMM) {
         // Assume XMM registers only contain FP values, not pointers
         xferFuncs.push_back(TransferFunc::retopFunc(writtenLoc));
      } else {
         xferFuncs.push_back(TransferFunc::copyFunc(readLoc, writtenLoc));
      }
      copyBaseSubReg(written, xferFuncs);
   } else {
      // Case 2
      InstructionAPI::Expression::Ptr readExpr = operands[1].getValue();
      STACKANALYSIS_ASSERT(dynamic_cast<Immediate*>(readExpr.get()));
      long readValue = readExpr->eval().convert<long>();
      xferFuncs.push_back(TransferFunc::absFunc(writtenLoc, readValue));
      retopBaseSubReg(written, xferFuncs);
   }
}

void StackAnalysis::handleZeroExtend(Instruction::Ptr insn, Block *block,
   const Offset off, TransferFuncs &xferFuncs) {
   // In x86/x86_64, zero extends can't write to memory
   STACKANALYSIS_ASSERT(!insn->writesMemory());

   // Extract operands
   std::vector<Operand> operands;
   insn->getOperands(operands);
   STACKANALYSIS_ASSERT(operands.size() == 2);

   // Extract written/read register sets
   std::set<RegisterAST::Ptr> writtenRegs;
   std::set<RegisterAST::Ptr> readRegs;
   operands[0].getWriteSet(writtenRegs);
   operands[1].getReadSet(readRegs);

   STACKANALYSIS_ASSERT(writtenRegs.size() == 1);
   const MachRegister &written = (*writtenRegs.begin())->getID();
   Absloc writtenLoc(written);

   // Handle memory loads
   if (insn->readsMemory()) {
      // Extract the expression inside the dereference
      std::vector<Expression::Ptr> addrExpr;
      operands[1].getValue()->getChildren(addrExpr);
      STACKANALYSIS_ASSERT(addrExpr.size() == 1);

      // Try to determine the read memory address
      StateEvalVisitor visitor;
      if (intervals_ == NULL) {
         visitor = StateEvalVisitor(off, insn, NULL);
      } else {
         visitor = StateEvalVisitor(off, insn, &(*intervals_)[block][off]);
      }
      addrExpr[0]->apply(&visitor);
      if (visitor.isDefined()) {
         // We can track the memory location we're loading from
         std::pair<Address, bool> resultPair = visitor.getResult();
         Absloc readLoc;
         if (resultPair.second) {
            // We have a stack slot
            readLoc = Absloc(resultPair.first, 0, NULL);
         } else {
            // We have a static address
            readLoc = Absloc(resultPair.first);
         }
         xferFuncs.push_back(TransferFunc::copyFunc(readLoc, writtenLoc));
         copyBaseSubReg(written, xferFuncs);
      } else {
         // We can't track this memory location
         xferFuncs.push_back(TransferFunc::retopFunc(writtenLoc));
         retopBaseSubReg(written, xferFuncs);
      }
      return;
   }

   STACKANALYSIS_ASSERT(readRegs.size() == 1);
   Absloc readLoc((*readRegs.begin())->getID());

   xferFuncs.push_back(TransferFunc::copyFunc(readLoc, writtenLoc));
   copyBaseSubReg(written, xferFuncs);
}

void StackAnalysis::handleSignExtend(Instruction::Ptr insn, Block *block,
   const Offset off, TransferFuncs &xferFuncs) {
   // This instruction sign extends the read register into the written
   // register. Copying insn't really correct here...sign extension is going
   // to change the value...

   // In x86/x86_64, sign extends can't write to memory
   STACKANALYSIS_ASSERT(!insn->writesMemory());

   // Extract operands
   std::vector<Operand> operands;
   insn->getOperands(operands);
   STACKANALYSIS_ASSERT(operands.size() == 2);

   // Extract written/read register sets
   std::set<RegisterAST::Ptr> writtenRegs;
   std::set<RegisterAST::Ptr> readRegs;
   operands[0].getWriteSet(writtenRegs);
   operands[1].getReadSet(readRegs);

   STACKANALYSIS_ASSERT(writtenRegs.size() == 1);
   const MachRegister &written = (*writtenRegs.begin())->getID();
   Absloc writtenLoc(written);

   // Handle memory loads
   if (insn->readsMemory()) {
      // Extract the expression inside the dereference
      std::vector<Expression::Ptr> addrExpr;
      operands[1].getValue()->getChildren(addrExpr);
      STACKANALYSIS_ASSERT(addrExpr.size() == 1);

      // Try to determine the read memory address
      StateEvalVisitor visitor;
      if (intervals_ == NULL) {
         visitor = StateEvalVisitor(off, insn, NULL);
      } else {
         visitor = StateEvalVisitor(off, insn, &(*intervals_)[block][off]);
      }
      addrExpr[0]->apply(&visitor);
      if (visitor.isDefined()) {
         // We can track the memory location we're loading from
         std::pair<Address, bool> resultPair = visitor.getResult();
         Absloc readLoc;
         if (resultPair.second) {
            // We have a stack slot
            readLoc = Absloc(resultPair.first, 0, NULL);
         } else {
            // We have a static address
            readLoc = Absloc(resultPair.first);
         }
         xferFuncs.push_back(TransferFunc::copyFunc(readLoc, writtenLoc,
            true));
         copyBaseSubReg(written, xferFuncs);
      } else {
         // We can't track this memory location
         xferFuncs.push_back(TransferFunc::retopFunc(writtenLoc));
         retopBaseSubReg(written, xferFuncs);
      }
      return;
   }

   STACKANALYSIS_ASSERT(readRegs.size() == 1);
   Absloc readLoc((*readRegs.begin())->getID());

   xferFuncs.push_back(TransferFunc::copyFunc(readLoc, writtenLoc, true));
   copyBaseSubReg(written, xferFuncs);
}

void StackAnalysis::handleSpecialSignExtend(Instruction::Ptr insn,
   TransferFuncs &xferFuncs) {
   // This instruction sign extends the read register into the written
   // register. Copying insn't really correct here...sign extension is going
   // to change the value...

   // Extract written/read register sets
   std::set<RegisterAST::Ptr> writtenRegs;
   insn->getWriteSet(writtenRegs);
   STACKANALYSIS_ASSERT(writtenRegs.size() == 1);
   MachRegister writtenReg = (*writtenRegs.begin())->getID();
   MachRegister readReg;
   if (writtenReg == x86_64::rax) readReg = x86_64::eax;
   else if (writtenReg == x86_64::eax) readReg = x86_64::ax;
   else if (writtenReg == x86_64::ax) readReg = x86_64::al;
   else if (writtenReg == x86::eax) readReg = x86::ax;
   else if (writtenReg == x86::ax) readReg = x86::al;
   else STACKANALYSIS_ASSERT(false);

   Absloc writtenLoc(writtenReg);
   Absloc readLoc(readReg);

   xferFuncs.push_back(TransferFunc::copyFunc(readLoc, writtenLoc, true));
   copyBaseSubReg(writtenReg, xferFuncs);
}

void StackAnalysis::handleSyscall(Instruction::Ptr insn, Block *block,
   const Offset off, TransferFuncs &xferFuncs) {
   Architecture arch = insn->getArch();
   if (arch == Arch_x86) {
      // x86 returns an error code in EAX
      xferFuncs.push_back(TransferFunc::retopFunc(Absloc(x86::eax)));
   } else if (arch == Arch_x86_64) {
      // x86_64 returns an error code in RAX and destroys RCX and R11
      xferFuncs.push_back(TransferFunc::retopFunc(Absloc(x86_64::rax)));
      retopBaseSubReg(x86_64::rax, xferFuncs);
      xferFuncs.push_back(TransferFunc::retopFunc(Absloc(x86_64::rcx)));
      retopBaseSubReg(x86_64::rcx, xferFuncs);
      xferFuncs.push_back(TransferFunc::retopFunc(Absloc(x86_64::r11)));
      retopBaseSubReg(x86_64::r11, xferFuncs);
   } else {
      handleDefault(insn, block, off, xferFuncs);
   }
}

// Handle instructions for which we have no special handling implemented.  Be
// conservative for safety.
void StackAnalysis::handleDefault(Instruction::Ptr insn, Block *block,
   const Offset off, TransferFuncs &xferFuncs) {
   // Form sets of read/written Abslocs
   std::set<RegisterAST::Ptr> writtenRegs;
   std::set<RegisterAST::Ptr> readRegs;
   insn->getWriteSet(writtenRegs);
   insn->getReadSet(readRegs);
   std::set<Absloc> writtenLocs;
   std::set<Absloc> readLocs;
   for (auto iter = writtenRegs.begin(); iter != writtenRegs.end(); iter++) {
      const MachRegister &reg = (*iter)->getID();
      if ((signed int) reg.regClass() == x86::GPR ||
         (signed int) reg.regClass() ==  x86_64::GPR) {
         writtenLocs.insert(Absloc(reg));
      }
   }
   for (auto iter = readRegs.begin(); iter != readRegs.end(); iter++) {
      const MachRegister &reg = (*iter)->getID();
      if ((signed int) reg.regClass() == x86::GPR ||
         (signed int) reg.regClass() ==  x86_64::GPR) {
         readLocs.insert(Absloc(reg));
      }
   }
   if (insn->readsMemory()) {
      // Add any determinable read locations to readLocs
      std::set<Expression::Ptr> memExprs;
      insn->getMemoryReadOperands(memExprs);
      for (auto iter = memExprs.begin(); iter != memExprs.end(); iter++) {
         const Expression::Ptr &memExpr = *iter;
         StateEvalVisitor visitor;
         if (intervals_ == NULL) {
            visitor = StateEvalVisitor(off, insn, NULL);
         } else {
            visitor = StateEvalVisitor(off, insn, &(*intervals_)[block][off]);
         }
         memExpr->apply(&visitor);
         if (visitor.isDefined()) {
            // Read location is determinable
            std::pair<Address, bool> resultPair = visitor.getResult();
            Absloc readLoc;
            if (resultPair.second) {
               // Read from stack slot
               readLoc = Absloc(resultPair.first, 0, NULL);
            } else {
               // Read from static address
               readLoc = Absloc(resultPair.first);
            }
            readLocs.insert(readLoc);
         }
      }
   }
   if (insn->writesMemory()) {
      // Add any determinable written locations to writtenLocs
      std::set<Expression::Ptr> memExprs;
      insn->getMemoryWriteOperands(memExprs);
      for (auto iter = memExprs.begin(); iter != memExprs.end(); iter++) {
         const Expression::Ptr &memExpr = *iter;
         StateEvalVisitor visitor;
         if (intervals_ == NULL) {
            visitor = StateEvalVisitor(off, insn, NULL);
         } else {
            visitor = StateEvalVisitor(off, insn, &(*intervals_)[block][off]);
         }
         memExpr->apply(&visitor);
         if (visitor.isDefined()) {
            // Written location is determinable
            std::pair<Address, bool> resultPair = visitor.getResult();
            Absloc writtenLoc;
            if (resultPair.second) {
               // Write to stack slot
               writtenLoc = Absloc(resultPair.first, 0, NULL);
            } else {
               // Write to static address
               writtenLoc = Absloc(resultPair.first);
            }
            writtenLocs.insert(writtenLoc);
         }
      }
   }

   // Now that we have a complete set of read/written Abslocs, we assign the
   // written Abslocs to be a conservative combination of the read Abslocs.
   for (auto wIter = writtenLocs.begin(); wIter != writtenLocs.end(); wIter++) {
      const Absloc &writtenLoc = *wIter;
      if (readLocs.empty()) {
         // We can get here in two situations: (1) no locations are read, or (2)
         // only non-GPRs and undeterminable memory locations are read.  In
         // either case, we assume the written value is not a stack height.
         xferFuncs.push_back(TransferFunc::retopFunc(writtenLoc));
         if (writtenLoc.type() == Absloc::Register) {
            retopBaseSubReg(writtenLoc.reg(), xferFuncs);
         }
         continue;
      }
      if (writtenLoc.type() == Absloc::Register &&
         writtenLoc.reg().size() < 4) {
         // Assume registers smaller than 4 bytes are not used to hold pointers
         xferFuncs.push_back(TransferFunc::retopFunc(writtenLoc));
         continue;
      }
      std::map<Absloc, std::pair<long, bool> > fromRegs;
      for (auto rIter = readLocs.begin(); rIter != readLocs.end(); rIter++) {
         const Absloc &readLoc = *rIter;
         fromRegs[readLoc] = std::make_pair(1, true);
      }
      xferFuncs.push_back(TransferFunc::sibFunc(fromRegs, 0, writtenLoc));
      if (writtenLoc.type() == Absloc::Register) {
         copyBaseSubReg(writtenLoc.reg(), xferFuncs);
      }
   }
}

bool StackAnalysis::isCall(Instruction::Ptr insn) {
   return insn->getCategory() == c_CallInsn;
}

bool StackAnalysis::isJump(Instruction::Ptr insn) {
   return insn->getCategory() == c_BranchInsn;
}

bool StackAnalysis::handleNormalCall(Instruction::Ptr insn, Block *block,
   Offset off, TransferFuncs &xferFuncs, TransferSet &funcSummary) {

   // Identify syscalls of the form: call *%gs:0x10
   Expression::Ptr callAddrExpr = insn->getOperand(0).getValue();
   if (dynamic_cast<Dereference *>(callAddrExpr.get())) {
      std::vector<Expression::Ptr> children;
      callAddrExpr->getChildren(children);
      if (children.size() == 1 &&
         dynamic_cast<Immediate *>(children[0].get()) &&
         children[0]->eval().convert<long>() == 16) {
         // We have a syscall
         handleSyscall(insn, block, off, xferFuncs);
         return true;
      }
   }

   if (!insn->getControlFlowTarget()) return false;

   // Must be a thunk based on parsing.
   if (off != block->lastInsnAddr()) return false;

   Address calledAddr = 0;
   const Block::edgelist &outs = block->targets();
   for (auto eit = outs.begin(); eit != outs.end(); eit++) {
      Edge *edge = *eit;
      if (edge->type() != CALL) continue;

      if (callResolutionMap.find(off) != callResolutionMap.end()) {
         // This call has already been resolved with PLT info available, so we
         // should use that resolution information.
         calledAddr = callResolutionMap[off];
      } else {
         // This call has not been resolved yet.
         Block *calledBlock = edge->trg();
         calledAddr = calledBlock->start();
      }
      if (intervals_ != NULL &&
         functionSummaries.find(calledAddr) != functionSummaries.end()) {
         stackanalysis_printf("\t\t\tFound function summary for %lx\n",
            calledAddr);
         xferFuncs.push_back(TransferFunc::deltaFunc(Absloc(sp()), -word_size));
         copyBaseSubReg(sp(), xferFuncs);

         // Update stack slots in the summary to line up with this stack frame,
         // and then add the modified transfer functions to xferFuncs.
         Absloc sploc(sp());
         const std::set<DefHeight> &spSet = (*intervals_)[block][off][sploc];
         const Height &spHeight = getHeightSet(spSet);
         const TransferSet &fs = functionSummaries[calledAddr];
         for (auto fsIter = fs.begin(); fsIter != fs.end(); fsIter++) {
            Absloc summaryLoc = fsIter->first;
            TransferFunc tf = fsIter->second;
            if (tf.from.type() == Absloc::Stack) {
               if (spHeight.isBottom() || tf.from.off() < 0) {
                  // Copying from unknown stack slot.  Bottom the target.
                  tf = TransferFunc::bottomFunc(tf.target);
               } else if (spHeight.isTop()) {
                  // Copying from unknown non-stack location.  Top the target.
                  tf = TransferFunc::retopFunc(tf.target);
               } else {
                  int newOff = tf.from.off() + (int) spHeight.height();
                  tf.from = Absloc(newOff, 0, NULL);
               }
            }
            if (tf.target.type() == Absloc::Stack) {
               // Ignore writes to unresolvable locations
               if (spHeight.isBottom() || spHeight.isTop()) continue;

               if (tf.target.off() < 0) {
                  fprintf(stderr, "Function summary writes to own frame\n");
                  fprintf(stderr, "%s\n", tf.format().c_str());
                  STACKANALYSIS_ASSERT(false);
               }
               int newOff = tf.target.off() + (int) spHeight.height();
               tf.target = Absloc(newOff, 0, NULL);
               summaryLoc = tf.target;
            }
            std::map<Absloc, std::pair<long, bool> > newFromRegs;
            for (auto frIter = tf.fromRegs.begin(); frIter != tf.fromRegs.end();
               frIter++) {
               const Absloc &loc = frIter->first;
               const std::pair<long, bool> &pair = frIter->second;
               if (loc.type() == Absloc::Stack) {
                  if (spHeight.isBottom() || loc.off() < 0) {
                     // fromRegs contains an unresolvable stack slot.  Bottom
                     // the target.
                     tf = TransferFunc::bottomFunc(tf.target);
                     break;
                  }
                  // Ignore topped locations
                  if (spHeight.isTop()) continue;

                  int newOff = loc.off() + (int) spHeight.height();
                  newFromRegs[Absloc(newOff, 0, NULL)] = pair;
               } else {
                  newFromRegs[loc] = pair;
               }
            }
            if (!tf.isBottom()) tf.fromRegs = newFromRegs;

            stackanalysis_printf("%s\n", tf.format().c_str());
            funcSummary[summaryLoc] = tf;
         }
         return true;
      }
   }

   // Top caller-save registers
   // Bottom return registers
   ABI* abi = ABI::getABI(word_size);
   const bitArray callWritten = abi->getCallWrittenRegisters();
   const bitArray returnRegs = abi->getReturnRegisters();
   for (auto iter = abi->getIndexMap()->begin();
        iter != abi->getIndexMap()->end();
        ++iter) {
       // We only care about GPRs right now
      unsigned int gpr;
      Architecture arch = insn->getArch();
      switch(arch) {
         case Arch_x86:
            gpr = x86::GPR;
            break;
         case Arch_x86_64:
            gpr = x86_64::GPR;
            break;
         case Arch_ppc32:
            gpr = ppc32::GPR;
            break;
         case Arch_ppc64:
            gpr = ppc64::GPR;
            break;
         default:
            handleDefault(insn, block, off, xferFuncs);
            return true;
      }
      if ((*iter).first.regClass() == gpr) {
         if (callWritten.test((*iter).second)) {
            Absloc loc((*iter).first);
            if (toppableFunctions.find(calledAddr) == toppableFunctions.end() &&
               returnRegs.test((*iter).second)) {
               // Bottom return registers if the called function isn't marked as
               // toppable.
               xferFuncs.push_back(TransferFunc::bottomFunc(loc));
               bottomBaseSubReg(iter->first, xferFuncs);
            } else {
               // Top
               xferFuncs.push_back(TransferFunc::retopFunc(loc));
               retopBaseSubReg(iter->first, xferFuncs);
            }
         }
      }
   }

   for (auto eit = outs.begin(); eit != outs.end(); ++eit) {
      Edge *cur_edge = (Edge*)*eit;

      Absloc sploc(sp());

      if (cur_edge->type() == DIRECT) {
         // For some reason we're treating this
         // call as a branch. So it shifts the stack
         // like a push (heh) and then we're done.
         xferFuncs.push_back(TransferFunc::deltaFunc(sploc, -1 * word_size));
         copyBaseSubReg(sp(), xferFuncs);
         return true;
      }
      
      if (cur_edge->type() != CALL) continue;
      
      Block *target_bbl = cur_edge->trg();
      Function *target_func = target_bbl->obj()->findFuncByEntry(
         target_bbl->region(), target_bbl->start());
      
      if (!target_func) continue;
      
      Height h = getStackCleanAmount(target_func);
      if (h == Height::bottom) {
         xferFuncs.push_back(TransferFunc::bottomFunc(sploc));
         bottomBaseSubReg(sp(), xferFuncs);
      } else {
         xferFuncs.push_back(TransferFunc::deltaFunc(sploc, h.height()));
         copyBaseSubReg(sp(), xferFuncs);
      }
      return true;
   }
   return true;
}

// Create transfer functions for tail calls
bool StackAnalysis::handleJump(Instruction::Ptr insn, Block *block, Offset off,
   TransferFuncs &xferFuncs, TransferSet &funcSummary) {
   Address calledAddr = 0;
   const Block::edgelist &outs = block->targets();
   for (auto eit = outs.begin(); eit != outs.end(); eit++) {
      Edge *edge = *eit;
      if (!edge->interproc() || edge->type() != DIRECT) continue;

      if (callResolutionMap.find(off) != callResolutionMap.end()) {
         // This tail call has already been resolved with PLT info available, so
         // we should use that resolution information.
         calledAddr = callResolutionMap[off];
      } else {
         // This tail call has not been resolved yet.
         Block *calledBlock = edge->trg();
         calledAddr = calledBlock->start();
      }
      if (intervals_ != NULL &&
         functionSummaries.find(calledAddr) != functionSummaries.end()) {
         stackanalysis_printf("\t\t\tFound function summary for %lx\n",
            calledAddr);

         // Update stack slots in the summary to line up with this stack frame,
         // and then add the modified transfer functions to xferFuncs.
         Absloc sploc(sp());
         const std::set<DefHeight> &spSet = (*intervals_)[block][off][sploc];
         const Height &spHeight = getHeightSet(spSet);
         const TransferSet &fs = functionSummaries[calledAddr];
         for (auto fsIter = fs.begin(); fsIter != fs.end(); fsIter++) {
            Absloc summaryLoc = fsIter->first;
            TransferFunc tf = fsIter->second;
            if (tf.from.type() == Absloc::Stack) {
               if (spHeight.isBottom() || tf.from.off() < 0) {
                  // Copying from unknown stack slot.  Bottom the target.
                  tf = TransferFunc::bottomFunc(tf.target);
               } else if (spHeight.isTop()) {
                  // Copying from unknown non-stack location.  Top the target.
                  tf = TransferFunc::retopFunc(tf.target);
               } else {
                  int newOff = tf.from.off() + (int) spHeight.height();
                  tf.from = Absloc(newOff, 0, NULL);
               }
            }
            if (tf.target.type() == Absloc::Stack) {
               // Ignore writes to unresolvable locations
               if (spHeight.isBottom() || spHeight.isTop()) continue;

               if (tf.target.off() < 0) {
                  fprintf(stderr, "Function summary writes to own frame\n");
                  fprintf(stderr, "%s\n", tf.format().c_str());
                  STACKANALYSIS_ASSERT(false);
               }
               int newOff = tf.target.off() + (int) spHeight.height();
               tf.target = Absloc(newOff, 0, NULL);
               summaryLoc = tf.target;
            }
            std::map<Absloc, std::pair<long, bool> > newFromRegs;
            for (auto frIter = tf.fromRegs.begin(); frIter != tf.fromRegs.end();
               frIter++) {
               const Absloc &loc = frIter->first;
               const std::pair<long, bool> &pair = frIter->second;
               if (loc.type() == Absloc::Stack) {
                  if (spHeight.isBottom() || loc.off() < 0) {
                     // fromRegs contains an unresolvable stack slot.  Bottom
                     // the target.
                     tf = TransferFunc::bottomFunc(tf.target);
                     break;
                  }
                  // Ignore topped locations
                  if (spHeight.isTop()) continue;

                  int newOff = loc.off() + (int) spHeight.height();
                  newFromRegs[Absloc(newOff, 0, NULL)] = pair;
               } else {
                  newFromRegs[loc] = pair;
               }
            }
            if (!tf.isBottom()) tf.fromRegs = newFromRegs;

            stackanalysis_printf("%s\n", tf.format().c_str());
            funcSummary[summaryLoc] = tf;
         }
         return true;
      }
   }

   if (calledAddr == 0) {
      // Not a tail call
      return false;
   }

   // This is a tail call, but we don't have a function summary for the called
   // function.  Therefore, we handle it as a call, followed by a return.
   //
   // i.e. jmp <foo> is equivalent to call <foo>; ret

   // Top caller-save registers
   // Bottom return registers
   ABI* abi = ABI::getABI(word_size);
   const bitArray callWritten = abi->getCallWrittenRegisters();
   const bitArray returnRegs = abi->getReturnRegisters();
   for (auto iter = abi->getIndexMap()->begin();
        iter != abi->getIndexMap()->end();
        ++iter) {
       // We only care about GPRs right now
      unsigned int gpr;
      Architecture arch = insn->getArch();
      switch(arch) {
         case Arch_x86:
            gpr = x86::GPR;
            break;
         case Arch_x86_64:
            gpr = x86_64::GPR;
            break;
         case Arch_ppc32:
            gpr = ppc32::GPR;
            break;
         case Arch_ppc64:
            gpr = ppc64::GPR;
            break;
         default:
            handleDefault(insn, block, off, xferFuncs);
            return true;
      }
      if ((*iter).first.regClass() == gpr) {
         if (callWritten.test((*iter).second)) {
            Absloc loc((*iter).first);
            if (toppableFunctions.find(calledAddr) == toppableFunctions.end() &&
               returnRegs.test((*iter).second)) {
               // Bottom return registers if the called function isn't marked as
               // toppable.
               xferFuncs.push_back(TransferFunc::bottomFunc(loc));
               bottomBaseSubReg(iter->first, xferFuncs);
            } else {
               // Top
               xferFuncs.push_back(TransferFunc::retopFunc(loc));
               retopBaseSubReg(iter->first, xferFuncs);
            }
         }
      }
   }

   // Adjust the stack pointer for the implicit return (see comment above).
   xferFuncs.push_back(TransferFunc::deltaFunc(Absloc(sp()), word_size));
   copyBaseSubReg(sp(), xferFuncs);

   return true;
}

bool StackAnalysis::handleThunkCall(Instruction::Ptr insn, Block *block,
   const Offset off, TransferFuncs &xferFuncs) {

   // We know that we're not a normal call, so it depends on whether the CFT is
   // "next instruction" or not.
   if (insn->getCategory() != c_CallInsn || !insn->getControlFlowTarget()) {
      return false;
   }

   // Eval of getCFT(0) == size?
   Expression::Ptr cft = insn->getControlFlowTarget();
   cft->bind(thePC.get(), Result(u32, 0));
   Result res = cft->eval();
   if (!res.defined) return false;
   if (res.convert<unsigned>() == insn->size()) {
      Absloc sploc(sp());
      xferFuncs.push_back(TransferFunc::deltaFunc(sploc, -1 * word_size));
      copyBaseSubReg(sp(), xferFuncs);
   }
   // Else we're calling a mov, ret thunk that has no effect on the stack
   // pointer

   // Check the next instruction to see which register is holding the PC.
   // Assumes next instruction is add thunk_reg, offset.
   const Address pc = off + insn->size();
   Instruction::Ptr thunkAddInsn = block->getInsn(pc);
   if (thunkAddInsn == Instruction::Ptr()) return true;
   if (thunkAddInsn->getOperation().getID() != e_add) return true;
   std::set<RegisterAST::Ptr> writtenRegs;
   thunkAddInsn->getOperand(0).getWriteSet(writtenRegs);
   if (writtenRegs.size() != 1) return true;
   const MachRegister &thunkTarget = (*writtenRegs.begin())->getID();

   xferFuncs.push_back(TransferFunc::absFunc(Absloc(thunkTarget), pc));
   copyBaseSubReg(thunkTarget, xferFuncs);
   return true;
}


void StackAnalysis::createEntryInput(AbslocState &input) {
   // FIXME for POWER/non-IA32
   // IA32 - the in height includes the return address and therefore
   // is <wordsize>
   // POWER - the in height is 0
#if defined(arch_power)
   addInitSet(Height(0), input[Absloc(sp())]);
#elif (defined(arch_x86) || defined(arch_x86_64))
   addInitSet(Height(-word_size), input[Absloc(sp())]);
   if (sp() == x86_64::rsp) {
      addInitSet(Height(-word_size), input[Absloc(x86_64::esp)]);
   }
#else
   STACKANALYSIS_ASSERT(0 && "Unimplemented architecture");
#endif
}

void StackAnalysis::createSummaryEntryInput(TransferSet &input) {
   // Get a set of all input locations
   std::set<Absloc> inputLocs;
   for (auto beIter = blockEffects->begin(); beIter != blockEffects->end();
      beIter++) {
      const SummaryFunc &sf = beIter->second;
      const TransferSet &af = sf.accumFuncs;
      for (auto afIter = af.begin(); afIter != af.end(); afIter++) {
         const TransferFunc &tf = afIter->second;
         if (tf.target.isValid()) {
            inputLocs.insert(tf.target);
         }
         if (tf.from.isValid()) {
            inputLocs.insert(tf.from);
         }
         if (!tf.fromRegs.empty()) {
            for (auto frIter = tf.fromRegs.begin(); frIter != tf.fromRegs.end();
               frIter++) {
               Absloc deploc = frIter->first;
               inputLocs.insert(deploc);
            }
         }
      }
   }

   // Create identity functions for each input location
   for (auto locIter = inputLocs.begin(); locIter != inputLocs.end();
      locIter++) {
      const Absloc &loc = *locIter;
      input[loc] = TransferFunc::identityFunc(loc);
   }
}


StackAnalysis::AbslocState StackAnalysis::getSrcOutputLocs(Edge* e) {
   Block* b = e->src();
   stackanalysis_printf("%lx ", b->lastInsnAddr());
   return blockOutputs[b];
}

StackAnalysis::TransferSet StackAnalysis::getSummarySrcOutputLocs(Edge* e) {
   Block* b = e->src();
   return blockSummaryOutputs[b];
}

void StackAnalysis::meetInputs(Block *block, AbslocState &blockInput,
   AbslocState &input) {
   input.clear();
   intra_nosink_nocatch epred2;

   stackanalysis_printf("\t ... In edges: ");
   const Block::edgelist & inEdges = block->sources();
   std::for_each(
      boost::make_filter_iterator(epred2, inEdges.begin(), inEdges.end()),
      boost::make_filter_iterator(epred2, inEdges.end(), inEdges.end()),
      boost::bind(&StackAnalysis::meet, this,
         boost::bind(&StackAnalysis::getSrcOutputLocs, this, _1),
         boost::ref(input)));
   stackanalysis_printf("\n");

   meet(blockInput, input);
}


void StackAnalysis::meetSummaryInputs(Block *block, TransferSet &blockInput,
   TransferSet &input) {
   input.clear();
   intra_nosink_nocatch epred2;

   const Block::edgelist & inEdges = block->sources();
   std::for_each(
      boost::make_filter_iterator(epred2, inEdges.begin(), inEdges.end()),
      boost::make_filter_iterator(epred2, inEdges.end(), inEdges.end()),
      boost::bind(&StackAnalysis::meetSummary, this,
         boost::bind(&StackAnalysis::getSummarySrcOutputLocs, this, _1),
         boost::ref(input)));

   meetSummary(blockInput, input);
}


// Keep track of up to DEF_LIMIT multiple definitions/heights, then bottom
std::set<StackAnalysis::DefHeight> StackAnalysis::meetDefHeights(
   const std::set<DefHeight> &s1, const std::set<DefHeight> &s2) {
   std::set<DefHeight> newSet;
   if (s1.size() == 1 && s1.begin()->second.isTop()) return s2;
   if (s2.size() == 1 && s2.begin()->second.isTop()) return s1;
   if ((s1.size() == 1 && s1.begin()->second.isBottom()) ||
      (s2.size() == 1 && s2.begin()->second.isBottom())) {
      makeBottomSet(newSet);
      return newSet;
   }

   // At this point, we know that both sets contain only heights since we ensure
   // that all sets containing TOP/BOTTOM are size 1.
   newSet = s1;
   for (auto iter = s2.begin();
      iter != s2.end() && newSet.size() <= DEF_LIMIT; iter++) {
      newSet.insert(*iter);
   }
   if (newSet.size() > DEF_LIMIT) {
      makeBottomSet(newSet);
   }
   return newSet;
}


void StackAnalysis::meet(const AbslocState &input, AbslocState &accum) {
   for (auto iter = input.begin(); iter != input.end(); ++iter) {
      const Absloc &loc = iter->first;
      accum[loc] = meetDefHeights(iter->second, accum[loc]);
      if (accum[loc].begin()->second.isTop()) {
         accum.erase(loc);
      }
   }
}


void StackAnalysis::meetSummary(const TransferSet &input, TransferSet &accum) {
   for (auto iter = input.begin(); iter != input.end(); ++iter) {
      const Absloc &loc = iter->first;
      const TransferFunc &inputFunc = iter->second;
      accum[loc] = TransferFunc::meet(inputFunc, accum[loc]);
      if (accum[loc].isTop() && !accum[loc].isRetop()) {
         accum.erase(loc);
      }
   }
}


StackAnalysis::Height &StackAnalysis::Height::operator+=(const Height &other) {
   if (isBottom()) return *this;
   if (other.isBottom()) {
      *this = bottom;
      return *this;
   }
   if (isTop() && other.isTop()) {
      // TOP + TOP = TOP
      *this = top;
      return *this;
   }
   if (isTop() || other.isTop()) {
      // TOP + height = BOTTOM
      *this = bottom;
      return *this;
   }

   height_ += other.height_;
   return *this;
}

StackAnalysis::Height &StackAnalysis::Height::operator+=(
   const signed long &rhs) {
   if (isBottom()) return *this;
   if (isTop()) return *this;

   height_ += rhs;
   return *this;
}

const StackAnalysis::Height StackAnalysis::Height::operator+(const Height &rhs)
   const {
   if (isBottom()) return bottom;
   if (rhs.isBottom()) return rhs;
   if (isTop() && rhs.isTop()) return top;
   if (isTop() || rhs.isTop()) return bottom;
   return Height(height_ + rhs.height_);
}

const StackAnalysis::Height StackAnalysis::Height::operator+(
   const signed long &rhs) const {
   if (isBottom()) return bottom;
   if (isTop()) return top;
   return Height(height_ + rhs);
}

const StackAnalysis::Height StackAnalysis::Height::operator-(const Height &rhs)
   const {
   if (isBottom()) return bottom;
   if (rhs.isBottom()) return rhs;
   if (isTop() && rhs.isTop()) return top;
   if (isTop() || rhs.isTop()) return bottom;
   return Height(height_ - rhs.height_);
}


StackAnalysis::TransferFunc StackAnalysis::TransferFunc::identityFunc(
   Absloc r) {
   return copyFunc(r, r);
}

StackAnalysis::TransferFunc StackAnalysis::TransferFunc::deltaFunc(Absloc r,
   long d) {
   return TransferFunc(uninitialized, d, r, r);
}

StackAnalysis::TransferFunc StackAnalysis::TransferFunc::absFunc(Absloc r,
   long a, bool i) {
   return TransferFunc(a, 0, Absloc(), r, i);
}

StackAnalysis::TransferFunc StackAnalysis::TransferFunc::copyFunc(Absloc f,
   Absloc t, bool i) {
   return TransferFunc (uninitialized, 0, f, t, i);
}

StackAnalysis::TransferFunc StackAnalysis::TransferFunc::bottomFunc(Absloc r) {
   return TransferFunc(notUnique, notUnique, Absloc(), r, false, false, BOTTOM);
}

StackAnalysis::TransferFunc StackAnalysis::TransferFunc::retopFunc(Absloc r) {
   return TransferFunc(uninitialized, 0, Absloc(), r, false, true, TOP);
}

StackAnalysis::TransferFunc StackAnalysis::TransferFunc::sibFunc(
   std::map<Absloc, std::pair<long,bool> > f, long d, Absloc t) {
   return TransferFunc(f, d, t);
}

StackAnalysis::TransferFunc StackAnalysis::TransferFunc::meet(
   const TransferFunc &lhs, const TransferFunc &rhs) {
   // Handle default-constructed TransferFuncs
   if (lhs.isTop() && !lhs.isRetop()) return rhs;
   if (rhs.isTop() && !rhs.isRetop()) return lhs;

   STACKANALYSIS_ASSERT(lhs.target == rhs.target);
   if (lhs == rhs) return lhs;

   TransferFunc ret;
   if (lhs.isAbs()) {
      if (rhs.isAbs()) {
         // Since we know lhs != rhs, the abs values must be different
         ret = retopFunc(lhs.target);
      } else if (rhs.isCopy() || rhs.isBottom() || rhs.isRetop() ||
         rhs.isSIB()) {
         ret = rhs;
      } else {
         STACKANALYSIS_ASSERT(false);
      }
   } else if (lhs.isCopy()) {
      if (rhs.isAbs()) {
         ret = lhs;
      } else if (rhs.isCopy()) {
         if (lhs.from == rhs.from) {
            // Same base register. Since we know lhs != rhs, either the deltas
            // are different or the topBottom values are different. Either way,
            // we need to return a function that is topBottom.
            ret = lhs;
            ret.topBottom = true;
            ret.delta = 0;
         } else {
            // Different base registers.  Use a SIB function to capture both
            // possible bases.  Note that current SIB function handling doesn't
            // actually add the terms together.
            // FIXME if SIB function handling changes.
            std::map<Absloc, std::pair<long, bool> > fromRegs;
            fromRegs[lhs.from] = std::make_pair(1, true);
            fromRegs[rhs.from] = std::make_pair(1, true);
            ret = sibFunc(fromRegs, 0, lhs.target);
         }
      } else if (rhs.isBottom()) {
         ret = rhs;
      } else if (rhs.isRetop()) {
         ret = lhs;
      } else if (rhs.isSIB()) {
         // Add the source register of the LHS copy to the RHS SIB function.
         // Note that current SIB function handling doesn't actually add the
         // terms together.
         // FIXME if SIB function handling changes.
         ret = rhs;
         ret.fromRegs[lhs.from] = std::make_pair(1, true);
      } else {
         STACKANALYSIS_ASSERT(false);
      }
   } else if (lhs.isBottom()) {
      ret = lhs;
   } else if (lhs.isRetop()) {
      if (rhs.isAbs()) {
         ret = lhs;
      } else if (rhs.isCopy() || rhs.isBottom() || rhs.isRetop() ||
         rhs.isSIB()) {
         ret = rhs;
      } else {
         STACKANALYSIS_ASSERT(false);
      }
   } else if (lhs.isSIB()) {
      if (rhs.isAbs()) {
         ret = lhs;
      } else if (rhs.isCopy()) {
         // Add the source register of the RHS copy to the LHS SIB function.
         // Note that current SIB function handling doesn't actually add the
         // terms together.
         // FIXME if SIB function handling changes.
         ret = lhs;
         ret.fromRegs[rhs.from] = std::make_pair(1, true);
      } else if (rhs.isBottom()) {
         ret = rhs;
      } else if (rhs.isRetop()) {
         ret = lhs;
      } else if (rhs.isSIB()) {
         if (lhs.fromRegs == rhs.fromRegs) {
            // Same SIB.  Since we know lhs != rhs, either the deltas are
            // different or the topBottom values are different.  Either way, we
            // need to return a function that is topBottom.
            ret = lhs;
            ret.topBottom = true;
            ret.delta = 0;
         } else {
            // Different SIBs.  Combine the terms of the LHS and RHS SIB
            // functions.  Note that current SIB function handling doesn't
            // actually add the terms together.
            // FIXME if SIB function handling changes.
            ret = lhs;
            for (auto iter = rhs.fromRegs.begin(); iter != rhs.fromRegs.end();
               iter++) {
               const Absloc &loc = iter->first;
               const std::pair<long, bool> &val = iter->second;
               auto findLoc = ret.fromRegs.find(loc);
               if (findLoc == ret.fromRegs.end() || (val.first == 1 &&
                  ret.fromRegs[loc].first != 1)) {
                  ret.fromRegs[loc] = val;
               }
            }
         }
      } else {
         STACKANALYSIS_ASSERT(false);
      }
   } else {
      STACKANALYSIS_ASSERT(false);
   }
   return ret;
}


bool StackAnalysis::TransferFunc::isBaseRegCopy() const {
   return isCopy() && !isTopBottom() && target.type() == Absloc::Register &&
      from.type() == Absloc::Register && target.reg().size() == 4 &&
      from.reg().size() == 8 && target.reg().getBaseRegister() == from.reg();
}

bool StackAnalysis::TransferFunc::isBaseRegSIB() const {
   return isSIB() && fromRegs.size() == 2 &&
      target.type() == Absloc::Register && target.reg().size() == 4 &&
      target.reg().getBaseRegister().size() == 8 &&
      fromRegs.find(target) != fromRegs.end() &&
      fromRegs.find(Absloc(target.reg().getBaseRegister())) != fromRegs.end();
}

bool StackAnalysis::TransferFunc::isIdentity() const {
   return isCopy() && from == target && delta == 0 && !topBottom;
}

bool StackAnalysis::TransferFunc::isBottom() const {
   return type_ == BOTTOM;
}

bool StackAnalysis::TransferFunc::isTop() const {
   return type_ == TOP;
}

bool StackAnalysis::TransferFunc::isRetop() const {
   return isTop() && retop;
}

bool StackAnalysis::TransferFunc::isCopy() const {
   return from.isValid();
}

bool StackAnalysis::TransferFunc::isAbs() const {
   return !isTop() && !isBottom() && !isCopy() && !isSIB();
}

bool StackAnalysis::TransferFunc::isDelta() const {
   return delta != 0;
}

bool StackAnalysis::TransferFunc::isSIB() const {
   return (fromRegs.size() > 0);
}


void StackAnalysis::makeTopSet(std::set<DefHeight> &s) {
   s.clear();
   s.insert(std::make_pair(Definition(), Height::top));
}

void StackAnalysis::makeBottomSet(std::set<DefHeight> &s) {
   s.clear();
   Definition d;
   d.type = Definition::BOTTOM;
   s.insert(std::make_pair(d, Height::bottom));
}

void StackAnalysis::makeNewSet(Block *b, Address addr, const Absloc &origLoc,
   const Height &h, std::set<DefHeight> &s) {
   s.clear();
   s.insert(std::make_pair(Definition(b, addr, origLoc), h));
}

void StackAnalysis::addInitSet(const Height &h, std::set<DefHeight> &s) {
   s.insert(std::make_pair(Definition(), h));
}

void StackAnalysis::addDeltaSet(long delta, std::set<DefHeight> &s) {
   std::set<DefHeight> temp = s;
   s.clear();
   for (auto iter = temp.begin(); iter != temp.end(); iter++) {
      const Definition &d = iter->first;
      const Height &h = iter->second;
      s.insert(std::make_pair(d, h + delta));
   }
}

StackAnalysis::Height StackAnalysis::getHeightSet(
   const std::set<DefHeight> &s) {
   Height h;
   if (s.size() == 0) {
      h = Height::top;
   } else if (s.size() == 1) {
      h = s.begin()->second;
   } else {
      h = Height::bottom;
   }
   return h;
}

StackAnalysis::Definition StackAnalysis::getDefSet(
   const std::set<DefHeight> &s) {
   Definition d;
   if (s.size() == 0) {
      d.type = Definition::TOP;
   } else if (s.size() == 1) {
      d = s.begin()->first;
   } else {
      d.type = Definition::BOTTOM;
   }
   return d;
}

bool StackAnalysis::isTopSet(const std::set<DefHeight> &s) {
   if (s.size() == 0) return true;
   return s.size() == 1 && s.begin()->first.type == Definition::TOP &&
      s.begin()->second.isTop();
}

bool StackAnalysis::isBottomSet(const std::set<DefHeight> &s) {
   return s.size() == 1 && s.begin()->first.type == Definition::BOTTOM &&
      s.begin()->second.isBottom();
}


// Destructive update of the input map. Assumes inputs are absolute,
// uninitialized, or bottom; no deltas.
std::set<StackAnalysis::DefHeight> StackAnalysis::TransferFunc::apply(
   const AbslocState &inputs) const {
   STACKANALYSIS_ASSERT(target.isValid());
   std:set<DefHeight> inputSet;
   // Bottom stomps everything
   if (isBottom()) {
      makeBottomSet(inputSet);
      return inputSet;
   }

   AbslocState::const_iterator iter = inputs.find(target);
   if (iter != inputs.end()) {
      inputSet = iter->second;
   } else {
      makeTopSet(inputSet);
   }

   bool isTopBottomOrig = isTopBottom();

   if (isSIB()) {
      makeTopSet(inputSet);  // SIB overwrites, so start at TOP
      for (auto iter = fromRegs.begin(); iter != fromRegs.end(); ++iter) {
         Absloc curLoc = (*iter).first;
         long curScale = (*iter).second.first;
         bool curTopBottom = (*iter).second.second;
         auto findLoc = inputs.find(curLoc);
         Height locInput;
         if (findLoc == inputs.end()) {
            locInput = Height::top;
         } else {
            locInput = getHeightSet(findLoc->second);
         }

         if (locInput == Height::top) {
            // This term doesn't affect our end result, so it can be safely
            // ignored.
         } else {
            if (curScale == 1) {
               // If the scale isn't 1, then any stack height is obfuscated,
               // and we can safely ignore the term.
               makeBottomSet(inputSet);
               break;
            }
         }
      }
   }

   if (isAbs()) {
      // We cannot be a copy, as the absolute removes that.
      STACKANALYSIS_ASSERT(!isCopy());
      // Apply the absolute
      // NOTE: an absolute is not a stack height, set input to top
      //input = abs;
      makeTopSet(inputSet);
   }
   if (isCopy()) {
      // Cannot be absolute
      STACKANALYSIS_ASSERT(!isAbs());
      // Copy the input value from whatever we're a copy of.
      AbslocState::const_iterator iter2 = inputs.find(from);
      if (iter2 != inputs.end()) {
         const Definition &def = getDefSet(iter2->second);
         const Height &h = getHeightSet(iter2->second);
         if (!h.isBottom() && !h.isTop()) {
            if ((from.isSP() || from.isFP()) &&
               (target.type() != Absloc::Register ||
                  (!target.reg().getBaseRegister().isStackPointer() &&
                     !target.reg().getBaseRegister().isFramePointer()))) {
               // Create new definitions when based on SP or FP
               makeNewSet(NULL, 0, target, h, inputSet);
            } else {
               // Reuse base definition otherwise
               inputSet = iter2->second;
            }
         } else if (h.isBottom()) {
            makeBottomSet(inputSet);
         } else {
            makeTopSet(inputSet);
         }
      } else {
         makeTopSet(inputSet);
      }
   }
   if (isDelta()) {
      addDeltaSet(delta, inputSet);
   }
   if (isRetop()) {
      makeTopSet(inputSet);
   }
   if (isTopBottomOrig) {
      auto iter = inputSet.begin();
      if (!iter->second.isTop()) {
         makeBottomSet(inputSet);
      }
   }
   return inputSet;
}

// Returns accumulated transfer function without modifying inputs
StackAnalysis::TransferFunc StackAnalysis::TransferFunc::summaryAccumulate(
   const TransferSet &inputs) const {
   TransferFunc input;
   auto findTarget = inputs.find(target);
   if (findTarget != inputs.end()) {
      input = findTarget->second;
   }
   if (input.target.isValid()) STACKANALYSIS_ASSERT(input.target == target);
   input.target = target; // Default constructed TransferFuncs won't have this
   STACKANALYSIS_ASSERT(target.isValid());

   // Bottom stomps everything
   if (isBottom()) {
      input = bottomFunc(target);
      return input;
   }
   bool isTopBottomOrig = isTopBottom();
   if (!input.isTopBottom() && !input.isRetop()) {
      input.topBottom = isTopBottomOrig;
   }
   // Absolutes override everything else
   if (isAbs()) {
      input = absFunc(target, abs, false);
      return input;
   }
   if (isSIB()) {
      // First check for special cases
      bool allAbs = true;
      bool allToppable = true;
      bool anyBottomed = false;
      for (auto iter = fromRegs.begin(); iter != fromRegs.end(); iter++) {
         Absloc fromLocOrig = iter->first;
         long scaleOrig = iter->second.first;
         auto inputEntry = inputs.find(fromLocOrig);
         if (inputEntry == inputs.end()) {
            allAbs = false;
            if (scaleOrig == 1) {
               allToppable = false;
            }
         } else {
            if (inputEntry->second.isBottom() && scaleOrig == 1) {
               anyBottomed = true;
            }
            if (!inputEntry->second.isRetop() && !inputEntry->second.isAbs() &&
               scaleOrig == 1) {
               allToppable = false;
            }
            if (!inputEntry->second.isAbs()) {
               allAbs = false;
            }
         }
      }

      // Now handle special cases
      if (anyBottomed) {
         input = bottomFunc(target);
         return input;
      }
      if (allAbs) {
         long newDelta = delta;
         for (auto iter = fromRegs.begin(); iter != fromRegs.end(); iter++) {
            Absloc fromLocOrig = iter->first;
            long scaleOrig = iter->second.first;
            TransferFunc inputAbsFunc = inputs.find(fromLocOrig)->second;
            newDelta += inputAbsFunc.abs * scaleOrig;
         }
         input = absFunc(target, newDelta);
         return input;
      }
      if (allToppable) {
         input = retopFunc(target);
         return input;
      }

      // Handle default case
      std::map<Absloc, std::pair<long,bool> > newFromRegs;
      bool anyToppedTerms = false;
      for (auto iter = fromRegs.begin(); iter != fromRegs.end(); ++iter) {
         Absloc fromLocOrig = (*iter).first;
         long scaleOrig = (*iter).second.first;

         // Because any term with a scale != 1 is TOP, such terms do not affect
         // the final TOP/BOTTOM/Height value of the LEA and can be ignored.
         // FIXME if we change apply() to include constant propagation
         if (scaleOrig != 1) {
            anyToppedTerms = true;
            continue;
         }

         auto findLoc = inputs.find(fromLocOrig);
         if (findLoc == inputs.end()) {
            // Easy case
            // Only add the term if we're not already tracking that register.
            // FIXME if we change apply() to include constant propagation
            auto found = newFromRegs.find(fromLocOrig);
            if (found == newFromRegs.end()) {
               newFromRegs.insert(make_pair(fromLocOrig,
                  make_pair(scaleOrig, false)));
            }
         } else {
            TransferFunc fromRegFunc = findLoc->second;
            STACKANALYSIS_ASSERT(!fromRegFunc.isBottom());  // Should be special case
            if (fromRegFunc.isSIB()) {
               // Replace registers and update scales
               for (auto regIter = fromRegFunc.fromRegs.begin();
                  regIter != fromRegFunc.fromRegs.end(); ++regIter) {
                  Absloc replaceLoc = regIter->first;
                  long replaceScale = regIter->second.first;
                  bool replaceTopBottom = regIter->second.second;
                  long newScale = replaceScale * scaleOrig;

                  // Add to our map only the registers that we aren't already
                  // considering.
                  // FIXME if we change apply() to include constant propagation
                  auto found = newFromRegs.find(replaceLoc);
                  if (found == newFromRegs.end()) {
                     newFromRegs.insert(make_pair(replaceLoc,
                        make_pair(newScale, replaceTopBottom)));
                  }
               }
            }
            if (fromRegFunc.isCopy()) {
               // Replace fromRegOrig with fromRegFunc.from only if we aren't
               // already considering fromRegFunc.from in our map.
               // FIXME if we change apply() to include constant propagation
               auto found = newFromRegs.find(fromRegFunc.from);
               if (found == newFromRegs.end()) {
                  newFromRegs.insert(make_pair(fromRegFunc.from,
                     make_pair(scaleOrig, fromRegFunc.isTopBottom())));
               }
            }
            if (fromRegFunc.isDelta()) {
               if (!fromRegFunc.isCopy() && !fromRegFunc.isSIB() &&
                  !fromRegFunc.isAbs()) {
                  // Add the register back in...
                  // FIXME if we change apply() to include constant propagation
                  auto found = newFromRegs.find(fromLocOrig);
                  if (found == newFromRegs.end()) {
                     newFromRegs.insert(make_pair(fromLocOrig,
                        make_pair(scaleOrig, fromRegFunc.isTopBottom())));
                  }
               }
            }
            if (fromRegFunc.isRetop()) {
               // This is a register that was re-topped due to an instruction
               // in this block.  Thus this term is TOP and doesn't affect the
               // value of the LEA, so we can ignore it.
               // FIXME if we change apply() to include constant propagation
               anyToppedTerms = true;
               continue;
            }
            if (fromRegFunc.isTop()) {
               // This is the default constructed target when the target didn't
               // already exist.  Keep track of this register unless we already
               // are.
               // FIXME if we change apply() to include constant propagation
               auto found = newFromRegs.find(fromLocOrig);
               if (found == newFromRegs.end()) {
                  newFromRegs.insert(make_pair(fromLocOrig,
                     make_pair(scaleOrig, false)));
               }
            }
         }
      }

      if (anyToppedTerms) {
         // If any term is later discovered to be a stack height, we need to
         // bottom the target register since this SIB contains a topped term
         // (we know the topped term isn't a stack height, but we don't know
         // precisely what it is).  We indicate this by setting the
         // topBottom flag on non-topped registers.
         for (auto iter = newFromRegs.begin(); iter != newFromRegs.end();
            iter++) {
            iter->second.second = true;
         }
      }

      input = sibFunc(newFromRegs, 0, target);
      input.topBottom = isTopBottomOrig;
      return input;
   }

   if (isCopy()) {
      // We need to record that we want to take the inflow height
      // of a different register. 
      // Don't do an inputs[from] as that creates
      auto iter = inputs.find(from);
      if (iter == inputs.end()) {
         // Copying to something we haven't seen yet; easy
         input = *this;
         if (isTopBottomOrig) {
            input.topBottom = true;
            input.delta = 0;
         }
         return input;
      }

      const TransferFunc &orig = iter->second;

      if (orig.isAbs()) {
         // We reset the height, so we don't care about the inflow height
         STACKANALYSIS_ASSERT(!orig.isCopy());
         input = orig;
         input.target = target;
         input.topBottom = false;
         STACKANALYSIS_ASSERT(input.target.isValid());

         if (isDelta()) {
            input.delta += delta;
         }
         return input;
      }
      if (orig.isCopy()) {
         STACKANALYSIS_ASSERT(!orig.isAbs());
         input = orig;
         input.target = target;
         STACKANALYSIS_ASSERT(input.target.isValid());

         if (isDelta()) {
            input.delta += delta;
         }
         if (isTopBottomOrig || orig.isTopBottom()) {
            input.topBottom = true;
            input.delta = 0;
         }
         return input;
      }
      if (orig.isSIB()) {
         input = orig;
         input.target = target;

         if (isDelta()) {
            input.delta += delta;
         }
         if (isTopBottomOrig || orig.isTopBottom()) {
            input.topBottom = true;
            input.delta = 0;
         }
         return input;
      }

      // without bottom we mess up in the default case.
      if (orig.isBottom()) {
         input = bottomFunc(target);
         return input;
      }

      if (orig.isRetop()) {
         input = retopFunc(target);
         return input;
      }

      // Default case: record the copy, zero out everything else, copy over
      // the delta if it's defined.
      input.from = orig.target;
      input.abs = uninitialized;
      STACKANALYSIS_ASSERT(!orig.isDelta());
      input.delta = 0;
      input.topBottom = isTopBottomOrig || orig.isTopBottom();
      input.fromRegs.clear();
   }

   STACKANALYSIS_ASSERT(!isDelta());

   if (isRetop()) {
      input = *this;
   }

   return input;
}


// Accumulation to the input map. This is intended to create a summary, so we
// create something that can take further input.
void StackAnalysis::TransferFunc::accumulate(TransferSet &inputs) {
   inputs[target] = summaryAccumulate(inputs);
}


void StackAnalysis::SummaryFunc::apply(Block *block, const AbslocState &in,
   AbslocState &out) const {
   // Copy all the elements we don't have xfer funcs for.
   out = in;

   // Apply in parallel since all summary funcs are from the start of the block
   for (TransferSet::const_iterator iter = accumFuncs.begin();
      iter != accumFuncs.end(); ++iter) {
      STACKANALYSIS_ASSERT(iter->first.isValid());
      out[iter->first] = iter->second.apply(in);
      std::set<DefHeight> &s = out[iter->first];
      const Definition &def = s.begin()->first;
      const Height &h = s.begin()->second;
      if (def.type == Definition::DEF && def.block == NULL) {
         // New definition
         makeNewSet(block, 0, def.origLoc, h, s);
      }
      if (h.isTop()) {
         out.erase(iter->first);
      }
   }
}


void StackAnalysis::SummaryFunc::accumulate(const TransferSet &in,
   TransferSet &out) const {

   // Copy all the elements we don't have xfer funcs for.
   out = in;

   // Apply in parallel since all summary funcs are from the start of the block
   for (auto iter = accumFuncs.begin(); iter != accumFuncs.end(); ++iter) {
      STACKANALYSIS_ASSERT(iter->first.isValid());
      out[iter->first] = iter->second.summaryAccumulate(in);
      if (out[iter->first].isTop() && !out[iter->first].isRetop()) {
         out.erase(iter->first);
      }
   }
}

void StackAnalysis::SummaryFunc::add(TransferFuncs &xferFuncs) {
   // We need to update our register->xferFunc map
   // with the effects of each of the transferFuncs.
   for (auto iter = xferFuncs.begin(); iter != xferFuncs.end(); ++iter) {
      TransferFunc &func = *iter;
      func.accumulate(accumFuncs);
   }
   validate();
}

void StackAnalysis::SummaryFunc::addSummary(const TransferSet &summary) {
   // Accumulate all transfer functions in the summary atomically.
   TransferSet newAccumFuncs = accumFuncs;
   for (auto iter = summary.begin(); iter != summary.end(); ++iter) {
      const Absloc &loc = iter->first;
      const TransferFunc &func = iter->second;
      newAccumFuncs[loc] = func.summaryAccumulate(accumFuncs);
   }
   accumFuncs = newAccumFuncs;
   validate();
}

void StackAnalysis::SummaryFunc::validate() const {
   for (TransferSet::const_iterator iter = accumFuncs.begin(); 
      iter != accumFuncs.end(); ++iter) {
      const TransferFunc &func = iter->second;
      STACKANALYSIS_ASSERT(func.target.isValid());
      if (func.isCopy()) STACKANALYSIS_ASSERT(!func.isAbs());
      if (func.isAbs()) STACKANALYSIS_ASSERT(!func.isCopy());
      if (func.isBottom()) STACKANALYSIS_ASSERT(!func.isCopy());
   }
}

MachRegister StackAnalysis::sp() { 
   return MachRegister::getStackPointer(func->isrc()->getArch());
}

MachRegister StackAnalysis::fp() { 
   return MachRegister::getFramePointer(func->isrc()->getArch());
}

std::string StackAnalysis::format(const AbslocState &input) const {
   std::stringstream ret;
   for (auto iter = input.begin(); iter != input.end(); ++iter) {
      const std::set<DefHeight> &s = iter->second;
      ret << iter->first.format() << " := {";
      for (auto iter2 = s.begin(); iter2 != s.end(); iter2++) {
         ret << "(" << iter2->first.format() << ", " <<
            iter2->second.format() << "), ";
      }
      ret << "}, ";
   }
   return ret.str();
}

std::string StackAnalysis::format(const TransferSet &input) const {
   std::stringstream ret;
   for (auto iter = input.begin(); iter != input.end(); ++iter) {
      ret << iter->second.format() << ", ";
   }
   return ret.str();
}


// Converts a delta in a Result to a long
long StackAnalysis::extractDelta(Result deltaRes) {
   long delta;
   switch(deltaRes.size()) {
      case 1:
         delta = (long)deltaRes.convert<int8_t>();
         break;
      case 2:
         delta = (long)deltaRes.convert<int16_t>();
         break;
      case 4:
         delta = (long)deltaRes.convert<int32_t>();
         break;
      case 8:
         delta = (long)deltaRes.convert<int64_t>();
         break;
      default:
         STACKANALYSIS_ASSERT(0);
   }
   return delta;
}


bool StackAnalysis::getSubReg(const MachRegister &reg, MachRegister &subreg) {
   if (reg == x86_64::rax) subreg = x86_64::eax;
   else if (reg == x86_64::rbx) subreg = x86_64::ebx;
   else if (reg == x86_64::rcx) subreg = x86_64::ecx;
   else if (reg == x86_64::rdx) subreg = x86_64::edx;
   else if (reg == x86_64::rsp) subreg = x86_64::esp;
   else if (reg == x86_64::rbp) subreg = x86_64::ebp;
   else if (reg == x86_64::rsi) subreg = x86_64::esi;
   else if (reg == x86_64::rdi) subreg = x86_64::edi;
   else if (reg == x86_64::r8) subreg = x86_64::r8d;
   else if (reg == x86_64::r9) subreg = x86_64::r9d;
   else if (reg == x86_64::r10) subreg = x86_64::r10d;
   else if (reg == x86_64::r11) subreg = x86_64::r11d;
   else if (reg == x86_64::r12) subreg = x86_64::r12d;
   else if (reg == x86_64::r13) subreg = x86_64::r13d;
   else if (reg == x86_64::r14) subreg = x86_64::r14d;
   else if (reg == x86_64::r15) subreg = x86_64::r15d;
   else return false;
   return true;
}

// If reg is an 8 byte register (rax, rbx, rcx, etc.) with a 4 byte subregister,
// retops the subregister.  If reg is a 4 byte register (eax, ebx, ecx, etc.)
// with an 8 byte base register, retops the base register.  The appropriate
// retop transfer function is added to xferFuncs.
void StackAnalysis::retopBaseSubReg(const MachRegister &reg,
   TransferFuncs &xferFuncs) {
   if (reg.size() == 4 && reg.getBaseRegister().size() == 8) {
      const MachRegister &baseReg = reg.getBaseRegister();
      xferFuncs.push_back(TransferFunc::retopFunc(Absloc(baseReg)));
   } else if (reg.size() == 8 && reg.getBaseRegister().size() == 8) {
      MachRegister subreg;
      if (getSubReg(reg, subreg)) {
         xferFuncs.push_back(TransferFunc::retopFunc(Absloc(subreg)));
      }
   }
}

// If reg is an 8 byte register (rax, rbx, rcx, etc.) with a 4 byte subregister,
// copies the subregister into the base register.  If reg is a 4 byte register
// (eax, ebx, ecx, etc.) with an 8 byte base register, copies the base register
// into the subregister. The appropriate copy transfer function is added to
// xferFuncs.
void StackAnalysis::copyBaseSubReg(const MachRegister &reg,
   TransferFuncs &xferFuncs) {
   if (reg.size() == 4 && reg.getBaseRegister().size() == 8) {
      const MachRegister &baseReg = reg.getBaseRegister();
      xferFuncs.push_back(TransferFunc::copyFunc(Absloc(reg), Absloc(baseReg),
         true));
   } else if (reg.size() == 8 && reg.getBaseRegister().size() == 8) {
      MachRegister subreg;
      if (getSubReg(reg, subreg)) {
         xferFuncs.push_back(TransferFunc::copyFunc(Absloc(reg), Absloc(subreg),
            false));
      }
   }
}

// If reg is an 8 byte register (rax, rbx, rcx, etc.) with a 4 byte subregister,
// bottoms the subregister.  If reg is a 4 byte register (eax, ebx, ecx, etc.)
// with an 8 byte base register, bottoms the base register.  The appropriate
// bottom transfer function is added to xferFuncs.
void StackAnalysis::bottomBaseSubReg(const MachRegister &reg,
   TransferFuncs &xferFuncs) {
   if (reg.size() == 4 && reg.getBaseRegister().size() == 8) {
      const MachRegister &baseReg = reg.getBaseRegister();
      xferFuncs.push_back(TransferFunc::bottomFunc(Absloc(baseReg)));
   } else if (reg.size() == 8 && reg.getBaseRegister().size() == 8) {
      MachRegister subreg;
      if (getSubReg(reg, subreg)) {
         xferFuncs.push_back(TransferFunc::bottomFunc(Absloc(subreg)));
      }
   }
}

StackAnalysis::~StackAnalysis() {
   // delete func;

   callResolutionMap.clear();
   functionSummaries.clear();
   toppableFunctions.clear();

   // SP effect tracking
//   delete blockEffects;  // Pointer so we can make it an annotation
//   delete insnEffects;  // Pointer so we can make it an annotation
//   delete callEffects;  // Pointer so we can make it an annotation

   blockInputs.clear();
   blockOutputs.clear();

   blockSummaryInputs.clear();
   blockSummaryOutputs.clear();

//   delete intervals_; // Pointer so we can make it an annotation

   funcCleanAmounts.clear();
}<|MERGE_RESOLUTION|>--- conflicted
+++ resolved
@@ -1493,16 +1493,10 @@
    if (operands.size() < 2) {
       delta = word_size;
    } else {
-<<<<<<< HEAD
-      assert(operands.size() == 2);
+      STACKANALYSIS_ASSERT(operands.size() == 2);
       Result imm = operands[1].getValue()->eval();
-      assert(imm.defined);
+      STACKANALYSIS_ASSERT(imm.defined);
       delta = word_size + imm.convert<long>();
-=======
-      fprintf(stderr, "Unhandled RET instruction: %s\n",
-         insn->format().c_str());
-      STACKANALYSIS_ASSERT(false);
->>>>>>> da77922e
    }
 /*   else if (operands.size() == 1) {
       // Ret immediate
