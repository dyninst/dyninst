--- conflicted
+++ resolved
@@ -1337,11 +1337,6 @@
    if (insn->writesMemory()) {
       // Cases 3 and 5
       assert(writeSet.size() == 0);
-<<<<<<< HEAD
-      stackanalysis_printf("\t\t\tMemory add/sub to: %s\n",
-         operands[0].format(insnFormatter, arch).c_str());
-=======
->>>>>>> 64edc81e
 
       // Extract the expression inside the dereference
       std::vector<Expression::Ptr> addrExpr;
@@ -1413,12 +1408,6 @@
 
    if (insn->readsMemory()) {
       // Case 2
-<<<<<<< HEAD
-      stackanalysis_printf("\t\t\tAdd/sub from: %s\n",
-         operands[1].format(insnFormatter, arch).c_str());
-
-=======
->>>>>>> 64edc81e
       // Extract the expression inside the dereference
       std::vector<Expression::Ptr> addrExpr;
       operands[1].getValue()->getChildren(addrExpr);
@@ -1514,14 +1503,8 @@
    std::vector<InstructionAPI::Expression::Ptr> children;
    srcExpr->getChildren(children);
 
-<<<<<<< HEAD
    ArchSpecificFormatter *insnFormatter = insn->getFormatter();
 
-   stackanalysis_printf("\t\t\t\t srcOperand = %s\n",
-      srcExpr->format(insnFormatter).c_str());
-
-=======
->>>>>>> 64edc81e
    if (readSet.size() == 0) {
       // op1: imm
       assert(typeid(*srcExpr) == typeid(Immediate));
@@ -1552,17 +1535,8 @@
             // op1: reg + imm
             regExpr = children[0];
             deltaExpr = children[1];
-<<<<<<< HEAD
-            stackanalysis_printf("\t\t\t\t reg: %s\n",
-               regExpr->format(insnFormatter).c_str());
-            stackanalysis_printf("\t\t\t\t delta: %s\n",
-               deltaExpr->format(insnFormatter).c_str());
-            assert(typeid(*regExpr) == typeid(RegisterAST));
-            assert(typeid(*deltaExpr) == typeid(Immediate));
-=======
             assert(dynamic_cast<RegisterAST*>(regExpr.get()));
             assert(dynamic_cast<Immediate*>(deltaExpr.get()));
->>>>>>> 64edc81e
             foundDelta = true;
          } else {
             assert(false);
@@ -1609,11 +1583,6 @@
          // op1: reg + reg * imm + imm
          // Extract the delta and continue on to get base, index, and scale
          deltaExpr = children[1];
-<<<<<<< HEAD
-         stackanalysis_printf("\t\t\t\t delta: %s\n",
-            deltaExpr->format(insnFormatter).c_str());
-=======
->>>>>>> 64edc81e
          Expression::Ptr sibExpr = children[0];
          assert(dynamic_cast<BinaryFunction*>(sibExpr.get()));
          children.clear();
@@ -1625,12 +1594,7 @@
       // op1: reg + reg * imm
       baseExpr = children[0];
       Expression::Ptr scaleIndexExpr = children[1];
-<<<<<<< HEAD
-      stackanalysis_printf("\t\t\t\t base: %s\n", baseExpr->format(insnFormatter).c_str());
-      assert(typeid(*scaleIndexExpr) == typeid(BinaryFunction));
-=======
       assert(dynamic_cast<BinaryFunction*>(scaleIndexExpr.get()));
->>>>>>> 64edc81e
 
       // Extract the index and scale
       children.clear();
@@ -1638,13 +1602,6 @@
       assert(children.size() == 2);
       indexExpr = children[0];
       scaleExpr = children[1];
-<<<<<<< HEAD
-      stackanalysis_printf("\t\t\t\t index: %s\n",
-         indexExpr->format(insnFormatter).c_str());
-      stackanalysis_printf("\t\t\t\t scale: %s\n",
-         scaleExpr->format(insnFormatter).c_str());
-=======
->>>>>>> 64edc81e
 
       assert(dynamic_cast<RegisterAST*>(baseExpr.get()));
       assert(dynamic_cast<RegisterAST*>(indexExpr.get()));
@@ -1771,13 +1728,6 @@
    std::set<Expression::Ptr> memWriteAddrs;
    insn->getMemoryWriteOperands(memWriteAddrs);
    Expression::Ptr stackWrite = *(memWriteAddrs.begin());
-<<<<<<< HEAD
-   stackanalysis_printf("\t\t\t ...checking operand %s\n",
-      stackWrite->format(insn->getFormatter()).c_str());
-   stackanalysis_printf("\t\t\t ...binding %s to 0\n",
-      theStackPtr->format(insn->getFormatter()).c_str());
-=======
->>>>>>> 64edc81e
    stackWrite->bind(theStackPtr.get(), Result(u32, 0));
    Result res = stackWrite->eval();
    Absloc sploc(sp());
@@ -1833,11 +1783,6 @@
 
    if (insn->writesMemory()) {
       assert(writtenRegs.size() == 0);
-<<<<<<< HEAD
-      stackanalysis_printf("\t\t\tMemory write to: %s\n",
-         operands[0].format(insn->getFormatter(), arch).c_str());
-=======
->>>>>>> 64edc81e
 
       // Extract the expression inside the dereference
       std::vector<Expression::Ptr> addrExpr;
@@ -1896,18 +1841,12 @@
    const MachRegister &written = (*writtenRegs.begin())->getID();
    Absloc writtenLoc(written);
 
-<<<<<<< HEAD
-   if (insn->readsMemory()) {
-      stackanalysis_printf("\t\t\tMemory read from: %s\n",
-         operands[1].format(insn->getFormatter(), arch).c_str());
-=======
    if ((signed int) written.regClass() == x86::XMM ||
       (signed int) written.regClass() == x86_64::XMM) {
       // Assume XMM registers only contain FP values, not pointers
       xferFuncs.push_back(TransferFunc::retopFunc(writtenLoc));
       return;
    }
->>>>>>> 64edc81e
 
    if (insn->readsMemory()) {
       // Extract the expression inside the dereference
@@ -1997,12 +1936,6 @@
 
    // Handle memory loads
    if (insn->readsMemory()) {
-<<<<<<< HEAD
-      stackanalysis_printf("\t\t\tMemory read from: %s\n",
-         operands[1].format(insn->getFormatter(), arch).c_str());
-
-=======
->>>>>>> 64edc81e
       // Extract the expression inside the dereference
       std::vector<Expression::Ptr> addrExpr;
       operands[1].getValue()->getChildren(addrExpr);
@@ -2070,12 +2003,6 @@
 
    // Handle memory loads
    if (insn->readsMemory()) {
-<<<<<<< HEAD
-      stackanalysis_printf("\t\t\tMemory read from: %s\n",
-         operands[1].format(insn->getFormatter(), arch).c_str());
-
-=======
->>>>>>> 64edc81e
       // Extract the expression inside the dereference
       std::vector<Expression::Ptr> addrExpr;
       operands[1].getValue()->getChildren(addrExpr);
