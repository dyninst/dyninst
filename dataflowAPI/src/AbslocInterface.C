--- conflicted
+++ resolved
@@ -422,7 +422,6 @@
 }
 
 bool AbsRegionConverter::getCurrentStackHeight(ParseAPI::Function *func,
-<<<<<<< HEAD
         ParseAPI::Block *block,
         Address addr,
         long &height) {
@@ -431,10 +430,8 @@
 
     StackAnalysis::Height heightSA = sA.findSP(block, addr);
 
-    // Ensure that analysis has been performed.
-    assert(!heightSA.isTop());
-
-    if (heightSA.isBottom()) {
+    // return false if height unknown
+    if (heightSA.isBottom() || heightSA.isTop()) {
         return false;
     }
 
@@ -452,53 +449,14 @@
 
     StackAnalysis::Height heightSA = sA.find(block, addr, MachRegister::getFramePointer(func->isrc()->getArch()));;
 
-    // Ensure that analysis has been performed.
-    assert(!heightSA.isTop());
-
-    if (heightSA.isBottom()) {
+    // return false if height unknown
+    if (heightSA.isBottom() || heightSA.isTop()) {
         return false;
     }
 
     height = heightSA.height();
 
     return true;
-=======
-                                               ParseAPI::Block *block,
-					       Address addr,
-					       long &height) {
-  if (!stackAnalysisEnabled_) return false;
-  StackAnalysis sA(func);
- 
-  StackAnalysis::Height heightSA = sA.findSP(block, addr);
-
-  // return false if height unknown
-  if (heightSA.isBottom() || heightSA.isTop()) {
-    return false;
-  }
-  
-  height = heightSA.height();
-  
-  return true;
-}
-
-bool AbsRegionConverter::getCurrentFrameHeight(ParseAPI::Function *func,
-                                               ParseAPI::Block *block,
-                                               Address addr,
-					       long &height) {
-  if (!stackAnalysisEnabled_) return false;					       
-  StackAnalysis sA(func);
-
-  StackAnalysis::Height heightSA = sA.find(block, addr, MachRegister::getFramePointer(func->isrc()->getArch()));;
-
-  // return false if height unknown
-  if (heightSA.isBottom() || heightSA.isTop()) {
-    return false;
-  }
-  
-  height = heightSA.height();
-  
-  return true;
->>>>>>> f89cc724
 }
 
 
@@ -571,7 +529,7 @@
                     continue;
                 if(sgpr_pair->getID() == amdgpu_gfx908::vmcnt){
                     /*std::vector<AbsRegion> regions;
-                    aConverter.convertAll(operands[opi+1].getValue(), addr, func, block, regions);*/
+                      aConverter.convertAll(operands[opi+1].getValue(), addr, func, block, regions);*/
 
                     AbsRegion vmcnt = AbsRegion(MachRegister(amdgpu_gfx908::vmcnt)) ;
 
@@ -588,10 +546,10 @@
 
                 if(sgpr_pair->getID() == amdgpu_gfx908::lgkmcnt){
                     /*std::vector<AbsRegion> regions;
-                    slicing_printf(" converting for waitcnt with lgkm, opi = %u\n",opi);
-                    aConverter.convertAll(operands[opi+1].getValue(), addr, func, block, regions);
-
-                    slicing_printf(" after convert all\n");*/
+                      slicing_printf(" converting for waitcnt with lgkm, opi = %u\n",opi);
+                      aConverter.convertAll(operands[opi+1].getValue(), addr, func, block, regions);
+
+                      slicing_printf(" after convert all\n");*/
                     AbsRegion lgkmcnt = AbsRegion(MachRegister(amdgpu_gfx908::lgkmcnt)) ;
 
                     Assignment::Ptr lgkmcntA = Assignment::makeAssignment(I, 
@@ -613,36 +571,36 @@
 
             }
         }else if(I.getOperation().getID()== amdgpu_gfx908_op_S_ENDPGM){
-                    AbsRegion vmcnt = AbsRegion(MachRegister(amdgpu_gfx908::vmcnt)) ;
-
-                    Assignment::Ptr vmcntA = Assignment::makeAssignment(I, 
-                            addr,
-                            func,
-                            block,
-                            vmcnt);
-
-                    vmcntA->addInput(vmcnt); 
-                    assignments.push_back(vmcntA);
-
-                    AbsRegion lgkmcnt = AbsRegion(MachRegister(amdgpu_gfx908::lgkmcnt)) ;
-                    Assignment::Ptr lgkmcntA = Assignment::makeAssignment(I, 
-                            addr,
-                            func,
-                            block,
-                            lgkmcnt);
-
-                    lgkmcntA->addInput(lgkmcnt); 
-                    assignments.push_back(lgkmcntA);
-
-                    AbsRegion expcnt = AbsRegion(MachRegister(amdgpu_gfx908::expcnt)) ;
-                    Assignment::Ptr expcntA = Assignment::makeAssignment(I, 
-                            addr,
-                            func,
-                            block,
-                            expcnt);
-
-                    expcntA->addInput(expcnt); 
-                    assignments.push_back(expcntA);
+            AbsRegion vmcnt = AbsRegion(MachRegister(amdgpu_gfx908::vmcnt)) ;
+
+            Assignment::Ptr vmcntA = Assignment::makeAssignment(I, 
+                    addr,
+                    func,
+                    block,
+                    vmcnt);
+
+            vmcntA->addInput(vmcnt); 
+            assignments.push_back(vmcntA);
+
+            AbsRegion lgkmcnt = AbsRegion(MachRegister(amdgpu_gfx908::lgkmcnt)) ;
+            Assignment::Ptr lgkmcntA = Assignment::makeAssignment(I, 
+                    addr,
+                    func,
+                    block,
+                    lgkmcnt);
+
+            lgkmcntA->addInput(lgkmcnt); 
+            assignments.push_back(lgkmcntA);
+
+            AbsRegion expcnt = AbsRegion(MachRegister(amdgpu_gfx908::expcnt)) ;
+            Assignment::Ptr expcntA = Assignment::makeAssignment(I, 
+                    addr,
+                    func,
+                    block,
+                    expcnt);
+
+            expcntA->addInput(expcnt); 
+            assignments.push_back(expcntA);
 
         }
 
@@ -1160,8 +1118,8 @@
                                 break;
                             }      
         default:
-                           if(arch == Arch_amdgpu_gfx908)
-                               break;
+                            if(arch == Arch_amdgpu_gfx908)
+                                break;
                             // Assume full intra-dependence of non-flag and non-pc registers. 
                             std::vector<AbsRegion> used;
                             std::vector<AbsRegion> defined;
