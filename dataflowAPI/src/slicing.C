--- conflicted
+++ resolved
@@ -83,11 +83,7 @@
   b_(block),
   f_(func),
   converter(true) {
-<<<<<<< HEAD
-  symeval_init_debug();
-=======
   df_init_debug();
->>>>>>> e4fea682
 };
 
 Graph::Ptr Slicer::forwardSlice(Predicates &predicates) {
