/*
 * Copyright (c) 1996-2011 Barton P. Miller
 * 
 * We provide the Paradyn Parallel Performance Tools (below
 * described as "Paradyn") on an AS IS basis, and do not warrant its
 * validity or performance.  We reserve the right to update, modify,
 * or discontinue this software at any time.  We shall have no
 * obligation to supply such updates or modifications or any other
 * form of support to you.
 * 
 * By your use of Paradyn, you understand and agree that we (or any
 * other person or entity with proprietary rights in Paradyn) are
 * under no obligation to provide either maintenance services,
 * update services, notices of latent defects, or correction of
 * defects for Paradyn.
 * 
 * This library is free software; you can redistribute it and/or
 * modify it under the terms of the GNU Lesser General Public
 * License as published by the Free Software Foundation; either
 * version 2.1 of the License, or (at your option) any later version.
 * 
 * This library is distributed in the hope that it will be useful,
 * but WITHOUT ANY WARRANTY; without even the implied warranty of
 * MERCHANTABILITY or FITNESS FOR A PARTICULAR PURPOSE.  See the GNU
 * Lesser General Public License for more details.
 * 
 * You should have received a copy of the GNU Lesser General Public
 * License along with this library; if not, write to the Free Software
 * Foundation, Inc., 51 Franklin Street, Fifth Floor, Boston, MA 02110-1301 USA
 */
#include <set>
#include <vector>
#include <map>
#include "dataflowAPI/h/Absloc.h"
#include "dataflowAPI/h/AbslocInterface.h"
#include "Instruction.h"

#include "dataflowAPI/h/stackanalysis.h"

#include "dataflowAPI/h/slicing.h"

#include "dynutil/h/Graph.h"
#include "instructionAPI/h/Instruction.h"
#include "instructionAPI/h/InstructionDecoder.h"

#include "debug_dataflow.h"

#include "parseAPI/h/CFG.h"
#include "parseAPI/h/CodeSource.h"
#include "parseAPI/h/CodeObject.h"

using namespace Dyninst;
using namespace InstructionAPI;
using namespace std;
using namespace ParseAPI;

bool containsCall(ParseAPI::Block *);
bool containsRet(ParseAPI::Block *);
ParseAPI::Function *getEntryFunc(ParseAPI::Block *);

/* An algorithm to generate a slice graph.
 
The slice graph is a directed graph that consists of nodes
corresponding to assignments from a set of inputs to an
output, where each input or output is an `abstract region'
(AbsRegion class) describing a register or a stack or heap
location. Edges in the slice graph indicate flow from the
output AbsRegion of the source node to an input AbsRegion of
the target node. Edges are typed with an AbsRegion
corresponding to the input region the flow describes; this
edge typing is necessary because two AbsRegions in different
assignments may be refer to equivalent locations without
being identical---consider, for example, the transformation
of stack locations across function calls in interprocedural
slices.

Implementation details:

The slicing algorithm searches either forward or backward
from an initial assignment in the CFG, with the search
termination controlled in part by a set of user-provided
predicates (indicating, e.g., whether to follow call edges).
At each step, the slicer maintains an `active' set of
AbsRegions for which we are searching for related
assignments (uses, in the forward case; definitions, in the
backward case); this set is updated as the search
progresses. The graph is linked up on the way "down" the
slice recursion.

To avoid redundantly revisiting "down-slice" instructions
due to forks in the CFG, AbsRegion assignments are cached as
the search completes recursion down a particular branch.
Because CFGs are loopy directeg graphs, however, this does
not lead to an optimimal search ordering; it is possible to
construct pathological cases in which down-slice edges are
visited multiple times due to novel AbsRegions arising on
different paths. The caching of down-slice AbsRegions only 
guarantees that a particular AbsRegion is only searched for
once along a given path---the loopy nature of the graph
prevents optimal search stragegies such as a topologically
sorted ordering that would be possible in a DAG. 

The algorithm goes more or less like this:

   A_0 <- initial assignment 
   F <- initialize frame from active AbsRegions in A_0
   // F contains `active' set of AbsRegions
   
   sliceInternalAux( F ) :
     
      // find assignments in the current instruction,
      // add them to the graph if appropriate, update
      // the active set:
      // active <- active \ killed U matches
      updateAndLink(F)
  
      // `successor' is direction-appropriate 
      foreach successor NF of F
         if visited(F->NF) // edge visited    
            
            // try to add assignments cached from down-slice
            updateAndLinkFromCache(NF)
            
            // remove AbsRegions that have been visited
            // along this edge from the active set
            removeBlocked(NF) 

            // active is empty unless this instruction
            // introduced new active regions (in
            // updateAndLinkFromCache)

         visited(F->NF) <- true
         // recurse
         sliceInternalAux( NF )
         // merge cached definitions, except those generated
         // in F
         cache[F] <- cache[F] U (cache[NF] \ defs[F]

   Clearly the `find successors' bit is quite complicated
   and involves user-defined predicates and various CFG
   traversal rules, updating of AbsRegions, etc. Refer to
   comments in the code for more details.
*/
Graph::Ptr
Slicer::sliceInternal(
    Direction dir,
    Predicates &p)
{
    Graph::Ptr ret;
    SliceNode::Ptr aP;
    SliceFrame initFrame;
    map<CacheEdge, set<AbsRegion> > visited;
    map<Address,DefCache> cache;
    
    ret = Graph::createGraph();
   
    // set up a slicing frame describing with the
    // relevant context
    constructInitialFrame(dir,initFrame);

    // note that the AbsRegion in this Element *does not matter*;
    // we just need the block, function and assignment
    aP = createNode(Element(b_,f_,a_->out(),a_));

    if(dir == forward) {
        slicing_printf("Inserting entry node %p/%s\n",
            aP.get(),aP->format().c_str());
    } else {
        slicing_printf("Inserting exit node %p/%s\n",
            aP.get(),aP->format().c_str());
    }

    // add to graph
    insertInitialNode(ret, dir, aP);
    
    slicing_printf("Starting recursive slicing\n");
    sliceInternalAux(ret,dir,p,initFrame,true,visited,cache);
    slicing_printf("Finished recursive slicing\n");

    cleanGraph(ret);
    return ret;
}

void
Slicer::sliceInternalAux(
    Graph::Ptr g,
    Direction dir,
    Predicates &p,
    SliceFrame &cand,
    bool skip,              // skip linking this frame; for bootstrapping
    map<CacheEdge,set<AbsRegion> > & visited,
    map<Address,DefCache> & cache)
{
    vector<SliceFrame> nextCands;
    DefCache mydefs;

    slicing_printf("\tslicing from %lx, currently watching %ld regions\n",
        cand.addr(),cand.active.size());

    // Find assignments at this point that affect the active
    // region set (if any) and link them into the graph; update
    // the active set. Returns `true' if any changes are made,
    // `false' otherwise.

    if(!skip)
       updateAndLink(g,dir,cand,mydefs,p);

    slicing_printf("\t\tfinished udpateAndLink, active.size: %ld\n",
        cand.active.size());

    if(cand.active.empty())
        return;

    // Find the next search candidates along the control
    // flow (for appropriate direction)
    bool success = getNextCandidates(dir,p,cand,nextCands);
    if(!success) {
        widenAll(g,dir,cand);
    }

    slicing_printf("\t\tgetNextCandidates returned %ld, success: %d\n",
        nextCands.size(),success);

    for(unsigned i=0;i<nextCands.size();++i) {
        SliceFrame & f = nextCands[i];
        if(!f.valid) {
            widenAll(g,dir,cand);
            continue;
        }
        CacheEdge e(cand.addr(),f.addr());

        slicing_printf("\t\t candidate %d is at %lx, %ld active\n",
            i,f.addr(),f.active.size());

        if(visited.find(e) != visited.end()) {
            // attempt to resolve the current active set
            // via cached values from down-slice, eliminating
            // those elements of the active set that can be
            // so resolved

            updateAndLinkFromCache(g,dir,f,cache[f.addr()]);
            removeBlocked(f,visited[e]);

            // the only way this is not true is if the current
            // search path has introduced new AbsRegions of interest
            if(f.active.empty()) {
                continue;
            }
        }

        markVisited(visited,e,f.active);

        // If the control flow search has run
        // off the rails somehow, widen;
        // otherwise search down this new path
        if(!f.valid || visited.size() > 50*g->size()) {
            widenAll(g,dir,cand);
	}
        else {

	  sliceInternalAux(g,dir,p,f,false,visited,cache);
	  
	  // absorb the down-slice cache into this node's cache
	  cache[cand.addr()].merge(cache[f.addr()]);
        }
    }
   
    // Replace any definitions from down-slice with
    // those created by this instruction
    //
    // XXX if this instruction has definitions that
    //     were not of interest when it was visited
    //     (empty mydefs for that absregion), then
    //     do not cache down-slice information; if
    //     a different path leads back to this node,
    //     we need to create the real definitions
    cache[cand.addr()].replace(mydefs);
}

void
Slicer::removeBlocked(
    SliceFrame & f,
    set<AbsRegion> const& block)
{
    SliceFrame::ActiveMap::iterator ait = f.active.begin();
    for( ; ait != f.active.end(); ) {
        if(block.find((*ait).first) != block.end()) {
            SliceFrame::ActiveMap::iterator del = ait;
            ++ait;
            f.active.erase(del);
        } else {
            ++ait;
        }
    }
}

void
Slicer::markVisited(
    map<CacheEdge, set<AbsRegion> > & visited,
    CacheEdge const& e,
    SliceFrame::ActiveMap const& active)
{
    set<AbsRegion> & v = visited[e];
    SliceFrame::ActiveMap::const_iterator ait = active.begin();
    for( ; ait != active.end(); ++ait) {
        v.insert((*ait).first);
    }
}

bool
Slicer::updateAndLink(
    Graph::Ptr g,
    Direction dir,
    SliceFrame & cand,
    DefCache & cache,
    Predicates &p)
{
    vector<Assignment::Ptr> assns;
    vector<bool> killed;
    vector<Element> matches;
    vector<Element> newactive;
    Instruction::Ptr insn;
    bool change = false;

    killed.resize(cand.active.size(),false);

    if(dir == forward)
        insn = cand.loc.current->first;
    else
        insn = cand.loc.rcurrent->first;

<<<<<<< HEAD
    convertInstruction(insn,cand.addr(),cand.loc.func,cand.loc.block,assns);
=======
    convertInstruction(insn,cand.addr(),cand.loc.func, cand.loc.block, assns);
>>>>>>> cdedaa70

    for(unsigned i=0; i<assns.size(); ++i) {
        SliceFrame::ActiveMap::iterator ait = cand.active.begin();
        unsigned j=0;
        for( ; ait != cand.active.end(); ++ait,++j) {
            findMatch(g,dir,cand,(*ait).first,assns[i],matches,cache); 
            killed[j] = killed[j] || kills((*ait).first,assns[i]);
            change = change || killed[j];
        }
        // Record the *potential* of this instruction to interact
        // with all possible abstract regions
        cachePotential(dir,assns[i],cache);
    }

    if(!change && matches.empty()) // no change -- nothing killed, nothing added
        return false;

    // update of active set -- matches + anything not killed
    SliceFrame::ActiveMap::iterator ait = cand.active.begin();
    unsigned j=0;
    for( ; ait != cand.active.end(); ) {
        if(killed[j]) {
            SliceFrame::ActiveMap::iterator del = ait;
            ++ait;
            cand.active.erase(del);
        } else {
            ++ait;
        }
        ++j;
    }

    for(unsigned i=0;i<matches.size();++i) {
       // Check our predicates
       if (p.widenAtPoint(matches[i].ptr)) {
          widen(g, dir, matches[i]);
       }
       else if (p.endAtPoint(matches[i].ptr)) {
          // Do nothing...
       }
       else {
          cand.active[matches[i].reg].push_back(matches[i]);
       }
    }

    return true;
}

void
Slicer::updateAndLinkFromCache(
    Graph::Ptr g,
    Direction dir,
    SliceFrame & f, 
    DefCache & cache)
{
    SliceFrame::ActiveMap::iterator ait = f.active.begin();

    // if the abstract region of interest is in the defcache,
    // update it and link it

    for( ; ait != f.active.end(); ) {
        AbsRegion const& r = (*ait).first;
        if(!cache.defines(r)) {
            ++ait;
            continue;
        }

        // Link them up 
        vector<Element> const& eles = (*ait).second;
        set<Def> const& defs = cache.get(r);
        set<Def>::const_iterator dit = defs.begin();
        for( ; dit != defs.end(); ++dit) {
            for(unsigned i=0;i<eles.size();++i) {
                // don't create self-loops on assignments
                if (eles[i].ptr != (*dit).ele.ptr)
                    insertPair(g,dir,eles[i],(*dit).ele,(*dit).data);
            }
        }

        // Stop caring about this region
        SliceFrame::ActiveMap::iterator del = ait;
        ++ait;
        f.active.erase(del);
    }
}

void
Slicer::cachePotential(
    Direction dir,
    Assignment::Ptr assn,
    DefCache & cache)
{
    if(dir == forward) {
        vector<AbsRegion> const& inputs = assn->inputs();
        for(unsigned i=0;i<inputs.size();++i) {
            (void)cache.get(inputs[i]);
        }
    } else {
        (void)cache.get(assn->out());
    }
}

/*
 * Compare the assignment `assn' to the abstract region `cur'
 * and see whether they match, for the direction-appropriate
 * definition of "match". If so, generate new slice elements
 * and return them in the `match' vector, after linking them
 * to the elements associated with the region `cur'
 */
void
Slicer::findMatch(
    Graph::Ptr g,
    Direction dir,
    SliceFrame const& cand,
    AbsRegion const& reg,
    Assignment::Ptr assn,
    vector<Element> & matches,
    DefCache & cache)
{
    if(dir == forward) {
		slicing_cerr << "\t\tComparing candidate assignment " << assn->format() << " to input region " << reg.format() << endl;
        vector<AbsRegion> const& inputs = assn->inputs();
        bool hadmatch = false;
        for(unsigned i=0;i<inputs.size();++i) {
            if(reg.contains(inputs[i])) {
                hadmatch = true;    
				slicing_cerr << "\t\t\t Match!" << endl;
                // Link the assignments associated with this
                // abstract region (may be > 1)
                Element ne(cand.loc.block,cand.loc.func,reg,assn);
                    
                // Cache
                cache.get(reg).insert( Def(ne,inputs[i]) );
                
                vector<Element> const& eles = cand.active.find(reg)->second;
                for(unsigned j=0;j<eles.size();++j) {
                    insertPair(g,dir,eles[j],ne,inputs[i]);

                }
            }
        }
        if(hadmatch) {
            // In this case, we are now interested in
            // the outputs of the assignment
            matches.push_back(
                Element(cand.loc.block,cand.loc.func,assn->out(),assn));
        }
    } else {
        slicing_printf("\t\t\t\t\tComparing current %s to candidate %s\n",
            reg.format().c_str(),assn->out().format().c_str());
        if(reg.contains(assn->out())) {
            slicing_printf("\t\t\t\t\t\tMatch!\n");

            // Link the assignments associated with this
            // abstract region (may be > 1)
            Element ne(cand.loc.block,cand.loc.func,reg,assn);
            
            // Cache
            cache.get(reg).insert( Def(ne,reg) );
            slicing_printf("\t\t\t cached [%s] -> <%s,%s>\n",
               reg.format().c_str(),
                ne.ptr->format().c_str(),reg.format().c_str()); 

            vector<Element> const& eles = cand.active.find(reg)->second;
            for(unsigned i=0;i<eles.size();++i) {
                // N.B. using the AbsRegion from the Element, which
                //      may differ from the `reg' parameter to this
                //      method because of transformation though
                //      call or return edges. This `true' AbsRegion
                //      is used to associate two different AbsRegions
                //      during symbolic evaluation
                if (eles[i].ptr != ne.ptr)
                    insertPair(g,dir,eles[i],ne,eles[i].reg);
            }

            // In this case, we are now interested in the 
            // _inputs_ to the assignment
            vector<AbsRegion> const& inputs = assn->inputs();
            for(unsigned i=0; i< inputs.size(); ++i) {
                ne.reg = inputs[i];
                matches.push_back(ne);
            }
        }
    }
}


bool 
Slicer::getNextCandidates(
    Direction dir,
    Predicates & p,
    SliceFrame const& cand,
    vector<SliceFrame> & newCands)
{
    if(dir == forward) {
        return getSuccessors(p,cand,newCands);
    }
    else {
        return getPredecessors(p,cand,newCands);
    }
}

/*
 * Given the location (instruction) in `cand', find zero or more
 * control flow successors from this location and create new slicing
 * frames for them. Certain types of control flow require mutation of
 * the SliceFrame (modification of context, e.g.) AND mutate the 
 * abstract regions in the frame's `active' list (e.g. modifying
 * stack locations).
 */
bool
Slicer::getSuccessors(
    Predicates &p,
    SliceFrame const& cand,
    vector<SliceFrame> & newCands)
{
    InsnVec::iterator next = cand.loc.current;
    ++next;

    // Case 1: just one intra-block successor
    if(next != cand.loc.end) {
        SliceFrame nf = cand;
        nf.loc.current = next;
        assert(nf.loc.block);
        newCands.push_back(nf);

        slicing_printf("\t\t\t\t added intra-block successor\n");
        return true;
    }

    // Case 2: end of the block. Subcases are calls, returns, and other
    bool err = false;

    if(containsCall(cand.loc.block)) {
        slicing_printf("\t\t Handling call... ");
        SliceFrame nf = cand;

        // nf may be transformed
        if(handleCall(p,nf,err)) {
            slicing_printf("success, err: %d\n",err);
            assert(nf.loc.block);
            newCands.push_back(nf);
        } else {
            slicing_printf("failed, err: %d\n",err);
        }
    }
    else if(containsRet(cand.loc.block)) {
        slicing_printf("\t\t Handling return... ");
        SliceFrame nf = cand;
    
        // nf may be transformed
        if(handleReturn(p,nf,err)) {
            slicing_printf("success, err: %d\n",err);
            assert(nf.loc.block);
            newCands.push_back(nf);
        } else {
            slicing_printf("failed, err: %d\n",err);
        }
    }
    else {
        // Default intraprocedural control flow case; this
        // case may produce multiple new frames, but it
        // will not transform any of them (besides changing
        // the location)

        Block::edgelist & targets = cand.loc.block->targets();
        Block::edgelist::iterator eit = targets.begin();
        for( ; eit != targets.end(); ++eit) {
            if((*eit)->sinkEdge()) {
                // will force widening
                newCands.push_back(SliceFrame(false));
            } 
            else {
                SliceFrame nf = cand;
                slicing_printf("\t\t Handling default edge type %d... ",
                    (*eit)->type());
                if(handleDefault(forward,p,*eit,nf,err)) {
                    slicing_printf("success, err: %d\n",err);
                    assert(nf.loc.block);
                    newCands.push_back(nf);
                } else {
                    slicing_printf("failed, err: %d\n",err);
                }
            }
        }
    }
    return !err;
}

/*
 * Same as successors, only backwards
 */
bool
Slicer::getPredecessors(
    Predicates &p,
    SliceFrame const& cand,
    vector<SliceFrame> & newCands)
{
    InsnVec::reverse_iterator prev = cand.loc.rcurrent;
    ++prev;

    // Case 1: intra-block
    if(prev != cand.loc.rend) {
        SliceFrame nf(cand.loc,cand.con);
        nf.loc.rcurrent = prev;

        // Slightly more complicated than the forward case; check
        // a predicate for each active abstract region to see whether
        // we should continue
        bool cont = false;
        SliceFrame::ActiveMap::const_iterator ait = cand.active.begin();
        for( ; ait != cand.active.end(); ++ait) {
            bool add = p.addPredecessor((*ait).first);
            if(add)
                nf.active.insert(*ait);
            cont = cont || add;
        }

        if(cont) {
            slicing_printf("\t\t\t\t Adding intra-block predecessor %lx\n",
                nf.loc.addr());
            slicing_printf("\t\t\t\t Current regions are:\n");
            if(slicing_debug_on()) {
                SliceFrame::ActiveMap::const_iterator ait = cand.active.begin();
                for( ; ait != cand.active.end(); ++ait) {
                    slicing_printf("\t\t\t\t%s\n",
                        (*ait).first.format().c_str());

			vector<Element> const& eles = (*ait).second;
			for(unsigned i=0;i<eles.size();++i) {
				slicing_printf("\t\t\t\t\t [%s] : %s\n",
					eles[i].reg.format().c_str(),eles[i].ptr->format().c_str());
			}
                }
            }
    
            newCands.push_back(nf);
        }
        return true;
    }

    // Case 2: inter-block
    bool err = false;
    SliceFrame nf;
    
    SingleContextOrInterproc epred(cand.loc.func, true, true);

    Block::edgelist & sources = cand.loc.block->sources();
    Block::edgelist::iterator eit = sources.begin(&epred);
    for( ; eit != sources.end(); ++eit) {
        ParseAPI::Edge * e = *eit;
        switch(e->type()) {
            case CALL:
                slicing_printf("\t\t Handling call... ");
                if(handleCallBackward(p,cand,newCands,e,err)) {
                    slicing_printf("succeess, err: %d\n",err);
                } else {
                    slicing_printf("failed, err: %d\n",err);
                }
                break;
            case RET:
                slicing_printf("\t\t Handling return... ");
                nf = cand;
                if(handleReturnBackward(p,cand,nf,e,err)) {
                    slicing_printf("succeess, err: %d\n",err);
                } else {
                    slicing_printf("failed, err: %d\n",err);
                }
                break;
            default:
                nf = cand;
                slicing_printf("\t\t Handling default edge type %d... ",
                    e->type());
                if(handleDefault(backward,p,*eit,nf,err)) {
                    slicing_printf("success, err: %d\n",err);
                    newCands.push_back(nf);
                } else {
                    slicing_printf("failed, err: %d\n",err);
                }
        }
    }
    return !err; 
}

/*
 * Process a call instruction, determining whether to follow the
 * call edge (with the help of the predicates) or the fallthrough
 * edge (coloquially referred to as `funlink' thanks to our 
 * departed Arizona alum --- much respect M.L.)
 */
bool
Slicer::handleCall(
    Predicates & p,
    SliceFrame & cur,
    bool & err)
{
    ParseAPI::Block * callee = NULL;
    ParseAPI::Edge * funlink = NULL;
    bool widen = false;

    Block::edgelist & targets = cur.loc.block->targets();
    Block::edgelist::iterator eit = targets.begin();
    for( ; eit != targets.end(); ++eit) {
        ParseAPI::Edge * e = *eit;
        if (e->sinkEdge()) widen = true;
        else if(e->type() == CALL) {
            if (callee && callee != e->trg()) {
                // Oops
                widen = true;
            }
            callee = e->trg();
        } else if(e->type() == CALL_FT) {
           funlink = e;
        }
    }
    
    if(followCall(p, callee, cur)) {
       if (widen) {
          // Indirect call that they wanted us to follow, so widen.
          err = true;
          return true;
       }

       ParseAPI::Block * caller_block = cur.loc.block;
       
       cur.loc.block = callee;
       cur.loc.func = getEntryFunc(callee);
       getInsns(cur.loc);
       
       // Update the context of the slicing frame
       // and modify the abstract regions in its
       // active vector
       if(!handleCallDetails(cur,caller_block)) {
          err = true;
          return false;
       }
    }
    else {
        // Use the funlink
        if(!funlink) {
            // FIXME I am preserving a comment and semantics that
            // I do not understand here, again as of 06697df. Quote:

            // ???
            return false;
        }
        if(!handleDefault(forward,p,funlink,cur,err)) {
            err = true;
            return false;
        }
    }
    return true;
}

/*
 * Builds up a call stack and callee function, and ask
 * the predicate whether we should follow the call (or,
 * implicitly, follow its fallthrough edge instead).
 */
bool
Slicer::followCall(
    Predicates & p,
    ParseAPI::Block * target,
    SliceFrame & cur)
{
    // FIXME quote:
   // A NULL callee indicates an indirect call.
   // TODO on that one...
   
    ParseAPI::Function * callee = (target ? getEntryFunc(target) : NULL);
    
    // cons up a call stack
    stack< pair<ParseAPI::Function *, int> > callStack;
    for(Context::reverse_iterator calls = cur.con.rbegin();
        calls != cur.con.rend(); ++calls)
    {
        if(NULL != calls->func) {
            callStack.push( 
                make_pair<ParseAPI::Function*, int>(
                    calls->func,calls->stackDepth));
        }
    } 
    // Quote:
        // FIXME: assuming that this is not a PLT function, since I have no
        // idea at present.  -- BW, April 2010

    // Give the predicate an opportunity to accept this call for each
    // of the abstract regions in the active set
    //
    // XXX There is an interesting concern here. What if the predicate
    // would indicate `follow' for one active AbsRegion and `do not
    // follow' for another? What you'd want to do in that case is
    // fork into multiple SliceFrames for absregions that should go
    // one way or the other. This is something that could be done by
    // moving the handleCallDetails() call into this method and
    // modifying the nextCands vector here, as opposed to in
    // handleCall(). 
    // 
    // This issue needs review by a person involved in slicer design.
    // FIXME

    bool ret = false;

    SliceFrame::ActiveMap::iterator ait = cur.active.begin();
    for( ; ait != cur.active.end(); ++ait) {
        ret = ret || p.followCall(callee, callStack, (*ait).first);
    }
    
    return ret;
}

void 
Slicer::shiftAllAbsRegions(
    SliceFrame & cur,
    long stack_depth,
    ParseAPI::Function *callee)
{
    SliceFrame::ActiveMap newMap;

    // fix all of the abstract regions
    SliceFrame::ActiveMap::iterator ait = cur.active.begin();
    for( ; ait != cur.active.end(); ++ait) {
        AbsRegion const& reg = (*ait).first;

        // shortcut -- do nothing if no adjustment is necessary
        if(reg.absloc() == Absloc()) {
            // N.B. doing this the hard way (rather than map.insert()
            //      in case a previous or later iteration transforms
            //      a different AbsRegion to the same as (*ait).first
            vector<Element> & e = newMap[(*ait).first];
            e.insert(e.end(),(*ait).second.begin(),(*ait).second.end());
            continue;
        }

        // Adjust the mapping region, but do not adjust the regions of the
        // elements --- these are maintained to their old values for
        // annotating the slicing graph edges to facilitate substitution
        // in symbolic expansion
        AbsRegion newReg;
        shiftAbsRegion(reg,newReg,stack_depth,callee);

        // just copy the elements
        vector<Element> & e = newMap[newReg];
        e.insert(e.end(),(*ait).second.begin(),(*ait).second.end());
    }
    // and replace
    cur.active = newMap;    
}

/*
 * Adjust the slice frame's context and translates the abstract
 * regions in the active list from caller to callee
 */
bool
Slicer::handleCallDetails(
    SliceFrame & cur,
    ParseAPI::Block * caller_block)
{ 
    ParseAPI::Function * caller = cur.con.front().func;
    ParseAPI::Function * callee = cur.loc.func;

    long stack_depth = 0;
    if(!getStackDepth(caller, caller_block, caller_block->end(), stack_depth))
        return false;

    // Increment the context
    pushContext(cur.con, callee, caller_block, stack_depth);

    // Transform the active abstract regions
    shiftAllAbsRegions(cur,stack_depth,callee);

    return true;
}

/*
 * Properly adjusts the location & context of the slice frame and the
 * AbsRegions of its active elements
 */
bool 
Slicer::handleReturn(
    Predicates & /* p */,
    SliceFrame & cur,
    bool & err)
{
    // Sanity check -- when we pop (in handleReturnDetails),
    // it should not result in context being empty
    //
    // FIXME I duplicated this from the old version; I don't
    //       understand why this doesn't set err = false.
    if(cur.con.size() <= 1)
        return false;

    // Find successor
    ParseAPI::Block * retBlock = NULL;
    
    Block::edgelist & targets = cur.loc.block->targets();
    Block::edgelist::iterator eit = targets.begin();
    for(; eit != targets.end(); ++eit) {
        if((*eit)->type() == CALL_FT) {
            retBlock = (*eit)->trg();
            if ((*eit)->sinkEdge()) {
                cerr << "Weird!" << endl;
            }
            break;
        }
    }
    if(!retBlock) {
        err = true;
        return false;
    }

    // Pops a context and adjusts the abstract regions in `active'
    handleReturnDetails(cur);

    // Fix location given new context
    cur.loc.func = cur.con.front().func;
    cur.loc.block = retBlock;
    getInsns(cur.loc);

    return true;
}

/*
 * Do the actual context popping and active AbsRegion translation
 */
void
Slicer::handleReturnDetails(
    SliceFrame & cur)
{
    long stack_depth = cur.con.front().stackDepth;
    popContext(cur.con);

    assert(!cur.con.empty());

    slicing_printf("\t%s, \n",
        (cur.con.front().func ? cur.con.front().func->name().c_str() : "NULL"),
        cur.con.front().stackDepth);

    // Transform the active abstract regions
    shiftAllAbsRegions(cur,-1*stack_depth,cur.con.front().func);
}

bool
Slicer::handleDefault(
    Direction dir,
    Predicates & /*p*/,
    ParseAPI::Edge * e,
    SliceFrame & cur,
    bool & /* err */)
{
    if(dir == forward) {
        cur.loc.block = e->trg();
        getInsns(cur.loc);
    } else {
        cur.loc.block = e->src();
        getInsnsBackward(cur.loc);
    }
    return true;
}

/* ----------------- backwards slicing implementations ------------------ */

bool
Slicer::handleCallBackward(
    Predicates & p,
    SliceFrame const& cand,
    vector<SliceFrame> & newCands,
    ParseAPI::Edge * e,
    bool & /* err */)
{
    // We don't know which function the caller block belongs to,
    // so check each possibility against the predicate.
    //
    // XXX   this suffers the same problem as followCall in the forward
    //       case; the predicates test against only a single abstract
    //       region. What we do here is to build up mappings from
    //       function paths (that will be followed) to sets of abstract
    //       regions, then create SliceFrames with these sets.

    map<ParseAPI::Function *, SliceFrame::ActiveMap > fmap;

    SliceFrame::ActiveMap::const_iterator ait = cand.active.begin();
    for( ; ait != cand.active.end(); ++ait) {
        vector<ParseAPI::Function *> follow = 
            followCallBackward(p,cand,(*ait).first,e->src());
        for(unsigned j=0;j<follow.size();++j) {
            fmap[follow[j]].insert(*ait);
        }
    }

    map<ParseAPI::Function *, SliceFrame::ActiveMap >::iterator mit = 
        fmap.begin();
    for( ; mit != fmap.end(); ++mit) {
        ParseAPI::Function * f = (*mit).first;
        SliceFrame::ActiveMap & act = (*mit).second;
    
        SliceFrame nf(cand.loc,cand.con);
        nf.active = act;

        nf.con.push_back(ContextElement(f));
        nf.loc.block = e->src();
        nf.loc.func = f;

        // pop context & adjust AbsRegions
        if(!handleCallDetailsBackward(nf)) {
            // FIXME I have preserved this behavior (returning false if
            //       the current frame can't be adjusted). It seems to
            //       me that we ought to set err = true and continue
            //       processing the rest of the call edges.
            //
            //       This issue needs review by somebody knowledgeable
            //       about the slicer.
            return false;
        }

        getInsnsBackward(nf.loc);
        newCands.push_back(nf);
    } 
    return true;
}

/*
 * FIXME egregious copying
 */
vector<ParseAPI::Function *>
Slicer::followCallBackward(
    Predicates & p,
    SliceFrame const& cand,
    AbsRegion const& reg,
    ParseAPI::Block * caller_block)
{
    stack< pair<ParseAPI::Function *, int> > callStack;  
    for(Context::const_reverse_iterator calls = cand.con.rbegin();
        calls != cand.con.rend(); ++calls)
    {
        if(calls->func) {
            callStack.push(
                make_pair<ParseAPI::Function*,int>(
                    calls->func, calls->stackDepth));
        }
    }
    return p.followCallBackward(caller_block, callStack, reg);
}

bool
Slicer::handleCallDetailsBackward(
    SliceFrame & cur)
{
    ParseAPI::Block * callBlock = cur.loc.block;
    ParseAPI::Function * caller = cur.loc.func;

    Address callBlockLastInsn = callBlock->lastInsnAddr();

    long stack_depth;
    if(!getStackDepth(caller, callBlock, callBlockLastInsn,stack_depth)) {
        return false;
    }

    popContext(cur.con);
    assert(!cur.con.empty());


    slicing_printf("\t%s, %d\n",
        (cur.con.front().func ? cur.con.front().func->name().c_str() : "NULL"),
        cur.con.front().stackDepth);

    // Transform the active abstract regions
    shiftAllAbsRegions(cur,-1*stack_depth,caller);

    return true;
}
    
bool
Slicer::handleReturnBackward(
    Predicates & p,
    SliceFrame const& cand,
    SliceFrame & newCand,
    ParseAPI::Edge * e,
    bool & err)
{
    ParseAPI::Block * callee = e->src();

    // cons up a call stack for the call associated
    // with this return and ask the predicates whether
    // they would have come down this call.
    //
    // FIXME the issue of predicates evaluating only a
    //       single abstract region applies here as well;
    //       see comments in handleCall and handleCallBackward

    if(followReturn(p,cand,callee)) {
        // XXX it is not clear to me why a null callee is an error here
        //     but not if followReturn returns false FIXME
        if(!callee) {
            err = true;
            return false;
        }

        newCand = cand;
        newCand.loc.block = callee;
        newCand.loc.func = getEntryFunc(callee);
        getInsnsBackward(newCand.loc);

        if(!handleReturnDetailsBackward(newCand,cand.loc.block)) {
            err = true;
            return false;
        }
        return true;
    }

    return false;
}

bool
Slicer::handleReturnDetailsBackward(
    SliceFrame & cur,
    ParseAPI::Block * caller_block)
{
    ParseAPI::Function * caller = cur.con.front().func;
    ParseAPI::Function * callee = cur.loc.func;

    long stack_depth;
<<<<<<< HEAD
    if(!getStackDepth(caller, caller_block, caller_block->end(),stack_depth)) {
=======
    if(!getStackDepth(caller,caller_block, caller_block->end(),stack_depth)) {
>>>>>>> cdedaa70
        return false;
    }
    
    pushContext(cur.con, callee, caller_block, stack_depth);

    // Transform the active abstract regions
    shiftAllAbsRegions(cur,stack_depth,caller);

    return true; 
}

bool
Slicer::followReturn(
    Predicates & p,
    SliceFrame const& cand,
    ParseAPI::Block * source)
{
    ParseAPI::Function * callee = (source ? getEntryFunc(source) : NULL);
    
    stack< pair<ParseAPI::Function *, int> > callStack;
    for(Context::const_reverse_iterator calls = cand.con.rbegin();
        calls != cand.con.rend(); ++calls)
    {
        if(calls->func) {
            callStack.push(
                make_pair<ParseAPI::Function*,int>(
                    calls->func, calls->stackDepth));
        }
    }

    bool ret = false;
    SliceFrame::ActiveMap::const_iterator ait = cand.active.begin();
    for( ; ait != cand.active.end(); ++ait) {
        ret = ret || p.followCall(callee,callStack,(*ait).first);
    }
    return ret;
}
    


/* ------------------------------------------- */

Address SliceNode::addr() const { 
  if (a_)
    return a_->addr();
  return 0;
}

bool containsCall(ParseAPI::Block *block) {
  // We contain a call if the out-edges include
  // either a CALL or a CALL_FT edge
  const Block::edgelist &targets = block->targets();
  Block::edgelist::iterator eit = targets.begin();
  for (; eit != targets.end(); ++eit) {
    ParseAPI::Edge *edge = *eit;
    if (edge->type() == CALL) return true;
  }
  return false;
}

bool containsRet(ParseAPI::Block *block) {
  // We contain a call if the out-edges include
  // either a CALL or a CALL_FT edge
  const Block::edgelist &targets = block->targets();
  Block::edgelist::iterator eit = targets.begin();
  for (; eit != targets.end(); ++eit) {
    ParseAPI::Edge *edge = *eit;
    if (edge->type() == RET) return true;
  }
  return false;
}

static void getInsnInstances(ParseAPI::Block *block,
		      Slicer::InsnVec &insns) {
  Offset off = block->start();
  const unsigned char *ptr = (const unsigned char *)block->region()->getPtrToInstruction(off);
  if (ptr == NULL) return;
  InstructionDecoder d(ptr, block->size(), block->obj()->cs()->getArch());
  while (off < block->end()) {
    insns.push_back(std::make_pair(d.decode(), off));
    off += insns.back().first->size();
  }
}

ParseAPI::Function *getEntryFunc(ParseAPI::Block *block) {
  return block->obj()->findFuncByEntry(block->region(), block->start());
}

// Constructor. Takes the initial point we slice from. 

// TODO: make this function-less interprocedural. That would throw the
// stack analysis for a loop, but is generally doable...
Slicer::Slicer(Assignment::Ptr a,
               ParseAPI::Block *block,
               ParseAPI::Function *func) : 
  a_(a),
  b_(block),
  f_(func),
  converter(true) {
  df_init_debug();
};

Graph::Ptr Slicer::forwardSlice(Predicates &predicates) {

	// delete cache state
  unique_edges_.clear(); 

  return sliceInternal(forward, predicates);
}

Graph::Ptr Slicer::backwardSlice(Predicates &predicates) {
  // delete cache state
  unique_edges_.clear(); 

  return sliceInternal(backward, predicates);
}

bool Slicer::getStackDepth(ParseAPI::Function *func, ParseAPI::Block *block, Address callAddr, long &height) {
  StackAnalysis sA(func);

  StackAnalysis::Height heightSA = sA.findSP(block, callAddr);

  // Ensure that analysis has been performed.

  assert(!heightSA.isTop());
  
  if (heightSA.isBottom()) {
    return false;
  }
  
  height = heightSA.height();
  
  // The height will include the effects of the call
  // Should check the region... 

  //slicing_cerr << "Get stack depth at " << std::hex << callAddr
  //<< std::dec << " " << (int) height << endl;

  return true;
}

void Slicer::pushContext(Context &context,
			 ParseAPI::Function *callee,
			 ParseAPI::Block *callBlock,
			 long stackDepth) {
  slicing_cerr << "pushContext with " << context.size() << " elements" << endl;
  assert(context.front().block == NULL);
  context.front().block = callBlock;

  slicing_cerr << "\t" 
	       << (context.front().func ? context.front().func->name() : "NULL")
	       << ", " 
	       << context.front().stackDepth 
	       << endl;

    context.push_front(ContextElement(callee, stackDepth));
};

void Slicer::popContext(Context &context) {
  context.pop_front();

  context.front().block = NULL;
}

void Slicer::shiftAbsRegion(AbsRegion const&callerReg,
			    AbsRegion &calleeReg,
			    long stack_depth,
			    ParseAPI::Function *callee) {
  if (callerReg.absloc() == Absloc()) {
    // Typed, so just keep the same type and call it a day
    calleeReg = callerReg;
    return;
  }
  else {
    assert(callerReg.type() == Absloc::Unknown);
    
    const Absloc &callerAloc = callerReg.absloc();
    if (callerAloc.type() != Absloc::Stack) {
      calleeReg = AbsRegion(callerAloc);
    }
    else {
      if (stack_depth == -1) {
        // Oops
	calleeReg = AbsRegion(Absloc::Stack);
	return;
      }
      else {
        //slicing_cerr << "*** Shifting caller absloc " << callerAloc.off()
        //<< " by stack depth " << stack_depth 
        //<< " and setting to function " << callee->name() << endl;
	calleeReg = AbsRegion(Absloc(callerAloc.off() - stack_depth,
				     0, // Entry point has region 0 by definition
				     callee));
      }
    }
  }
}

bool Slicer::kills(AbsRegion const&reg, Assignment::Ptr &assign) {
  // Did we find a definition of the same abstract region?
  // TBD: overlaps ins't quite the right thing here. "contained
  // by" would be better, but we need to get the AND/OR
  // of abslocs hammered out.

  if (assign->out().type() != Absloc::Unknown) {
    // A region assignment can never kill
    return false; 
  }

  return reg.contains(assign->out());
}

SliceNode::Ptr Slicer::createNode(Element const&elem) {
  if (created_.find(elem.ptr) != created_.end()) {
    return created_[elem.ptr];
  }
  SliceNode::Ptr newNode = SliceNode::create(elem.ptr, elem.block, elem.func);
  created_[elem.ptr] = newNode;
  return newNode;
}

std::string SliceNode::format() const {
  if (!a_) {
    return "<NULL>";
  }

  stringstream ret;
  ret << "(" << a_->format() << "@" <<
    f_->name() << ")";
  return ret.str();
}

void Slicer::convertInstruction(Instruction::Ptr insn,
				Address addr,
				ParseAPI::Function *func,
                                ParseAPI::Block *block,
				std::vector<Assignment::Ptr> &ret) {
  converter.convert(insn,
		    addr,
		    func,
                    block,
		    ret);
  return;
}

void Slicer::getInsns(Location &loc) {


  InsnCache::iterator iter = insnCache_.find(loc.block);
  if (iter == insnCache_.end()) {
    getInsnInstances(loc.block, insnCache_[loc.block]);
  }
  
  loc.current = insnCache_[loc.block].begin();
  loc.end = insnCache_[loc.block].end();
}

void Slicer::getInsnsBackward(Location &loc) {
    assert(loc.block->start() != (Address) -1); 
    InsnCache::iterator iter = insnCache_.find(loc.block);
    if (iter == insnCache_.end()) {
      getInsnInstances(loc.block, insnCache_[loc.block]);
    }

    loc.rcurrent = insnCache_[loc.block].rbegin();
    loc.rend = insnCache_[loc.block].rend();
}

void Slicer::insertPair(Graph::Ptr ret,
			Direction dir,
			Element const&source,
			Element const&target,
			AbsRegion const& data) 
{
  SliceNode::Ptr s = createNode(source);
  SliceNode::Ptr t = createNode(target);

  EdgeTuple et(s,t,data);
  if(unique_edges_.find(et) != unique_edges_.end()) {
    unique_edges_[et] += 1;
    return;
  }
  unique_edges_[et] = 1;  

  if (dir == forward) {
     SliceEdge::Ptr e = SliceEdge::create(s, t, data);
     ret->insertPair(s, t, e);
  } else {
     SliceEdge::Ptr e = SliceEdge::create(t, s, data);
     ret->insertPair(t, s, e);
  }
}

void
Slicer::widenAll(
    Graph::Ptr g,
    Direction dir,
    SliceFrame const& cand)
{
    SliceFrame::ActiveMap::const_iterator ait = cand.active.begin();
    for( ; ait != cand.active.end(); ++ait) {
        vector<Element> const& eles = (*ait).second;
        for(unsigned i=0;i<eles.size();++i)
            widen(g,dir,eles[i]);
    }
}

void Slicer::widen(Graph::Ptr ret,
		   Direction dir,
		   Element const&e) {
  if (dir == forward) {
    ret->insertPair(createNode(e),
		    widenNode());
    ret->insertExitNode(widenNode());
  }
  else {
    ret->insertPair(widenNode(), createNode(e));
    ret->insertEntryNode(widenNode());
  }
}

SliceNode::Ptr Slicer::widenNode() {
  if (widen_) {
    return widen_;
  }

  widen_ = SliceNode::create(Assignment::Ptr(),
			      NULL, NULL);
  return widen_;
}

void Slicer::markAsEndNode(Graph::Ptr ret, Direction dir, Element &e) {
  if (dir == forward) {    
    ret->insertExitNode(createNode(e));
  }
  else {
    ret->insertEntryNode(createNode(e));
  }
}

void Slicer::fastForward(Location &loc, Address
			 addr) {
  while ((loc.current != loc.end) &&
	 (loc.addr() < addr)) {
    loc.current++;
  }
  assert(loc.current != loc.end);
  assert(loc.addr() == addr);
}

void Slicer::fastBackward(Location &loc, Address addr) {
    while ((loc.rcurrent != loc.rend) &&
	 (loc.addr() > addr)) {
    loc.rcurrent++;
  }
    
  assert(loc.rcurrent != loc.rend);
  assert(loc.addr() == addr);  
}

void Slicer::cleanGraph(Graph::Ptr ret) {
  slicing_cerr << "Cleaning up the graph..." << endl;
  // Clean the graph up
  
  // TODO: make this more efficient by backwards traversing.
  // For now, I know that we're generating graphs with tons of
  // unnecessary flag sets (which are immediately killed) and so
  // we don't have long non-exiting chains, we have "fuzz"
  
  NodeIterator nbegin, nend;
  ret->allNodes(nbegin, nend);
  
  std::list<Node::Ptr> toDelete;
  unsigned numNodes = 0;
  for (; nbegin != nend; ++nbegin) {
     numNodes++;
    SliceNode::Ptr foozle =
      dyn_detail::boost::dynamic_pointer_cast<SliceNode>(*nbegin);
    //cerr << "Checking " << foozle << "/" << foozle->format() << endl;
    if ((*nbegin)->hasOutEdges()) {
      slicing_cerr << "\t has out edges, leaving in" << endl;
      
      // This cleans up case where we ended a backward slice
      // but never got to mark the node as an entry node
      if (!(*nbegin)->hasInEdges()) {
	ret->markAsEntryNode(foozle);
      }
      continue;
    }
    if (ret->isExitNode(*nbegin)) {

      slicing_cerr << "\t is exit node, leaving in" << endl;
      // A very odd case - a graph of 1 node. Yay!
      if (!(*nbegin)->hasInEdges()) {
	ret->markAsEntryNode(foozle);
      }
      continue;
    }
    slicing_cerr << "\t deleting" << endl;
    toDelete.push_back(*nbegin);
  }

  for (std::list<Node::Ptr>::iterator tmp =
	 toDelete.begin(); tmp != toDelete.end(); ++tmp) {
    ret->deleteNode(*tmp);
  }
  slicing_cerr << "\t Slice has " << numNodes << " nodes" << endl;

}

ParseAPI::Block *Slicer::getBlock(ParseAPI::Edge *e,
				   Direction dir) {
  return ((dir == forward) ? e->trg() : e->src());
}

bool Slicer::isWidenNode(Node::Ptr n) {
  SliceNode::Ptr foozle =
    dyn_detail::boost::dynamic_pointer_cast<SliceNode>(n);
  if (!foozle) return false;
  if (!foozle->assign()) return true;
  return false;
}

void Slicer::insertInitialNode(GraphPtr ret, Direction dir, SliceNode::Ptr aP) {
  if (dir == forward) {
    // Entry node
    ret->insertEntryNode(aP);
  }
  else {
    ret->insertExitNode(aP);
  }
}
 
void Slicer::constructInitialFrame(
    Direction dir,
    SliceFrame & initFrame)
{
    initFrame.con.push_front(ContextElement(f_));
    initFrame.loc = Location(f_,b_);

    if(dir == forward) {
        Element oe(b_,f_,a_->out(),a_);
        initFrame.active[a_->out()].push_back(oe);
    } else {
        vector<AbsRegion> & inputs = a_->inputs();
        vector<AbsRegion>::iterator iit = inputs.begin();
        for ( ; iit != inputs.end(); ++iit) {
            Element ie(b_,f_,*iit,a_);
            initFrame.active[*iit].push_back(ie);
        }
    }

    if(dir == forward) {
        initFrame.loc.fwd = true;
        getInsns(initFrame.loc);
        fastForward(initFrame.loc, a_->addr());
    } else {
        initFrame.loc.fwd = false;
        getInsnsBackward(initFrame.loc);
        fastBackward(initFrame.loc, a_->addr());
    }
}

void
Slicer::DefCache::merge(Slicer::DefCache const& o)
{
    map<AbsRegion, set<Def> >::const_iterator oit = o.defmap.begin();
    for( ; oit != o.defmap.end(); ++oit) {
        AbsRegion const& r = oit->first;
        set<Def> const& s = oit->second;
        defmap[r].insert(s.begin(),s.end());
    }
}

void
Slicer::DefCache::replace(Slicer::DefCache const& o)
{   
    // XXX if o.defmap[region] is empty set, remove that entry
    map<AbsRegion, set<Def> >::const_iterator oit = o.defmap.begin();
    for( ; oit != o.defmap.end(); ++oit) {
        if(!(*oit).second.empty())
            defmap[(*oit).first] = (*oit).second;
        else
            defmap.erase((*oit).first);
    }
}

void
Slicer::DefCache::print() const {
    map<AbsRegion, set<Def> >::const_iterator it = defmap.begin();
    for( ; it !=defmap.end(); ++it) {
        slicing_printf("\t\t%s ->\n",(*it).first.format().c_str());
        set<Def> const& defs = (*it).second;
        set<Def>::const_iterator dit = defs.begin();
        for( ; dit != defs.end(); ++dit) {
            slicing_printf("\t\t\t<%s,%s>\n",
                (*dit).ele.ptr->format().c_str(),
                (*dit).data.format().c_str());
        }
    }
}<|MERGE_RESOLUTION|>--- conflicted
+++ resolved
@@ -329,12 +329,7 @@
     else
         insn = cand.loc.rcurrent->first;
 
-<<<<<<< HEAD
-    convertInstruction(insn,cand.addr(),cand.loc.func,cand.loc.block,assns);
-=======
     convertInstruction(insn,cand.addr(),cand.loc.func, cand.loc.block, assns);
->>>>>>> cdedaa70
-
     for(unsigned i=0; i<assns.size(); ++i) {
         SliceFrame::ActiveMap::iterator ait = cand.active.begin();
         unsigned j=0;
@@ -1155,11 +1150,7 @@
     ParseAPI::Function * callee = cur.loc.func;
 
     long stack_depth;
-<<<<<<< HEAD
-    if(!getStackDepth(caller, caller_block, caller_block->end(),stack_depth)) {
-=======
     if(!getStackDepth(caller,caller_block, caller_block->end(),stack_depth)) {
->>>>>>> cdedaa70
         return false;
     }
     
