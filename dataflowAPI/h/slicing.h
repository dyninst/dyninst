--- conflicted
+++ resolved
@@ -194,31 +194,6 @@
   // And remove it as appropriate
   void popContext(Context &context);
 
-<<<<<<< HEAD
-  // Shift an abs region by a given stack offset
-  void shiftAbsRegion(AbsRegion &callerReg,
-		      AbsRegion &calleeReg,
-		      long stack_depth,
-		      ParseAPI::Function *callee);
-
-  // Handling a call does two things:
-  // 1) Translates the given AbsRegion into the callee-side
-  //	view; this just means adjusting stack locations. 
-  // 2) Increases the given context
-  // Returns false if we didn't translate the absregion correctly
-  bool handleCallDetails(AbsRegion &reg,
-			 Context &context,
-			 ParseAPI::Block *callerBlock,
-                         ParseAPI::Block *returnBlock,
-			 ParseAPI::Function *callee);
-
-  bool handleCallDetailsBackward(AbsRegion &reg,
-                                Context &context,
-                                ParseAPI::Block * callBlock,
-                                ParseAPI::Function * caller);
-
-=======
->>>>>>> f4eb92fb
   // Where we are in a particular search...
   struct Location {
     // The block we're looking through
@@ -373,12 +348,7 @@
             return defmap.find(r) != defmap.end();
         }
 
-<<<<<<< HEAD
-  bool findMatches(Element &current, Assignment::Ptr &assign, 
-		   Direction dir,  Predicates &p, Elements &succ); 
-=======
         void print() const;
->>>>>>> f4eb92fb
 
       private:
         std::map< AbsRegion, std::set<Def> > defmap;
