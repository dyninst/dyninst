/*
 * See the dyninst/COPYRIGHT file for copyright information.
 * 
 * We provide the Paradyn Tools (below described as "Paradyn")
 * on an AS IS basis, and do not warrant its validity or performance.
 * We reserve the right to update, modify, or discontinue this
 * software at any time.  We shall have no obligation to supply such
 * updates or modifications or any other form of support to you.
 * 
 * By your use of Paradyn, you understand and agree that we (or any
 * other person or entity with proprietary rights in Paradyn) are
 * under no obligation to provide either maintenance services,
 * update services, notices of latent defects, or correction of
 * defects for Paradyn.
 * 
 * This library is free software; you can redistribute it and/or
 * modify it under the terms of the GNU Lesser General Public
 * License as published by the Free Software Foundation; either
 * version 2.1 of the License, or (at your option) any later version.
 * 
 * This library is distributed in the hope that it will be useful,
 * but WITHOUT ANY WARRANTY; without even the implied warranty of
 * MERCHANTABILITY or FITNESS FOR A PARTICULAR PURPOSE.  See the GNU
 * Lesser General Public License for more details.
 * 
 * You should have received a copy of the GNU Lesser General Public
 * License along with this library; if not, write to the Free Software
 * Foundation, Inc., 51 Franklin Street, Fifth Floor, Boston, MA 02110-1301 USA
 */
// A simple forward slice using a search of the control flow graph.
// Templated on a function that says when to stop slicing.

#if !defined(_SLICING_H_)
#define _SLICING_H_

#include <vector>
#include "dyntypes.h"
#include <queue>
#include <set>
#include <unordered_set>
#include <map>
#include <unordered_map>
#include <list>
#include <stack>

#include "util.h"
#include "Node.h"
#include "Edge.h"

#include "AbslocInterface.h"

#include <boost/functional/hash.hpp>

namespace Dyninst {

namespace ParseAPI {
  class Block;
  class Edge;
  class Function;
};

class Assignment;
class AbsRegion;
typedef boost::shared_ptr<Assignment> AssignmentPtr;

class Graph;
typedef boost::shared_ptr<Graph> GraphPtr;

 namespace InstructionAPI {
   class Instruction;
 }
 typedef boost::shared_ptr<InstructionAPI::Instruction> InstructionPtr;

 class Slicer;

// Used in temp slicer; should probably
// replace OperationNodes when we fix up
// the DDG code.
class DATAFLOW_EXPORT SliceNode : public Node {
 public:
  typedef boost::shared_ptr<SliceNode> Ptr;
      
  static SliceNode::Ptr create(AssignmentPtr ptr,
				ParseAPI::Block *block,
				ParseAPI::Function *func) {
    return Ptr(new SliceNode(ptr, block, func));
  }
      
  ParseAPI::Block *block() const { return b_; };
  ParseAPI::Function *func() const { return f_; };
  Address addr() const;
  AssignmentPtr assign() const { return a_; }
      
  Node::Ptr copy() { return Node::Ptr(); }
  bool isVirtual() const { return false; }
      
  std::string format() const;
      
  virtual ~SliceNode() {};
      
 private:
      
 SliceNode(AssignmentPtr ptr,
	    ParseAPI::Block *block,
	    ParseAPI::Function *func) : 
  a_(ptr), b_(block), f_(func) {};
      
  AssignmentPtr a_;
  ParseAPI::Block *b_;
  ParseAPI::Function *f_;

  friend class Slicer;
};

class SliceEdge : public Edge {
  public:
   typedef boost::shared_ptr<SliceEdge> Ptr;

   DATAFLOW_EXPORT static SliceEdge::Ptr create(SliceNode::Ptr source,
                                                SliceNode::Ptr target,
                                                AbsRegion const&data) {
      return Ptr(new SliceEdge(source, target, data)); 
   }

   const AbsRegion &data() const { return data_; };

  private:
   SliceEdge(const SliceNode::Ptr source, 
             const SliceNode::Ptr target,
             AbsRegion const& data) 
      : Edge(source, target), data_(data) {};
   AbsRegion data_;
};

class Slicer {
 public:
  typedef std::pair<InstructionPtr, Address> InsnInstance;
  typedef std::vector<InsnInstance> InsnVec;

  DATAFLOW_EXPORT Slicer(AssignmentPtr a,
	 ParseAPI::Block *block,
	 ParseAPI::Function *func);
    
  DATAFLOW_EXPORT static bool isWidenNode(Node::Ptr n);

  class Predicates {
  public:
    typedef std::pair<ParseAPI::Function *, int> StackDepth_t;
    typedef std::stack<StackDepth_t> CallStack_t;

    DATAFLOW_EXPORT virtual bool allowImprecision() { return false; }
    DATAFLOW_EXPORT virtual bool widenAtPoint(AssignmentPtr) { return false; }
    DATAFLOW_EXPORT virtual bool endAtPoint(AssignmentPtr) { return false; }
    DATAFLOW_EXPORT virtual bool followCall(ParseAPI::Function * /*callee*/,
                                           CallStack_t & /*cs*/,
                                           AbsRegion /*argument*/) { 
       return false; 
    }
    DATAFLOW_EXPORT virtual std::vector<ParseAPI::Function *> 
        followCallBackward(ParseAPI::Block * /*callerB*/,
            CallStack_t & /*cs*/,
            AbsRegion /*argument*/) {
            std::vector<ParseAPI::Function *> vec;
            return vec;
        }
    DATAFLOW_EXPORT virtual bool addPredecessor(AbsRegion /*reg*/) {
        return true;
    }
    DATAFLOW_EXPORT virtual bool widenAtAssignment(const AbsRegion & /*in*/,
                                                  const AbsRegion & /*out*/) { 
       return false; 
    }
    DATAFLOW_EXPORT virtual ~Predicates() {};
  };

  DATAFLOW_EXPORT GraphPtr forwardSlice(Predicates &predicates);
  
  DATAFLOW_EXPORT GraphPtr backwardSlice(Predicates &predicates);

 private:

  typedef enum {
    forward,
    backward } Direction;

  typedef std::map<ParseAPI::Block *, InsnVec> InsnCache;

  // Our slicing is context-sensitive; that is, if we enter
  // a function foo from a caller bar, all return edges
  // from foo must enter bar. This makes an assumption that
  // the return address is not modified, but hey. 
  // We represent this as a list of call sites. This is redundant
  // with the image_instPoint data structure, but hopefully that
  // one will be going away. 

  struct ContextElement {
    // We can implicitly find the callsite given a block,
    // since calls end blocks. It's easier to look up 
    // the successor this way than with an address.

    ParseAPI::Function *func;

    // If non-NULL this must be an internal context
    // element, since we have an active call site.
    ParseAPI::Block *block;

    // To enter or leave a function we must be able to
    // map corresponding abstract regions. 
    // In particular, we need to know the depth of the 
    // stack in the caller.
     int stackDepth;

  ContextElement(ParseAPI::Function *f) : 
    func(f), block(NULL), stackDepth(-1) {};
  ContextElement(ParseAPI::Function *f, long depth) :
    func(f), block(NULL), stackDepth(depth) {};
  };

  // This should be sufficient...
  typedef std::deque<ContextElement> Context;

  bool getStackDepth(ParseAPI::Function *func, ParseAPI::Block *block, Address callAddr, long &height);

  // Add the newly called function to the given Context.
  void pushContext(Context &context,
		   ParseAPI::Function *callee,
		   ParseAPI::Block *callBlock,
		   long stackDepth);

  // And remove it as appropriate
  void popContext(Context &context);

  // Where we are in a particular search...
  struct Location {
    // The block we're looking through
    ParseAPI::Function *func;
    ParseAPI::Block *block; // current block

    // Where we are in the block
    InsnVec::iterator current;
    InsnVec::iterator end;

    bool fwd;

    InsnVec::reverse_iterator rcurrent;
    InsnVec::reverse_iterator rend;

    Address addr() const { if(fwd) return (*current).second; else return (*rcurrent).second;}

  Location(ParseAPI::Function *f,
	   ParseAPI::Block *b) : func(f), block(b), fwd(true){};
  Location() : func(NULL), block(NULL), fwd(true) {};
  };
    
  typedef std::queue<Location> LocList;
 
  // Describes an abstract region, a minimal context
  // (block and function), and the assignment that
  // relates to that region (uses or defines it, 
  // depending on slice direction)
  //
  // A slice is composed of Elements; SliceFrames 
  // keep a list of the currently active elements
  // that are at the `leading edge' of the 
  // under-construction slice
  struct Element {
    Element(ParseAPI::Block * b,
        ParseAPI::Function * f,
        AbsRegion const& r,
        Assignment::Ptr p)
      : block(b),
        func(f),
        reg(r),
        ptr(p)
    { }

    // basic comparator for ordering
    bool operator<(const Element& el) const { 
        if (ptr->addr() < el.ptr->addr()) { return true; }
        if (el.ptr->addr() < ptr->addr()) { return false; }
        if (ptr->out() < el.ptr->out()) { return true; }
        return false;
    }

    ParseAPI::Block * block;
    ParseAPI::Function * func;

    AbsRegion reg;
    Assignment::Ptr ptr;
  };
  bool ReachableFromBothBranches(ParseAPI::Edge *e, std::vector<Element> &newE);

  // State for recursive slicing is a context, location pair
  // and a list of AbsRegions that are being searched for.
  struct SliceFrame {
    SliceFrame(
        Location const& l,
        Context const& c,
	bool f)
      : loc(l),
        con(c),
        valid(true),
	firstCond(f)
    { }
    SliceFrame() : valid(true), firstCond(true) { }
    SliceFrame(bool v) : valid(v), firstCond(true) { }

    // Active slice nodes -- describe regions
    // that are currently under scrutiny
    std::map<AbsRegion, std::vector<Element> > active;
    typedef std::map<AbsRegion, std::vector<Element> > ActiveMap;

    Location loc;
    Context con;
    bool valid;
    bool firstCond;

    Address addr() const { return loc.addr(); }
  };

  // Used for keeping track of visited edges in the
  // slicing search
  struct CacheEdge {
    CacheEdge(Address src, Address trg) : s(src), t(trg) { }
    Address s;
    Address t;

    bool operator<(CacheEdge const& o) const {
        if(s < o.s)
            return true;
        else if(o.s < s)
            return false;
        else if(t < o.t)
            return true;
        else
            return false;
    }
  };

    /* 
     * An element that is a slicing `def' (where
     * def means `definition' in the backward case
     * and `use' in the forward case, along with
     * the associated AbsRegion that labels the slicing
     * edge.
     *
     * These two pieces of information, along with an 
     * element describing the other end of the dependency,
     * are what you need to create a slice edge.
     */
    struct Def {
      Def(Element const& e, AbsRegion const& r) : ele(e), data(r) { } 
      Element ele;
      AbsRegion data;
 
      struct DefHasher {
          size_t operator() (const Def &o) const {
	      return Assignment::AssignmentPtrHasher()(o.ele.ptr);
	  }
      };
      // only the Assignment::Ptr of an Element matters
      // for comparison
      bool operator<(Def const& o) const {
          if(ele.ptr < o.ele.ptr)
              return true;
          else if(o.ele.ptr < ele.ptr)
              return false;
          else if(data < o.data)
              return true;
          else 
              return false;
      }

      bool operator==(Def const &o) const {
          if (ele.ptr != o.ele.ptr) return false;
	  return data == o.data;
      }
    };
<<<<<<< HEAD
 
    /*
     * A cache from AbsRegions -> Defs.
     *
     * Each node that has been visited in the search
     * has a DefCache that reflects the resolution of
     * any AbsRegions down-slice. If the node is visited
     * again through a different search path (if the graph
     * has fork-join structure), this caching prevents
     * expensive recursion
     */
    class DefCache {
      public:
        DefCache() { }
        ~DefCache() { }

        // add the values from another defcache
        void merge(DefCache const& o);
   
        // replace mappings in this cache with those
        // from another 
        void replace(DefCache const& o);

        std::unordered_set<Def, Def::DefHasher> & get(AbsRegion const& r) { 
            return defmap[r];
        }
        bool defines(AbsRegion const& r) const {
            return defmap.find(r) != defmap.end();
        }

        void print() const;

      private:
        std::map< AbsRegion, std::unordered_set<Def, Def::DefHasher> > defmap;
    
    };
=======
>>>>>>> 228f1433

    // For preventing insertion of duplicate edges
    // into the slice graph
    struct EdgeTuple {
        EdgeTuple(SliceNode::Ptr src, SliceNode::Ptr dst, AbsRegion const& reg)
          : s(src), d(dst), r(reg) { }
        bool operator<(EdgeTuple const& o) const {
            if(s < o.s)
                return true;
            else if(o.s < s)
                return false;
            else if(d < o.d)
                return true;
            else if(o.d < d)
                return false;
            else if(r < o.r)
                return true;
            else
                return false;
        }
	bool operator == (EdgeTuple const &o) const {
	    if (s != o.s) return false;
	    if (d != o.d) return false;
	    return r == o.r;
	}
        SliceNode::Ptr s;
        SliceNode::Ptr d;
        AbsRegion r;
    };

  // Shift an abs region by a given stack offset
  void shiftAbsRegion(AbsRegion const&callerReg,
		      AbsRegion &calleeReg,
		      long stack_depth,
		      ParseAPI::Function *callee);

    // Shift all of the abstract regions active in the current frame
    void shiftAllAbsRegions(
        SliceFrame & cur,
        long stack_depth,
        ParseAPI::Function *callee);

  /*
   * Internal slicing support routines follow. See the
   * implementation file for descriptions of what these
   * routines actually do to implement slicing.
   */
    GraphPtr sliceInternal(Direction dir,
            Predicates &predicates);
    void sliceInternalAux(
            GraphPtr g,
            Direction dir,
            Predicates &p,
            SliceFrame &cand,
            bool skip,
<<<<<<< HEAD
            std::map<CacheEdge, std::set<AbsRegion> > & visited,
            std::unordered_map<Address,DefCache> & cache);
=======
            std::map<CacheEdge, std::set<AbsRegion> > & visited);
>>>>>>> 228f1433

    bool updateAndLink(
            GraphPtr g,
            Direction dir,
            SliceFrame & cand,
            Predicates &p);

    bool stopSlicing(SliceFrame::ActiveMap& active, 
                     GraphPtr g,
                     Address addr,
                     Direction dir);


    void markVisited(
            std::map<CacheEdge, std::set<AbsRegion> > & visited,
            CacheEdge const& e,
            SliceFrame::ActiveMap const& active);

    void findMatch(
            GraphPtr g,
            Direction dir,
            SliceFrame const& cand,
            AbsRegion const& cur,
            Assignment::Ptr assn,
            std::vector<Element> & matches);

    bool getNextCandidates(
            Direction dir,
            Predicates & p,
            SliceFrame const& cand,
            std::vector<SliceFrame> & newCands);

    /* forward slicing */

    bool getSuccessors(
            Predicates &p,
            SliceFrame const& cand,
            std::vector<SliceFrame> & newCands);


    bool handleCall(
            Predicates & p,
            SliceFrame & cur,
            bool & err);

    bool followCall(
            Predicates & p,
            ParseAPI::Block * target,
            SliceFrame & cur);

    bool handleCallDetails(
            SliceFrame & cur,
            ParseAPI::Block * caller_block);

    bool handleReturn(
            Predicates & p,
            SliceFrame & cur,
            bool & err);

    void handleReturnDetails(
            SliceFrame & cur);

    bool handleDefault(
            Direction dir,
            Predicates & p,
            ParseAPI::Edge * e,
            SliceFrame & cur,
            bool & err);

    /* backwards slicing */

    bool getPredecessors(
            Predicates &p,
            SliceFrame const& cand,
            std::vector<SliceFrame> & newCands);

    bool handleCallBackward(
            Predicates & p,
            SliceFrame const& cand,
            std::vector<SliceFrame> & newCands,
            ParseAPI::Edge * e,
            bool & err);

    std::vector<ParseAPI::Function *> followCallBackward(
            Predicates & p,
            SliceFrame const& cand,
            AbsRegion const& reg,
            ParseAPI::Block * caller_block);

    bool handleCallDetailsBackward(
            SliceFrame & cur);

    bool handleReturnBackward(
            Predicates & p,
            SliceFrame const& cand,
            SliceFrame & newCand,
            ParseAPI::Edge * e,
            bool & err);

    bool handleReturnDetailsBackward(
            SliceFrame & cur,
            ParseAPI::Block * caller_block);

    bool followReturn(
            Predicates & p,
            SliceFrame const& cand,
            ParseAPI::Block * source);
    void handlePredecessorEdge(ParseAPI::Edge* e,
			       Predicates& p,
			       SliceFrame const& cand,
			       std::vector<SliceFrame> & newCands,
			       bool& err,
			       SliceFrame& nf);
  

    /* general slicing support */
  
    void constructInitialFrame(
            Direction dir, 
            SliceFrame & initFrame);
    
    void widenAll(GraphPtr graph, Direction dir, SliceFrame const& frame);
  
  bool kills(AbsRegion const& reg, Assignment::Ptr &assign);

  void widen(GraphPtr graph, Direction dir, Element const&source);

  void insertPair(GraphPtr graph,
		  Direction dir,
		  Element const&source,
		  Element const&target,
          AbsRegion const& data);

  void insertPair(GraphPtr graph,
		  Direction dir,
		  SliceNode::Ptr& source,
		  SliceNode::Ptr& target,
          AbsRegion const& data);

  void convertInstruction(InstructionPtr,
			  Address,
			  ParseAPI::Function *,
                          ParseAPI::Block *,
			  std::vector<AssignmentPtr> &);

  void fastForward(Location &loc, Address addr);

  void fastBackward(Location &loc, Address addr);

  SliceNode::Ptr widenNode();

  void markAsEndNode(GraphPtr ret, Direction dir, Element &current);
  
  void markAsExitNode(GraphPtr ret, Element &current);

  void markAsEntryNode(GraphPtr ret, Element &current);

  void getInsns(Location &loc);

  void getInsnsBackward(Location &loc);

  void setAliases(Assignment::Ptr, Element &);

  SliceNode::Ptr createNode(Element const&);

  void cleanGraph(GraphPtr g);

  ParseAPI::Block *getBlock(ParseAPI::Edge *e,
			    Direction dir);
  

  void insertInitialNode(GraphPtr ret, Direction dir, SliceNode::Ptr aP);

  InsnCache insnCache_;

  AssignmentPtr a_;
  ParseAPI::Block *b_;
  ParseAPI::Function *f_;


  // Assignments map to unique slice nodes
  std::unordered_map<AssignmentPtr, SliceNode::Ptr, Assignment::AssignmentPtrHasher> created_;

  // cache to prevent edge duplication
  struct EdgeTupleHasher {
    size_t operator() (const EdgeTuple& et) const {
        size_t seed = (size_t)(et.s.get());
        boost::hash_combine( seed , (size_t)(et.d.get()));
	return seed;
    }
  };
  std::unordered_map<EdgeTuple, int, EdgeTupleHasher> unique_edges_;

  // map of previous active maps. these are used to end recursion.
  typedef std::map<AbsRegion, std::set<Element> > PrevMap;
  std::map<Address, PrevMap> prev_maps;

  AssignmentConverter converter;

  SliceNode::Ptr widen_;
};

}

#endif<|MERGE_RESOLUTION|>--- conflicted
+++ resolved
@@ -376,45 +376,6 @@
 	  return data == o.data;
       }
     };
-<<<<<<< HEAD
- 
-    /*
-     * A cache from AbsRegions -> Defs.
-     *
-     * Each node that has been visited in the search
-     * has a DefCache that reflects the resolution of
-     * any AbsRegions down-slice. If the node is visited
-     * again through a different search path (if the graph
-     * has fork-join structure), this caching prevents
-     * expensive recursion
-     */
-    class DefCache {
-      public:
-        DefCache() { }
-        ~DefCache() { }
-
-        // add the values from another defcache
-        void merge(DefCache const& o);
-   
-        // replace mappings in this cache with those
-        // from another 
-        void replace(DefCache const& o);
-
-        std::unordered_set<Def, Def::DefHasher> & get(AbsRegion const& r) { 
-            return defmap[r];
-        }
-        bool defines(AbsRegion const& r) const {
-            return defmap.find(r) != defmap.end();
-        }
-
-        void print() const;
-
-      private:
-        std::map< AbsRegion, std::unordered_set<Def, Def::DefHasher> > defmap;
-    
-    };
-=======
->>>>>>> 228f1433
 
     // For preventing insertion of duplicate edges
     // into the slice graph
@@ -470,12 +431,7 @@
             Predicates &p,
             SliceFrame &cand,
             bool skip,
-<<<<<<< HEAD
-            std::map<CacheEdge, std::set<AbsRegion> > & visited,
-            std::unordered_map<Address,DefCache> & cache);
-=======
             std::map<CacheEdge, std::set<AbsRegion> > & visited);
->>>>>>> 228f1433
 
     bool updateAndLink(
             GraphPtr g,
