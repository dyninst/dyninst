--- conflicted
+++ resolved
@@ -354,14 +354,9 @@
 			 const uint64_t addr,
 			 Result_t& res);
 
-<<<<<<< HEAD
  static Retval_t process(SliceNodePtr ptr, Result_t &dbase, std::set<Edge::Ptr> &skipEdges);
   
  static AST::Ptr simplifyStack(AST::Ptr ast, Address addr, ParseAPI::Function *func, ParseAPI::Block *block);
-=======
-  static Retval_t process(SliceNodePtr ptr, Result_t &dbase, std::set<Edge::Ptr> &skipEdges);
-  static AST::Ptr simplifyStack(AST::Ptr ast, Address addr, ParseAPI::Function *func, ParseAPI::Block *block);
->>>>>>> cdedaa70
 };
 
 };
