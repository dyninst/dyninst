--- conflicted
+++ resolved
@@ -66,12 +66,7 @@
             [AS_HELP_STRING([--with-tcltk-libdir],[TCL/TK library directory])],
             [TCLTK_LIB_DIR="${withval}";],)
 PD_SOFT_CHECK_INC_DIR($TCLTK_INC_DIR, [tcl.h])
-<<<<<<< HEAD
-PD_SOFT_CHECK_LIB_DIR($TCLTK_LIB_DIR,$TCL_VERSION,[Tcl_Eval])
-
-=======
 PD_SOFT_CHECK_LIB_DIR($TCLTK_LIB_DIR, $TCL_VERSION, [Tcl_Eval])
->>>>>>> b8a6050c
 AC_SUBST(USE_TCL83)
 AC_SUBST(TCLTK_INC_DIR)
 AC_SUBST(TCLTK_LIB_DIR)
@@ -79,21 +74,6 @@
 
 AC_ARG_WITH(libelf-incdir,
             [AS_HELP_STRING([--with-libelf-incdir],[LIBELF include directory])],
-<<<<<<< HEAD
-            [LIBELF_INC_DIR="${withval}";],
-	   [AC_ARG_WITH(package-base,[],[LIBELF_INC_DIR="${PACKAGE_BASE}/libelf/include"], [LIBELF_INC_DIR="/usr/include"])])
-AC_ARG_WITH(libelf-libdir,
-            [AS_HELP_STRING([--with-libelf-libdir],[LIBELF library directory])],
-            [LIBELF_LIB_DIR="${withval}";],
-	   [AC_ARG_WITH(package-base,[],[LIBELF_LIB_DIR="${PACKAGE_BASE}/libelf/lib"], [LIBELF_LIB_DIR="/usr/lib"])])
-AC_ARG_WITH(libelf-static,
-            [AS_HELP_STRING([--with-libelf-static],[Link against static libelf])],
-            [LIBELFSTATIC="LIBELFSTATIC=true";])
-
-PD_CHECK_INC_DIR($LIBELF_INC_DIR, [libelf.h])
-PD_CHECK_LIB_DIR($LIBELF_LIB_DIR,[elf],[elf_memory])
-
-=======
             [LIBELF_INC_DIR="${withval}";],)
 AC_ARG_WITH(libelf-libdir,
             [AS_HELP_STRING([--with-libelf-libdir],[LIBELF library directory])],
@@ -103,7 +83,6 @@
 PD_CHECK_LIB_TYPE($LIBELF_LIB_DIR, elf)
 LIBELF_STATIC="$LIB_TYPE_STATIC"
 LIBELF_DYNAMIC="$LIB_TYPE_DYNAMIC"
->>>>>>> b8a6050c
 AC_SUBST(LIBELF_INC_DIR)
 AC_SUBST(LIBELF_LIB_DIR)
 AC_SUBST(LIBELF_STATIC)
@@ -115,56 +94,24 @@
             [LIBDWARF_INC_DIR="${withval}";],)
 AC_ARG_WITH(libdwarf-libdir,
             [AS_HELP_STRING([--with-libdwarf-libdir],[LIBDWARF library directory])],
-<<<<<<< HEAD
-            [LIBDWARF_LIB_DIR="${withval}";],
-	   [AC_ARG_WITH(package-base,[],[LIBDWARF_LIB_DIR="${PACKAGE_BASE}/libdwarf/lib"], [LIBDWARF_LIB_DIR=""])])
-PD_CHECK_INC_DIR($LIBDWARF_INC_DIR,[libdwarf.h])
-PD_CHECK_LIB_DIR($LIBDWARF_LIB_DIR,[dwarf],[dwarf_add_arange],$LIBELF_LIB_DIR,[-lelf])
-
-AC_ARG_WITH(libdwarf-static,
-            [AS_HELP_STRING([--with-libdwarf-static],[Link against static libdwarf])],
-            [LIBDWARFSTATIC="LIBDWARFSTATIC=true";])
-
-AC_ARG_WITH(libiberty-static,
-            [AS_HELP_STRING([--with-libiberty-static],[Link against static libiberty])],
-            [LIBDWARFSTATIC="LIBIBERTYSTATIC=true";])
-
-
-=======
             [LIBDWARF_LIB_DIR="${withval}";],)
 PD_CHECK_INC_DIR($LIBDWARF_INC_DIR,[libdwarf.h])
 PD_CHECK_LIB_DIR($LIBDWARF_LIB_DIR,[dwarf],[dwarf_add_arange],$LIBDWARF_LIB_DIR,[-lelf])
 PD_CHECK_LIB_TYPE($LIBDWARF_LIB_DIR, dwarf)
 LIBDWARF_STATIC="$LIB_TYPE_STATIC"
 LIBDWARF_DYNAMIC="$LIB_TYPE_DYNAMIC"
->>>>>>> b8a6050c
 AC_SUBST(LIBDWARF_INC_DIR)
 AC_SUBST(LIBDWARF_LIB_DIR)
 AC_SUBST(LIBDWARF_STATIC)
 AC_SUBST(LIBDWARF_DYNAMIC)
 
 
-AC_SUBST(LIBDWARFSTATIC)
-AC_SUBST(LIBELFSTATIC)
-AC_SUBST(LIBIBERTYSTATIC)
-
 AC_ARG_WITH(libxml2-incdir,
             [AS_HELP_STRING([--with-libxml2-incdir],[LIBXML2 include directory])],
-<<<<<<< HEAD
-            [LIBXML2_INC_DIR="${withval}";],
-	   [AC_ARG_WITH(package-base,[],[LIBXML2_INC_DIR="${PACKAGE_BASE}/libxml2/include/libxml2"], [LIBXML2_INC_DIR="/usr/include/libxml2"])])
-
-AC_ARG_WITH(libxml2-libdir,
-            [AS_HELP_STRING([--with-libxml2-libdir],[LIBXML2 library directory])],
-            [LIBXML2_LIB_DIR="${withval}";],
-	   [AC_ARG_WITH(package-base,[],[LIBXML2_LIB_DIR="${PACKAGE_BASE}/libxml2/lib"], [LIBXML2_LIB_DIR="/usr/lib"])])
-
-=======
             [LIBXML2_INC_DIR="${withval}";],)
 AC_ARG_WITH(libxml2-libdir,
             [AS_HELP_STRING([--with-libxml2-libdir],[LIBXML2 library directory])],
             [LIBXML2_LIB_DIR="${withval}";],)
->>>>>>> b8a6050c
 PD_CHECK_INC_DIR($LIBXML2_INC_DIR, [libxml/xmlschemas.h])
 PD_CHECK_LIB_DIR($LIBXML2_LIB_DIR,[xml2],[xmlAddID])
 AC_SUBST(LIBXML2_INC_DIR)
