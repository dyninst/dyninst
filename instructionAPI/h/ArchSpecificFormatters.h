--- conflicted
+++ resolved
@@ -38,51 +38,13 @@
 namespace Dyninst {
     namespace InstructionAPI {
 
-<<<<<<< HEAD
-        /**
-         * Obtain an architecture specific syntax formatting.
-         */
-        class ArchSpecificFormatter 
-        {
-            public:
-                virtual std::string getInstructionString(std::vector <std::string>) = 0;
-                virtual std::string formatImmediate(std::string) = 0;
-                virtual std::string formatDeref(std::string) = 0;
-                virtual std::string formatRegister(std::string) = 0;
-                virtual ~ArchSpecificFormatter() {}
-        };
-
-        class ArmFormatter : public ArchSpecificFormatter 
-        {
-            public:
-                virtual std::string getInstructionString(std::vector <std::string>);
-                virtual std::string formatImmediate(std::string);
-                virtual std::string formatDeref(std::string);
-                virtual std::string formatRegister(std::string);
-                virtual ~ArmFormatter() {}
-        };
-
-        class x86Formatter : public ArchSpecificFormatter
-        {
-            public:
-                virtual std::string getInstructionString(std::vector <std::string>);
-                virtual std::string formatImmediate(std::string);
-                virtual std::string formatDeref(std::string);
-                virtual std::string formatRegister(std::string);
-                virtual ~x86Formatter() {}
-=======
         class ArchSpecificFormatter {
         public:
             virtual std::string getInstructionString(std::vector <std::string>) = 0;
-
             virtual std::string formatImmediate(std::string) = 0;
-
             virtual std::string formatDeref(std::string) = 0;
-
             virtual std::string formatRegister(std::string) = 0;
-
             virtual std::string formatBinaryFunc(std::string, std::string, std::string);
-
             virtual ~ArchSpecificFormatter() {}
         };
 
@@ -91,20 +53,26 @@
             ArmFormatter();
 
             virtual std::string getInstructionString(std::vector <std::string>);
-
             virtual std::string formatImmediate(std::string);
-
             virtual std::string formatDeref(std::string);
-
             virtual std::string formatRegister(std::string);
-
             virtual std::string formatBinaryFunc(std::string, std::string, std::string);
-
             virtual ~ArmFormatter() {}
 
         private:
             std::map<std::string, std::string> binaryFuncModifier;
->>>>>>> 657761f1
+        };
+
+        class x86Formatter : public ArchSpecificFormatter {
+        public:
+            x86Formatter();
+
+            virtual std::string getInstructionString(std::vector <std::string>);
+            virtual std::string formatImmediate(std::string);
+            virtual std::string formatDeref(std::string);
+            virtual std::string formatRegister(std::string);
+            virtual std::string formatBinaryFunc(std::string, std::string, std::string);
+            virtual ~x86Formatter() {}
         };
     };
 };
