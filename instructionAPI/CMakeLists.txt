include_guard(GLOBAL)

include(DyninstLibrary)

set(_sources
    src/Instruction.C
    src/InstructionAST.C
    src/Operation.C
    src/Operand.C
    src/Register.C
    src/Ternary.C
    src/Expression.C
    src/BinaryFunction.C
    src/InstructionCategories.C
    src/ArchSpecificFormatters.C
    src/Immediate.C
    src/InstructionDecoder.C
    src/InstructionDecoder-x86.C
    src/InstructionDecoder-power.C
    src/InstructionDecoder-aarch64.C
    src/AMDGPU/vega/InstructionDecoder-amdgpu-vega.C
    src/AMDGPU/gfx908/InstructionDecoder-amdgpu-gfx908.C
    src/AMDGPU/gfx90a/InstructionDecoder-amdgpu-gfx90a.C
    src/InstructionDecoderImpl.C)

set(_public_headers
    h/ArchSpecificFormatters.h
    h/BinaryFunction.h
    h/Dereference.h
    h/Expression.h
    h/Immediate.h
    h/InstructionAST.h
    h/InstructionCategories.h
    h/InstructionDecoder.h
    h/Instruction.h
    h/Operand.h
    h/Operation_impl.h
    h/Register.h
    h/RegisterIDs.h
    h/Result.h
    h/Ternary.h
    h/Visitor.h)

set(_private_headers
    src/amdgpu_branchinsn_table.h
    src/AMDGPU/cdna2/amdgpu_cdna2_decoder_impl.h
    src/AMDGPU/cdna2/amdgpu_cdna2_insn_entry.h
    src/AMDGPU/cdna2/decodeOperands.h
    src/AMDGPU/cdna2/InstructionDecoder-amdgpu-cdna2.h
    src/AMDGPU/vega/amdgpu_vega_decoder_impl.h
    src/AMDGPU/vega/amdgpu_vega_insn_entry.h
    src/AMDGPU/vega/InstructionDecoder-amdgpu-vega.h
    src/AMDGPU/gfx908/amdgpu_gfx908_decoder_impl.h
    src/AMDGPU/gfx908/amdgpu_gfx908_insn_entry.h
    src/AMDGPU/gfx908/decodeOperands.h
    src/AMDGPU/gfx908/InstructionDecoder-amdgpu-gfx908.h
    src/InstructionDecoder-aarch64.h
    src/InstructionDecoderImpl.h
    src/InstructionDecoder-power.h
    src/InstructionDecoder-x86.h)

set(instructionDecoderPowerExtraFlags "")
if(${CMAKE_CXX_COMPILER_ID} MATCHES "GNU")
  if(${CMAKE_CXX_COMPILER_VERSION} MATCHES "^([1-9]|1[01])(\.|$)")
    # Disable var-tracking-assignments for InstructionDecoder-power.C for all known
    # versions of gcc..  The default max size is too small so it fails, and adjusting
    # it using
    #
    # PROPERTIES COMPILE_FLAGS "--param=max-vartrack-size=900000000"
    #
    # succeeds, but the object file produced is >1GB, so disable it.
    string(APPEND instructionDecoderPowerExtraFlags "-fno-var-tracking-assignments")
  endif()
endif()

# adjust warning threshold if set in cmake/warnings.cmake
if(debugMaxFrameSizeOverridePowerOpcodeTable)
  string(
    APPEND instructionDecoderPowerExtraFlags
    " $<$<CONFIG:DEBUG>:-Wframe-larger-than=${debugMaxFrameSizeOverridePowerOpcodeTable}>"
    )
endif()
if(nonDebugMaxFrameSizeOverridePowerOpcodeTable)
  string(
    APPEND
    instructionDecoderPowerExtraFlags
    " $<$<NOT:$<CONFIG:DEBUG>>:-Wframe-larger-than=${nonDebugMaxFrameSizeOverridePowerOpcodeTable}>"
    )
endif()

if(NOT instructionDecoderPowerExtraFlags STREQUAL "")
  set_source_files_properties(
    src/InstructionDecoder-power.C PROPERTIES COMPILE_FLAGS
                                              "${instructionDecoderPowerExtraFlags}")
endif()

set(finalizeOperandsExtraFlags "")
if(debugMaxFrameSizeOverrideFinalizeOperands)
  string(
    APPEND finalizeOperandsExtraFlags
    " $<$<CONFIG:DEBUG>:-Wframe-larger-than=${debugMaxFrameSizeOverrideFinalizeOperands}>"
    )
endif()
if(nonDebugMaxFrameSizeOverrideFinalizeOperands)
  string(
    APPEND
    finalizeOperandsExtraFlags
    " $<$<NOT:$<CONFIG:DEBUG>>:-Wframe-larger-than=${nonDebugMaxFrameSizeOverrideFinalizeOperands}>"
    )
endif()

if(NOT finalizeOperandsExtraFlags STREQUAL "")
<<<<<<< HEAD
  set_source_files_properties(src/AMDGPU/cdna2/InstructionDecoder-amdgpu-cdna2.C
                              PROPERTIES COMPILE_FLAGS "${finalizeOperandsExtraFlags}")
  set_source_files_properties(src/AMDGPU/gfx908/InstructionDecoder-amdgpu-gfx908.C
                              PROPERTIES COMPILE_FLAGS "${finalizeOperandsExtraFlags}")
=======
    set_source_files_properties(src/AMDGPU/gfx90a/InstructionDecoder-amdgpu-gfx90a.C
                                PROPERTIES COMPILE_FLAGS "${finalizeOperandsExtraFlags}")
    set_source_files_properties(src/AMDGPU/gfx908/InstructionDecoder-amdgpu-gfx908.C
                                PROPERTIES COMPILE_FLAGS "${finalizeOperandsExtraFlags}")
>>>>>>> 0885301c
endif()

# cmake-format: off
dyninst_library(
  instructionAPI
  PUBLIC_HEADER_FILES ${_public_headers}
  PRIVATE_HEADER_FILES ${_private_headers}
  SOURCE_FILES ${_sources}
  DEFINES INSTRUCTION_LIB
  DYNINST_DEPS common
  PUBLIC_DEPS Dyninst::Boost_headers
)
# cmake-format: on

set(_inc_dirs ${CMAKE_CURRENT_SOURCE_DIR}/src/AMDGPU/cdna2
              ${CMAKE_CURRENT_SOURCE_DIR}/src/AMDGPU/vega)

foreach(t ${instructionAPI_TARGETS})
  target_include_directories(${t} PUBLIC "$<BUILD_INTERFACE:${_inc_dirs}>")
endforeach()
unset(_inc_dirs)<|MERGE_RESOLUTION|>--- conflicted
+++ resolved
@@ -110,17 +110,10 @@
 endif()
 
 if(NOT finalizeOperandsExtraFlags STREQUAL "")
-<<<<<<< HEAD
-  set_source_files_properties(src/AMDGPU/cdna2/InstructionDecoder-amdgpu-cdna2.C
-                              PROPERTIES COMPILE_FLAGS "${finalizeOperandsExtraFlags}")
-  set_source_files_properties(src/AMDGPU/gfx908/InstructionDecoder-amdgpu-gfx908.C
-                              PROPERTIES COMPILE_FLAGS "${finalizeOperandsExtraFlags}")
-=======
     set_source_files_properties(src/AMDGPU/gfx90a/InstructionDecoder-amdgpu-gfx90a.C
                                 PROPERTIES COMPILE_FLAGS "${finalizeOperandsExtraFlags}")
     set_source_files_properties(src/AMDGPU/gfx908/InstructionDecoder-amdgpu-gfx908.C
                                 PROPERTIES COMPILE_FLAGS "${finalizeOperandsExtraFlags}")
->>>>>>> 0885301c
 endif()
 
 # cmake-format: off
