--- conflicted
+++ resolved
@@ -36,12 +36,7 @@
 ifndef USES_NATIVE_CC
 LD		= $(GXX)
 LDFLAGS		+= -shared $(G_PTHREAD_LD)
-<<<<<<< HEAD
 CXXFLAGS	+= $(G_PTHREAD) -felide-constructors
-=======
-CFLAGS		+= -g
-CXXFLAGS	+= $(G_PTHREAD) -felide-constructors -g
->>>>>>> 5dbd5027
 else
 ifeq (solaris,$(findstring solaris,$(PLATFORM)))
 LDFLAGS		+= -G
@@ -89,10 +84,10 @@
 	       Visitor.h
 
 
-#docs: $(SRCS)
-#	cd ..; doxygen instructionAPI.conf
-#	cd $(DOCDIR)/latex; ./manual-preproc.pl *.tex; $(MAKE) clean
-#	$(MAKE) -C $(DOCDIR)/latex
-#	cp $(DOCDIR)/latex/refman.pdf ../../../docs/instructionProgGuide.pdf
+docs: $(SRCS)
+	cd ..; doxygen instructionAPI.conf
+	cd $(DOCDIR)/latex; ./manual-preproc.pl *.tex; $(MAKE) clean
+	$(MAKE) -C $(DOCDIR)/latex
+	cp $(DOCDIR)/latex/refman.pdf ../../../docs/instructionProgGuide.pdf
 
 
