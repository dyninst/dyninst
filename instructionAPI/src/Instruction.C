--- conflicted
+++ resolved
@@ -59,161 +59,128 @@
 
 namespace Dyninst
 {
-    namespace InstructionAPI
-    {
-
-        static const int IAPI_major_version = DYNINST_MAJOR_VERSION;
-        static const int IAPI_minor_version = DYNINST_MINOR_VERSION;
-        static const int IAPI_maintenance_version = DYNINST_PATCH_VERSION;
-
-        void Instruction::version(int& major, int& minor, int& maintenance)
-        {
-            major = IAPI_major_version;
-            minor = IAPI_minor_version;
-            maintenance = IAPI_maintenance_version;
-        }
-
-        int Instruction::numInsnsAllocated = 0;
-        INSTRUCTION_EXPORT Instruction::Instruction(Operation what,
-                size_t size, const unsigned char* raw,
-                Dyninst::Architecture arch)
-            : m_InsnOp(what), m_Valid(true), arch_decoded_from(arch),
-            formatter(ArchSpecificFormatter::getFormatter(arch))
-        {
-            copyRaw(size, raw);
+  namespace InstructionAPI
+  {
+
+      static const int IAPI_major_version = DYNINST_MAJOR_VERSION;
+      static const int IAPI_minor_version = DYNINST_MINOR_VERSION;
+      static const int IAPI_maintenance_version = DYNINST_PATCH_VERSION;
+
+      void Instruction::version(int& major, int& minor, int& maintenance)
+      {
+          major = IAPI_major_version;
+          minor = IAPI_minor_version;
+          maintenance = IAPI_maintenance_version;
+      }
+
+      int Instruction::numInsnsAllocated = 0;
+    INSTRUCTION_EXPORT Instruction::Instruction(Operation what,
+			     size_t size, const unsigned char* raw,
+                             Dyninst::Architecture arch)
+      : m_InsnOp(what), m_Valid(true), arch_decoded_from(arch),
+        formatter(ArchSpecificFormatter::getFormatter(arch))
+    {
+        copyRaw(size, raw);
 
 #if defined(DEBUG_INSN_ALLOCATIONS)
-            numInsnsAllocated++;
-            if((numInsnsAllocated % 1000) == 0)
-            {
-                fprintf(stderr, "Instruction CTOR, %d insns allocated\n", numInsnsAllocated);
-            }
+        numInsnsAllocated++;
+        if((numInsnsAllocated % 1000) == 0)
+        {
+            fprintf(stderr, "Instruction CTOR, %d insns allocated\n", numInsnsAllocated);
+        }
 #endif    
-        }
-
-        void Instruction::copyRaw(size_t size, const unsigned char* raw)
-        {
-
-            if(raw)
-            {
-                m_size = size;
-                m_RawInsn.small_insn = 0;
-                if(size <= sizeof(m_RawInsn.small_insn))
-                {
-                    memcpy(&m_RawInsn.small_insn, raw, size);
-                }
-                else
-                {
-                    m_RawInsn.large_insn = new unsigned char[size];
-                    memcpy(m_RawInsn.large_insn, raw, size);
-                }
-            }
-            else
-            {
-                m_size = 0;
-                m_RawInsn.small_insn = 0;
-            }
-        }
-
-        void Instruction::decodeOperands() const
-        {
-            //m_Operands.reserve(5);
-            InstructionDecoder dec(ptr(), size(), arch_decoded_from);
-            dec.doDelayedDecode(this);
-        }
-
-        INSTRUCTION_EXPORT Instruction::Instruction() :
-            m_Valid(false), m_size(0), arch_decoded_from(Arch_none), formatter(ArchSpecificFormatter::getFormatter(Arch_x86_64))
-        {
+    }
+
+    void Instruction::copyRaw(size_t size, const unsigned char* raw)
+    {
+      
+      if(raw)
+      {
+	m_size = size;
+	m_RawInsn.small_insn = 0;
+	if(size <= sizeof(m_RawInsn.small_insn))
+	{
+	  memcpy(&m_RawInsn.small_insn, raw, size);
+	}
+	else
+	{
+	  m_RawInsn.large_insn = new unsigned char[size];
+	  memcpy(m_RawInsn.large_insn, raw, size);
+	}
+      }
+      else
+      {
+	m_size = 0;
+	m_RawInsn.small_insn = 0;
+      }
+    }
+
+    void Instruction::decodeOperands() const
+    {
+        //m_Operands.reserve(5);
+        InstructionDecoder dec(ptr(), size(), arch_decoded_from);
+        dec.doDelayedDecode(this);
+    }
+    
+    INSTRUCTION_EXPORT Instruction::Instruction() :
+      m_Valid(false), m_size(0), arch_decoded_from(Arch_none), formatter(ArchSpecificFormatter::getFormatter(Arch_x86_64))
+    {
 #if defined(DEBUG_INSN_ALLOCATIONS)
-            numInsnsAllocated++;
-            if((numInsnsAllocated % 1000) == 0)
-            {
-                fprintf(stderr, "Instruction CTOR, %d insns allocated\n", numInsnsAllocated);
-            }
+        numInsnsAllocated++;
+        if((numInsnsAllocated % 1000) == 0)
+        {
+            fprintf(stderr, "Instruction CTOR, %d insns allocated\n", numInsnsAllocated);
+        }
 #endif
-        }
-
-        INSTRUCTION_EXPORT Instruction::~Instruction()
-        {
-
-            if(m_size > sizeof(m_RawInsn.small_insn))
-            {
-                delete[] m_RawInsn.large_insn;
-            }
+    }
+    
+    INSTRUCTION_EXPORT Instruction::~Instruction()
+    {
+
+      if(m_size > sizeof(m_RawInsn.small_insn))
+      {
+	delete[] m_RawInsn.large_insn;
+      }
 
 #if defined(DEBUG_INSN_ALLOCATIONS)
-            numInsnsAllocated--;
-            if((numInsnsAllocated % 1000) == 0)
-            {
-                fprintf(stderr, "Instruction DTOR, %d insns allocated\n", numInsnsAllocated);
-            }
+      numInsnsAllocated--;
+      if((numInsnsAllocated % 1000) == 0)
+      {
+          fprintf(stderr, "Instruction DTOR, %d insns allocated\n", numInsnsAllocated);
+      }
 #endif      
-        }
-
-        INSTRUCTION_EXPORT Instruction::Instruction(const Instruction& o) :
-            arch_decoded_from(o.arch_decoded_from),
-            m_Operands(o.m_Operands),
-            m_InsnOp(o.m_InsnOp),
-            m_Valid(o.m_Valid),
-            formatter(o.formatter)
-
-        {
-            m_size = o.m_size;
-            if(o.m_size > sizeof(m_RawInsn.small_insn))
-            {
-                m_RawInsn.large_insn = new unsigned char[o.m_size];
-                memcpy(m_RawInsn.large_insn, o.m_RawInsn.large_insn, m_size);
-            }
-            else
-            {
-                m_RawInsn.small_insn = o.m_RawInsn.small_insn;
-            }
-
-            m_Successors = o.m_Successors;
+    }
+
+    INSTRUCTION_EXPORT Instruction::Instruction(const Instruction& o) :
+      arch_decoded_from(o.arch_decoded_from),
+      m_Operands(o.m_Operands),
+      m_InsnOp(o.m_InsnOp),
+      m_Valid(o.m_Valid),
+      formatter(o.formatter)
+
+    {
+      m_size = o.m_size;
+      if(o.m_size > sizeof(m_RawInsn.small_insn))
+      {
+	m_RawInsn.large_insn = new unsigned char[o.m_size];
+	memcpy(m_RawInsn.large_insn, o.m_RawInsn.large_insn, m_size);
+      }
+      else
+      {
+	m_RawInsn.small_insn = o.m_RawInsn.small_insn;
+      }
+
+      m_Successors = o.m_Successors;
 
 #if defined(DEBUG_INSN_ALLOCATIONS)
-            numInsnsAllocated++;
-            if((numInsnsAllocated % 1000) == 0)
-            {
-                fprintf(stderr, "Instruction COPY CTOR, %d insns allocated\n", numInsnsAllocated);
-            }
+      numInsnsAllocated++;
+      if((numInsnsAllocated % 1000) == 0)
+      {
+          fprintf(stderr, "Instruction COPY CTOR, %d insns allocated\n", numInsnsAllocated);
+      }
 #endif
-        }
-
-<<<<<<< HEAD
-        INSTRUCTION_EXPORT const Instruction& Instruction::operator=(const Instruction& rhs)
-        {
-            m_Operands = rhs.m_Operands;
-            //m_Operands.reserve(rhs.m_Operands.size());
-            //std::copy(rhs.m_Operands.begin(), rhs.m_Operands.end(), std::back_inserter(m_Operands));
-            if(m_size > sizeof(m_RawInsn.small_insn))
-            {
-                delete[] m_RawInsn.large_insn;
-            }
-
-            m_size = rhs.m_size;
-            if(rhs.m_size > sizeof(m_RawInsn.small_insn))
-            {
-                m_RawInsn.large_insn = new unsigned char[rhs.m_size];
-                memcpy(m_RawInsn.large_insn, rhs.m_RawInsn.large_insn, m_size);
-            }
-            else
-            {
-                m_RawInsn.small_insn = rhs.m_RawInsn.small_insn;
-            }
-
-
-            m_InsnOp = rhs.m_InsnOp;
-            m_Valid = rhs.m_Valid;
-            formatter = rhs.formatter;
-            arch_decoded_from = rhs.arch_decoded_from;
-            m_Successors = rhs.m_Successors;
-            return *this;
-        }    
-
-        INSTRUCTION_EXPORT bool Instruction::isValid() const
-=======
+    }
+
     INSTRUCTION_EXPORT const Instruction& Instruction::operator=(const Instruction& rhs)
     {
       m_Operands = rhs.m_Operands;
@@ -493,392 +460,98 @@
         if(getCategory() == c_NoCategory ||
                 getCategory() == c_CompareInsn ||
                 getCategory() == c_PrefetchInsn)
->>>>>>> 260318c2
-        {
-            return m_Valid;
-        }
-
-        INSTRUCTION_EXPORT Operation& Instruction::getOperation()
-        {
-            return m_InsnOp;
-        }
-<<<<<<< HEAD
-        INSTRUCTION_EXPORT const Operation& Instruction::getOperation() const
-        {
-            return m_InsnOp;
-        }
-
-        INSTRUCTION_EXPORT void Instruction::getOperands(std::vector<Operand>& operands) const
-=======
+        {
+            return Expression::Ptr();
+        }
+        if(getCategory() == c_ReturnInsn)
+        {
+            return makeReturnExpression();
+        }
         if (arch_decoded_from != Arch_cuda && m_Operands.empty()) {
           decodeOperands();
         }
 
         if(m_Successors.empty())
->>>>>>> 260318c2
-        {
-            if(m_Operands.empty())
-            {
-                decodeOperands();
-            }
-
-            std::copy(m_Operands.begin(), m_Operands.end(), std::back_inserter(operands));
-        }
-
-        INSTRUCTION_EXPORT Operand Instruction::getOperand(int index) const
-        {
-            if(m_Operands.empty())
-            {
-                decodeOperands();
-            }
-
-            if(index < 0 || index >= (int)(m_Operands.size()))
-            {
-                // Out of range = empty operand
-                return Operand(Expression::Ptr(), false, false);
-            }
-            std::list<Operand>::const_iterator found = m_Operands.begin();
-            std::advance(found, index);
-            return *found;
-        }
-
-<<<<<<< HEAD
-        INSTRUCTION_EXPORT const void* Instruction::ptr() const
-        {
-            if(m_size > sizeof(m_RawInsn.small_insn))
-            {
-                return m_RawInsn.large_insn;
-            }
-            else
-            {
-                return reinterpret_cast<const void*>(&m_RawInsn.small_insn);
-            }
-        }
-        INSTRUCTION_EXPORT unsigned char Instruction::rawByte(unsigned int index) const
-        {
-            if(index >= m_size) return 0;
-            if(m_size > sizeof(m_RawInsn.small_insn))
-            {
-                return m_RawInsn.large_insn[index];
-            }
-            else
-            {
-                return reinterpret_cast<const unsigned char*>(&m_RawInsn.small_insn)[index];
-            }
-        }
-
-        INSTRUCTION_EXPORT size_t Instruction::size() const
-        {
-            return m_size;
-
-        }
-
-        INSTRUCTION_EXPORT void Instruction::getReadSet(std::set<RegisterAST::Ptr>& regsRead) const
-        {
-            if(m_Operands.empty())
-            {
-                decodeOperands();
-            }
-            for(std::list<Operand>::const_iterator curOperand = m_Operands.begin();
-                    curOperand != m_Operands.end();
-                    ++curOperand)
-            {
-                curOperand->getReadSet(regsRead);
-            }
-            std::copy(m_InsnOp.implicitReads().begin(), m_InsnOp.implicitReads().end(),
-                    std::inserter(regsRead, regsRead.begin()));
-
-        }
-
-        INSTRUCTION_EXPORT void Instruction::getWriteSet(std::set<RegisterAST::Ptr>& regsWritten) const
-        { 
-            if(m_Operands.empty())
-            {
-                decodeOperands();
-            }
-            for(std::list<Operand>::const_iterator curOperand = m_Operands.begin();
-                    curOperand != m_Operands.end();
-                    ++curOperand)
-            {
-                curOperand->getWriteSet(regsWritten);
-            }
-            std::copy(m_InsnOp.implicitWrites().begin(), m_InsnOp.implicitWrites().end(),
-                    std::inserter(regsWritten, regsWritten.begin()));
-
-        }
-
-        INSTRUCTION_EXPORT bool Instruction::isRead(Expression::Ptr candidate) const
-        {
-            if(m_Operands.empty())
-            {
-                decodeOperands();
-            }
-            for(std::list<Operand >::const_iterator curOperand = m_Operands.begin();
-                    curOperand != m_Operands.end();
-                    ++curOperand)
-            {
-                if(curOperand->isRead(candidate))
-                {
-                    return true;
-                }
-            }
-            return m_InsnOp.isRead(candidate);
-        }
-
-        INSTRUCTION_EXPORT bool Instruction::isWritten(Expression::Ptr candidate) const
-        {
-            if(m_Operands.empty())
-            {
-                decodeOperands();
-            }
-            for(std::list<Operand>::const_iterator curOperand = m_Operands.begin();
-                    curOperand != m_Operands.end();
-                    ++curOperand)
-            {
-                if(curOperand->isWritten(candidate))
-                {
-                    return true;
-                }
-            }
-            return m_InsnOp.isWritten(candidate);
-=======
+        {
+            return Expression::Ptr();
+        }
+        return m_Successors.front().target;
+    }
+
+    INSTRUCTION_EXPORT ArchSpecificFormatter& Instruction::getFormatter() const {
+        return formatter;
+    }
+
     INSTRUCTION_EXPORT std::string Instruction::format(Address addr) const
     {
         if (arch_decoded_from != Arch_cuda && m_Operands.empty()) {
           decodeOperands();
->>>>>>> 260318c2
-        }
-
-        INSTRUCTION_EXPORT bool Instruction::readsMemory() const
-        {
-            if(m_Operands.empty())
-            {
-                decodeOperands();
-            }
-            if(getCategory() == c_PrefetchInsn)
-            {
-                return false;
-            }
-            for(std::list<Operand>::const_iterator curOperand = m_Operands.begin();
-                    curOperand != m_Operands.end();
-                    ++curOperand)
-            {
-                if(curOperand->readsMemory())
-                {
-                    return true;
-                }
-            }
-            return !m_InsnOp.getImplicitMemReads().empty();
-        }
-
-        INSTRUCTION_EXPORT bool Instruction::writesMemory() const
-        {
-            if(m_Operands.empty())
-            {
-                decodeOperands();
-            }
-            for(std::list<Operand>::const_iterator curOperand = m_Operands.begin();
-                    curOperand != m_Operands.end();
-                    ++curOperand)
-            {
-                if(curOperand->writesMemory())
-                {
-                    return true;
-                }
-            }
-            return !m_InsnOp.getImplicitMemWrites().empty();
-        }
-
-        INSTRUCTION_EXPORT void Instruction::getMemoryReadOperands(std::set<Expression::Ptr>& memAccessors) const
-        {
-            if(m_Operands.empty())
-            {
-                decodeOperands();
-            }
-            for(std::list<Operand>::const_iterator curOperand = m_Operands.begin();
-                    curOperand != m_Operands.end();
-                    ++curOperand)
-            {
-                curOperand->addEffectiveReadAddresses(memAccessors);
-            }  
-            std::copy(m_InsnOp.getImplicitMemReads().begin(), m_InsnOp.getImplicitMemReads().end(), std::inserter(memAccessors,
-                        memAccessors.begin()));
-        }
-
-        INSTRUCTION_EXPORT void Instruction::getMemoryWriteOperands(std::set<Expression::Ptr>& memAccessors) const
-        {
-            if(m_Operands.empty())
-            {
-                decodeOperands();
-            }
-            for(std::list<Operand>::const_iterator curOperand = m_Operands.begin();
-                    curOperand != m_Operands.end();
-                    ++curOperand)
-            {
-                curOperand->addEffectiveWriteAddresses(memAccessors);
-            }  
-            std::copy(m_InsnOp.getImplicitMemWrites().begin(), m_InsnOp.getImplicitMemWrites().end(), std::inserter(memAccessors,
-                        memAccessors.begin()));
-        }
-
-        INSTRUCTION_EXPORT Expression::Ptr Instruction::getControlFlowTarget() const
-        {
-            // We assume control flow transfer instructions have the PC as
-            // an implicit write, and that we have decoded the control flow
-            // target's full location as the first and only operand.
-            // If this is not the case, we'll squawk for the time being...
-            if(getCategory() == c_NoCategory ||
-                    getCategory() == c_CompareInsn ||
-                    getCategory() == c_PrefetchInsn)
-            {
-                return Expression::Ptr();
-            }
-            if(getCategory() == c_ReturnInsn)
-            {
-                return makeReturnExpression();
-            }
-            if(m_Operands.empty())
-            {
-                decodeOperands();
-            }
-            if(m_Successors.empty())
-            {
-                return Expression::Ptr();
-            }
-            return m_Successors.front().target;
-        }
-
-        INSTRUCTION_EXPORT ArchSpecificFormatter& Instruction::getFormatter() const {
-            return formatter;
-        }
-
-        INSTRUCTION_EXPORT std::string Instruction::format(Address addr) const
-        {
-            if(m_Operands.empty())
-            {
-                decodeOperands();
-            }
-
-            //remove this once ArchSpecificFormatter is extended for all architectures
-
-            std::string opstr = m_InsnOp.format();
-            opstr += " ";
-            std::list<Operand>::const_iterator currOperand;
-            std::vector<std::string> formattedOperands;
-            int op = 0;
-            for(currOperand = m_Operands.begin();
-                    currOperand != m_Operands.end();
-                    op++, ++currOperand)
-            {
-                /* If this operand is implicit, don't put it in the list of operands. */
-                if(currOperand->isImplicit())
-                    continue;
-
-                formattedOperands.push_back(currOperand->format(getArch(), addr));
-            }
+        }
+
+        //remove this once ArchSpecificFormatter is extended for all architectures
+
+        std::string opstr = m_InsnOp.format();
+        opstr += " ";
+        std::list<Operand>::const_iterator currOperand;
+        std::vector<std::string> formattedOperands;
+        int op = 0;
+        for(currOperand = m_Operands.begin();
+                currOperand != m_Operands.end();
+                op++, ++currOperand)
+        {
+            /* If this operand is implicit, don't put it in the list of operands. */
+            if(currOperand->isImplicit())
+                continue;
+
+            formattedOperands.push_back(currOperand->format(getArch(), addr));
+        }
 
 #if defined(DEBUG_READ_WRITE)      
-            std::set<RegisterAST::Ptr> tmp;
-            getReadSet(tmp);
-            cout << "Read set:" << endl;
-            for(std::set<RegisterAST::Ptr>::iterator i = tmp.begin();
-                    i != tmp.end();
-                    ++i)
-            {
-                cout << (*i)->format() << " ";
-            }
-            cout << endl;
-            tmp.clear();
-            getWriteSet(tmp);
-            cout << "Write set:" << endl;
-            for(std::set<RegisterAST::Ptr>::iterator i = tmp.begin();
-                    i != tmp.end();
-                    ++i)
-            {
-                cout << (*i)->format() << " ";
-            }
-            cout << endl;
-            std::set<Expression::Ptr> mem;
-            getMemoryReadOperands(mem);
-            cout << "Read mem:" << endl;
-            for(std::set<Expression::Ptr>::iterator i = mem.begin();
-                    i != mem.end();
-                    ++i)
-            {
-                cout << (*i)->format() << " ";
-            }
-            cout << endl;
-            mem.clear();
-            getMemoryWriteOperands(mem);
-            cout << "Write mem:" << endl;
-            for(std::set<Expression::Ptr>::iterator i = mem.begin();
-                    i != mem.end();
-                    ++i)
-            {
-                cout << (*i)->format() << " ";
-            }
-            cout << endl;
+        std::set<RegisterAST::Ptr> tmp;
+        getReadSet(tmp);
+        cout << "Read set:" << endl;
+        for(std::set<RegisterAST::Ptr>::iterator i = tmp.begin();
+                i != tmp.end();
+                ++i)
+        {
+            cout << (*i)->format() << " ";
+        }
+        cout << endl;
+        tmp.clear();
+        getWriteSet(tmp);
+        cout << "Write set:" << endl;
+        for(std::set<RegisterAST::Ptr>::iterator i = tmp.begin();
+                i != tmp.end();
+                ++i)
+        {
+            cout << (*i)->format() << " ";
+        }
+        cout << endl;
+        std::set<Expression::Ptr> mem;
+        getMemoryReadOperands(mem);
+        cout << "Read mem:" << endl;
+        for(std::set<Expression::Ptr>::iterator i = mem.begin();
+                i != mem.end();
+                ++i)
+        {
+            cout << (*i)->format() << " ";
+        }
+        cout << endl;
+        mem.clear();
+        getMemoryWriteOperands(mem);
+        cout << "Write mem:" << endl;
+        for(std::set<Expression::Ptr>::iterator i = mem.begin();
+                i != mem.end();
+                ++i)
+        {
+            cout << (*i)->format() << " ";
+        }
+        cout << endl;
 #endif // defined(DEBUG_READ_WRITE)
 
-            return opstr + formatter.getInstructionString(formattedOperands);
-        }
-
-<<<<<<< HEAD
-        INSTRUCTION_EXPORT bool Instruction::allowsFallThrough() const
-        {
-            switch(m_InsnOp.getID())
-            {
-                case e_ret_far:
-                case e_ret_near:
-                case e_iret:
-                case e_jmp:
-                case e_hlt:
-                case e_sysret:
-                case e_sysexit:
-                case e_call:
-                case e_syscall:
-                //case amdgpu_op_s_swappc_b64:
-                    return false;
-                case e_jnb:
-                case e_jb:
-                case e_jb_jnaej_j:
-                case e_jbe:
-                case e_jcxz_jec:
-                case e_jl:
-                case e_jle:
-                case e_jnb_jae_j:
-                case e_jnbe:
-                case e_jnl:
-                case e_jnle:
-                case e_jno:
-                case e_jnp:
-                case e_jns:
-                case e_jnz:
-                case e_jo:
-                case e_jp:
-                case e_js:
-                case e_jz:
-                    return true;
-                default:
-                    {
-                        decodeOperands();
-                        for(cftConstIter targ = m_Successors.begin();
-                                targ != m_Successors.end();
-                                ++targ)
-                        {
-                            if(targ->isFallthrough) return true;
-                        }
-                        return m_Successors.empty();
-                    }
-            }
-            // can't happen but make the compiler happy
-            return false;
-        }
-        INSTRUCTION_EXPORT bool Instruction::isLegalInsn() const
-        {
-            return (m_InsnOp.getID() != e_No_Entry);
-        }
-=======
+        return opstr + formatter.getInstructionString(formattedOperands);
+    }
+
     INSTRUCTION_EXPORT bool Instruction::allowsFallThrough() const
     {
       switch(m_InsnOp.getID())
@@ -892,6 +565,7 @@
       case e_sysexit:
       case e_call:
       case e_syscall:
+      case amdgpu_op_s_swappc_b64:
 	return false;
           case e_jnb:
           case e_jb:
@@ -934,65 +608,11 @@
     {
       return (m_InsnOp.getID() != e_No_Entry);
     }
->>>>>>> 260318c2
-
-        INSTRUCTION_EXPORT Architecture Instruction::getArch() const {
-            return arch_decoded_from;
-        }
-
-<<<<<<< HEAD
-        Expression::Ptr Instruction::makeReturnExpression() const
-        {
-            Expression::Ptr stackPtr = Expression::Ptr(new RegisterAST(MachRegister::getStackPointer(arch_decoded_from),
-                        0, MachRegister::getStackPointer(arch_decoded_from).size()));
-            Expression::Ptr retLoc = Expression::Ptr(new Dereference(stackPtr, u32));
-            return retLoc;
-        }
-        INSTRUCTION_EXPORT InsnCategory Instruction::getCategory() const
-        {
-            if(m_InsnOp.isVectorInsn) return c_VectorInsn;
-            InsnCategory c = entryToCategory(m_InsnOp.getID());
-            if(c == c_BranchInsn && (arch_decoded_from == Arch_ppc32 || arch_decoded_from == Arch_ppc64))
-            {
-                if(m_Operands.empty()) decodeOperands();
-                for(cftConstIter cft = cft_begin();
-                        cft != cft_end();
-                        ++cft)
-                {
-                    if(cft->isCall)
-                    {
-                        return c_CallInsn;
-                    }
-                }
-                if(m_InsnOp.getID() == power_op_bclr)
-                {
-                    return c_ReturnInsn;
-                }
-            }
-            return c;
-        }
-        void Instruction::addSuccessor(Expression::Ptr e, 
-                bool isCall, 
-                bool isIndirect, 
-                bool isConditional, 
-                bool isFallthrough) const
-        {
-            CFT c(e, isCall, isIndirect, isConditional, isFallthrough);
-            m_Successors.push_back(c);
-            if (!isFallthrough) appendOperand(e, true, false);
-        }
-        void Instruction::appendOperand(Expression::Ptr e, bool isRead, bool isWritten) const
-        {
-            m_Operands.push_back(Operand(e, isRead, isWritten));
-        }
-
-        void Instruction::appendOperand(Expression::Ptr e, 
-                bool isRead, bool isWritten, bool isImplicit) const
-        {
-            m_Operands.push_back(Operand(e, isRead, isWritten, isImplicit));
-        }
-
-=======
+
+    INSTRUCTION_EXPORT Architecture Instruction::getArch() const {
+      return arch_decoded_from;
+    }
+
     Expression::Ptr Instruction::makeReturnExpression() const
     {
         Expression::Ptr stackPtr = Expression::Ptr(new RegisterAST(MachRegister::getStackPointer(arch_decoded_from),
@@ -1052,7 +672,6 @@
         m_Operands.push_back(Operand(e, isRead, isWritten, isImplicit, trueP, falseP));
     }
 
->>>>>>> 260318c2
-
-    };
+
+  };
 };
