--- conflicted
+++ resolved
@@ -119,59 +119,7 @@
 
   DYNINST_EXPORT Instruction::Instruction()
       : m_Valid(false), m_size(0), arch_decoded_from(Arch_none), formatter(nullptr) {
-<<<<<<< HEAD
-  }
-
-  DYNINST_EXPORT Instruction::~Instruction() {
-
-    if(m_size > sizeof(m_RawInsn.small_insn)) {
-      delete[] m_RawInsn.large_insn;
-    }
-  }
-
-  DYNINST_EXPORT Instruction::Instruction(const Instruction& o)
-      : m_Operands(o.m_Operands), m_InsnOp(o.m_InsnOp), m_Valid(o.m_Valid),
-        arch_decoded_from(o.arch_decoded_from), formatter(o.formatter)
-
-  {
-    m_size = o.m_size;
-    if(o.m_size > sizeof(m_RawInsn.small_insn)) {
-      m_RawInsn.large_insn = new unsigned char[o.m_size];
-      memcpy(m_RawInsn.large_insn, o.m_RawInsn.large_insn, m_size);
-    } else {
-      m_RawInsn.small_insn = o.m_RawInsn.small_insn;
-    }
-
-    m_Successors = o.m_Successors;
-    categories = o.categories;
-  }
-
-  DYNINST_EXPORT const Instruction& Instruction::operator=(const Instruction& rhs) {
-    m_Operands = rhs.m_Operands;
-    // m_Operands.reserve(rhs.m_Operands.size());
-    // std::copy(rhs.m_Operands.begin(), rhs.m_Operands.end(), std::back_inserter(m_Operands));
-    if(m_size > sizeof(m_RawInsn.small_insn)) {
-      delete[] m_RawInsn.large_insn;
-    }
-
-    m_size = rhs.m_size;
-    if(rhs.m_size > sizeof(m_RawInsn.small_insn)) {
-      m_RawInsn.large_insn = new unsigned char[rhs.m_size];
-      memcpy(m_RawInsn.large_insn, rhs.m_RawInsn.large_insn, m_size);
-    } else {
-      m_RawInsn.small_insn = rhs.m_RawInsn.small_insn;
-    }
-
-    m_InsnOp = rhs.m_InsnOp;
-    m_Valid = rhs.m_Valid;
-    formatter = rhs.formatter;
-    arch_decoded_from = rhs.arch_decoded_from;
-    m_Successors = rhs.m_Successors;
-    categories = rhs.categories;
-    return *this;
-=======
     copyRaw(0, nullptr);
->>>>>>> 53b97f68
   }
 
   DYNINST_EXPORT bool Instruction::isValid() const { return m_Valid; }
