/*
 * See the dyninst/COPYRIGHT file for copyright information.
 *
 * We provide the Paradyn Tools (below described as "Paradyn")
 * on an AS IS basis, and do not warrant its validity or performance.
 * We reserve the right to update, modify, or discontinue this
 * software at any time.  We shall have no obligation to supply such
 * updates or modifications or any other form of support to you.
 *
 * By your use of Paradyn, you understand and agree that we (or any
 * other person or entity with proprietary rights in Paradyn) are
 * under no obligation to provide either maintenance services,
 * update services, notices of latent defects, or correction of
 * defects for Paradyn.
 *
 * This library is free software; you can redistribute it and/or
 * modify it under the terms of the GNU Lesser General Public
 * License as published by the Free Software Foundation; either
 * version 2.1 of the License, or (at your option) any later version.
 *
 * This library is distributed in the hope that it will be useful,
 * but WITHOUT ANY WARRANTY; without even the implied warranty of
 * MERCHANTABILITY or FITNESS FOR A PARTICULAR PURPOSE.  See the GNU
 * Lesser General Public License for more details.
 *
 * You should have received a copy of the GNU Lesser General Public
 * License along with this library; if not, write to the Free Software
 * Foundation, Inc., 51 Franklin Street, Fifth Floor, Boston, MA 02110-1301 USA
 */

#include "InstructionDecoderImpl.h"
#include <iostream>
#include "Immediate.h"
#include "dyn_regs.h"

namespace Dyninst {
    namespace InstructionAPI
    {

#if defined(__GNUC__)
#define insn_printf(format, ...) \
        do{ \
            printf("[%s:%u]insn_debug " format, FILE__, __LINE__, ## __VA_ARGS__); \
        }while(0)
#endif

#define AARCH64_INSN_LENGTH	32

        struct aarch64_insn_entry;
		struct aarch64_mask_entry;

        class InstructionDecoder_aarch64 : public InstructionDecoderImpl
        {
            friend struct aarch64_insn_entry;
			friend struct aarch64_mask_entry;

            public:
                InstructionDecoder_aarch64(Architecture a);
                virtual ~InstructionDecoder_aarch64();
                virtual void decodeOpcode(InstructionDecoder::buffer& b);
                virtual Instruction::Ptr decode(InstructionDecoder::buffer& b);
				virtual void setMode(bool){
                }

                virtual bool decodeOperands(const Instruction* insn_to_complete);
                virtual void doDelayedDecode(const Instruction* insn_to_complete);

                using InstructionDecoderImpl::makeRegisterExpression;

<<<<<<< HEAD
                #define	IS_INSN_LOGICAL_SHIFT(I)	(field<24, 28>(I) == 0x0A)
                #define	IS_INSN_ADDSUB_EXT(I)		(field<24, 28>(I) == 0x0B && field<21, 21>(I) == 1)
                #define	IS_INSN_ADDSUB_SHIFT(I)		(field<24, 28>(I) == 0x0B && field<21, 21>(I) == 0)
                #define	IS_INSN_ADDSUB_IMM(I)		(field<24, 28>(I) == 0x11)
                #define	IS_INSN_ADDSUB_CARRY(I)		(field<21, 28>(I) == 0xD0)

                #define	IS_INSN_LDST_REG(I)	        (field<27, 29>(I) == 0x07 && field<24, 25>(I) == 0 && field<21, 21>(I) == 1)
                #define IS_INSN_LD_LITERAL(I)       (field<27,29>(I) == 0x03 && field<24, 25>(I) == 0)

                #define IS_INSN_LDST_UIMM(I)        (field<27, 29>(I) == 0x07 && field<24, 25>(I) == 1)
                #define IS_INSN_LDST_PRE(I)         (field<27, 29>(I) == 0x07 && field<24, 25>(I) == 0 && field<21, 21>(I) == 0 && field<10, 11>(I) == 0x03)
                #define IS_INSN_LDST_UNPRIV(I)      (field<27, 29>(I) == 0x07 && field<24, 25>(I) == 0 && field<21, 21>(I) == 0 && field<10, 11>(I) == 0x02)
                #define IS_INSN_LDST_POST(I)        (field<27, 29>(I) == 0x07 && field<24, 25>(I) == 0 && field<21, 21>(I) == 0 && field<10, 11>(I) == 0x01)
                #define IS_INSN_LDST_UNSCALED(I)    (field<27, 29>(I) == 0x07 && field<24, 25>(I) == 0 && field<21, 21>(I) == 0 && field<10, 11>(I) == 0x00)

                #define IS_INSN_LDST_PAIR(I)        (field<27, 29>(I) == 0x05)
                #define IS_INSN_LDST_PAIR_PRE(I)    (field<27, 29>(I) == 0x05 && field<23, 25>(I) == 0x03)
                #define IS_INSN_LDST_PAIR_OFFSET(I) (field<27, 29>(I) == 0x05 && field<23, 25>(I) == 0x02)
                #define IS_INSN_LDST_PAIR_POST(I)   (field<27, 29>(I) == 0x05 && field<23, 25>(I) == 0x01)
                #define IS_INSN_LDST_PAIR_NOALLOC(I) (field<27, 29>(I) == 0x05 && field<23, 25>(I) == 0x00)

                #define	IS_INSN_LOGICAL_IMM(I)		(field<23, 28>(I) == 0x24)
                #define	IS_INSN_MOVEWIDE_IMM(I)		(field<23, 28>(I) == 0x25)
                #define	IS_INSN_BITFIELD(I)			(field<23, 28>(I) == 0x26)
                #define	IS_INSN_EXTRACT(I)			(field<23, 28>(I) == 0x27)
                #define	IS_INSN_FP_COMPARE(I)		(field<24, 28>(I) == 0x1E && field<30, 30>(I) == 0)
				#define	IS_INSN_B_UNCOND(I)			(field<26, 30>(I) == 0x05)
                #define	IS_INSN_B_UNCOND_REG(I)		(field<25, 31>(I) == 0x6B)
                #define	IS_INSN_B_COMPARE(I)		(field<25, 30>(I) == 0x1A)
                #define	IS_INSN_B_COND(I)			(field<25, 31>(I) == 0x2A)
                #define	IS_INSN_PCREL_ADDR(I)		(field<24, 28>(I) == 0x10)
=======
                #define	IS_INSN_LOGICAL_SHIFT(I)		(field<24, 28>(I) == 0x0A)
                #define	IS_INSN_ADDSUB_EXT(I)			(field<24, 28>(I) == 0x0B && field<21, 21>(I) == 1)
                #define	IS_INSN_ADDSUB_SHIFT(I)			(field<24, 28>(I) == 0x0B && field<21, 21>(I) == 0)
                #define	IS_INSN_ADDSUB_IMM(I)			(field<24, 28>(I) == 0x11)
                #define	IS_INSN_ADDSUB_CARRY(I)			(field<21, 28>(I) == 0xD0)
                #define	IS_INSN_LOADSTORE_REG(I)		(field<27, 29>(I) == 0x07 && field<24, 25>(I) == 0 && field<21, 21>(I) == 1)
                #define IS_INSN_LOADSTORE_LITERAL(I) 	(field<27, 29>(I) == 0x03 && field<24, 25>(I) == 0)
                #define IS_INSN_LOADSTORE_UIMM(I)   	(field<27, 29>(I) == 0x07 && field<24, 25>(I) == 1)
                #define IS_INSN_LOADSTORE_PRE(I)   		(field<27, 29>(I) == 0x07 && field<24, 25>(I) == 0 && field<21, 21>(I) == 0 && field<10, 11>(I) == 0x03)
                #define IS_INSN_LOADSTORE_POST(I)   	(field<27, 29>(I) == 0x07 && field<24, 25>(I) == 0 && field<21, 21>(I) == 0 && field<10, 11>(I) == 0x01)
                #define	IS_INSN_LOGICAL_IMM(I)			(field<23, 28>(I) == 0x24)
                #define	IS_INSN_MOVEWIDE_IMM(I)			(field<23, 28>(I) == 0x25)
                #define	IS_INSN_BITFIELD(I)				(field<23, 28>(I) == 0x26)
                #define	IS_INSN_EXTRACT(I)				(field<23, 28>(I) == 0x27)
                #define	IS_INSN_FP_COMPARE(I)			(field<24, 28>(I) == 0x1E && field<30, 30>(I) == 0)
				#define	IS_INSN_B_UNCOND(I)				(field<26, 30>(I) == 0x05)
                #define	IS_INSN_B_UNCOND_REG(I)			(field<25, 31>(I) == 0x6B)
                #define	IS_INSN_B_COMPARE(I)			(field<25, 30>(I) == 0x1A)
                #define	IS_INSN_B_COND(I)				(field<25, 31>(I) == 0x2A)
                #define	IS_INSN_PCREL_ADDR(I)			(field<24, 28>(I) == 0x10)
>>>>>>> ffda1150

                #define	IS_FIELD_IMMR(S, E)			(S == 16 && E == 21)
                #define	IS_FIELD_IMMS(S, E)			(S == 10 && E == 15)
                #define	IS_FIELD_IMMLO(S, E)		(S == 29 && E == 30)
                #define	IS_FIELD_IMMHI(S, E)		(S == 5 && E == 23)

            private:
                virtual Result_Type makeSizeType(unsigned int opType);

				bool isPstateRead, isPstateWritten;
                bool isFPInsn;
                bool is64Bit;
                bool isValid;

                // inherit from ppc is not sematically consistent with aarch64 manual
                template <int start, int end>
                int field(unsigned int raw)
                {
#if defined DEBUG_FIELD
                    std::cerr << start << "-" << end << ":" << std::dec << (raw >> (start) &
                            (0xFFFFFFFF >> (31 - (end - start)))) << " ";
#endif
                    return (raw >> (start) & (0xFFFFFFFF >> (31 - (end - start))));
                }

                int32_t sign_extend32(int size, int in)
                {
					int32_t val = 0|in;

                    return (val << (32 - size)) >> (32 - size);
                }

                int64_t sign_extend64(int size, int in)
                {
					int64_t val = 0|in;

                    return (val << (64 - size)) >> (64 - size);
                }

                uint32_t unsign_extend32(int size, int in)
                {
					uint32_t mask = (!0);

                    return (mask>>(32-size)) & in;
				}

                uint64_t unsign_extend64(int size, int in)
                {
					uint64_t mask = (!0);

                    return (mask>>(64-size)) & in;
				}

                // opcodes
                void mainDecode();
                int findInsnTableIndex(unsigned int);

                unsigned int insn;
                Instruction* insn_in_progress;

                bool isSystemInsn;
				int op0Field, op1Field, op2Field, crnField, crmField;
				void processSystemInsn();

				bool hasHw;
				int hwField;
				void processHwFieldInsn(int, int);

				bool hasShift;
				int shiftField;
				void processShiftFieldShiftedInsn(int, int);
				void processShiftFieldImmInsn(int, int);

				bool hasOption;
				int optionField;
				void processOptionFieldExtendedInsn(int, int);
				void processOptionFieldLSRegOffsetInsn();

				bool hasN;
				int immr, immrLen;
				int sField, nField, nLen;

				bool isTestAndBr;
        		int immlo, immloLen;
				void makeBranchTarget(bool, bool, int, int);
				void makeLinkForBranch();		
				Expression::Ptr makeFallThroughExpr();

				void setFPMode();

				MachRegister makeAarch64RegID(MachRegister, unsigned int);
				Expression::Ptr makeRdExpr();
				Expression::Ptr makeRnExpr();
				Expression::Ptr makeRmExpr();
				Expression::Ptr makeRaExpr();
				Expression::Ptr makeRsExpr();
				Expression::Ptr makePstateExpr();
                Expression::Ptr makePCExpr();
                Expression::Ptr makeRtExpr();
                Expression::Ptr makeRt2Expr();

                Expression::Ptr makeMemRefIndexLiteral();
                Expression::Ptr makeMemRefIndexUImm();
                Expression::Ptr makeMemRefIndexPre();
                Expression::Ptr makeMemRefIndexPost();
                Expression::Ptr makeMemRefIndex_addOffset9();
                Expression::Ptr makeMemRefIndex_offset9();

                Expression::Ptr makeMemRefPairPre();
                Expression::Ptr makeMemRefPairPre2();
                Expression::Ptr makeMemRefPairPost();
                Expression::Ptr makeMemRefPairPost2();
                Expression::Ptr makeMemRefPair_offset7();
                Expression::Ptr makeMemRefPair_addOffset7();

                void getMemRefIndexLiteral_OffsetLen(int &, int &);
                void getMemRefIndexLiteral_RT(Result_Type &);
                void getMemRefIndexUImm_RT(Result_Type &);
                void getMemRefIndex_RT(Result_Type &);
                void getMemRefIndex_SizeSizelen(unsigned int &, unsigned int &);
                void getMemRefIndexPrePost_ImmImmlen(unsigned int& , unsigned int& );

                void getMemRefPair_RT(Result_Type &rt);
                void getMemRefPair_ImmImmlen(unsigned int &immVal, unsigned int &immLen);

				void Rd();
				void sf();
				template<unsigned int startBit, unsigned int endBit> void option();
				void shift();
				void hw();
				template<unsigned int startBit, unsigned int endBit> void N();

                //for load store
                void LIndex();
                void STIndex();
				void Rn();
                void RnL();
                void RnLU();
                void RnSU();
                void RnS();
				void RnU();
				void Rm();
				void Rt();
				void RtL();
				void RtS();
				void Rt2();
				void Rt2L();
				void Rt2S();

				void op1();
				void op2();
				template<unsigned int startBit, unsigned int endBit> void cond();
				void nzcv();
				void CRm();
				void CRn();
				template<unsigned int startBit, unsigned int endBit> void S();
				void Ra();
				void o0();
				void b5();
				void b40();
				/*void sz()
				{
				}*/
				void Rs();
				template<unsigned int startBit, unsigned int endBit> void imm();
				void scale();
        };
    }
}<|MERGE_RESOLUTION|>--- conflicted
+++ resolved
@@ -67,12 +67,11 @@
 
                 using InstructionDecoderImpl::makeRegisterExpression;
 
-<<<<<<< HEAD
-                #define	IS_INSN_LOGICAL_SHIFT(I)	(field<24, 28>(I) == 0x0A)
-                #define	IS_INSN_ADDSUB_EXT(I)		(field<24, 28>(I) == 0x0B && field<21, 21>(I) == 1)
-                #define	IS_INSN_ADDSUB_SHIFT(I)		(field<24, 28>(I) == 0x0B && field<21, 21>(I) == 0)
-                #define	IS_INSN_ADDSUB_IMM(I)		(field<24, 28>(I) == 0x11)
-                #define	IS_INSN_ADDSUB_CARRY(I)		(field<21, 28>(I) == 0xD0)
+                #define	IS_INSN_LOGICAL_SHIFT(I)		(field<24, 28>(I) == 0x0A)
+                #define	IS_INSN_ADDSUB_EXT(I)			(field<24, 28>(I) == 0x0B && field<21, 21>(I) == 1)
+                #define	IS_INSN_ADDSUB_SHIFT(I)			(field<24, 28>(I) == 0x0B && field<21, 21>(I) == 0)
+                #define	IS_INSN_ADDSUB_IMM(I)			(field<24, 28>(I) == 0x11)
+                #define	IS_INSN_ADDSUB_CARRY(I)			(field<21, 28>(I) == 0xD0)
 
                 #define	IS_INSN_LDST_REG(I)	        (field<27, 29>(I) == 0x07 && field<24, 25>(I) == 0 && field<21, 21>(I) == 1)
                 #define IS_INSN_LD_LITERAL(I)       (field<27,29>(I) == 0x03 && field<24, 25>(I) == 0)
@@ -89,27 +88,6 @@
                 #define IS_INSN_LDST_PAIR_POST(I)   (field<27, 29>(I) == 0x05 && field<23, 25>(I) == 0x01)
                 #define IS_INSN_LDST_PAIR_NOALLOC(I) (field<27, 29>(I) == 0x05 && field<23, 25>(I) == 0x00)
 
-                #define	IS_INSN_LOGICAL_IMM(I)		(field<23, 28>(I) == 0x24)
-                #define	IS_INSN_MOVEWIDE_IMM(I)		(field<23, 28>(I) == 0x25)
-                #define	IS_INSN_BITFIELD(I)			(field<23, 28>(I) == 0x26)
-                #define	IS_INSN_EXTRACT(I)			(field<23, 28>(I) == 0x27)
-                #define	IS_INSN_FP_COMPARE(I)		(field<24, 28>(I) == 0x1E && field<30, 30>(I) == 0)
-				#define	IS_INSN_B_UNCOND(I)			(field<26, 30>(I) == 0x05)
-                #define	IS_INSN_B_UNCOND_REG(I)		(field<25, 31>(I) == 0x6B)
-                #define	IS_INSN_B_COMPARE(I)		(field<25, 30>(I) == 0x1A)
-                #define	IS_INSN_B_COND(I)			(field<25, 31>(I) == 0x2A)
-                #define	IS_INSN_PCREL_ADDR(I)		(field<24, 28>(I) == 0x10)
-=======
-                #define	IS_INSN_LOGICAL_SHIFT(I)		(field<24, 28>(I) == 0x0A)
-                #define	IS_INSN_ADDSUB_EXT(I)			(field<24, 28>(I) == 0x0B && field<21, 21>(I) == 1)
-                #define	IS_INSN_ADDSUB_SHIFT(I)			(field<24, 28>(I) == 0x0B && field<21, 21>(I) == 0)
-                #define	IS_INSN_ADDSUB_IMM(I)			(field<24, 28>(I) == 0x11)
-                #define	IS_INSN_ADDSUB_CARRY(I)			(field<21, 28>(I) == 0xD0)
-                #define	IS_INSN_LOADSTORE_REG(I)		(field<27, 29>(I) == 0x07 && field<24, 25>(I) == 0 && field<21, 21>(I) == 1)
-                #define IS_INSN_LOADSTORE_LITERAL(I) 	(field<27, 29>(I) == 0x03 && field<24, 25>(I) == 0)
-                #define IS_INSN_LOADSTORE_UIMM(I)   	(field<27, 29>(I) == 0x07 && field<24, 25>(I) == 1)
-                #define IS_INSN_LOADSTORE_PRE(I)   		(field<27, 29>(I) == 0x07 && field<24, 25>(I) == 0 && field<21, 21>(I) == 0 && field<10, 11>(I) == 0x03)
-                #define IS_INSN_LOADSTORE_POST(I)   	(field<27, 29>(I) == 0x07 && field<24, 25>(I) == 0 && field<21, 21>(I) == 0 && field<10, 11>(I) == 0x01)
                 #define	IS_INSN_LOGICAL_IMM(I)			(field<23, 28>(I) == 0x24)
                 #define	IS_INSN_MOVEWIDE_IMM(I)			(field<23, 28>(I) == 0x25)
                 #define	IS_INSN_BITFIELD(I)				(field<23, 28>(I) == 0x26)
@@ -120,7 +98,6 @@
                 #define	IS_INSN_B_COMPARE(I)			(field<25, 30>(I) == 0x1A)
                 #define	IS_INSN_B_COND(I)				(field<25, 31>(I) == 0x2A)
                 #define	IS_INSN_PCREL_ADDR(I)			(field<24, 28>(I) == 0x10)
->>>>>>> ffda1150
 
                 #define	IS_FIELD_IMMR(S, E)			(S == 16 && E == 21)
                 #define	IS_FIELD_IMMS(S, E)			(S == 10 && E == 15)
@@ -206,7 +183,7 @@
 				bool isTestAndBr;
         		int immlo, immloLen;
 				void makeBranchTarget(bool, bool, int, int);
-				void makeLinkForBranch();		
+				void makeLinkForBranch();
 				Expression::Ptr makeFallThroughExpr();
 
 				void setFPMode();
