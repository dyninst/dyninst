--- conflicted
+++ resolved
@@ -1012,15 +1012,10 @@
                     case am_reg:
                     {
                         MachRegister r(optype);
-<<<<<<< HEAD
-                        r = MachRegister((r.val() & ~r.getArchitecture()) | m_Arch);
-                        if(locs->rex_b && insn_to_complete->m_Operands.empty())
-=======
                         r = MachRegister(r.val() & ~r.getArchitecture() | m_Arch);
 			entryID entryid = decodedInstruction->getEntry()->getID(locs);
                         if(locs->rex_b && insn_to_complete->m_Operands.empty() && 
 			    (entryid == e_push || entryid == e_pop || entryid == e_xchg || ((*(b.start + locs->opcode_position) & 0xf0) == 0xb0) ) )
->>>>>>> 41da13ce
                         {
                             // FP stack registers are not affected by the rex_b bit in AM_REG.
                            if((signed int) r.regClass() != x86::MMX)
