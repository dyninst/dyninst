/*
 * Copyright (c) 1996-2011 Barton P. Miller
 * 
 * We provide the Paradyn Parallel Performance Tools (below
 * described as "Paradyn") on an AS IS basis, and do not warrant its
 * validity or performance.  We reserve the right to update, modify,
 * or discontinue this software at any time.  We shall have no
 * obligation to supply such updates or modifications or any other
 * form of support to you.
 * 
 * By your use of Paradyn, you understand and agree that we (or any
 * other person or entity with proprietary rights in Paradyn) are
 * under no obligation to provide either maintenance services,
 * update services, notices of latent defects, or correction of
 * defects for Paradyn.
 * 
 * This library is free software; you can redistribute it and/or
 * modify it under the terms of the GNU Lesser General Public
 * License as published by the Free Software Foundation; either
 * version 2.1 of the License, or (at your option) any later version.
 * 
 * This library is distributed in the hope that it will be useful,
 * but WITHOUT ANY WARRANTY; without even the implied warranty of
 * MERCHANTABILITY or FITNESS FOR A PARTICULAR PURPOSE.  See the GNU
 * Lesser General Public License for more details.
 * 
 * You should have received a copy of the GNU Lesser General Public
 * License along with this library; if not, write to the Free Software
 * Foundation, Inc., 51 Franklin Street, Fifth Floor, Boston, MA 02110-1301 USA
 */

#define INSIDE_INSTRUCTION_API

#include "common/h/Types.h"
#include "InstructionDecoder-x86.h"
#include "Expression.h"
#include "common/h/arch-x86.h"
#include "Register.h"
#include "Dereference.h"
#include "Immediate.h" 
#include "BinaryFunction.h"
#include "common/h/singleton_object_pool.h"

using namespace std;
using namespace NS_x86;
namespace Dyninst
{
    namespace InstructionAPI
    {
    
        bool readsOperand(unsigned int opsema, unsigned int i)
        {
            switch(opsema) {
                case s1R2R:
                    return (i == 0 || i == 1);
                case s1R:
                case s1RW:
                    return i == 0;
                case s1W:
                    return false;
                case s1W2RW:
                case s1W2R:   // second operand read, first operand written (e.g. mov)
                    return i == 1;
                case s1RW2R:  // two operands read, first written (e.g. add)
                case s1RW2RW: // e.g. xchg
                case s1R2RW:
                    return i == 0 || i == 1;
                case s1W2R3R: // e.g. imul
                case s1W2RW3R: // some mul
                case s1W2R3RW: // (stack) push & pop
                    return i == 1 || i == 2;
                case s1W2W3R: // e.g. les
                    return i == 2;
                case s1RW2R3R: // shld/shrd
                case s1RW2RW3R: // [i]div, cmpxch8b
                case s1R2R3R:
                    return i == 0 || i == 1 || i == 2;
                    break;
                case sNONE:
                default:
                    return false;
            }
      
        }
      
        bool writesOperand(unsigned int opsema, unsigned int i)
        {
            switch(opsema) {
                case s1R2R:
                case s1R:
                    return false;
                case s1RW:
                case s1W:
                    case s1W2R:   // second operand read, first operand written (e.g. mov)
                        case s1RW2R:  // two operands read, first written (e.g. add)
                            case s1W2R3R: // e.g. imul
                                case s1RW2R3R: // shld/shrd
                                    return i == 0;
                case s1R2RW:
                    return i == 1;
                case s1W2RW:
                    case s1RW2RW: // e.g. xchg
                        case s1W2RW3R: // some mul
                            case s1W2W3R: // e.g. les
                                case s1RW2RW3R: // [i]div, cmpxch8b
                                    return i == 0 || i == 1;
                                    case s1W2R3RW: // (stack) push & pop
                                        return i == 0 || i == 2;
                case sNONE:
                default:
                    return false;
            }
        }


    
    INSTRUCTION_EXPORT InstructionDecoder_x86::InstructionDecoder_x86(Architecture a) :
      InstructionDecoderImpl(a),
    locs(NULL),
    decodedInstruction(NULL),
    sizePrefixPresent(false)
    {
    }
    INSTRUCTION_EXPORT InstructionDecoder_x86::~InstructionDecoder_x86()
    {
        if(decodedInstruction) decodedInstruction->~ia32_instruction();
        free(decodedInstruction);
        if(locs) locs->~ia32_locations();
        free(locs);

    }
    static const unsigned char modrm_use_sib = 4;
    
    INSTRUCTION_EXPORT void InstructionDecoder_x86::setMode(bool is64)
    {
        ia32_set_mode_64(is64);
    }
    
      Expression::Ptr InstructionDecoder_x86::makeSIBExpression(const InstructionDecoder::buffer& b)
    {
        unsigned scale;
        Register index;
        Register base;
        Result_Type registerType = ia32_is_mode_64() ? u32 : u64;

        decode_SIB(locs->sib_byte, scale, index, base);

        Expression::Ptr scaleAST(make_shared(singleton_object_pool<Immediate>::construct(Result(u8, dword_t(scale)))));
        Expression::Ptr indexAST(make_shared(singleton_object_pool<RegisterAST>::construct(makeRegisterID(index, registerType,
                                    locs->rex_x))));
        Expression::Ptr baseAST;
        if(base == 0x05)
        {
            switch(locs->modrm_mod)
            {
                case 0x00:
                    baseAST = decodeImmediate(op_d, b.start + locs->sib_position + 1);
                    break;
                    case 0x01: {
                        MachRegister reg;
                        if (locs->rex_b)
                            reg = x86_64::r13;
                        else
			  reg = MachRegister::getFramePointer(m_Arch);
			
                        baseAST = makeAddExpression(make_shared(singleton_object_pool<RegisterAST>::construct(reg)),
						    decodeImmediate(op_b, b.start + locs->sib_position + 1),
						    registerType);
                        break;
                    }
                    case 0x02: {
                        MachRegister reg;
                        if (locs->rex_b)
                            reg = x86_64::r13;
                        else
                            reg = MachRegister::getFramePointer(m_Arch);

                        baseAST = makeAddExpression(make_shared(singleton_object_pool<RegisterAST>::construct(reg)), 
						    decodeImmediate(op_d, b.start + locs->sib_position + 1),
						    registerType);
                        break;
                    }
                case 0x03:
                default:
                    assert(0);
                    break;
            };
        }
        else
        {
            baseAST = make_shared(singleton_object_pool<RegisterAST>::construct(makeRegisterID(base, 
											       registerType,
											       locs->rex_b)));
        }
        if(index == 0x04 && (!(ia32_is_mode_64()) || !(locs->rex_x)))
        {
            return baseAST;
        }
        return makeAddExpression(baseAST, makeMultiplyExpression(indexAST, scaleAST, registerType), registerType);
    }

      Expression::Ptr InstructionDecoder_x86::makeModRMExpression(const InstructionDecoder::buffer& b,
								  unsigned int opType)
    {
       unsigned int regType = op_d;
        Result_Type aw = ia32_is_mode_64() ? u32 : u64;
        if(ia32_is_mode_64())
        {
            regType = op_q;
        }
        Expression::Ptr e =
            makeRegisterExpression(makeRegisterID(locs->modrm_rm, regType, (locs->rex_b == 1)));
        switch(locs->modrm_mod)
        {
            case 0:
                if(locs->modrm_rm == modrm_use_sib) {
                    e = makeSIBExpression(b);
                }
                if(locs->modrm_rm == 0x5 && !addrSizePrefixPresent)
                {
                    assert(locs->opcode_position > -1);
                    if(ia32_is_mode_64())
                    {
                        e = makeAddExpression(makeRegisterExpression(x86_64::rip),
                                            getModRMDisplacement(b), aw);
                    }
                    else
                    {
                        e = getModRMDisplacement(b);
                    }
        
                }
                if(locs->modrm_rm == 0x6 && addrSizePrefixPresent)
                {
                    e = getModRMDisplacement(b);
                }
                if(opType == op_lea)
                {
                    return e;
                }
                return makeDereferenceExpression(e, makeSizeType(opType));
                assert(0);
                break;
            case 1:
            case 2:
            {
                if(locs->modrm_rm == modrm_use_sib) {
                    e = makeSIBExpression(b);
                }
                Expression::Ptr disp_e = makeAddExpression(e, getModRMDisplacement(b), aw);
                if(opType == op_lea)
                {
                    return disp_e;
                }
                return makeDereferenceExpression(disp_e, makeSizeType(opType));
            }
            assert(0);
            break;
            case 3:
                return makeRegisterExpression(makeRegisterID(locs->modrm_rm, opType, (locs->rex_b == 1)));
            default:
                return Expression::Ptr();
        
        };
        // can't get here, but make the compiler happy...
        assert(0);
        return Expression::Ptr();
    }

    Expression::Ptr InstructionDecoder_x86::decodeImmediate(unsigned int opType, const unsigned char* immStart, 
							    bool isSigned)
    {
        switch(opType)
        {
            case op_b:
                return Immediate::makeImmediate(Result(isSigned ? s8 : u8 ,*(const byte_t*)(immStart)));
                break;
            case op_d:
                return Immediate::makeImmediate(Result(isSigned ? s32 : u32,*(const dword_t*)(immStart)));
            case op_w:
                return Immediate::makeImmediate(Result(isSigned ? s16 : u16,*(const word_t*)(immStart)));
                break;
            case op_q:
                return Immediate::makeImmediate(Result(isSigned ? s64 : u64,*(const int64_t*)(immStart)));
                break;
            case op_v:
            case op_z:
        // 32 bit mode & no prefix, or 16 bit mode & prefix => 32 bit
        // 16 bit mode, no prefix or 32 bit mode, prefix => 16 bit
                if(!sizePrefixPresent)
                {
                    return Immediate::makeImmediate(Result(isSigned ? s32 : u32,*(const dword_t*)(immStart)));
                }
                else
                {
                    return Immediate::makeImmediate(Result(isSigned ? s16 : u16,*(const word_t*)(immStart)));
                }
        
                break;
            case op_p:
        // 32 bit mode & no prefix, or 16 bit mode & prefix => 48 bit
        // 16 bit mode, no prefix or 32 bit mode, prefix => 32 bit
                if(!sizePrefixPresent)
                {
                    return Immediate::makeImmediate(Result(isSigned ? s48 : u48,*(const int64_t*)(immStart)));
                }
                else
                {
                    return Immediate::makeImmediate(Result(isSigned ? s32 : u32,*(const dword_t*)(immStart)));
                }
        
                break;
            case op_a:
            case op_dq:
            case op_pd:
            case op_ps:
            case op_s:
            case op_si:
            case op_lea:
            case op_allgprs:
            case op_512:
            case op_c:
                assert(!"Can't happen: opType unexpected for valid ways to decode an immediate");
                return Expression::Ptr();
            default:
                assert(!"Can't happen: opType out of range");
                return Expression::Ptr();
        }
    }
    
    Expression::Ptr InstructionDecoder_x86::getModRMDisplacement(const InstructionDecoder::buffer& b)
    {
        int disp_pos;

        if(locs->sib_position != -1)
        {
            disp_pos = locs->sib_position + 1;
        }
        else
        {
            disp_pos = locs->modrm_position + 1;
        }
        switch(locs->modrm_mod)
        {
            case 1:
                return make_shared(singleton_object_pool<Immediate>::construct(Result(s8, (*(const byte_t*)(b.start +
                        disp_pos)))));
                break;
            case 2:
                if(sizePrefixPresent)
                {
                    return make_shared(singleton_object_pool<Immediate>::construct(Result(s16, *((const word_t*)(b.start +
                            disp_pos)))));
                }
                else
                {
                    return make_shared(singleton_object_pool<Immediate>::construct(Result(s32, *((const dword_t*)(b.start +
                            disp_pos)))));
                }
                break;
            case 0:
                // In 16-bit mode, the word displacement is modrm r/m 6
                if(sizePrefixPresent)
                {
                    if(locs->modrm_rm == 6)
                    {
                        return make_shared(singleton_object_pool<Immediate>::construct(Result(s16,
                                           *((const dword_t*)(b.start + disp_pos)))));
                    }
                    // TODO FIXME; this was decoding wrong, but I'm not sure
                    // why...
                    else if (locs->modrm_rm == 5) {
                        assert(b.start + disp_pos + 4 <= b.end);
                        return make_shared(singleton_object_pool<Immediate>::construct(Result(s32,
                                           *((const dword_t*)(b.start + disp_pos)))));
                    } else {
                        assert(b.start + disp_pos + 1 <= b.end);
                        return make_shared(singleton_object_pool<Immediate>::construct(Result(s8, 0)));
                    }
                    break;
                }
                // ...and in 32-bit mode, the dword displacement is modrm r/m 5
                else
                {
                    if(locs->modrm_rm == 5)
                    {
                        assert(b.start + disp_pos + 4 <= b.end);
                        return make_shared(singleton_object_pool<Immediate>::construct(Result(s32,
                                           *((const dword_t*)(b.start + disp_pos)))));
                    }
                    else
                    {
                        assert(b.start + disp_pos + 1 <= b.end);
                        return make_shared(singleton_object_pool<Immediate>::construct(Result(s8, 0)));
                    }
                    break;
                }
            default:
                assert(b.start + disp_pos + 1 <= b.end);
                return make_shared(singleton_object_pool<Immediate>::construct(Result(s8, 0)));
                break;
        }
    }

    enum intelRegBanks
    {
        b_8bitNoREX = 0,
        b_16bit,
        b_32bit,
        b_segment,
        b_64bit,
        b_xmm,
        b_xmmhigh,
        b_mm,
        b_cr,
        b_dr,
        b_tr,
        b_amd64ext,
        b_8bitWithREX,
        b_fpstack,
	amd64_ext_8,
	amd64_ext_16,
	amd64_ext_32
    };
    static MachRegister IntelRegTable32[][8] = {
        {
            x86::al, x86::cl, x86::dl, x86::bl, x86::ah, x86::ch, x86::dh, x86::bh
        },
        {
            x86::ax, x86::cx, x86::dx, x86::bx, x86::sp, x86::bp, x86::si, x86::di
        },
        {
            x86::eax, x86::ecx, x86::edx, x86::ebx, x86::esp, x86::ebp, x86::esi, x86::edi
        },
        {
           x86::es, x86::cs, x86::ss, x86::ds, x86::fs, x86::gs, InvalidReg, InvalidReg
        },
        {
            x86_64::rax, x86_64::rcx, x86_64::rdx, x86_64::rbx, x86_64::rsp, x86_64::rbp, x86_64::rsi, x86_64::rdi
        },
        {
            x86::xmm0, x86::xmm1, x86::xmm2, x86::xmm3, x86::xmm4, x86::xmm5, x86::xmm6, x86::xmm7
        },
        {
            x86_64::xmm8, x86_64::xmm9, x86_64::xmm10, x86_64::xmm11, x86_64::xmm12, x86_64::xmm13, x86_64::xmm14, x86_64::xmm15
        },
        {
            x86::mm0, x86::mm1, x86::mm2, x86::mm3, x86::mm4, x86::mm5, x86::mm6, x86::mm7
        },
        {
            x86::cr0, x86::cr1, x86::cr2, x86::cr3, x86::cr4, x86::cr5, x86::cr6, x86::cr7
        },
        {
            x86::dr0, x86::dr1, x86::dr2, x86::dr3, x86::dr4, x86::dr5, x86::dr6, x86::dr7
        },
        {
            x86::tr0, x86::tr1, x86::tr2, x86::tr3, x86::tr4, x86::tr5, x86::tr6, x86::tr7
        },
        {
            x86_64::r8, x86_64::r9, x86_64::r10, x86_64::r11, x86_64::r12, x86_64::r13, x86_64::r14, x86_64::r15
        },
        {
            x86_64::al, x86_64::cl, x86_64::dl, x86_64::bl, x86_64::spl, x86_64::bpl, x86_64::sil, x86_64::dil
        },
        {
            x86::st0, x86::st1, x86::st2, x86::st3, x86::st4, x86::st5, x86::st6, x86::st7
        }

    };
    static MachRegister IntelRegTable64[][8] = {
        {
            x86_64::al, x86_64::cl, x86_64::dl, x86_64::bl, x86_64::ah, x86_64::ch, x86_64::dh, x86_64::bh
        },
        {
            x86_64::ax, x86_64::cx, x86_64::dx, x86_64::bx, x86_64::sp, x86_64::bp, x86_64::si, x86_64::di
        },
        {
            x86_64::eax, x86_64::ecx, x86_64::edx, x86_64::ebx, x86_64::esp, x86_64::ebp, x86_64::esi, x86_64::edi
        },
        {
            x86_64::es, x86_64::cs, x86_64::ss, x86_64::ds, x86_64::fs, x86_64::gs, InvalidReg, InvalidReg
        },
        {
            x86_64::rax, x86_64::rcx, x86_64::rdx, x86_64::rbx, x86_64::rsp, x86_64::rbp, x86_64::rsi, x86_64::rdi
        },
        {
            x86_64::xmm0, x86_64::xmm1, x86_64::xmm2, x86_64::xmm3, x86_64::xmm4, x86_64::xmm5, x86_64::xmm6, x86_64::xmm7
        },
        {
            x86_64::xmm8, x86_64::xmm9, x86_64::xmm10, x86_64::xmm11, x86_64::xmm12, x86_64::xmm13, x86_64::xmm14, x86_64::xmm15
        },
        {
            x86_64::mm0, x86_64::mm1, x86_64::mm2, x86_64::mm3, x86_64::mm4, x86_64::mm5, x86_64::mm6, x86_64::mm7
        },
        {
            x86_64::cr0, x86_64::cr1, x86_64::cr2, x86_64::cr3, x86_64::cr4, x86_64::cr5, x86_64::cr6, x86_64::cr7
        },
        {
            x86_64::dr0, x86_64::dr1, x86_64::dr2, x86_64::dr3, x86_64::dr4, x86_64::dr5, x86_64::dr6, x86_64::dr7
        },
        {
            x86_64::tr0, x86_64::tr1, x86_64::tr2, x86_64::tr3, x86_64::tr4, x86_64::tr5, x86_64::tr6, x86_64::tr7
        },
        {
            x86_64::r8, x86_64::r9, x86_64::r10, x86_64::r11, x86_64::r12, x86_64::r13, x86_64::r14, x86_64::r15
        },
        {
            x86_64::al, x86_64::cl, x86_64::dl, x86_64::bl, x86_64::spl, x86_64::bpl, x86_64::sil, x86_64::dil
        },
        {
            x86_64::st0, x86_64::st1, x86_64::st2, x86_64::st3, x86_64::st4, x86_64::st5, x86_64::st6, x86_64::st7
        },
	{
	    x86_64::r8b, x86_64::r9b, x86_64::r10b, x86_64::r11b, x86_64::r12b, x86_64::r13b, x86_64::r14b, x86_64::r15b 
	},
	{
	    x86_64::r8w, x86_64::r9w, x86_64::r10w, x86_64::r11w, x86_64::r12w, x86_64::r13w, x86_64::r14w, x86_64::r15w 
	},
	{
	    x86_64::r8d, x86_64::r9d, x86_64::r10d, x86_64::r11d, x86_64::r12d, x86_64::r13d, x86_64::r14d, x86_64::r15d 
	}

    };

  /* Uses the appropriate lookup table based on the 
     decoder architecture */
  class IntelRegTable_access {
    public:
        inline MachRegister operator()(Architecture arch,
                                       intelRegBanks bank,
                                       int index)
        {
            assert(index >= 0 && index < 8);
    
            if(arch == Arch_x86_64)
                return IntelRegTable64[bank][index];
            else if(arch == Arch_x86)
                return IntelRegTable32[bank][index];
            else
                assert(0);
            return IntelRegTable32[bank][index];
        }

  };
  static IntelRegTable_access IntelRegTable;

    MachRegister InstructionDecoder_x86::makeRegisterID(unsigned int intelReg, unsigned int opType,
                                        bool isExtendedReg)
    {
        MachRegister retVal;

        if(isExtendedReg)
        {
	    switch(opType)
	    {
	        case op_q:  
		    retVal = IntelRegTable(m_Arch,b_amd64ext,intelReg);
		    break;
		case op_d:
		    retVal = IntelRegTable(m_Arch,amd64_ext_32,intelReg);
		    break;
		case op_w:
		    retVal = IntelRegTable(m_Arch,amd64_ext_16,intelReg);
		    break;
		case op_b:
		    retVal = IntelRegTable(m_Arch,amd64_ext_8,intelReg);
	            break;
		case op_v:
		    if (locs->rex_w)
		        retVal = IntelRegTable(m_Arch, b_amd64ext, intelReg);
	            else if (!sizePrefixPresent)
		        retVal = IntelRegTable(m_Arch, b_amd64ext, intelReg);
		    else
		        retVal = IntelRegTable(m_Arch, amd64_ext_16, intelReg);
		    break;	
		case op_p:
		case op_z:
		    if (!sizePrefixPresent)
		        retVal = IntelRegTable(m_Arch, amd64_ext_32, intelReg);
		    else
		        retVal = IntelRegTable(m_Arch, amd64_ext_16, intelReg);
		    break;
		default:
		    fprintf(stderr, "%d\n", opType);
		    fprintf(stderr, "%s\n",  decodedInstruction->getEntry()->name(locs));
		    assert(0 && "opType=" && opType);
	    }
        }
        /* Promotion to 64-bit only applies to the operand types
           that are varible (c,v,z). Ignoring c and z because they
           do the right thing on 32- and 64-bit code.
        else if(locs->rex_w)
        {
            // AMD64 with 64-bit operands
            retVal = IntelRegTable[b_64bit][intelReg];
        }
        */
        else
        {
            switch(opType)
            {
                case op_v:
                    if(locs->rex_w)
                        retVal = IntelRegTable(m_Arch,b_64bit,intelReg);
                    else
                        retVal = IntelRegTable(m_Arch,b_32bit,intelReg);
                    break;
                case op_b:
                    if (locs->rex_position == -1) {
                        retVal = IntelRegTable(m_Arch,b_8bitNoREX,intelReg);
                    } else {
                        retVal = IntelRegTable(m_Arch,b_8bitWithREX,intelReg);
                    }
                    break;
                case op_q:
                    retVal = IntelRegTable(m_Arch,b_64bit,intelReg);
                    break;
                case op_w:
                    retVal = IntelRegTable(m_Arch,b_16bit,intelReg);
                    break;
                case op_f:
                case op_dbl:
                    retVal = IntelRegTable(m_Arch,b_fpstack,intelReg);
                    break;
                case op_d:
                case op_si:
                    retVal = IntelRegTable(m_Arch,b_32bit,intelReg);
                    break;
                default:
                    retVal = IntelRegTable(m_Arch,b_32bit,intelReg);
                    break;
            }
        }

        if (!ia32_is_mode_64()) {
	  if ((retVal.val() & 0x00ffffff) == 0x0001000c)
	    assert(0);
	}

        return MachRegister((retVal.val() & ~retVal.getArchitecture()) | m_Arch);
    }
    
    Result_Type InstructionDecoder_x86::makeSizeType(unsigned int opType)
    {
        switch(opType)
        {
            case op_b:
            case op_c:
                return u8;
            case op_d:
            case op_ss:
            case op_allgprs:
            case op_si:
                return u32;
            case op_w:
            case op_a:
                return u16;
            case op_q:
            case op_sd:
                return u64;
            case op_v:
            case op_lea:
            case op_z:
	      if(!ia32_is_mode_64() ^ sizePrefixPresent)
                {
                    return u32;
                }
                else
                {
                    return u16;
                }
                break;
            case op_p:
                // book says operand size; arch-x86 says word + word * operand size
                if(!ia32_is_mode_64() ^ sizePrefixPresent)
                {
                    return u48;
                }
                else
                {
                    return u32;
                }
            case op_dq:
                return u64;
            case op_512:
                return m512;
            case op_pi:
            case op_ps:
            case op_pd:
                return dbl128;
            case op_s:
                return u48;
            case op_f:
                return sp_float;
            case op_dbl:
                return dp_float;
            case op_14:
                return m14;
            default:
                assert(!"Can't happen!");
                return u8;
        }
    }


    bool InstructionDecoder_x86::decodeOneOperand(const InstructionDecoder::buffer& b,
						  const ia32_operand& operand,
						  int & imm_index, /* immediate operand index */
						  const Instruction* insn_to_complete, 
						  bool isRead, bool isWritten)
    {
       bool isCFT = false;
      bool isCall = false;
      bool isConditional = false;
      InsnCategory cat = insn_to_complete->getCategory();
      if(cat == c_BranchInsn || cat == c_CallInsn)
	{
	  isCFT = true;
	  if(cat == c_CallInsn)
	    {
	      isCall = true;
	    }
	}
      if (cat == c_BranchInsn && insn_to_complete->getOperation().getID() != e_jmp) {
	isConditional = true;
      }

      unsigned int optype = operand.optype;
      if (sizePrefixPresent && 
	  ((optype == op_v) ||
	   (optype == op_z))) {
	optype = op_w;
      }
                switch(operand.admet)
                {
                    case 0:
                    // No operand
                    {
/*                        fprintf(stderr, "ERROR: Instruction with mismatched operands. Raw bytes: ");
                        for(unsigned int i = 0; i < decodedInstruction->getSize(); i++) {
                            fprintf(stderr, "%x ", b.start[i]);
                        }
                        fprintf(stderr, "\n");*/
                        assert(!"Mismatched number of operands--check tables");
                        return false;
                    }
                    case am_A:
                    {
                        // am_A only shows up as a far call/jump.  Position 1 should be universally safe.
                        Expression::Ptr addr(decodeImmediate(optype, b.start + 1));
                        insn_to_complete->addSuccessor(addr, isCall, false, false, false);
                    }
                    break;
                    case am_C:
                    {
                        Expression::Ptr op(makeRegisterExpression(IntelRegTable(m_Arch,b_cr,locs->modrm_reg)));
                        insn_to_complete->appendOperand(op, isRead, isWritten);
                    }
                    break;
                    case am_D:
                    {
                        Expression::Ptr op(makeRegisterExpression(IntelRegTable(m_Arch,b_dr,locs->modrm_reg)));
                        insn_to_complete->appendOperand(op, isRead, isWritten);
                    }
                    break;
                    case am_E:
                    // am_M is like am_E, except that mod of 0x03 should never occur (am_M specified memory,
                    // mod of 0x03 specifies direct register access).
                    case am_M:
                    // am_R is the inverse of am_M; it should only have a mod of 3
                    case am_R:
                        if(isCFT)
                        {
			  insn_to_complete->addSuccessor(makeModRMExpression(b, optype), isCall, true, false, false);
                        }
                        else
                        {
			  insn_to_complete->appendOperand(makeModRMExpression(b, optype), isRead, isWritten);
                        }
                    break;
                    case am_F:
                    {
                        Expression::Ptr op(makeRegisterExpression(x86::flags));
                        insn_to_complete->appendOperand(op, isRead, isWritten);
                    }
                    break;
                    case am_G:
                    {
                        Expression::Ptr op(makeRegisterExpression(makeRegisterID(locs->modrm_reg,
                                optype, locs->rex_r)));
                        insn_to_complete->appendOperand(op, isRead, isWritten);
                    }
                    break;
                    case am_I:
                        insn_to_complete->appendOperand(decodeImmediate(optype, b.start + 
									locs->imm_position[imm_index++]), 
							isRead, isWritten);
                        break;
                    case am_J:
                    {
                        Expression::Ptr Offset(decodeImmediate(optype, 
							       b.start + locs->imm_position[imm_index++], 
							       true));
                        Expression::Ptr EIP(makeRegisterExpression(MachRegister::getPC(m_Arch)));
                        Expression::Ptr InsnSize(make_shared(singleton_object_pool<Immediate>::construct(Result(u8,
                            decodedInstruction->getSize()))));
                        Expression::Ptr postEIP(makeAddExpression(EIP, InsnSize, u32));

                        Expression::Ptr op(makeAddExpression(Offset, postEIP, u32));
                        insn_to_complete->addSuccessor(op, isCall, false, isConditional, false);
			if (isConditional) 
			  insn_to_complete->addSuccessor(postEIP, false, false, true, true);
                    }
                    break;
                    case am_O:
                    {
                    // Address/offset width, which is *not* what's encoded by the optype...
                    // The deref's width is what's actually encoded here.
                        int pseudoOpType;
                        switch(locs->address_size)
                        {
                            case 1:
                                pseudoOpType = op_b;
                                break;
                            case 2:
                                pseudoOpType = op_w;
                                break;
                            case 4:
                                pseudoOpType = op_d;
                                break;
                            case 0:
                                // closest I can get to "will be address size by default"
                                pseudoOpType = op_v;
                                break;
                            default:
                                assert(!"Bad address size, should be 0, 1, 2, or 4!");
                                pseudoOpType = op_b;
                                break;
                        }


                        int offset_position = locs->opcode_position;
                        if(locs->modrm_position > offset_position && locs->modrm_operand <
                           (int)(insn_to_complete->m_Operands.size()))
                        {
                            offset_position = locs->modrm_position;
                        }
                        if(locs->sib_position > offset_position)
                        {
                            offset_position = locs->sib_position;
                        }
                        offset_position++;
                        insn_to_complete->appendOperand(makeDereferenceExpression(
                                decodeImmediate(pseudoOpType, b.start + offset_position), makeSizeType(optype)), 
							isRead, isWritten);
                    }
                    break;
                    case am_P:
                        insn_to_complete->appendOperand(makeRegisterExpression(IntelRegTable(m_Arch,b_mm,locs->modrm_reg)),
                                isRead, isWritten);
                        break;
                    case am_Q:
        
                        switch(locs->modrm_mod)
                        {
                            // direct dereference
                            case 0x00:
                            case 0x01:
                            case 0x02:
			      insn_to_complete->appendOperand(makeModRMExpression(b, optype), isRead, isWritten);
                                break;
                            case 0x03:
                                // use of actual register
                                insn_to_complete->appendOperand(makeRegisterExpression(IntelRegTable(m_Arch,b_mm,locs->modrm_rm)),
                                                               isRead, isWritten);
                                break;
                            default:
                                assert(!"2-bit value modrm_mod out of range");
                                break;
                        };
                        break;
                    case am_S:
                    // Segment register in modrm reg field.
                        insn_to_complete->appendOperand(makeRegisterExpression(IntelRegTable(m_Arch,b_segment,locs->modrm_reg)),
                                isRead, isWritten);
                        break;
                    case am_T:
                        // test register in modrm reg; should only be tr6/tr7, but we'll decode any of them
                        // NOTE: this only appears in deprecated opcodes
                        insn_to_complete->appendOperand(makeRegisterExpression(IntelRegTable(m_Arch,b_tr,locs->modrm_reg)),
                                                       isRead, isWritten);
                        break;
                    case am_V:
                       
                        insn_to_complete->appendOperand(makeRegisterExpression(IntelRegTable(m_Arch,
                                (locs->rex_r == 1 )? b_xmmhigh : b_xmm,locs->modrm_reg)),
                                    isRead, isWritten);
                        break;
                    case am_W:
                        switch(locs->modrm_mod)
                        {
                            // direct dereference
                            case 0x00:
                            case 0x01:
                            case 0x02:
			      insn_to_complete->appendOperand(makeModRMExpression(b, makeSizeType(optype)),
                                                               isRead, isWritten);
                                break;
                            case 0x03:
                            // use of actual register
                            {
                                insn_to_complete->appendOperand(makeRegisterExpression(IntelRegTable(m_Arch,
                                        (locs->rex_b == 1) ? b_xmmhigh : b_xmm, locs->modrm_rm)),
                                        isRead, isWritten);
                                break;
                            }
                            default:
                                assert(!"2-bit value modrm_mod out of range");
                                break;
                        };
                        break;
                    case am_X:
                    {
			MachRegister si_reg;
			if(m_Arch == Arch_x86)
			{
				if(addrSizePrefixPresent)
				{
					si_reg = x86::si;
				} else
				{
					si_reg = x86::esi;
				}
			}
			else
			{
				if(addrSizePrefixPresent)
				{
					si_reg = x86_64::esi;
				} else
				{
					si_reg = x86_64::rsi;
				}
			}
                        Expression::Ptr ds(makeRegisterExpression(m_Arch == Arch_x86 ? x86::ds : x86_64::ds));
                        Expression::Ptr si(makeRegisterExpression(si_reg));
                        Expression::Ptr segmentOffset(make_shared(singleton_object_pool<Immediate>::construct(
                                Result(u32, 0x10))));
                        Expression::Ptr ds_segment = makeMultiplyExpression(ds, segmentOffset, u32);
                        Expression::Ptr ds_si = makeAddExpression(ds_segment, si, u32);
                        insn_to_complete->appendOperand(makeDereferenceExpression(ds_si, makeSizeType(optype)),
                                                       isRead, isWritten);
                    }
                    break;
                    case am_Y:
                    {
			MachRegister di_reg;
			if(m_Arch == Arch_x86)
			{
				if(addrSizePrefixPresent)
				{
					di_reg = x86::di;
				} else
				{
					di_reg = x86::edi;
				}
			}
			else
			{
				if(addrSizePrefixPresent)
				{
					di_reg = x86_64::edi;
				} else
				{
					di_reg = x86_64::rdi;
				}
			}
                        Expression::Ptr es(makeRegisterExpression(m_Arch == Arch_x86 ? x86::es : x86_64::es));
                        Expression::Ptr di(makeRegisterExpression(di_reg));
                        Expression::Ptr es_segment = makeMultiplyExpression(es,
                            make_shared(singleton_object_pool<Immediate>::construct(Result(u32, 0x10))), u32);
                        Expression::Ptr es_di = makeAddExpression(es_segment, di, u32);
                        insn_to_complete->appendOperand(makeDereferenceExpression(es_di, makeSizeType(optype)),
                                                       isRead, isWritten);
                    }
                    break;
                    case am_tworeghack:
                    {
                        if(optype == op_edxeax)
                        {
                            Expression::Ptr edx(makeRegisterExpression(m_Arch == Arch_x86 ? x86::edx : x86_64::edx));
                            Expression::Ptr eax(makeRegisterExpression(m_Arch == Arch_x86 ? x86::eax : x86_64::eax));
                            Expression::Ptr highAddr = makeMultiplyExpression(edx,
                                    Immediate::makeImmediate(Result(u64, 2^32)), u64);
                            Expression::Ptr addr = makeAddExpression(highAddr, eax, u64);
                            Expression::Ptr op = makeDereferenceExpression(addr, u64);
                            insn_to_complete->appendOperand(op, isRead, isWritten);
                        }
                        else if (optype == op_ecxebx)
                        {
                            Expression::Ptr ecx(makeRegisterExpression(m_Arch == Arch_x86 ? x86::ecx : x86_64::ecx));
                            Expression::Ptr ebx(makeRegisterExpression(m_Arch == Arch_x86 ? x86::ebx : x86_64::ebx));
                            Expression::Ptr highAddr = makeMultiplyExpression(ecx,
                                    Immediate::makeImmediate(Result(u64, 2^32)), u64);
                            Expression::Ptr addr = makeAddExpression(highAddr, ebx, u64);
                            Expression::Ptr op = makeDereferenceExpression(addr, u64);
                            insn_to_complete->appendOperand(op, isRead, isWritten);
                        }
                    }
                    break;
                    
                    case am_reg:
                    {
                        MachRegister r(optype);
                        r = MachRegister(r.val() & ~r.getArchitecture() | m_Arch);
			entryID entryid = decodedInstruction->getEntry()->getID(locs);
                        if(locs->rex_b && insn_to_complete->m_Operands.empty() && 
			    (entryid == e_push || entryid == e_pop || entryid == e_xchg || ((*(b.start + locs->opcode_position) & 0xf0) == 0xb0) ) )
                        {
                            // FP stack registers are not affected by the rex_b bit in AM_REG.
<<<<<<< HEAD
                           if((signed int) r.regClass() != x86::MMX)
=======
                           if(r.regClass() != (unsigned) x86::MMX)
>>>>>>> de7a59d8
                            {
                                r = MachRegister((r.val()) | x86_64::r8.val());
                            }
                        }
                        if(sizePrefixPresent)
                        {
                            r = MachRegister((r.val() & ~x86::FULL) | x86::W_REG);
                        }
                        Expression::Ptr op(makeRegisterExpression(r));
                        insn_to_complete->appendOperand(op, isRead, isWritten);
                    }
                    break;
                case am_stackH:
                case am_stackP:
                // handled elsewhere
                    break;
                case am_allgprs:
                {
                    if(m_Arch == Arch_x86)
                    {
                        insn_to_complete->appendOperand(makeRegisterExpression(x86::eax), isRead, isWritten);
                        insn_to_complete->appendOperand(makeRegisterExpression(x86::ecx), isRead, isWritten);
                        insn_to_complete->appendOperand(makeRegisterExpression(x86::edx), isRead, isWritten);
                        insn_to_complete->appendOperand(makeRegisterExpression(x86::ebx), isRead, isWritten);
                        insn_to_complete->appendOperand(makeRegisterExpression(x86::esp), isRead, isWritten);
                        insn_to_complete->appendOperand(makeRegisterExpression(x86::ebp), isRead, isWritten);
                        insn_to_complete->appendOperand(makeRegisterExpression(x86::esi), isRead, isWritten);
                        insn_to_complete->appendOperand(makeRegisterExpression(x86::edi), isRead, isWritten);
                    }
                    else
                    {
                        insn_to_complete->appendOperand(makeRegisterExpression(x86_64::eax), isRead, isWritten);
                        insn_to_complete->appendOperand(makeRegisterExpression(x86_64::ecx), isRead, isWritten);
                        insn_to_complete->appendOperand(makeRegisterExpression(x86_64::edx), isRead, isWritten);
                        insn_to_complete->appendOperand(makeRegisterExpression(x86_64::ebx), isRead, isWritten);
                        insn_to_complete->appendOperand(makeRegisterExpression(x86_64::esp), isRead, isWritten);
                        insn_to_complete->appendOperand(makeRegisterExpression(x86_64::ebp), isRead, isWritten);
                        insn_to_complete->appendOperand(makeRegisterExpression(x86_64::esi), isRead, isWritten);
                        insn_to_complete->appendOperand(makeRegisterExpression(x86_64::edi), isRead, isWritten);
                    }
                }
                    break;
		case am_ImplImm: {
		  insn_to_complete->appendOperand(Immediate::makeImmediate(Result(makeSizeType(optype), 1)), isRead, isWritten);
		  break;
		}

                default:
                    printf("decodeOneOperand() called with unknown addressing method %d\n", operand.admet);
                        break;
                };
                return true;
            }

    extern ia32_entry invalid;
    
    void InstructionDecoder_x86::doIA32Decode(InstructionDecoder::buffer& b)
    {
        if(decodedInstruction == NULL)
        {
            decodedInstruction = reinterpret_cast<ia32_instruction*>(malloc(sizeof(ia32_instruction)));
            assert(decodedInstruction);
        }
        if(locs == NULL)
        {
            locs = reinterpret_cast<ia32_locations*>(malloc(sizeof(ia32_locations)));
            assert(locs);
        }
        locs = new(locs) ia32_locations; //reinit();
        assert(locs->sib_position == -1);
        decodedInstruction = new (decodedInstruction) ia32_instruction(NULL, NULL, locs);
        ia32_decode(IA32_DECODE_PREFIXES, b.start, *decodedInstruction);
        sizePrefixPresent = (decodedInstruction->getPrefix()->getOperSzPrefix() == 0x66);
        if (decodedInstruction->getPrefix()->rexW()) {
           // as per 2.2.1.2 - rex.w overrides 66h
           sizePrefixPresent = false;
        }
        addrSizePrefixPresent = (decodedInstruction->getPrefix()->getAddrSzPrefix() == 0x67);
    }
    
    void InstructionDecoder_x86::decodeOpcode(InstructionDecoder::buffer& b)
    {
        static ia32_entry invalid = { e_No_Entry, 0, 0, true, { {0,0}, {0,0}, {0,0} }, 0, 0 };
        doIA32Decode(b);
        if(decodedInstruction->getEntry()) {
            m_Operation = make_shared(singleton_object_pool<Operation>::construct(decodedInstruction->getEntry(),
                                    decodedInstruction->getPrefix(), locs, m_Arch));
            
        }
        else
        {
                // Gap parsing can trigger this case; in particular, when it encounters prefixes in an invalid order.
                // Notably, if a REX prefix (0x40-0x48) appears followed by another prefix (0x66, 0x67, etc)
                // we'll reject the instruction as invalid and send it back with no entry.  Since this is a common
                // byte sequence to see in, for example, ASCII strings, we want to simply accept this and move on, not
                // yell at the user.
            m_Operation = make_shared(singleton_object_pool<Operation>::construct(&invalid,
                                    decodedInstruction->getPrefix(), locs, m_Arch));
        }
        b.start += decodedInstruction->getSize();
    }
    
      bool InstructionDecoder_x86::decodeOperands(const Instruction* insn_to_complete)
    {
       int imm_index = 0; // handle multiple immediate operands
        if(!decodedInstruction) return false;
        unsigned int opsema = decodedInstruction->getEntry()->opsema & 0xFF;
	InstructionDecoder::buffer b(insn_to_complete->ptr(), insn_to_complete->size());

        if (decodedInstruction->getEntry()->getID() == e_ret_near ||
            decodedInstruction->getEntry()->getID() == e_ret_far) {
           Expression::Ptr ret_addr = makeDereferenceExpression(makeRegisterExpression(ia32_is_mode_64() ? x86_64::rsp : x86::esp), 
                                                                ia32_is_mode_64() ? u64 : u32);
           insn_to_complete->addSuccessor(ret_addr, false, true, false, false);
	}

        for(unsigned i = 0; i < 3; i++)
        {
            if(decodedInstruction->getEntry()->operands[i].admet == 0 && 
	       decodedInstruction->getEntry()->operands[i].optype == 0)
                return true;
            if(!decodeOneOperand(b,
				 decodedInstruction->getEntry()->operands[i], 
				 imm_index, 
				 insn_to_complete, 
				 readsOperand(opsema, i),
				 writesOperand(opsema, i)))
            {
                return false;
            }
        }
    
        return true;
    }

    
      INSTRUCTION_EXPORT Instruction::Ptr InstructionDecoder_x86::decode(InstructionDecoder::buffer& b)
    {
        return InstructionDecoderImpl::decode(b);
    }
    void InstructionDecoder_x86::doDelayedDecode(const Instruction* insn_to_complete)
    {
      InstructionDecoder::buffer b(insn_to_complete->ptr(), insn_to_complete->size());
      //insn_to_complete->m_Operands.reserve(4);
      doIA32Decode(b);        
      decodeOperands(insn_to_complete);
    }
    
};
};
<|MERGE_RESOLUTION|>--- conflicted
+++ resolved
@@ -1018,11 +1018,7 @@
 			    (entryid == e_push || entryid == e_pop || entryid == e_xchg || ((*(b.start + locs->opcode_position) & 0xf0) == 0xb0) ) )
                         {
                             // FP stack registers are not affected by the rex_b bit in AM_REG.
-<<<<<<< HEAD
-                           if((signed int) r.regClass() != x86::MMX)
-=======
                            if(r.regClass() != (unsigned) x86::MMX)
->>>>>>> de7a59d8
                             {
                                 r = MachRegister((r.val()) | x86_64::r8.val());
                             }
