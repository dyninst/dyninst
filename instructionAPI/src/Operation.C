--- conflicted
+++ resolved
@@ -520,11 +520,7 @@
 	      break;
 	    default:
                fprintf(stderr, "ERROR: unhandled entry %s\n", found->second.writtenFlags[j].name().c_str());
-<<<<<<< HEAD
-	      assert(0);
-=======
-               assert(0);
->>>>>>> cdedaa70
+	       assert(0);
 	    }
 	  }
 	}
