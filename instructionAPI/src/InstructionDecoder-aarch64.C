--- conflicted
+++ resolved
@@ -1712,43 +1712,22 @@
 	{
 	    if(oprRotateAmt)
 	    {
-<<<<<<< HEAD
-		    std::vector<Operand> curOperands;
-		    insn_in_progress->getOperands(curOperands);
-		    std::swap(curOperands[1], curOperands[3]);
-
-		    while(oprRotateAmt--)
-		    	std::rotate(curOperands.begin(), curOperands.begin()+1, curOperands.begin()+3);
-
-		    insn_in_progress->m_Operands.assign(curOperands.begin(), curOperands.end());
+			std::vector<Operand> curOperands;
+			insn_in_progress->getOperands(curOperands);
+
+			if(curOperands.empty())
+				assert(!"empty operand list found while re-ordering operands");
+
+			std::swap(curOperands[1], curOperands[3]);
+
+			while(oprRotateAmt--)
+				std::rotate(curOperands.begin(), curOperands.begin()+1, curOperands.begin()+3);
+
+			insn_in_progress->m_Operands.assign(curOperands.begin(), curOperands.end());
 	    }
         else if( IS_INSN_LDST_POST(insn) || IS_INSN_LDST_PAIR_POST(insn) ){
-		    std::vector<Operand> curOperands;
-		    insn_in_progress->getOperands(curOperands);
-=======
-			std::vector<Operand> curOperands;
-			insn_in_progress->getOperands(curOperands);
-			
-			if(curOperands.empty())
-				assert(!"empty operand list found while re-ordering operands");
-			
-			std::swap(curOperands[1], curOperands[3]);
-			
-			while(oprRotateAmt--)
-				std::rotate(curOperands.begin(), curOperands.begin()+1, curOperands.begin()+3);
-
-			insn_in_progress->m_Operands.assign(curOperands.begin(), curOperands.end());
-	    }
-	    else
-			insn_in_progress->m_Operands.reverse();
-        /*
-	    std::vector<Operand> curOperands;
-	    insn_in_progress->getOperands(curOperands);
-
-        // Steve: make do a switch-case here, by default, it is reversed.
-        // Otherwise reorder it for exceptions
-        if( IS_INSN_LDST_POST(insn) || IS_INSN_LDST_PAIR_POST(insn) ){
->>>>>>> e4ed2365
+	        std::vector<Operand> curOperands;
+	        insn_in_progress->getOperands(curOperands);
             std::iter_swap( curOperands.begin(), curOperands.end()-1 );
 		    insn_in_progress->m_Operands.assign(curOperands.begin(), curOperands.end());
         }
