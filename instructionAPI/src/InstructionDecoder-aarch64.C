/*
 * See the dyninst/COPYRIGHT file for copyright information.
 *
 * We provide the Paradyn Tools (below described as "Paradyn")
 * on an AS IS basis, and do not warrant its validity or performance.
 * We reserve the right to update, modify, or discontinue this
 * software at any time.  We shall have no obligation to supply such
 * updates or modifications or any other form of support to you.
 *
 * By your use of Paradyn, you understand and agree that we (or any
 * other person or entity with proprietary rights in Paradyn) are
 * under no obligation to provide either maintenance services,
 * update services, notices of latent defects, or correction of
 * defects for Paradyn.
 *
 * This library is free software; you can redistribute it and/or
 * modify it under the terms of the GNU Lesser General Public
 * License as published by the Free Software Foundation; either
 * version 2.1 of the License, or (at your option) any later version.
 *
 * This library is distributed in the hope that it will be useful,
 * but WITHOUT ANY WARRANTY; without even the implied warranty of
 * MERCHANTABILITY or FITNESS FOR A PARTICULAR PURPOSE.  See the GNU
 * Lesser General Public License for more details.
 *
 * You should have received a copy of the GNU Lesser General Public
 * License along with this library; if not, write to the Free Software
 * Foundation, Inc., 51 Franklin Street, Fifth Floor, Boston, MA 02110-1301 USA
 */

#include "InstructionDecoder-aarch64.h"
#include <boost/assign/list_of.hpp>
#include "../../common/src/singleton_object_pool.h"

namespace Dyninst
{
  namespace InstructionAPI
  {
    typedef void (InstructionDecoder_aarch64::*operandFactory)();
    typedef std::vector<operandFactory> operandSpec;
    typedef std::vector<aarch64_insn_entry> aarch64_insn_table;
    typedef std::map<unsigned int, aarch64_mask_entry> aarch64_decoder_table;
    typedef std::map<unsigned int, unsigned int> branchMap;

    std::vector<std::string> InstructionDecoder_aarch64::condStringMap;
    std::map<unsigned int, MachRegister> InstructionDecoder_aarch64::sysRegMap;

    struct aarch64_insn_entry
    {
        aarch64_insn_entry(entryID o, const char* m, operandSpec ops):
        op(o), mnemonic(m), operands(ops)
        {
        }

        aarch64_insn_entry():
        op(aarch64_op_INVALID), mnemonic("INVALID")
        {
            // TODO: why 5?
            // TODO: Is this needed here?
            operands.reserve(5);
        }

        aarch64_insn_entry(const aarch64_insn_entry& o) :
        op(o.op), mnemonic(o.mnemonic), operands(o.operands)
        {
        }

        const aarch64_insn_entry& operator=(const aarch64_insn_entry& rhs)
        {
            operands.reserve(rhs.operands.size());
            op = rhs.op;
            mnemonic = rhs.mnemonic;
            operands = rhs.operands;

            return *this;
        }

        entryID op;
        const char* mnemonic;
        operandSpec operands;

        static void buildInsnTable();
        static bool built_insn_table;

        static aarch64_insn_table main_insn_table;
    };

    struct aarch64_mask_entry
    {
		aarch64_mask_entry(unsigned int m, branchMap bm, int tabIndex):
		mask(m), nodeBranches(bm), insnTableIndex(tabIndex)
		{
		}

		aarch64_mask_entry():
		mask(0), nodeBranches(branchMap()), insnTableIndex(-1)
		{
		}

		aarch64_mask_entry(const aarch64_mask_entry& e):
		mask(e.mask), nodeBranches(e.nodeBranches), insnTableIndex(e.insnTableIndex)
		{
		}

		const aarch64_mask_entry& operator=(const aarch64_mask_entry& rhs)
		{
			mask = rhs.mask;
			nodeBranches = rhs.nodeBranches;
			insnTableIndex = rhs.insnTableIndex;

			return *this;
		}

		unsigned int mask;
		branchMap nodeBranches;
		int insnTableIndex;

		static void buildDecoderTable();
		static bool built_decoder_table;
		static aarch64_decoder_table main_decoder_table;
	};

    InstructionDecoder_aarch64::InstructionDecoder_aarch64(Architecture a)
      : InstructionDecoderImpl(a), isPstateRead(false), isPstateWritten(false), isFPInsn(false),isSIMDInsn(false),
	    is64Bit(true), isValid(true), insn(0), insn_in_progress(NULL),
        hasHw(false), hasShift(false), hasOption(false), hasN(false),
        immr(0), immrLen(0), sField(0), nField(0), nLen(0),
        immlo(0), immloLen(0), _szField(-1)
    {
        aarch64_insn_entry::buildInsnTable();
        aarch64_mask_entry::buildDecoderTable();
        InstructionDecoder_aarch64::buildSysRegMap();

        std::string condArray[16] = {"eq","ne","cs","cc","mi","pl","vs","vc","hi","ls","ge","lt","gt","le","al","nv"};
        InstructionDecoder_aarch64::condStringMap.assign(&condArray[0], &condArray[0] + 16);
    }

    InstructionDecoder_aarch64::~InstructionDecoder_aarch64()
    {
    }

    void InstructionDecoder_aarch64::decodeOpcode(InstructionDecoder::buffer& b)
    {
      b.start += 4;
    }

    using namespace std;
    Instruction::Ptr InstructionDecoder_aarch64::decode(InstructionDecoder::buffer& b)
    {
     	if(b.start > b.end)
	    return Instruction::Ptr();

		isPstateRead = isPstateWritten = false;
        isFPInsn = false;
        isSIMDInsn = false;
        isValid = true;
        is64Bit = true;

        hasHw = false;
        hwField = 0;

        hasShift = false;
        shiftField = 0;

        hasOption = false;
        optionField = 0;

        hasN = false;
        sField = nField = nLen = 0;
        immr = immrLen = 0;

        op1Field = op2Field = crmField = 0;

        immlo = immloLen = 0;

        _szField = -1;

		oprRotateAmt = 0;
		hasb5 = false;

        insn = b.start[0] << 24 | b.start[1] << 16 |
        b.start[2] << 8 | b.start[3];

#if defined(DEBUG_RAW_INSN)
        cout.width(0);
        cout << "0x";
        cout.width(8);
        cout.fill('0');
        cout << hex << insn << "\t";
#endif

		mainDecode();
        b.start += 4;

	return make_shared(insn_in_progress);
    }

    /* replace this function with a more generic function, which is setRegWidth
    void InstructionDecoder_aarch64::set32Mode()
    {
        // NOTE: is64Bit is set by default.
		is64Bit = false;
    }
    */
    void InstructionDecoder_aarch64::NOTHING(){
    }

    void InstructionDecoder_aarch64::setFPMode()
    {
        // NOTE: if it is fp, only isFP is set.
		isFPInsn = true;
    }

     //TODO: consistency issue
     void InstructionDecoder_aarch64::setSIMDMode()
    {
        // NOTE: if it is SIMD insn, both isFP and isSIMD are set.
		isFPInsn = true;
		isSIMDInsn = true;
    }

	template<unsigned int endBit, unsigned int startBit>
    void InstructionDecoder_aarch64::OPRtype(){
        _typeField = field<startBit, endBit>(insn);
    }

    bool InstructionDecoder_aarch64::decodeOperands(const Instruction *)
    {
		return false;
    }

	void InstructionDecoder_aarch64::processHwFieldInsn(int len, int val)
	{
		Result_Type rT = is64Bit?u64:u32;

		unsigned int shiftAmount = hwField*16;

		Expression::Ptr lhs = Immediate::makeImmediate(Result(rT, rT==u32?unsign_extend32(len, val):unsign_extend64(len, val)));
		Expression::Ptr rhs = Immediate::makeImmediate(Result(u32, unsign_extend32(6, shiftAmount)));

		insn_in_progress->appendOperand(makeLeftShiftExpression(lhs, rhs, rT), true, false);
	}

	void InstructionDecoder_aarch64::processShiftFieldShiftedInsn(int len, int val)
	{
		Result_Type rT;
		Expression::Ptr lhs, rhs;

		rT = is64Bit?u64:u32;

  	    lhs = makeRmExpr();
	    rhs = Immediate::makeImmediate(Result(u32, unsign_extend32(len, val)));

		switch(shiftField)											//add-sub (shifted) and logical (shifted)
		{
			case 0:insn_in_progress->appendOperand(makeLeftShiftExpression(lhs, rhs, rT), true, false);
				   break;
			case 1:insn_in_progress->appendOperand(makeRightLogicalShiftExpression(lhs, rhs, rT), true, false);
				   break;
			case 2:insn_in_progress->appendOperand(makeRightArithmeticShiftExpression(lhs, rhs, rT), true, false);
				   break;
			case 3:if(IS_INSN_LOGICAL_SHIFT(insn))					//logical (shifted) -- not applicable to add-sub (shifted)
						insn_in_progress->appendOperand(makeRightRotateExpression(lhs, rhs, rT), true, false);
				   else
						isValid = false;
				   break;
		}
	}

	void InstructionDecoder_aarch64::processShiftFieldImmInsn(int len, int val)
	{
		if(shiftField == 0 || shiftField == 1)						//add-sub (immediate)
		{
			Result_Type rT = is64Bit?u64:u32;

			unsigned int shiftAmount = shiftField * 12;

			Expression::Ptr lhs = Immediate::makeImmediate(Result(rT, rT==u32?unsign_extend32(len, val):unsign_extend64(len, val)));
			Expression::Ptr rhs = Immediate::makeImmediate(Result(u32, unsign_extend32(4, shiftAmount)));

			insn_in_progress->appendOperand(makeLeftShiftExpression(lhs, rhs, rT), true, false);
		}
		else
		{
			isValid = false;
		}

	}

	Expression::Ptr InstructionDecoder_aarch64::makeOptionExpression(int len, int val)
	{
		MachRegister reg;
		int encoding = field<16, 20>(insn);

		reg = ((optionField & 0x3) == 0x3)?((encoding == 31)?aarch64::zr:aarch64::x0):((encoding == 31)?aarch64::wzr:aarch64::w0);
		if(encoding != 31)
			reg = makeAarch64RegID(reg, encoding);

		Expression::Ptr lhs;

		switch(optionField)
		{
			case 0:lhs = makeRegisterExpression(reg, u8);
					break;
			case 1:lhs = makeRegisterExpression(reg, u16);
					break;
			case 2:lhs = makeRegisterExpression(reg, u32);
					break;
			case 3:lhs = makeRegisterExpression(reg, u64);
					break;
			case 4:lhs = makeRegisterExpression(reg, s8);
					break;
			case 5:lhs = makeRegisterExpression(reg, s16);
					break;
			case 6:lhs = makeRegisterExpression(reg, s32);
					break;
			case 7:lhs = makeRegisterExpression(reg, s64);
					break;
			default: assert(!"invalid option field value");
		}

		Result_Type rT = is64Bit?(optionField<4?u64:s64):(optionField<4?u32:s32);

		return makeLeftShiftExpression(lhs, Immediate::makeImmediate(Result(u32, unsign_extend32(len, val))), rT);
	}

	void InstructionDecoder_aarch64::processOptionFieldLSRegOffsetInsn()
	{
		if(optionField == 0x3)			//option = LSL
		{
			int sizeVal = field<30, 31>(insn), extend;

			if(field<23, 23>(insn) == 1)
				sizeVal = 4;

			extend = sField * sizeVal;
			int extendSize = 31;
			while(extendSize >= 0  && ((extend << (31 - extendSize)) & 0x80000000) == 0)
				extendSize--;

			//above values need to be used in a dereference expression
		}
		else
		{
			//sign-extend
			switch(optionField)
			{
				case 0x2://UXTW
						 break;
				case 0x6://SXTW
						 break;
				case 0x7://SXTX
						 break;
				default:isValid = false;
						break;
			}
		}
	}

	void InstructionDecoder_aarch64::processSystemInsn()
	{
		int op0Field = field<19, 20>(insn), crnField = field<12, 15>(insn);

		if(op0Field == 0)
		{
			if(crnField == 3)			//clrex, dendBit, dmb, iendBit
			{
				Expression::Ptr CRm = Immediate::makeImmediate(Result(u8, unsign_extend32(4, crmField)));

				insn_in_progress->appendOperand(CRm, true, false);
			}
			else if(crnField == 2)                    //hint
			{
				int immVal = (crmField << 3)|(op2Field & 7);

				Expression::Ptr imm = Immediate::makeImmediate(Result(u8, unsign_extend32(7, immVal)));

				insn_in_progress->appendOperand(imm, true, false);
			}
			else if(crnField == 4)				//msr (immediate)
			{
				int pstatefield = (op1Field << 3) | (op2Field & 7);
				insn_in_progress->appendOperand(Immediate::makeImmediate(Result(u8, unsign_extend32(6, pstatefield))), true, false);

				insn_in_progress->appendOperand(Immediate::makeImmediate(Result(u8, unsign_extend32(4, crmField))), true, false);

				isPstateWritten = true;
			}
			else
			{
				isValid = false;
			}
		}
		else if(op0Field == 1)                  //sys, sysl
		{
			insn_in_progress->appendOperand(Immediate::makeImmediate(Result(u8, unsign_extend32(3, op1Field))), true, false);
			insn_in_progress->appendOperand(Immediate::makeImmediate(Result(u8, unsign_extend32(4, crnField))), true, false);
			insn_in_progress->appendOperand(Immediate::makeImmediate(Result(u8, unsign_extend32(4, crmField))), true, false);
			insn_in_progress->appendOperand(Immediate::makeImmediate(Result(u8, unsign_extend32(3, op2Field))), true, false);

			bool isRtRead = (field<21, 21>(insn) == 0);
			insn_in_progress->appendOperand(makeRtExpr(), isRtRead, !isRtRead);
		}
		else                   //mrs (register), msr
		{
			bool isRtRead = (field<21, 21>(insn) == 0);

			unsigned int systemRegEncoding = (op0Field << 14) | (op1Field << 11) | (crnField << 7) | (crmField << 3) | op2Field;
			if(InstructionDecoder_aarch64::sysRegMap.count(systemRegEncoding) <= 0)
				assert(!"tried to access system register not accessible in EL0");

			insn_in_progress->appendOperand(makeRegisterExpression(InstructionDecoder_aarch64::sysRegMap[systemRegEncoding]), !isRtRead, isRtRead);
			insn_in_progress->appendOperand(makeRtExpr(), isRtRead, !isRtRead);
			if(!isRtRead)
			    insn_in_progress->m_Operands.reverse();
		}
	}

    Result_Type InstructionDecoder_aarch64::makeSizeType(unsigned int)
    {
        assert(0); //not implemented
        return u32;
    }

    // ****************
    // decoding opcodes
    // ****************

#define fn(x) (&InstructionDecoder_aarch64::x)
#define	COMMA	,

MachRegister InstructionDecoder_aarch64::makeAarch64RegID(MachRegister base, unsigned int encoding)
{
    return MachRegister(base.val() + encoding);
}

Expression::Ptr InstructionDecoder_aarch64::makeRdExpr()
{
        int encoding  = field<0, 4>(insn);
	MachRegister reg;

	if(isFPInsn && !((IS_INSN_FP_CONV_FIX(insn) || (IS_INSN_FP_CONV_INT(insn))) && !IS_SOURCE_GP(insn)))
	{

		if(IS_INSN_FP_DATAPROC_ONESRC(insn))
		{
			int opc = field<15, 16>(insn);
			switch(opc)
			{
				case 0: reg = aarch64::s0;
						break;
				case 1: reg = aarch64::d0;
						break;
				case 3: reg = aarch64::h0;
						break;
				default: assert(!"invalid destination register size");
			}
		}
		else
			reg = isSinglePrec()?aarch64::s0:aarch64::d0;


		reg = makeAarch64RegID(reg, encoding);
	}
	else
	{
		reg = is64Bit?((encoding == 31)?aarch64::sp:aarch64::x0):((encoding == 31)?aarch64::wsp:aarch64::w0);
		if(encoding != 31)
			reg = makeAarch64RegID(reg, encoding);
	}

	return makeRegisterExpression(reg);
}

void InstructionDecoder_aarch64::OPRRd()
{
    insn_in_progress->appendOperand(makeRdExpr(), false, true);
}

Expression::Ptr InstructionDecoder_aarch64::makeRnExpr()
{
    int encoding  = field<5, 9>(insn);
	MachRegister reg;

	if(isFPInsn && !((IS_INSN_FP_CONV_FIX(insn) || (IS_INSN_FP_CONV_INT(insn))) && IS_SOURCE_GP(insn)))
	{
		switch(_typeField)
		{
		    case 0: reg = aarch64::s0;
		       	break;
		    case 1: reg = aarch64::d0;
				break;
		    case 3: reg = aarch64::h0;
				break;
		    default: assert(!"invalid source register size");
		}
		reg = makeAarch64RegID(reg, encoding);
	}
    else if(IS_INSN_LDST(insn)){
        reg = encoding == 31?aarch64::sp:aarch64::x0;
		if(encoding != 31)
			reg = makeAarch64RegID(reg, encoding);
    }
	else
	{
		reg = is64Bit?((encoding == 31)?aarch64::sp:aarch64::x0):((encoding == 31)?aarch64::wsp:aarch64::w0);
		if(encoding != 31)
			reg = makeAarch64RegID(reg, encoding);
	}

	return makeRegisterExpression(reg);
}

Expression::Ptr InstructionDecoder_aarch64::makePCExpr()
{
	MachRegister baseReg = aarch64::pc;

	return makeRegisterExpression(makeAarch64RegID(baseReg, 0));
}

Expression::Ptr InstructionDecoder_aarch64::makePstateExpr()
{
	MachRegister baseReg = aarch64::pstate;

	return makeRegisterExpression(makeAarch64RegID(baseReg, 0));
}


void InstructionDecoder_aarch64::getMemRefIndexLiteral_OffsetLen(int &immVal, int &immLen){
    immVal = field<5, 23>(insn);
    immVal = immVal << 2; //immVal:00
    immLen = (23 - 5 + 1) + 2;
    return;
}

void InstructionDecoder_aarch64::getMemRefIndexLiteral_RT(Result_Type &rt){
    int size = field<30, 31>(insn);
    switch(size){
        case 0x0:
            rt = u32;
            break;
        case 0x1:
            rt = u64;
            break;
        case 0x2:
            rt = s32;
            break;
        case 0x3:
        default:
            assert(0);
            break;
    }
    return;
}

// ****************************************
// load/store literal
// eg: load Xt, <literal>
// => offset = signextend(<literal>:00, 64)
// load from [PC + offset] to Xt
// ****************************************
Expression::Ptr InstructionDecoder_aarch64::makeMemRefIndexLiteral()
{
    int immVal, immLen;
    getMemRefIndexLiteral_OffsetLen(immVal, immLen);

    Expression::Ptr label = Immediate::makeImmediate(Result(s32, sign_extend32(immLen, immVal)));

    Result_Type rt;
    getMemRefIndexLiteral_RT(rt);

    return makeDereferenceExpression(makeAddExpression(label, makePCExpr(), u64), rt);
}

// TODO potential bug: do we need to distinguish signed and unsigned here?
// this funciton is to get the mem ref size
// shared by ld/st uimm, post, pre, reg
void InstructionDecoder_aarch64::getMemRefIndex_RT(Result_Type &rt){
    unsigned int opc1 = field<23, 23>(insn);
    unsigned int size = field<30, 31>(insn);

    if(opc1 == 1){
        switch(size){
            case 0:
                rt = s8;
                break;
            case 1:
                rt = s16;
                break;
            case 2:
                rt = s32;
                break;
            case 3:
                rt = s64;
                break;
            default:
                assert(0);
                //should only be 2 or 3
                break;
        }
    }else{
        switch(size){
            case 0:
                rt = u8;
                break;
            case 1:
                rt = u16;
                break;
            case 2:
                rt = u32;
                break;
            case 3:
                rt = u64;
                break;
            default:
                assert(0);
                //should only be 2 or 3
                break;
        }
    }

    return;
}

void InstructionDecoder_aarch64::getMemRefPair_RT(Result_Type &rt){
    unsigned int isSigned = field<30,30>(insn);
    unsigned int size = field<31, 31>(insn);

    // double the width
    switch(isSigned){
        case 0:
            switch(size){
                case 0:
                    //rt = u32;
                    rt = u64;
                    break;
                case 1:
                    //rt = u64;
                    rt = dbl128;
                    break;
                default:
                    assert(0);
            }
            break;
        case 1:
            switch(size){
                case 0:
                    //rt = s32;
                    rt = s64;
                    break;
                case 1:
                default:
                    assert(0);
            }
            break;
        default:
            assert(0);
            break;
    }

    return;
}

void InstructionDecoder_aarch64::getMemRefIndex_SizeSizelen(unsigned int &size, unsigned int &sizeLen){
    size = field<30, 31>(insn);
    sizeLen = 31-30+1;
    return;
}

void InstructionDecoder_aarch64::getMemRefIndexPrePost_ImmImmlen(unsigned int &immVal, unsigned int &immLen){
    immVal = field<12, 20>(insn);
    immLen = 20 - 12 + 1;
    return;
}

void InstructionDecoder_aarch64::getMemRefPair_ImmImmlen(unsigned int &immVal, unsigned int &immLen){
    immVal = field<15, 21>(insn);
    immLen = 21-15 + 1;
    return;
}

// ****************************************
// load/store unsigned imm
// eg: load Xt, [Xn, #imm]
// => offset = unsignextend( imm , 64)
// load from [PC + offset] to Xt
// ****************************************
Expression::Ptr InstructionDecoder_aarch64::makeMemRefIndexUImm()
{
    assert( IS_INSN_LDST_UIMM(insn) );

    int immVal = field<10, 21>(insn);
    int immLen = 21 - 10 + 1;

    unsigned int size = 0, sizeLen = 0;
    getMemRefIndex_SizeSizelen(size, sizeLen);

    Expression::Ptr offset = Immediate::makeImmediate( Result(u64, unsign_extend64( immLen+size, immVal<<size) ) );

    /*
    Expression::Ptr scaleForUImm = Immediate::makeImmediate(Result(u32, unsign_extend32(sizeLen + size, 1<<size)));
    Expression::Ptr offset = makeMultiplyExpression(imm, scaleForUImm, u64);
    */

    Result_Type rt;
    getMemRefIndex_RT(rt);
    return makeDereferenceExpression( makeAddExpression(makeRnExpr(), offset, u64), rt);
}

Expression::Ptr InstructionDecoder_aarch64::makeMemRefIndex_offset9(){
    unsigned int immVal = 0, immLen = 0;
    getMemRefIndexPrePost_ImmImmlen(immVal, immLen);
    return Immediate::makeImmediate(Result(u32, sign_extend32(immLen, immVal)));
}

// scale = 2 + opc<1>
// scale = 1<<scale
// LSL(sign_ex(imm7 , 64), scale)
Expression::Ptr InstructionDecoder_aarch64::makeMemRefPair_offset7(){
    /*
    unsigned int scaleVal = field<31, 31>(insn);
    unsigned int scaleLen = 8;
    scaleVal += 2;
    Expression::Ptr scale = Immediate::makeImmediate(Result(u32, unsign_extend32(scaleLen, 1<<scaleVal)));
    */

    unsigned int immVal = 0, immLen = 0;
    getMemRefPair_ImmImmlen(immVal, immLen);

    immVal = is64Bit?immVal<<3:immVal<<2;
    Expression::Ptr imm7 = Immediate::makeImmediate(Result(u64, sign_extend64(immLen, immVal)));

    //return makeMultiplyExpression(imm7, scale, s64);
    return imm7;
}

Expression::Ptr InstructionDecoder_aarch64::makeMemRefIndex_addOffset9(){
    Expression::Ptr offset = makeMemRefIndex_offset9();
    return makeAddExpression(makeRnExpr(), offset, u64);
}

Expression::Ptr InstructionDecoder_aarch64::makeMemRefPair_addOffset7(){
    Expression::Ptr offset = makeMemRefPair_offset7();
    return makeAddExpression(makeRnExpr(), offset, u64);
}

Expression::Ptr InstructionDecoder_aarch64::makeMemRefIndexPre(){
    Result_Type rt;
    getMemRefIndex_RT(rt);
    return makeDereferenceExpression(makeMemRefIndex_addOffset9(), rt);
}

Expression::Ptr InstructionDecoder_aarch64::makeMemRefIndexPost(){
    Result_Type rt;
    getMemRefIndex_RT(rt);
    return makeDereferenceExpression(makeRnExpr(), rt);
}

Expression::Ptr InstructionDecoder_aarch64::makeMemRefPairPre(){
    Result_Type rt;
    getMemRefPair_RT(rt);
    return makeDereferenceExpression(makeMemRefPair_addOffset7(), rt);
}

/*
Expression::Ptr InstructionDecoder_aarch64::makeMemRefPairPre2(){
    // datasize = 64/32 /8;
    unsigned int opc1 = field<31, 31>(insn);
    unsigned int sizeVal = 1<<(2+opc1); //4 or 8 bytes

    Expression::Ptr dataSize = Immediate::makeImmediate(Result(u32, unsign_extend32( 32, sizeVal ) ) );
    Expression::Ptr pair2 = makeAddExpression( makeMemRefPair_addOffset7(), dataSize, u64);

    Result_Type rt;
    getMemRefPair_RT(rt);
    return makeDereferenceExpression(pair2, rt);
}
*/

Expression::Ptr InstructionDecoder_aarch64::makeMemRefPairPost(){
    Result_Type rt;
    getMemRefPair_RT(rt);
    return makeDereferenceExpression(makeRnExpr(), rt);
}

/*
Expression::Ptr InstructionDecoder_aarch64::makeMemRefPairPost2(){
    // datasize = 64/32 /8;
    unsigned int opc1 = field<31, 31>(insn);
    unsigned int sizeVal = 1<<(2+opc1); //4 or 8 bytes

    Expression::Ptr dataSize = Immediate::makeImmediate(Result(u32, unsign_extend32( 32, sizeVal ) ) );
    Expression::Ptr pair2 = makeAddExpression( makeRnExpr(), dataSize, u64);

    Result_Type rt;
    getMemRefPair_RT(rt);
    return makeDereferenceExpression(pair2, rt);
}
*/

void InstructionDecoder_aarch64::getMemRefEx_RT(Result_Type &rt){
    unsigned int sz = field<30, 31>(insn);
    switch(sz){
        case 0x00: //B
            rt = u8;
            break;
        case 0x01: //H
            rt = u16;
            break;
        case 0x02: //32b
            rt = u32;
            break;
        case 0x03: //64b
            rt = u64;
            break;
        default:
            rt = u64;
<<<<<<< HEAD
            //insn_printf("[ERROR]: 0x%x\n", insn);
            //assert(0);// shouldn't reach here;
=======
>>>>>>> 025742a0
    }
    return;
}

Expression::Ptr InstructionDecoder_aarch64::makeMemRefEx(){
    Result_Type rt;
    getMemRefEx_RT(rt);
    return makeDereferenceExpression(makeRnExpr(), rt);
}

void InstructionDecoder_aarch64::getMemRefExPair_RT(Result_Type &rt){
    int size = field<30, 30>(insn);
    switch(size){
        case 0:
            rt = u64;
            break;
        case 1:
            rt = dbl128;
            break;
        default:
            assert(!"should not reach here");
            break;
    }
    return;
}

Expression::Ptr InstructionDecoder_aarch64::makeMemRefExPair(){
    Result_Type rt;
    getMemRefExPair_RT(rt);
    return makeDereferenceExpression(makeRnExpr(), rt);
}

/*
Expression::Ptr InstructionDecoder_aarch64::makeMemRefExPair16B(){
    return makeDereferenceExpression(makeRnExpr(), dbl128);
}
*/

/*
Expression::Ptr InstructionDecoder_aarch64::makeMemRefExPair2(){
    unsigned int immLen = 4, immVal = 8;
    Expression::Ptr offset = Immediate::makeImmediate(Result(u32, unsign_extend32(immLen, immVal)));
    return makeDereferenceExpression(makeAddExpression(makeRnExpr(), offset, u64) , u64);
}
*/

Expression::Ptr InstructionDecoder_aarch64::makeMemRefReg_Rm(){
    unsigned int option = field<13, 15>(insn);
    if((option&2) != 2) assert(0);
    MachRegister baseReg = ((option & 0x3)==0x2) ? aarch64::w0 : aarch64::x0;
    unsigned int encoding = field<16, 20>(insn);

	if( encoding == 31 )//zero register
		return makeRegisterExpression(makeAarch64RegID(aarch64::zr, 0));
    else
        return makeRegisterExpression(makeAarch64RegID(baseReg, encoding));
}

Expression::Ptr InstructionDecoder_aarch64::makeMemRefReg_amount(){
    unsigned int S =  field<12, 12>(insn);
    unsigned int amountVal = is64Bit?(S==0?0:2):(S==0?0:3);
    unsigned int amountLen = 2;

    return Immediate::makeImmediate(Result(u32, unsign_extend32(amountLen, amountVal)) ) ;
}

Expression::Ptr InstructionDecoder_aarch64::makeMemRefReg_ext(){
    //TODO
    /*
	int sizeVal = field<30, 31>(insn), extend;

	if(field<23, 23>(insn) == 1)
		sizeVal = 4;

	extend = sField * sizeVal;
	int extendSize = 31;
	while(extendSize >= 0 && ((extend << (31 - extendSize)) & 0x80000000) == 0)
		extendSize--;
    Expression::Ptr ext = makeOptionExpression(extendSize, sizeVal);
        */

    int immLen = 2;
    int immVal = 0; //for amount

    int S = field<12,12>(insn);
    int size = field<30,31>(insn);

    if( size == 2 ){ //32bit
        immVal = S==0?0:(S==1?2:-1);
        if( immVal==-1 ) assert(0);
    }else if( size == 3 ){ //64bit
        immVal = S==0?0:(S==1?3:-1);
        if( immVal==-1) assert(0);
<<<<<<< HEAD
    }else{
        immVal = 0;
=======
>>>>>>> 025742a0
    }
    Expression::Ptr ext = makeOptionExpression(immLen, immVal);

    return ext; /*extended ptr*/
}

/**********************
// ld/st reg memReg AST:
//    memRef
//      |
//     ADD
//    /    \
//  [Rn]   EXT
//        /   \
//      [Rm] [amount]
**********************/
Expression::Ptr InstructionDecoder_aarch64::makeMemRefReg(){

    Expression::Ptr ext = makeMemRefReg_ext();
    Expression::Ptr xn = makeRnExpr();
    Expression::Ptr add = makeAddExpression(xn, ext, u64);

    Result_Type rt;
    getMemRefIndex_RT(rt);
    return makeDereferenceExpression(add,rt);
}

void InstructionDecoder_aarch64::LIndex()
{
    // never be called
    if( IS_INSN_LD_LITERAL(insn)){
        insn_in_progress->appendOperand(makeMemRefIndexLiteral(), true, false);
        return;
    }

    // ******************
    // ld register offset
    // ******************
    else if( IS_INSN_LDST_REG(insn)){
        insn_in_progress->appendOperand(makeMemRefReg(), true, false);
        return;
    }

    // ******************
    // ld unsigned imm
    // ******************
    else if( IS_INSN_LDST_UIMM(insn)){
        insn_in_progress->appendOperand(makeMemRefIndexUImm(), true, false);
        return;
    }

    // ******************
    // ld pre and post, unscaled and unprivlidged
    // ******************
    else if( IS_INSN_LDST_PRE(insn)
        || IS_INSN_LDST_UNPRIV(insn)
        || IS_INSN_LDST_UNSCALED(insn) ){
        insn_in_progress->appendOperand(makeMemRefIndexPre(), true, false);
        return;
    }

    else if( IS_INSN_LDST_POST(insn) ){
        insn_in_progress->appendOperand(makeMemRefIndexPost(), true, false);
        return;
    }

    // ****************************
    // ld PAIR pre, post, offset
    // ****************************
    else if( IS_INSN_LDST_PAIR_PRE(insn)
        || IS_INSN_LDST_PAIR_NOALLOC(insn) ){
        insn_in_progress->appendOperand(makeMemRefPairPre(), true, false);
        return;
    }

    else if( IS_INSN_LDST_PAIR_POST(insn)
        || IS_INSN_LDST_PAIR_OFFSET(insn) ){
        insn_in_progress->appendOperand(makeMemRefPairPost(), true, false);
        return;
    }


    // ****************************
    // ld exclusive instructions
    // ****************************
    else if( IS_INSN_LDST_EX(insn) ){
        if( !IS_INSN_LDST_EX_PAIR(insn) ){ // Rt2 field == 31, non-pair op
            insn_in_progress->appendOperand( makeMemRefEx(), true, false);
        } else { // pair
            insn_in_progress->appendOperand( makeMemRefExPair(), true, false);
        }
        return;
    }

    assert(0); //un-handled case

}

void InstructionDecoder_aarch64::STIndex()
{
    if( IS_INSN_LD_LITERAL(insn))
        assert(0); // only load literal, no store literal

    // ******************
    // ld/st register offset
    // ******************
    else if( IS_INSN_LDST_REG(insn)){
        insn_in_progress->appendOperand(makeMemRefReg(), false, true);
        return;
    }

    else if( IS_INSN_LDST_UIMM(insn)){
        insn_in_progress->appendOperand(makeMemRefIndexUImm(), false, true);
        return;
    }

    // ******************
    // ld/st pre and post, unscaled and unprivilidged
    // ******************
    else if( IS_INSN_LDST_PRE(insn)
        || IS_INSN_LDST_UNPRIV(insn)
        || IS_INSN_LDST_UNSCALED(insn) ){
        insn_in_progress->appendOperand(makeMemRefIndexPre(), false, true);
        return;
    }

    else if( IS_INSN_LDST_POST(insn) ){
        insn_in_progress->appendOperand(makeMemRefIndexPost(), false, true);
        return;
    }

    // ****************************
    // ld/st PAIR pre, post, offset
    // ****************************
    else if( IS_INSN_LDST_PAIR_PRE(insn)
        || IS_INSN_LDST_PAIR_NOALLOC(insn) ){
        insn_in_progress->appendOperand(makeMemRefPairPre(), false, true);
        return;
    }

    else if( IS_INSN_LDST_PAIR_POST(insn)
        || IS_INSN_LDST_PAIR_OFFSET(insn)) {
        insn_in_progress->appendOperand(makeMemRefPairPost(), false, true);
        return;
    }


    // ****************************
    // ld/st exclusive instructions
    // ****************************
    else if( IS_INSN_LDST_EX(insn) ){
        if( !IS_INSN_LDST_EX_PAIR(insn) ){ // Rt2 field == 31, non-pair op
            insn_in_progress->appendOperand( makeMemRefEx(), false, true);
        } else { // pair
            insn_in_progress->appendOperand( makeMemRefExPair(), false, true);
        }
        return;
    }

    assert(0); //un-handled case

}

// This function is for non-writeback
void InstructionDecoder_aarch64::OPRRn()
{
	if(IS_INSN_B_UNCOND_REG(insn))										//unconditional branch (register)
	{
		int branchType = field<21, 22>(insn);

		insn_in_progress->appendOperand(makePCExpr(), false, true);
		insn_in_progress->addSuccessor(makeRnExpr(), field<21, 21>(insn) == 1, true, false, false);

		if(branchType == 0x1)
		{
			insn_in_progress->addSuccessor(makeFallThroughExpr(), false, false, false, true);
		}
	}
	else
		insn_in_progress->appendOperand(makeRnExpr(), true, false);
}

void InstructionDecoder_aarch64::OPRRnL()
{
    LIndex();
}

void InstructionDecoder_aarch64::OPRRnS()
{
    STIndex();
}

void InstructionDecoder_aarch64::OPRRnU()
{
    assert(0);
    /* this functions is useless
	insn_in_progress->appendOperand(makeRnExpr(), true, true);
    */
}

void InstructionDecoder_aarch64::OPRRnLU()
{
    if( IS_INSN_LDST_PRE(insn) ){
        LIndex();
        return;
    }

    if( IS_INSN_LDST_POST(insn) ){
        LIndex();
        return;
    }

    if( IS_INSN_LDST_PAIR_PRE(insn) ){
        LIndex();
        return;
    }

    if( IS_INSN_LDST_PAIR_POST(insn) ){
        LIndex();
        return;
    }

}

void InstructionDecoder_aarch64::OPRRnSU()
{
    if( IS_INSN_LDST_PRE(insn) ){
        STIndex();
        return;
    }

    if( IS_INSN_LDST_POST(insn) ){
        STIndex();
        return;
    }

    if( IS_INSN_LDST_PAIR_PRE(insn) ){
        STIndex();
        return;
    }

    if( IS_INSN_LDST_PAIR_POST(insn) ){
        STIndex();
        return;
    }
}

Expression::Ptr InstructionDecoder_aarch64::makeRmExpr()
{
    int encoding  = field<16, 20>(insn);
	MachRegister reg;

	if(isFPInsn)
	{
		reg = isSinglePrec()?aarch64::s0:aarch64::d0;
		reg = makeAarch64RegID(reg, encoding);
	}
	else
	{
		reg = is64Bit?((encoding == 31)?aarch64::zr:aarch64::x0):((encoding == 31)?aarch64::wzr:aarch64::w0);
		if(encoding != 31)
			reg = makeAarch64RegID(reg, encoding);
	}

	return makeRegisterExpression(reg);
}

void InstructionDecoder_aarch64::OPRRm()
{
	if(IS_INSN_LDST_REG(insn) ||
	   IS_INSN_ADDSUB_EXT(insn) ||
	   IS_INSN_ADDSUB_SHIFT(insn) ||
	   IS_INSN_LOGICAL_SHIFT(insn))
		return;

	if(IS_INSN_FP_COMPARE(insn) && field<3, 3>(insn) == 1)
		insn_in_progress->appendOperand(Immediate::makeImmediate(Result(isSinglePrec()?sp_float:dp_float, 0.0)), true, false);
	else
		insn_in_progress->appendOperand(makeRmExpr(), true, false);
}

void InstructionDecoder_aarch64::OPRsf()
{
	if(field<31, 31>(insn) == 0)
		is64Bit = false;
}

template<unsigned int endBit, unsigned int startBit>
void InstructionDecoder_aarch64::OPRoption()
{
	hasOption = true;
	optionField = field<startBit, endBit>(insn);
}

void InstructionDecoder_aarch64::OPRshift()
{
	hasShift = true;
	shiftField = field<22, 23>(insn);
}

void InstructionDecoder_aarch64::OPRhw()
{
	hasHw = true;
	hwField = field<21, 22>(insn);
}

template<unsigned int endBit, unsigned int startBit>
void InstructionDecoder_aarch64::OPRN()
{
        hasN = true;
	nField = field<startBit, endBit>(insn);
	nLen = endBit - startBit + 1;
}

// the call of this function should be generated by decoder gen for ld/st class
// except for ld/st{s, h, w} subclass
void InstructionDecoder_aarch64::setRegWidth(){
    //is64Bit is by default set to TRUE
    unsigned int opc = 0x3 & field<22, 23>(insn);
    unsigned int opc0 = opc & 0x1;
    unsigned int opc1 = (opc & 0x2)>>1;
    unsigned int sz  = 0x3 & field<30, 31>(insn);

    if(IS_INSN_LDST(insn)){
        if(   IS_INSN_LDST_UIMM(insn)   || IS_INSN_LDST_UNSCALED(insn)
                || IS_INSN_LDST_UNPRIV(insn) || IS_INSN_LDST_POST(insn)
                || IS_INSN_LDST_PRE(insn)    || IS_INSN_LDST_REG(insn)){
                if(opc1 == 0){
                    if(field<30, 31>(insn) != 3)
                        is64Bit = false;
                    return;
                }else{
                    if( sz == 3){
                        if( opc0 == 1) assert(!"unallocated insn");
                    }
                    else{
                        if(sz == 2 && opc0 == 1) assert(!"unallocated insn");
                        if(opc0 == 1)
                            is64Bit = false;
                    }
                    return;
                }
        }
        else if(IS_INSN_LDST_EX(insn)){
            switch(sz){
                case 2:
                case 0:
                case 1:
                    is64Bit = false;
                    break;
                case 3:
                default:
                    return;
            }
        }
        else if(IS_INSN_LDST_PAIR(insn)){
            switch(sz){
                case 0:
                    is64Bit = false;
                    break;
                case 1:
                case 2:
                case 3:
                default:
                    return;
            }
        }
        else if(IS_INSN_LD_LITERAL(insn)){
            switch(sz){
                case 0:
                    is64Bit = false;
                case 1:
                case 2:
                case 3:
                default:
                    return;
            }
        }
        else{
            assert(!"not implemented for SIMD");
        }
    }else{
        assert(0);
    }
    return;
}

Expression::Ptr InstructionDecoder_aarch64::makeRtExpr()
{
	int encoding  = field<0, 4>(insn);
	MachRegister reg;

	if(isFPInsn)
	{
		reg = makeAarch64RegID(isSinglePrec()?aarch64::s0:aarch64::d0, encoding);
	}
	else
	{
		reg = is64Bit?((encoding == 31)?aarch64::zr:aarch64::x0):((encoding == 31)?aarch64::wzr:aarch64::w0);
		if(encoding != 31)
			reg = makeAarch64RegID(reg, encoding);
	}

	return makeRegisterExpression(reg);
}

void InstructionDecoder_aarch64::OPRRt()
{
	if(IS_INSN_BRANCHING(insn))
	{
		MachRegister reg;
		int encoding = field<0, 4>(insn);

		if(encoding == 31)
			insn_in_progress->appendOperand(makeRegisterExpression(is64Bit?aarch64::zr:aarch64::wzr), true, false);
		else
			insn_in_progress->appendOperand(makeRegisterExpression(makeAarch64RegID(is64Bit?aarch64::x0:aarch64::w0, encoding)), true, false);
	}
}

void InstructionDecoder_aarch64::OPRRtL()
{
	insn_in_progress->appendOperand(makeRtExpr(), false, true);
}

void InstructionDecoder_aarch64::OPRRtS()
{
	insn_in_progress->appendOperand(makeRtExpr(), true, false);
}

Expression::Ptr InstructionDecoder_aarch64::makeRt2Expr()
{
	MachRegister baseReg = isFPInsn?
        (isSinglePrec()?aarch64::s0:aarch64::d0):
        (is64Bit?aarch64::x0 : aarch64::w0);

	return makeRegisterExpression(makeAarch64RegID(baseReg, field<10, 14>(insn)));
}

void InstructionDecoder_aarch64::OPRRt2()
{
    assert(0);
}

void InstructionDecoder_aarch64::OPRRt2L()
{
	insn_in_progress->appendOperand(makeRt2Expr(), false, true);
}

void InstructionDecoder_aarch64::OPRRt2S()
{
	insn_in_progress->appendOperand(makeRt2Expr(), true, false);
}

template<unsigned int endBit, unsigned int startBit>
void InstructionDecoder_aarch64::OPRcond()
{
	unsigned char condVal = static_cast<unsigned char>(field<startBit, endBit>(insn));
	if(IS_INSN_B_COND(insn))
	{
		insn_in_progress->getOperation().mnemonic += ".";
		insn_in_progress->getOperation().mnemonic += condStringMap[condVal];
	}
	else
	{
		Expression::Ptr cond = Immediate::makeImmediate(Result(u8, condVal));
		insn_in_progress->appendOperand(cond, true, false);
		oprRotateAmt++;
	}

	isPstateRead = true;
}

void InstructionDecoder_aarch64::OPRnzcv()
{
	unsigned int nzcvVal = field<0, 3>(insn)<<28;
	Expression::Ptr nzcv = Immediate::makeImmediate(Result(u32, nzcvVal));
	insn_in_progress->appendOperand(nzcv, true, false);

	isPstateWritten = true;
	oprRotateAmt++;
}

void InstructionDecoder_aarch64::OPRop1()
{
	op1Field = field<16, 18>(insn);
}

void InstructionDecoder_aarch64::OPRop2()
{
	op2Field = field<5, 7>(insn);
}

void InstructionDecoder_aarch64::OPRCRm()
{
	crmField = field<8 ,11>(insn);
}

void InstructionDecoder_aarch64::OPRCRn()
{
}

template<unsigned int endBit, unsigned int startBit>
void InstructionDecoder_aarch64::OPRS()
{
	sField = field<startBit, endBit>(insn);
}

void InstructionDecoder_aarch64::OPRscale()
{
	int scaleVal = 64 - field<10, 15>(insn);

	Expression::Ptr scale = Immediate::makeImmediate(Result(u32, unsign_extend32(6, scaleVal)));
	insn_in_progress->appendOperand(scale, true, false);
}

Expression::Ptr InstructionDecoder_aarch64::makeRaExpr()
{
	int encoding  = field<10, 14>(insn);
	MachRegister reg;

	if(isFPInsn)
	{
		reg = makeAarch64RegID(isSinglePrec()?aarch64::s0:aarch64::d0, encoding);
	}
	else
	{
		reg = is64Bit?((encoding == 31)?aarch64::sp:aarch64::x0):((encoding == 31)?aarch64::wsp:aarch64::w0);
		if(encoding != 31)
			reg = makeAarch64RegID(reg, encoding);
	}

	return makeRegisterExpression(reg);

}

void InstructionDecoder_aarch64::OPRRa()
{
	insn_in_progress->appendOperand(makeRaExpr(), true, false);

	oprRotateAmt++;
}

void InstructionDecoder_aarch64::OPRo0()
{

}

void InstructionDecoder_aarch64::OPRb5()
{
	OPRsf();
	hasb5 = true;
}

void InstructionDecoder_aarch64::OPRb40()
{

}

Expression::Ptr InstructionDecoder_aarch64::makeb40Expr()
{
	int b40Val = field<19, 23>(insn);
	int bitpos = ((is64Bit?1:0)<<5) | b40Val;

	return Immediate::makeImmediate(Result(u32, unsign_extend32(6, bitpos)));
}

template<unsigned int endBit, unsigned int startBit>
void InstructionDecoder_aarch64::OPRsz()
{
    _szField = field<startBit, endBit>(insn);
}

bool InstructionDecoder_aarch64::isSinglePrec() {
    if( isFPInsn && !isSIMDInsn ){
        if(_typeField == -1){
            //TODO if the type field is not set, do sth else
            OPRtype<23, 22>();
        }
        return _typeField==0?true:false;
    }else if( isSIMDInsn ){
        assert(0); //not implemeted yet
    }
    return false;
}

Expression::Ptr InstructionDecoder_aarch64::makeRsExpr()
{
	MachRegister baseReg = isFPInsn?
        (isSinglePrec()?aarch64::s0:aarch64::d0):
        (is64Bit?aarch64::x0:aarch64::w0);

    if(IS_INSN_LDST(insn)){
        baseReg = aarch64::w0;
    }
	return makeRegisterExpression(makeAarch64RegID(baseReg, field<16, 20>(insn)));
}

void InstructionDecoder_aarch64::OPRRs()
{
	insn_in_progress->appendOperand(makeRsExpr(), false, true);
}

void InstructionDecoder_aarch64::makeBranchTarget(bool branchIsCall, bool bIsConditional, int immVal, int immLen)
{
	Expression::Ptr lhs = makePCExpr();

	int offset = sign_extend64(immLen + 2, immVal*4);
	Expression::Ptr rhs = Immediate::makeImmediate(Result(s64, offset));

	insn_in_progress->addSuccessor(makeAddExpression(lhs, rhs, s64), branchIsCall, false, bIsConditional, false);
	if(branchIsCall)
	{
		insn_in_progress->addSuccessor(makeFallThroughExpr(), false, false, false, true);
	}

}

Expression::Ptr InstructionDecoder_aarch64::makeFallThroughExpr()
{
	return makeAddExpression(makePCExpr(), Immediate::makeImmediate(Result(u64, unsign_extend64(3, 4))), u64);
}

template<typename T, Result_Type rT>
Expression::Ptr InstructionDecoder_aarch64::fpExpand(int val)
{
	int N, E, F;
	T frac, expandedImm, sign, exp;

	N = (rT == s32)?32:64;
	E = (N == 32)?8:11;
	F = N - E - 1;

	sign = (val & 0x80) >> 7;

	int val6 = ((~val) & 0x40) >> 6, val6mask = (1 << (E - 3)) - 1;
	exp = (val6 << (E - 1)) | ((val6?val6mask:0) << 2) | ((val & 0x30) >> 4);

	frac = (val & 0xF) << (F - 4);

	expandedImm = (sign << (E + F)) | (exp << F) | frac;

	return Immediate::makeImmediate(Result(rT, expandedImm));
}

template<unsigned int endBit, unsigned int startBit>
void InstructionDecoder_aarch64::OPRimm()
{
	int immVal = field<startBit, endBit>(insn);
	unsigned int immLen = endBit - startBit + 1;

	if(IS_INSN_LDST(insn)){
        if(IS_INSN_LD_LITERAL(insn) ){
			Expression::Ptr literal = makeMemRefIndexLiteral();
			insn_in_progress->appendOperand(literal, true, false);
        }
        else if(IS_INSN_LDST_POST(insn)){
			Expression::Ptr offset = makeMemRefIndex_offset9();
			insn_in_progress->appendOperand(offset, true, false);
        }
        else if(IS_INSN_LDST_PAIR_POST(insn)
                || IS_INSN_LDST_PAIR_OFFSET(insn) ){
			Expression::Ptr offset = makeMemRefPair_offset7();
			insn_in_progress->appendOperand(offset, true, false);
        }
		return;
    }

	if(hasHw)
	{
		processHwFieldInsn(immLen, immVal);
	}
	else if(hasN)		//logical (immediate), bitfield, extract
	{
		if(IS_FIELD_IMMR(startBit, endBit))
		{
			immr = immVal;
			immrLen = immLen;
		}
		else if(IS_FIELD_IMMS(startBit, endBit))
		{
			Expression::Ptr imm;

			if(IS_INSN_LOGICAL_IMM(insn))
			{
				immVal |= (immr << immLen);
				immVal |= (nField << (immLen + immrLen));

				immLen += nLen + immrLen;

				Result_Type rT = is64Bit?u64:u32;
				imm = Immediate::makeImmediate(Result(rT, rT==u32?unsign_extend32(immLen, immVal):unsign_extend64(immLen, immVal)));
			}
			else
			{
				imm = Immediate::makeImmediate(Result(u32, unsign_extend32(immLen, immVal)));
				oprRotateAmt++;
			}

			insn_in_progress->appendOperand(imm, true, false);
			if(IS_INSN_BITFIELD(insn))
			{
				imm = Immediate::makeImmediate(Result(u32, unsign_extend32(immrLen, immr)));
				insn_in_progress->appendOperand(imm, true, false);
				oprRotateAmt--;
			}
		}
		else
		    isValid = false;
	}
	else if(hasShift)
	{
		if(IS_INSN_ADDSUB_SHIFT(insn) || IS_INSN_LOGICAL_SHIFT(insn))	//add-sub shifted | logical shifted
		{
			processShiftFieldShiftedInsn(immLen, immVal);
		}
		else if(IS_INSN_ADDSUB_IMM(insn))		//add-sub (immediate)
		{
			processShiftFieldImmInsn(immLen, immVal);
		}
		else
			isValid = false;
	}
	else if(hasOption)
	{
		if(IS_INSN_ADDSUB_EXT(insn))										//add-sub extended
		{
		    Expression::Ptr expr = makeOptionExpression(immLen, immVal);

		    insn_in_progress->appendOperand(expr, true, false);
		}
		else
		{
			isValid = false;
		}
	}
	else if(IS_INSN_BRANCHING(insn) && !IS_INSN_B_UNCOND_REG(insn))
	{		//unconditional branch (immediate), test and branch, compare and branch, conditional branch
		bool bIsConditional = false;
		if(!(IS_INSN_B_UNCOND(insn)))
			bIsConditional = true;

		bool branchIsCall = bIsConditional?false:(field<31, 31>(insn) == 1);

		insn_in_progress->appendOperand(makePCExpr(), false, true);
		makeBranchTarget(branchIsCall, bIsConditional, immVal, immLen);

		if(hasb5)
			insn_in_progress->appendOperand(makeb40Expr(), true, false);

		if(bIsConditional)
			insn_in_progress->addSuccessor(makeFallThroughExpr(), false, false, true, true);
	}
	else if(IS_INSN_PCREL_ADDR(insn))									//pc-relative addressing
	{
		if(IS_FIELD_IMMLO(startBit, endBit))
		{
			immlo = immVal;
			immloLen = endBit - startBit + 1;
		}
		else if(IS_FIELD_IMMHI(startBit, endBit))
		{
			int page = field<31, 31>(insn);
			int offset = (immVal<<immloLen) | immlo;

			insn_in_progress->appendOperand(makePCExpr(), true, false);
			Expression::Ptr imm = Immediate::makeImmediate(Result(s64, sign_extend64(immloLen + immLen + page*12, offset<<(page*12))));

			insn_in_progress->appendOperand(imm, true, false);
		}
		else
			isValid = false;
	}
	else if(isFPInsn)
	{
		if(isSinglePrec())
			insn_in_progress->appendOperand(fpExpand<int32_t, s32>(immVal), true, false);
		else
			insn_in_progress->appendOperand(fpExpand<int64_t, s64>(immVal), true, false);
	}
	else if(IS_INSN_EXCEPTION(insn))
	{
		Expression::Ptr imm = Immediate::makeImmediate(Result(u16, immVal));
		insn_in_progress->appendOperand(imm, true, false);
		isPstateRead = true;
	}
	else                                                            //conditional compare (immediate)
	{
		Result_Type rT = is64Bit?u64:u32;

		Expression::Ptr imm = Immediate::makeImmediate(Result(rT, rT==u32?unsign_extend32(immLen, immVal):unsign_extend64(immLen, immVal)));
		insn_in_progress->appendOperand(imm, true, false);
	}
}

	void InstructionDecoder_aarch64::reorderOperands()
	{
	    if(oprRotateAmt)
	    {
			std::vector<Operand> curOperands;
			insn_in_progress->getOperands(curOperands);

			if(curOperands.empty())
				assert(!"empty operand list found while re-ordering operands");

			std::swap(curOperands[1], curOperands[3]);

			while(oprRotateAmt--)
				std::rotate(curOperands.begin(), curOperands.begin()+1, curOperands.begin()+3);

			insn_in_progress->m_Operands.assign(curOperands.begin(), curOperands.end());
	    }
        else if( IS_INSN_LDST_POST(insn) || IS_INSN_LDST_PAIR_POST(insn) ){
	        std::vector<Operand> curOperands;
	        insn_in_progress->getOperands(curOperands);
            std::iter_swap( curOperands.begin(), curOperands.end()-1 );
		    insn_in_progress->m_Operands.assign(curOperands.begin(), curOperands.end());
        }
        else if( IS_INSN_LDST_PAIR(insn) ){
		    std::vector<Operand> curOperands;
		    insn_in_progress->getOperands(curOperands);
            assert(curOperands.size() == 4 || curOperands.size() == 3);
            if(curOperands.size() == 3){
                curOperands.insert(curOperands.begin(), curOperands.back());
                curOperands.pop_back();
            }else if(curOperands.size() == 4){
                std::iter_swap( curOperands.begin(), curOperands.end()-1 );
            }
		    insn_in_progress->m_Operands.assign(curOperands.begin(), curOperands.end());
        }
        else if( IS_INSN_LDST_EX_PAIR(insn) ){
		    std::vector<Operand> curOperands;
		    insn_in_progress->getOperands(curOperands);
            if(curOperands.size() == 3) {
                curOperands.insert(curOperands.begin(), curOperands.back());
                curOperands.pop_back();
            }
            else if( curOperands.size() == 4) {
                curOperands.insert(curOperands.begin()+1, curOperands.back());
                curOperands.pop_back();
            }
<<<<<<< HEAD
            else{
                assert(0);
                //insn_printf("[WARN] Case not handled\n");
            }
=======
>>>>>>> 025742a0
		    insn_in_progress->m_Operands.assign(curOperands.begin(), curOperands.end());
        }
        else if( IS_INSN_ST_EX(insn) ){
		    std::vector<Operand> curOperands;
		    insn_in_progress->getOperands(curOperands);
            if(curOperands.size() == 3){
                curOperands.insert(curOperands.begin()+1, curOperands.back());
                curOperands.pop_back();
		        insn_in_progress->m_Operands.assign(curOperands.begin(), curOperands.end());
            }
            else
		        insn_in_progress->m_Operands.reverse();
        }
	    else
		    insn_in_progress->m_Operands.reverse();
	}


using namespace boost::assign;

#include "aarch64_opcode_tables.C"

	void InstructionDecoder_aarch64::doDelayedDecode(const Instruction *insn_to_complete)
    {
		int insn_table_index = findInsnTableIndex(0);
		aarch64_insn_entry *insn_table_entry = &aarch64_insn_entry::main_insn_table[insn_table_index];

		insn = insn_to_complete->m_RawInsn.small_insn;
		insn_in_progress = const_cast<Instruction*>(insn_to_complete);

        for(operandSpec::const_iterator fn = insn_table_entry->operands.begin(); fn != insn_table_entry->operands.end(); fn++)
        {
			std::mem_fun(*fn)(this);
		}

		reorderOperands();

		if(IS_INSN_SYSTEM(insn))
		{
			processSystemInsn();
		}

		if(isPstateWritten || isPstateRead)
			insn_in_progress->appendOperand(makePstateExpr(), isPstateRead, isPstateWritten);

		if(!isValid)
		{
			insn_in_progress->getOperation().mnemonic = INVALID_ENTRY.mnemonic;
			insn_in_progress->getOperation().operationID = INVALID_ENTRY.op;
			insn_in_progress->m_Operands.clear();
			insn_in_progress->m_Successors.clear();
		}
    }
	int InstructionDecoder_aarch64::findInsnTableIndex(unsigned int decoder_table_index)
	{
		aarch64_mask_entry *cur_entry = &aarch64_mask_entry::main_decoder_table[decoder_table_index];
		unsigned int cur_mask = cur_entry->mask;

		if(cur_mask == 0)
			return cur_entry->insnTableIndex;

		unsigned int insn_iter_index = 0, map_key_index = 0, branch_map_key = 0;
		branchMap cur_branches = cur_entry->nodeBranches;

		while(insn_iter_index < AARCH64_INSN_LENGTH)
		{
			if(((cur_mask>>insn_iter_index) & 1) == 1)
			{
				branch_map_key = branch_map_key | (((insn>>insn_iter_index) & 1)<<map_key_index);
				map_key_index++;
			}
			insn_iter_index++;
		}

		if(cur_branches.count(branch_map_key) <= 0)
			branch_map_key = 0;

		return findInsnTableIndex(cur_branches[branch_map_key]);
	}

	void InstructionDecoder_aarch64::setFlags()
	{
		isPstateWritten = true;
	}

    void InstructionDecoder_aarch64::mainDecode()
    {
		int insn_table_index = findInsnTableIndex(0);
		aarch64_insn_entry *insn_table_entry = &aarch64_insn_entry::main_insn_table[insn_table_index];

        insn_in_progress = makeInstruction(insn_table_entry->op, insn_table_entry->mnemonic, 4, reinterpret_cast<unsigned char*>(&insn));
        //insn_printf("ARM: %s\n", insn_table_entry->mnemonic);

        if(IS_INSN_BRANCHING(insn))
        {
            // decode control-flow operands immediately; we're all but guaranteed to need them
            doDelayedDecode(insn_in_progress);
        }

        //insn_in_progress->arch_decoded_from = m_Arch;
        insn_in_progress->arch_decoded_from = Arch_aarch64;
        return;
    }
  };
};


<|MERGE_RESOLUTION|>--- conflicted
+++ resolved
@@ -815,11 +815,6 @@
             break;
         default:
             rt = u64;
-<<<<<<< HEAD
-            //insn_printf("[ERROR]: 0x%x\n", insn);
-            //assert(0);// shouldn't reach here;
-=======
->>>>>>> 025742a0
     }
     return;
 }
@@ -913,11 +908,6 @@
     }else if( size == 3 ){ //64bit
         immVal = S==0?0:(S==1?3:-1);
         if( immVal==-1) assert(0);
-<<<<<<< HEAD
-    }else{
-        immVal = 0;
-=======
->>>>>>> 025742a0
     }
     Expression::Ptr ext = makeOptionExpression(immLen, immVal);
 
@@ -1759,13 +1749,6 @@
                 curOperands.insert(curOperands.begin()+1, curOperands.back());
                 curOperands.pop_back();
             }
-<<<<<<< HEAD
-            else{
-                assert(0);
-                //insn_printf("[WARN] Case not handled\n");
-            }
-=======
->>>>>>> 025742a0
 		    insn_in_progress->m_Operands.assign(curOperands.begin(), curOperands.end());
         }
         else if( IS_INSN_ST_EX(insn) ){
