--- conflicted
+++ resolved
@@ -420,66 +420,37 @@
 TESTLIB_CC ?= $(CC)
 $(DYNINST_TESTLIBS): %.so : %.c $(DEPENDDIR)/%.dep
 ifdef MAKE_SHARED_LIB
-<<<<<<< HEAD
-	@echo Compiling $@
-	$(HIDE_COMP)$(TESTLIB_CC) -c $(CFLAGS) $(CFLAGS_TESTLIBS) $(filter %.c, $^) -o $*.o
+	@echo Compiling $@
+	$(HIDE_COMP)$(TESTLIB_CC) $(LDFLAGS) -c $(CFLAGS) $(CFLAGS_TESTLIBS) $(filter %.c, $^) -o $*.o
 	$(HIDE_COMP)$(MAKE_SHARED_LIB) $(TESTLIB_FLAGS) $*.o -o $@
 else
 	@echo Compiling $@
-	$(HIDE_COMP)$(TESTLIB_CC) $(TESTLIB_FLAGS) -I../src/ $(filter %.c,$^) -o $@
-endif
-
-$(DYNINST_STATIC_TESTLIBS): %.a : dyninst/%.c $(DEPENDDIR)/%.dep
-	@echo Compiling $@
-	$(HIDE_COMP)$(TESTLIB_CC) -c $(CFLAGS) $(CFLAGS_TESTLIBS) $(filter %.c, $^) -o $*.o
-=======
-	@echo Compiling $<
+	$(HIDE_COMP)$(TESTLIB_CC) $(LDFLAGS) $(TESTLIB_FLAGS) -I../src/ $(filter %.c,$^) -o $@
+endif
+
+$(DYNINST_STATIC_TESTLIBS): %.a : %.c $(DEPENDDIR)/%.dep
+	@echo Compiling $@
+	$(HIDE_COMP)$(TESTLIB_CC) $(LDFLAGS) -c $(CFLAGS) $(CFLAGS_TESTLIBS) $(filter %.c, $^) -o $*.o
+	$(HIDE_COMP)$(AR) rcs $@ $*.o
+
+ifdef M_ABI
+$(DYNINST_TESTLIBS_ABI): %_$(M_ABI).so : %.c $(DEPENDDIR)/%.dep
+ifdef MAKE_SHARED_LIB
+	@echo Compiling $@
 	$(HIDE_COMP)$(TESTLIB_CC) $(LDFLAGS) -c $(CFLAGS) $(CFLAGS_TESTLIBS) $(filter %.c, $^) -o $*.o
 	$(HIDE_COMP)$(MAKE_SHARED_LIB) $(LDFLAGS) $(TESTLIB_FLAGS) $*.o -o $@
 else
-	@echo Compiling $<
-	$(HIDE_COMP)$(TESTLIB_CC) $(LDFLAGS) $(TESTLIB_FLAGS) -I../src/ $(filter %.c,$^) -o $@
-endif
-
-$(DYNINST_STATIC_TESTLIBS): %.a : dyninst/%.c $(DEPENDDIR)/%.dep
-	@echo Compiling $<
-	$(HIDE_COMP)$(TESTLIB_CC) $(LDFLAGS) -c $(CFLAGS) $(CFLAGS_TESTLIBS) $(filter %.c, $^) -o $*.o
->>>>>>> 9bb7f476
-	$(HIDE_COMP)$(AR) rcs $@ $*.o
-
-ifdef M_ABI
-$(DYNINST_TESTLIBS_ABI): %_$(M_ABI).so : %.c $(DEPENDDIR)/%.dep
-ifdef MAKE_SHARED_LIB
-<<<<<<< HEAD
-	@echo Compiling $@
-	$(HIDE_COMP)$(TESTLIB_CC) -c $(CFLAGS) $(CFLAGS_TESTLIBS) $(filter %.c, $^) -o $*.o
-	$(HIDE_COMP)$(MAKE_SHARED_LIB) $(TESTLIB_FLAGS) $*.o -o $@
-else
-	@echo Compiling $@
-	$(HIDE_COMP)$(TESTLIB_CC) $(M_ABI_FLAG) $(TESTLIB_FLAGS) -I../src/ $(filter %.c,$^) -o $@
-=======
-	@echo Compiling $<
-	$(HIDE_COMP)$(TESTLIB_CC) $(LDFLAGS) -c $(CFLAGS) $(CFLAGS_TESTLIBS) $(filter %.c, $^) -o $*.o
-	$(HIDE_COMP)$(MAKE_SHARED_LIB) $(LDFLAGS) $(TESTLIB_FLAGS) $*.o -o $@
-else
-	@echo Compiling $<
-	$(HIDE_COMP)$(CC) $(M_ABI_FLAG) $(LDFLAGS) $(TESTLIB_FLAGS) -I../src/ $(filter %.c,$^) -o $@
->>>>>>> 9bb7f476
+	@echo Compiling $@
+	$(HIDE_COMP)$(TESTLIB_CC) $(M_ABI_FLAG) $(LDFLAGS) $(TESTLIB_FLAGS) -I../src/ $(filter %.c,$^) -o $@
 endif
 
 ifdef cap_instruction_api
     INSNAPI_LINK = -linstructionAPI
 endif
 
-<<<<<<< HEAD
 $(DYNINST_STATIC_TESTLIBS_ABI): %_$(M_ABI).a : %.c $(DEPENDDIR)/%.dep
 	@echo Compiling $@
-	$(HIDE_COMP)$(TESTLIB_CC) -c $(CFLAGS) $(CFLAGS_TESTLIBS) $(filter %.c, $^) -o $*.o
-=======
-$(DYNINST_STATIC_TESTLIBS_ABI): %_$(M_ABI).a : dyninst/%.c $(DEPENDDIR)/%.dep
-	@echo Compiling $<
-	$(HIDE_COMP)$(CC) -c $(CFLAGS) $(LDFLAGS) $(CFLAGS_TESTLIBS) $(filter %.c, $^) -o $*.o
->>>>>>> 9bb7f476
+	$(HIDE_COMP)$(TESTLIB_CC) -c $(CFLAGS) $(LDFLAGS) $(CFLAGS_TESTLIBS) $(filter %.c, $^) -o $*.o
 	$(HIDE_COMP)$(AR) rcs $@ $*.o
 endif
 
@@ -645,20 +616,13 @@
 	@echo Compiling $@
 	$(HIDE_COMP)$(CXX) -c -o $@ -DSTATIC_TEST_DRIVER $(CXXFLAGS) $(MUTATEE_DEFS) ../src/test_driver.C
 
-<<<<<<< HEAD
 test_driver: test_driver.o test_driver_templates.o dynlmon.o $(DEPENDDIR)/test_driver.dep $(LIBTESTSUITE) $(LIBTESTLAUNCH)
 	@echo Linking $@
-	$(HIDE_COMP)$(CXX) -o $@ test_driver.o test_driver_templates.o test_info_new.gen.o dynlmon.o -L. -ltestSuite $(MUTATOR_LDFLAGS) $(LIBS) $(TESTDRIVER_LDFLAGS) -lcommon -ltestlaunch $(LAUNCHMON_FE_LINK) $(COMP_RPATHS)
+	$(HIDE_COMP)$(CXX) -o $@ test_driver.o test_driver_templates.o test_info_new.gen.o dynlmon.o -L. -ltestSuite $(MUTATOR_LDFLAGS) $(LIBS) $(TESTDRIVER_LDFLAGS) -lcommon -ltestlaunch $(LAUNCHMON_FE_LINK) $(COMP_RPATHS); $(TESTDRIVER_EXTRA_LINK_STEP)
 
 testdriver_be: testdriver_be.o $(LIBTESTSUITE) $(LIBTESTLAUNCH)
 	@echo Linking $@
 	$(HIDE_COMP)$(CXX) -o $@ testdriver_be.o test_info_new.gen.o -Wl,-rpath -Wl,$(TO_CORE_ABS)/testsuite/$(PLATFORM) -L. -ltestSuite $(MUTATOR_LDFLAGS) $(LIBS) $(TESTDRIVER_LDFLAGS) -lcommon -ltestlaunch $(LAUNCHMON_BE_LINK) $(COMP_RPATHS)
-=======
-test_driver: test_driver.o test_driver_templates.o test_info_new.gen.o $(DEPENDDIR)/test_driver.dep $(LIBTESTSUITE)
-	@echo Linking $@ $(TESTDRIVER_LDFLAGS)
-	$(CXX) -o $@ test_driver.o test_driver_templates.o test_info_new.gen.o -L. -ltestSuite $(MUTATOR_LDFLAGS) $(LIBS) -lcommon $(TESTDRIVER_LDFLAGS); $(TESTDRIVER_EXTRA_LINK_STEP)
-        
->>>>>>> 9bb7f476
 
 ######################################################################
 ### Output Drivers
