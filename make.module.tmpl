--- conflicted
+++ resolved
@@ -290,7 +290,6 @@
 dyninst_targs += $(dyninst_MUTATORS_SO) $(LIBDYNINSTCOMP) $(DYNINST_TESTLIBS) $(DYNINST_STATIC_TESTLIBS)
 endif
 endif
-endif
 
 ifneq ($(wildcard ../src/symtab), )
 ifneq ($(findstring symtabAPI,$(fullSystem)),)
@@ -303,7 +302,6 @@
 symtab_targs = $(symtab_MUTATORS_SO) $(LIBSYMTABCOMP)
 endif
 endif
-endif
 
 ifneq ($(wildcard ../src/instruction), )
 ifneq ($(findstring instructionAPI,$(fullSystem)),)
@@ -319,7 +317,6 @@
 instruction_targs += $(instruction_MUTATORS_SO) $(LIBINSTRUCTIONCOMP)
 endif
 endif
-endif
 
 ifneq ($(wildcard ../src/proccontrol), )
 ifneq ($(findstring proccontrol,$(fullSystem)),)
@@ -329,11 +326,7 @@
 ifneq ($(proccontrol_MUTATORS_SO), )
 components: $(LIBPROCCONTROLCOMP)
 testlibs: $(PROCCONTROL_TESTLIBS) $(PROCCONTROL_TESTLIBS_ABI) $(DYNINST_TESTLIBS)
-<<<<<<< HEAD
-endif
-=======
 proccontrol_targs = $(LIBPROCCONTROLCOMP) $(PROCCONTROL_TESTLIBS) $(PROCCONTROL_TESTLIBS_ABI) $(DYNINST_TESTLIBS)
->>>>>>> 4608a40f
 endif
 proccontrol_targs += $(filter-out $(BUILD_FILTER), $(filter-out $(MINIMUM_BUILD_FILTER), $(proccontrol_SOLO_MUTATEES)))
 proccontrol_targs += $(proccontrol_MUTATORS_SO)
@@ -344,15 +337,12 @@
 
 dyninstAPI: common_infra $(dyninst_targs) $(symtab_targs) $(instruction_targs) $(proccontrol_targs)
 
-<<<<<<< HEAD
-=======
 symtabAPI: common_infra $(symtab_targs)
 
 instructionAPI: common_infra $(instruction_targs)
 
 proccontrol: common_infra $(proccontrol_targs)
 
->>>>>>> 4608a40f
 install: default
 
 symlink: all
@@ -407,7 +397,6 @@
 #######################################################################
 
 $(dyninst_OBJS_ALL_MUTATORS): %.o : dyninst/%.C $(DEPENDDIR)/%.dep
-<<<<<<< HEAD
 	@echo Compiling $@
 	$(HIDE_COMP)$(CXX) -c -o $@ -fPIC $(CXXFLAGS) -I../src/ -I../src/dyninst ../src/dyninst/$*.C
 $(symtab_OBJS_ALL_MUTATORS): %.o : symtab/%.C $(DEPENDDIR)/%.dep
@@ -419,26 +408,10 @@
 $(proccontrol_OBJS_ALL_MUTATORS): %.o : proccontrol/%.C $(DEPENDDIR)/%.dep
 	@echo Compiling $@
 	$(HIDE_COMP)$(CXX) -c -o $@ -fPIC $(CXXFLAGS) -I../src/ -I../src/proccontrol ../src/proccontrol/$*.C
-=======
-	@echo Compiling $<
-	$(HIDE_COMP)$(CXX) -c -o $@ -fPIC $(CXXFLAGS) -I../src/ -I../src/dyninst ../src/dyninst/$*.C
-$(symtab_OBJS_ALL_MUTATORS): %.o : symtab/%.C $(DEPENDDIR)/%.dep
-	@echo Compiling $<
-	$(HIDE_COMP)$(CXX) -c -o $@ -fPIC $(CXXFLAGS) -I../src/ -I../src/symtab ../src/symtab/$*.C
-$(instruction_OBJS_ALL_MUTATORS): %.o : instruction/%.C $(DEPENDDIR)/%.dep
-	@echo Compiling $<
-	$(HIDE_COMP)$(CXX) -c -o $@ -fPIC $(CXXFLAGS) -I../src/ -I../src/instruction ../src/instruction/$*.C
-$(proccontrol_OBJS_ALL_MUTATORS): %.o : proccontrol/%.C $(DEPENDDIR)/%.dep
-	@echo Compiling $<
-	$(HIDE_COMP)$(CXX) -c -o $@ -fPIC $(CXXFLAGS) -I../src/ -I../src/proccontrol ../src/proccontrol/$*.C
-
-TESTLIB_CC ?= $(CC)
->>>>>>> 4608a40f
 
 TESTLIB_CC ?= $(CC)
 $(DYNINST_TESTLIBS): %.so : %.c $(DEPENDDIR)/%.dep
 ifdef MAKE_SHARED_LIB
-<<<<<<< HEAD
 	@echo Compiling $@
 	$(HIDE_COMP)$(TESTLIB_CC) -c $(CFLAGS) $(CFLAGS_TESTLIBS) $(filter %.c, $^) -o $*.o
 	$(HIDE_COMP)$(MAKE_SHARED_LIB) $(TESTLIB_FLAGS) $*.o -o $@
@@ -447,61 +420,33 @@
 	$(HIDE_COMP)$(TESTLIB_CC) $(TESTLIB_FLAGS) -I../src/ $(filter %.c,$^) -o $@
 endif
 
-$(DYNINST_STATIC_TESTLIBS): %.a : %.c $(DEPENDDIR)/%.dep
-	@echo Compiling $@
-=======
-	@echo Compiling $<
+$(DYNINST_STATIC_TESTLIBS): %.a : dyninst/%.c $(DEPENDDIR)/%.dep
+	@echo Compiling $@
+	$(HIDE_COMP)$(TESTLIB_CC) -c $(CFLAGS) $(CFLAGS_TESTLIBS) $(filter %.c, $^) -o $*.o
+	$(HIDE_COMP)$(AR) rcs $@ $*.o
+
+ifdef M_ABI
+$(DYNINST_TESTLIBS_ABI): %_$(M_ABI).so : %.c $(DEPENDDIR)/%.dep
+ifdef MAKE_SHARED_LIB
+	@echo Compiling $@
 	$(HIDE_COMP)$(TESTLIB_CC) -c $(CFLAGS) $(CFLAGS_TESTLIBS) $(filter %.c, $^) -o $*.o
 	$(HIDE_COMP)$(MAKE_SHARED_LIB) $(TESTLIB_FLAGS) $*.o -o $@
 else
-	@echo Compiling $<
-	$(HIDE_COMP)$(TESTLIB_CC) $(TESTLIB_FLAGS) -I../src/ $(filter %.c,$^) -o $@
-endif
-
-$(DYNINST_STATIC_TESTLIBS): %.a : dyninst/%.c $(DEPENDDIR)/%.dep
-	@echo Compiling $<
->>>>>>> 4608a40f
+	@echo Compiling $@
+	$(HIDE_COMP)$(TESTLIB_CC) $(M_ABI_FLAG) $(TESTLIB_FLAGS) -I../src/ $(filter %.c,$^) -o $@
+endif
+
+ifdef cap_instruction_api
+    INSNAPI_LINK = -linstructionAPI
+endif
+
+$(DYNINST_STATIC_TESTLIBS_ABI): %_$(M_ABI).a : %.c $(DEPENDDIR)/%.dep
+	@echo Compiling $@
 	$(HIDE_COMP)$(TESTLIB_CC) -c $(CFLAGS) $(CFLAGS_TESTLIBS) $(filter %.c, $^) -o $*.o
 	$(HIDE_COMP)$(AR) rcs $@ $*.o
-
-ifdef M_ABI
-$(DYNINST_TESTLIBS_ABI): %_$(M_ABI).so : %.c $(DEPENDDIR)/%.dep
-ifdef MAKE_SHARED_LIB
-<<<<<<< HEAD
-	@echo Compiling $@
-	$(HIDE_COMP)$(TESTLIB_CC) -c $(CFLAGS) $(CFLAGS_TESTLIBS) $(filter %.c, $^) -o $*.o
-	$(HIDE_COMP)$(MAKE_SHARED_LIB) $(TESTLIB_FLAGS) $*.o -o $@
-else
-	@echo Compiling $@
-	$(HIDE_COMP)$(TESTLIB_CC) $(M_ABI_FLAG) $(TESTLIB_FLAGS) -I../src/ $(filter %.c,$^) -o $@
-=======
-	@echo Compiling $<
-	$(HIDE_COMP)$(TESTLIB_CC) -c $(CFLAGS) $(CFLAGS_TESTLIBS) $(filter %.c, $^) -o $*.o
-	$(HIDE_COMP)$(MAKE_SHARED_LIB) $(TESTLIB_FLAGS) $*.o -o $@
-else
-	@echo Compiling $<
-	$(HIDE_COMP)$(CC) $(TESTLIB_FLAGS) $(M_ABI_FLAG) -I../src/ $(filter %.c,$^) -o $@
->>>>>>> 4608a40f
-endif
-
-ifdef cap_instruction_api
-    INSNAPI_LINK = -linstructionAPI
-endif
-
-<<<<<<< HEAD
-$(DYNINST_STATIC_TESTLIBS_ABI): %_$(M_ABI).a : %.c $(DEPENDDIR)/%.dep
-	@echo Compiling $@
-	$(HIDE_COMP)$(TESTLIB_CC) -c $(CFLAGS) $(CFLAGS_TESTLIBS) $(filter %.c, $^) -o $*.o
-=======
-$(DYNINST_STATIC_TESTLIBS_ABI): %_$(M_ABI).a : dyninst/%.c $(DEPENDDIR)/%.dep
-	@echo Compiling $<
-	$(HIDE_COMP)$(CC) -c $(CFLAGS) $(CFLAGS_TESTLIBS) $(filter %.c, $^) -o $*.o
->>>>>>> 4608a40f
-	$(HIDE_COMP)$(AR) rcs $@ $*.o
 endif
 
 $(OBJS_TEMPLATES): %.o : ../src/%.C
-<<<<<<< HEAD
 	@echo Compiling $@
 	$(HIDE_COMP)$(M_GXX) -c -o $@ $(CXXTFLAGS) -I../src/ ../src/$*.C
 
@@ -542,42 +487,10 @@
 
 $(LIBDYNINSTCOMP) : $(OBJS_DYNINSTCOMP_LIB) $(LIBTESTSUITE)
 	@echo Linking $@
-=======
-	@echo Compiling $<
-	$(HIDE_COMP)$(M_GXX) -c -o $@ $(CXXTFLAGS) -I../src/ ../src/$*.C
-
-test_lib_templates.o : ../src/test_lib_templates.C
-	@echo Compiling $<
-	$(HIDE_COMP)$(M_GXX) -c -o $@ -fPIC $(CXXTFLAGS) -I../src/ ../src/$*.C
-
-$(OBJS_DYNINSTCOMP_LIB): %.o : ../src/dyninst/%.C $(DEPENDDIR)/%.dep
-	@echo Compiling $<
-	$(HIDE_COMP)$(M_GXX) -c -o $@ -fPIC $(CXXFLAGS) -I../src/ ../src/dyninst/$*.C
-
-$(OBJS_SYMTABCOMP_LIB): %.o : ../src/symtab/%.C $(DEPENDDIR)/%.dep
-	@echo Compiling $<
-	$(HIDE_COMP)$(M_GXX) -c -o $@ -fPIC $(CXXFLAGS) -I../src/ ../src/symtab/$*.C
-
-$(OBJS_INSTRUCTIONCOMP_LIB): %.o : ../src/instruction/%.C $(DEPENDDIR)/%.dep
-	@echo Compiling $<
-	$(HIDE_COMP)$(M_GXX) -c -o $@ -fPIC $(CXXFLAGS) -I../src/ ../src/instruction/$*.C
-
-$(OBJS_PROCCONTROLCOMP_LIB): %.o : ../src/proccontrol/%.C $(DEPENDDIR)/%.dep
-	@echo Compiling $<
-	$(HIDE_COMP)$(M_GXX) -c -o $@ -fPIC $(CXXFLAGS) -I../src/ ../src/proccontrol/$*.C
-
-$(OBJS_LIBTESTSUITE): %.o : ../src/%.C $(DEPENDDIR)/%.dep
-	@echo Compiling $<
-	$(HIDE_COMP)$(M_GXX) -c -o $@ -fPIC $(CXXFLAGS) -I../src/ ../src/$*.C
-
-$(LIBDYNINSTCOMP) : $(OBJS_DYNINSTCOMP_LIB) $(LIBTESTSUITE)
-	@echo Compiling $<
->>>>>>> 4608a40f
 	$(HIDE_COMP)$(CXX) -shared $(TESTSUITE_FLAGS) $(LIBDIR) $(OBJS_DYNINSTCOMP_LIB) -o $@ -L. -ltestSuite -ldyninstAPI -lsymtabAPI \
 -lcommon -linstructionAPI
 
 $(LIBSYMTABCOMP) : $(OBJS_SYMTABCOMP_LIB) $(LIBTESTSUITE)
-<<<<<<< HEAD
 	@echo Linking $@
 	$(HIDE_COMP)$(CXX) -shared $(TESTSUITE_FLAGS) $(LIBDIR) $(OBJS_SYMTABCOMP_LIB) -o $@ -L. -ltestSuite -lsymtabAPI -lcommon
 
@@ -592,22 +505,6 @@
 $(LIBTESTSUITE) : $(OBJS_LIBTESTSUITE) test_lib_templates.o test_lib.h $(LIBTESTLAUNCH)
 	@echo Linking $@
 	$(HIDE_COMP)$(CXX) -shared $(TESTSUITE_FLAGS) $(LIBDIR) $(LIBS_LIBTESTSUITE) $(OBJS_LIBTESTSUITE) -L. -ltestlaunch test_lib_templates.o -o $@
-=======
-	@echo Compiling $<
-	$(HIDE_COMP)$(CXX) -shared $(TESTSUITE_FLAGS) $(LIBDIR) $(OBJS_SYMTABCOMP_LIB) -o $@ -L. -ltestSuite -lsymtabAPI -lcommon
-
-$(LIBINSTRUCTIONCOMP) : $(OBJS_INSTRUCTIONCOMP_LIB) $(LIBTESTSUITE)
-	@echo Compiling $<
-	$(HIDE_COMP)$(CXX) -shared $(TESTSUITE_FLAGS) $(LIBDIR) $(OBJS_INSTRUCTIONCOMP_LIB) -o $@ -L. -ltestSuite -linstructionAPI -lcommon
-
-$(LIBPROCCONTROLCOMP) : $(OBJS_PROCCONTROLCOMP_LIB) $(LIBTESTSUITE)
-	@echo Compiling $<
-	$(HIDE_COMP)$(CXX) -shared $(TESTSUITE_FLAGS) $(LIBDIR) $(OBJS_PROCCONTROLCOMP_LIB) -o $@ -L. -ltestSuite -lpcontrol -lcommon
-
-$(LIBTESTSUITE) : $(OBJS_LIBTESTSUITE) test_lib_templates.o test_lib.h
-	@echo Compiling $<
-	$(HIDE_COMP)$(CXX) -shared $(TESTSUITE_FLAGS) $(LIBDIR) $(LIBS_LIBTESTSUITE) $(OBJS_LIBTESTSUITE) test_lib_templates.o -o $@
->>>>>>> 4608a40f
 
 $(LIBTESTLAUNCH) : $(OBJS_LIBTESTLAUNCH) test_info_new.gen.o
 	@echo Linking $@
@@ -681,7 +578,6 @@
 endif
 
 runTests.o: ../src/runTests.C $(DEPENDDIR)/runTests.dep
-<<<<<<< HEAD
 	@echo Compiling $@
 	$(HIDE_COMP)$(CXX) -c -o $@ $(CXXFLAGS) $(MUTATEE_DEFS) ../src/runTests.C
 runTests_static.o: ../src/runTests.C $(DEPENDDIR)/runTests.dep
@@ -690,32 +586,16 @@
 
 runTests-utils.o: ../src/runTests-utils.C $(DEPENDDIR)/runTests-utils.dep
 	@echo Compiling $@
-=======
-	@echo Compiling $<
-	$(HIDE_COMP)$(CXX) -c -o $@ $(CXXFLAGS) $(MUTATEE_DEFS) ../src/runTests.C
-runTests_static.o: ../src/runTests.C $(DEPENDDIR)/runTests.dep
-	@echo Compiling $<
-	$(HIDE_COMP)$(CXX) -c -o $@ $(CXXFLAGS) $(MUTATEE_DEFS) -DSTATIC_TEST_DRIVER ../src/runTests.C
-
-runTests-utils.o: ../src/runTests-utils.C $(DEPENDDIR)/runTests-utils.dep
-	@echo Compiling $<
->>>>>>> 4608a40f
 	$(HIDE_COMP)$(CXX) -c -o $@ $(CXXFLAGS) $(MUTATEE_DEFS) ../src/runTests-utils.C
 
 runTests: runTests.o runTests-utils.o test_driver_templates.o  $(LIBTESTLAUNCH)
 	@echo Linking $@
-<<<<<<< HEAD
 	$(HIDE_COMP)$(CXX) $(CXXFLAGS) -o $@ runTests.o runTests-utils.o test_driver_templates.o -L. -ltestlaunch 
-
-=======
-	$(HIDE_COMP)$(CXX) $(CXXFLAGS) -o $@ runTests.o runTests-utils.o test_driver_templates.o 
->>>>>>> 4608a40f
 runTests_static: runTests_static.o runTests-utils.o test_driver_templates.o 
 	@echo Linking $@
 	$(HIDE_COMP)$(CXX) $(CXXFLAGS) -o runTests runTests_static.o runTests-utils.o test_driver_templates.o 
 
 test_driver.o: ../src/test_driver.C $(DEPENDDIR)/test_driver.dep
-<<<<<<< HEAD
 	@echo Compiling $@
 	$(HIDE_COMP)$(CXX) -c -o $@ $(CXXFLAGS) $(MUTATEE_DEFS) ../src/test_driver.C
 
@@ -732,14 +612,6 @@
 test_driver: test_driver.o test_driver_templates.o dynlmon.o $(DEPENDDIR)/test_driver.dep $(LIBTESTSUITE) $(LIBTESTLAUNCH)
 	@echo Linking $@
 	$(HIDE_COMP)$(CXX) -o $@ test_driver.o test_driver_templates.o test_info_new.gen.o dynlmon.o -L. -ltestSuite $(MUTATOR_LDFLAGS) $(LIBS) $(TESTDRIVER_LDFLAGS) -lcommon -ltestlaunch $(LAUNCHMON_FE_LINK)
-=======
-	@echo Compiling $<
-	$(HIDE_COMP)$(CXX) -c -o $@ $(CXXFLAGS) $(MUTATEE_DEFS) ../src/test_driver.C
-
-test_driver_static.o: ../src/test_driver.C $(DEPENDDIR)/test_driver_static.dep
-	@echo Compiling $<
-	$(HIDE_COMP)$(CXX) -c -o $@ -DSTATIC_TEST_DRIVER $(CXXFLAGS) $(MUTATEE_DEFS) ../src/test_driver.C
->>>>>>> 4608a40f
 
 testdriver_be: testdriver_be.o $(LIBTESTSUITE) $(LIBTESTLAUNCH)
 	@echo Linking $@
@@ -752,11 +624,7 @@
 OUTPUT_DRIVERS = DatabaseOutputDriver.so
 
 DatabaseOutputDriver.o : ../src/DatabaseOutputDriver.C # $(DEPENDDIR)/DatabaseOutputDriver.dep
-<<<<<<< HEAD
-	@echo Compiling $@
-=======
-	@echo Compiling $<
->>>>>>> 4608a40f
+	@echo Compiling $@
 	$(HIDE_COMP)$(M_GXX) -c -o $@ -fPIC $(CXXFLAGS) -I../src/ ../src/$*.C
 
 DatabaseOutputDriver.so: DatabaseOutputDriver.o $(LIBTESTSUITE) # $(DEPENDDIR)/DatabaseOutputDriver.dep
