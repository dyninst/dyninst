#
# make.module.tmpl for test suite
# Not intended to be a seperate makefile, but to be used in conjunction with
# higher level, platform-specific makefiles in the build directories

RM = rm -f
RMDIR ?= rmdir
M_GCC ?= purify $(GCC)
M_GXX ?= $(GXX)
DEPCC ?= $(GCC)
DEPENDFLAGS ?= -MM -MT
DEPENDDIR = ./depends
VPATH 	= ../src $(DEPENDDIR) ../src/dyninst

IFLAGS = -I../../dyninstAPI/h -I../../symtabAPI/h -I../../dynutil/h -I../../instructionAPI/h -I../../proccontrol/h -I../../external
LFLAGS = -L../../common/$(PLATFORM) -L../../symtabAPI/$(PLATFORM) -L../../instructionAPI/$(PLATFORM) -L../../proccontrol/$(PLATFORM) -L../../dyninstAPI/$(PLATFORM)

#######################################################################
### We don't want all of the CFLAGS stuff that came from make.config.
### Strip away most of it.
#######################################################################

CFLAGS = $(UNIFIED_TEST_DEF:%=%_test) $(ARCH_FLAGS) $(AC_DEF) $(FIRST_INCLUDE) -I$(INCLUDE_DEST) $(IFLAGS) -I../src -g $(BOOST_INCDIR)
CXXFLAGS = $(CFLAGS)
CXXFLAGS += $(PLATFORM_CXXFLAGS)
CFLAGS_NATIVE = $(CFLAGS)
CXXFLAGS_NATIVE = $(CXXFLAGS)
MUTATEE_CFLAGS_NATIVE ?= $(CFLAGS)
MUTATEE_CXXFLAGS_NATIVE ?= $(CXXFLAGS)


#######################################################################
###  Generate compiler id strings
###
###  COMPILERT_NATIVE_CC, COMPILERT_NATIVE_CXX must be defined prior to
###  inclusion of this file.  gcc/g++ are handled here as platform-indep
###
#######################################################################

EMPTY:=
BLANK:=$(EMPTY) $(EMPTY)
LPAREN:=(
RPAREN:=)
COMMA=,
RSQBRACK:=[
LSQBRACK:=]

COMPILERT_GCC = $(shell $(M_GCC) -v 2>&1 | grep version | head -1)
COMPILER1_GCC = $(subst $(BLANK),_,$(COMPILERT_GCC))
COMPILER2_GCC = $(subst $(LPAREN),_,$(COMPILER1_GCC))
COMPILER3_GCC = $(subst $(RSQBRACK),_,$(COMPILER2_GCC))
COMPILER4_GCC = $(subst $(LSQBRACK),_,$(COMPILER3_GCC))
COMPILER_GCC = $(subst $(RPAREN),_,$(COMPILER4_GCC))
MUTATEE_CFLAGS_GNU += -DCOMPILER='"$(COMPILER_GCC)"'
MUTATEE_LDFLAGS_GNU += $(LDFLAGS) -L.

COMPILERT_GXX = $(shell $(M_GCC) -v 2>&1 | grep version | head -1)
COMPILER1_GXX = $(subst $(BLANK),_,$(COMPILERT_GXX))
COMPILER2_GXX = $(subst $(LPAREN),_,$(COMPILER1_GXX))
COMPILER3_GXX = $(subst $(RSQBRACK),_,$(COMPILER2_GXX))
COMPILER4_GXX = $(subst $(LSQBRACK),_,$(COMPILER3_GXX))
COMPILER_GXX = $(subst $(RPAREN),_,$(COMPILER4_GXX))
MUTATEE_CXXFLAGS_GNU += -DCOMPILER='"$(COMPILER_GXX)"'

COMPILER1_NATIVE_CC = $(subst $(BLANK),_,$(COMPILERT_NATIVE_CC))
COMPILER2_NATIVE_CC = $(subst $(LPAREN),_,$(COMPILER1_NATIVE_CC))
COMPILER_NATIVE_CC = $(subst $(RPAREN),_,$(COMPILER2_NATIVE_CC))
MUTATEE_CFLAGS_NATIVE += -DCOMPILER='"$(COMPILER_NATIVE_CC)"'
MUTATEE_LDFLAGS_NATIVE += $(LDFLAGS) -L.

COMPILER1_NATIVE_CXX = $(subst $(BLANK),_,$(COMPILERT_NATIVE_CXX))
COMPILER2_NATIVE_CXX = $(subst $(LPAREN),_,$(COMPILER1_NATIVE_CXX))
COMPILER_NATIVE_CXX = $(subst $(RPAREN),_,$(COMPILER2_NATIVE_CXX))
MUTATEE_CXXFLAGS_NATIVE += -DCOMPILER='"$(COMPILER_NATIVE_CXX)"'

TEST_DEST = $(TO_CORE)/$(PROGRAM_DEST)/testprogs_new2
LIB_DEST = $(TO_CORE)/$(LIBRARY_DEST)

LIBDIR += -L$(LIBRARY_DEST) $(LFLAGS)

#######################################################################
###  Basic definitions (filename prefixes)
#######################################################################

FORALL_MUTATORS =  

FORALL_MUTATEES = mutatee_util

SRCS_LIBTESTSUITE = test_lib.C \
                    test_lib_soExecution.C \
                    ParameterDict.C \
                    TestData.C \
                    TestMutator.C \
                    TestOutputDriver.C \
                    StdOutputDriver.C \
                    ResumeLog.C \
                    test_info_new.C

SRCS_TEMPLATES = test_driver_templates.C 

OBJS_LIBTESTSUITE = $(SRCS_LIBTESTSUITE:%.C=%.o)
OBJS_TEMPLATES = $(SRCS_TEMPLATES:%.C=%.o)

ifdef USE_LIBTESTSUITE_EXT_A
LIBTESTSUITE = libtestSuite.a
else
LIBTESTSUITE = libtestSuite.so
endif

TESTDRIVER_LDFLAGS += $(DEMANGLER_EXEC_LINK)
#######################################################
# Dyninst infrastructure components
#######################################################
SRCS_DYNINSTCOMP_LIB = dyninst/dyninst_comp.C \
                       dyninst/test_lib_mutateeStart.C \
                       dyninst/Callbacks.C \
                       dyninst/Process_data.C \
                       dyninst/ParseThat.C \
                       dyninst/test_lib_test7.C \
                       dyninst/test_lib_test9.C
OBJS_DYNINSTCOMP_LIB = $(notdir $(SRCS_DYNINSTCOMP_LIB:%.C=%.o))
SRCS_DYNINSTTESTLIB = dyninst/libtestA.c \
                      dyninst/libtestB.c \
                      dyninst/libTest12.c

#                      dyninst/libInstMe.c \
#                      dyninst/libLoadMe.c \

dyninst_MUTATOR_FLAGS = -L. -ltestdyninst -ldyninstAPI 

ifdef M_ABI
DYNINST_TESTLIBS = $(notdir $(SRCS_DYNINSTTESTLIB:%.c=%.so))
DYNINST_STATIC_TESTLIBS = $(notdir $(SRCS_DYNINSTTESTLIB:%.c=%.a))
DYNINST_TESTLIBS_ABI = $(addsuffix _$(M_ABI).so, $(notdir $(SRCS_DYNINSTTESTLIB:%.c=%)))
DYNINST_STATIC_TESTLIBS_ABI = $(addsuffix _$(M_ABI).a, $(notdir $(SRCS_DYNINSTTESTLIB:%.c=%)))
else
DYNINST_TESTLIBS = $(notdir $(SRCS_DYNINSTTESTLIB:%.c=%.so))
DYNINST_STATIC_TESTLIBS = $(notdir $(SRCS_DYNINSTTESTLIB:%.c=%.a))
DYNINST_TESTLIBS_ABI =
DYNINST_STATIC_TESTLIBS_ABI = 
endif

ifdef USE_LIBTESTSUITE_EXT_A
LIBDYNINSTCOMP = libtestdyninst.a
else
LIBDYNINSTCOMP = libtestdyninst.so
endif

dyninst_MUTATOR_LIB = $(LIBDYNINSTCOMP)
dyninst_COMPONENT_LIB = $(LIBDYNINSTCOMP)


#######################################################
# Symtab infrastructure components
#######################################################
SRCS_SYMTABCOMP_LIB = symtab/symtab_comp.C
OBJS_SYMTABCOMP_LIB = $(notdir $(SRCS_SYMTABCOMP_LIB:%.C=%.o))
symtab_MUTATOR_FLAGS = -L. -ltestsymtab -lcommon

ifdef USE_LIBTESTSUITE_EXT_A
LIBSYMTABCOMP = libtestsymtab.a
else
LIBSYMTABCOMP = libtestsymtab.so
endif

symtab_MUTATOR_LIB = $(LIBSYMTABCOMP)
symtab_COMPONENT_LIB = $(LIBSYMTABCOMP)

#######################################################
# Instruction infrastructure components
#######################################################
SRCS_INSTRUCTIONCOMP_LIB = instruction/instruction_comp.C
OBJS_INSTRUCTIONCOMP_LIB = $(notdir $(SRCS_INSTRUCTIONCOMP_LIB:%.C=%.o))
instruction_MUTATOR_FLAGS = -L. -ltestinstruction -linstructionAPI -lcommon

ifdef USE_LIBTESTSUITE_EXT_A
LIBINSTRUCTIONCOMP = libtestinstruction.a
else
LIBINSTRUCTIONCOMP = libtestinstruction.so
endif

instruction_MUTATOR_LIB = $(LIBINSTRUCTIONCOMP)
instruction_COMPONENT_LIB = $(LIBINSTRUCTIONCOMP)

#######################################################
# ProcControlAPI infrastructure components
#######################################################
SRCS_PROCCONTROLCOMP_LIB = proccontrol/proccontrol_comp.C
OBJS_PROCCONTROLCOMP_LIB = $(notdir $(SRCS_PROCCONTROLCOMP_LIB:%.C=%.o))
proccontrol_MUTATOR_FLAGS = -L. -ltestproccontrol -lpcontrol -lcommon

ifdef USE_LIBTESTSUITE_EXT_A
LIBPROCCONTROLCOMP = libtestproccontrol.a
else
LIBPROCCONTROLCOMP = libtestproccontrol.so
endif

proccontrol_MUTATOR_LIB = $(LIBPROCCONTROLCOMP)
proccontrol_COMPONENT_LIB = $(LIBPROCCONTROLCOMP)


######################################################################
### Main target
######################################################################

default: testlibs mutators mutatees_minimum drivers output_drivers components
	@echo "**********************************************************"
	@echo "* Build complete."
	@echo "*"
	@echo "* High optimization mutatees were not built, use 'make all'"
	@echo "* to build them."
	@echo "**********************************************************"

all: testlibs mutators mutatees drivers output_drivers components

# test_info_new.gen.o is special-cased because it makes use of the
# COMPILER_CONTROL_DEFS to determine which mutatees to enable for compilers
# that are not present at all sites.
test_info_new.gen.o: test_info_new.gen.C
	$(CXX) -c -o $@ $(CXXFLAGS) $(COMPILER_CONTROL_DEFS) -I../src/ test_info_new.gen.C

#######################################################################
###  A list of all the targets we're building, for install purposes
#######################################################################

ALL_TARGETS_DEST		= $(addprefix $(TEST_DEST)/,$(ALL_TARGETS))
LIBTESTSUITE_DEST               = $(addprefix $(TEST_DEST)/,$(LIBTESTSUITE))

#######################################################################
###  Some pattern rules
#######################################################################

CXXTFLAGS := $(filter-out -fno-implicit-templates, $(CXXFLAGS))

#######################################################################
###  High level targets
#######################################################################

MUTATOR_LDFLAGS := $(LDFLAGS) $(LIBDIR) $(MUTATOR_LIBS) $(MUTATOR_LDFLAGS) -lpthread
MUTATOR_SO_LDFLAGS = $(filter-out -liberty, $(MUTATOR_LDFLAGS))
MUTATEE_NATIVE_FC_LDFLAGS += $(LDFLAGS)
MUTATEE_NATIVE_CXX_OMP_LDFLAGS += $(LDFLAGS)
TESTDRIVER_LDFLAGS += $(LDFLAGS)

# all: testlibs mutators mutatees drivers
# See also an addition to the 'all' rule at the end of the file

### Automatically generated variables; generated by makemake.py

include make.mutators.gen

include make.solo_mutatee.gen

mutatees:

mutators:

components:

testlibs:

#######################################################################
###  Filter results, if needed
#######################################################################

MINIMUM_BUILD_FILTER = %_max %_high %_low
BUILD_FILTER =
ifdef SKIP_BUILD_RTLIB_32
   BUILD_FILTER += %_32_none_max %_32_none_high %_32_none_low %_32_none_none %_32_pic_max %_32_pic_high %_32_pic_low %_32_pic_none
endif

include $(TO_CORE)/make.components

ifneq ($(wildcard ../src/dyninst), )
ifneq ($(findstring dyninstAPI,$(fullSystem)),)
mutatees: $(filter-out $(BUILD_FILTER), $(dyninst_SOLO_MUTATEES))
mutatees_minimum: $(filter-out $(BUILD_FILTER), $(filter-out $(MINIMUM_BUILD_FILTER), $(dyninst_SOLO_MUTATEES)))
mutators: $(dyninst_MUTATORS_SO)
components: $(LIBDYNINSTCOMP)
testlibs: $(DYNINST_TESTLIBS) $(DYNINST_STATIC_TESTLIBS)
ifndef SKIP_BUILD_RTLIB_32
testlibs: $(DYNINST_TESTLIBS_ABI) $(DYNINST_STATIC_TESTLIBS_ABI)
dyninst_targs = $(DYNINST_TESTLIBS_ABI) $(DYNINST_STATIC_TESTLIBS_ABI)
endif
dyninst_targs += $(filter-out $(BUILD_FILTER), $(filter-out $(MINIMUM_BUILD_FILTER), $(dyninst_SOLO_MUTATEES)))
dyninst_targs += $(dyninst_MUTATORS_SO) $(LIBDYNINSTCOMP) $(DYNINST_TESTLIBS) $(DYNINST_STATIC_TESTLIBS)
endif
endif

ifneq ($(wildcard ../src/symtab), )
ifneq ($(findstring symtabAPI,$(fullSystem)),)
mutatees: $(filter-out $(BUILD_FILTER), $(symtab_SOLO_MUTATEES))
mutatees_minimum: $(filter-out $(BUILD_FILTER), $(filter-out $(MINIMUM_BUILD_FILTER), $(symtab_SOLO_MUTATEES)))
mutators: $(symtab_MUTATORS_SO)
components: $(LIBSYMTABCOMP)
testlibs:
symtab_targs = $(filter-out $(BUILD_FILTER), $(filter-out $(MINIMUM_BUILD_FILTER), $(symtab_SOLO_MUTATEES)))
symtab_targs = $(symtab_MUTATORS_SO) $(LIBSYMTABCOMP)
endif
endif

ifneq ($(wildcard ../src/instruction), )
ifneq ($(findstring instructionAPI,$(fullSystem)),)
mutatees: $(filter-out $(BUILD_FILTER), $(instruction_SOLO_MUTATEES))
mutatees_minimum: $(filter-out $(BUILD_FILTER), $(filter-out $(MINIMUM_BUILD_FILTER), $(instruction_SOLO_MUTATEES)))
mutators: $(instruction_MUTATORS_SO)
ifneq ($(instruction_MUTATORS_SO), )
components: $(LIBINSTRUCTIONCOMP)
testlibs:
instruction_targs = $(LIBINSTRUCTIONCOMP)
endif
instruction_targs += $(filter-out $(BUILD_FILTER), $(filter-out $(MINIMUM_BUILD_FILTER), $(instruction_SOLO_MUTATEES)))
instruction_targs += $(instruction_MUTATORS_SO) $(LIBINSTRUCTIONCOMP)
endif
endif

ifneq ($(wildcard ../src/proccontrol), )
ifneq ($(findstring proccontrol,$(fullSystem)),)
mutatees: $(filter-out $(BUILD_FILTER), $(proccontrol_SOLO_MUTATEES)) 
mutatees_minimum: $(filter-out $(BUILD_FILTER), $(filter-out $(MINIMUM_BUILD_FILTER), $(proccontrol_SOLO_MUTATEES)))
mutators: $(proccontrol_MUTATORS_SO)
ifneq ($(proccontrol_MUTATORS_SO), )
components: $(LIBPROCCONTROLCOMP)
testlibs: $(PROCCONTROL_TESTLIBS) $(PROCCONTROL_TESTLIBS_ABI) $(DYNINST_TESTLIBS)
proccontrol_targs = $(LIBPROCCONTROLCOMP) $(PROCCONTROL_TESTLIBS) $(PROCCONTROL_TESTLIBS_ABI) $(DYNINST_TESTLIBS)
endif
proccontrol_targs += $(filter-out $(BUILD_FILTER), $(filter-out $(MINIMUM_BUILD_FILTER), $(proccontrol_SOLO_MUTATEES)))
proccontrol_targs += $(proccontrol_MUTATORS_SO)
endif
endif

common_infra: drivers output_drivers

dyninstAPI: common_infra $(dyninst_targs) $(symtab_targs) $(instruction_targs) $(proccontrol_targs)

symtabAPI: common_infra $(symtab_targs)

instructionAPI: common_infra $(instruction_targs)

proccontrol: common_infra $(proccontrol_targs)

install: default

symlink: all

clean: clean_solo_mutatees dyninst_clean_solo_mutatees
	@$(RM) *.da *.bb. *.bbg 
	@$(RM) $(TESTLIBS) $(TESTLIBS_ABI) $(LIBTESTSUITE) test_driver runTests libTest12.so
	@$(RM) $(dyninst_MUTATORS_SO)
	@$(RM) $(symtab_MUTATORS_SO)
	@$(RM) $(symtab_SOLO_MUTATEES)
	@$(RM) $(instruction_MUTATORS_SO)
	@$(RM) $(instruction_SOLO_MUTATEES)
	@$(RM) $(proccontrol_MUTATORS_SO)
	@$(RM) $(proccontrol_SOLO_MUTATEES)
	@$(RM) $(OUTPUT_DRIVERS)
	@$(RM) $(LIBDYNINSTCOMP)
	@$(RM) $(LIBSYMTABCOMP)
	@$(RM) $(LIBINSTRUCTIONCOMP)
	@$(RM) $(LIBPROCCONTROLCOMP)
	@$(RM) $(DYNINST_TESTLIBS) $(DYNINST_STATIC_TESTLIBS) $(DYNINST_TESTLIBS_ABI) $(DYNINST_STATIC_TESTLIBS_ABI)
	@$(RM) *.o
	@$(RM) test11
	@$(RM) imagefile
	@$(RM) core core.*
	@$(RM) -r _dyninstsaved*
	@$(RM) *.ii *.ti
	@$(RM) .__afs*
 

distclean: clean
	@if [ -d $(DEPENDDIR) ]; then \
	  $(RM) $(DEPENDDIR)/*.dep; \
          rmdir $(DEPENDDIR); \
         fi

specclean:
	$(RM) *.gen *.pl tuples test_info_new.gen.C

ifdef M_ABI
$(CALL35_1_OBJ_ABI): $(CALL35_1_SRC_ABI)
	$(M_GCC) $(M_ABI_FLAG) -c $< $(CFLAGS) $(MUTATEE_CFLAGS_GNU) -o $@ 
endif

testlibs: $(LIBTESTSUITE)

drivers: test_driver runTests

.PHONY: clean install distclean mutators mutatees testlibs gnu_mutatees native_mutatees echo all

#######################################################################
###  Build command for test libraries
#######################################################################

$(dyninst_OBJS_ALL_MUTATORS): %.o : dyninst/%.C $(DEPENDDIR)/%.dep
	@echo Compiling $<
	$(HIDE_COMP)$(CXX) -c -o $@ -fPIC $(CXXFLAGS) -I../src/ -I../src/dyninst ../src/dyninst/$*.C
$(symtab_OBJS_ALL_MUTATORS): %.o : symtab/%.C $(DEPENDDIR)/%.dep
	@echo Compiling $<
	$(HIDE_COMP)$(CXX) -c -o $@ -fPIC $(CXXFLAGS) -I../src/ -I../src/symtab ../src/symtab/$*.C
$(instruction_OBJS_ALL_MUTATORS): %.o : instruction/%.C $(DEPENDDIR)/%.dep
	@echo Compiling $<
	$(HIDE_COMP)$(CXX) -c -o $@ -fPIC $(CXXFLAGS) -I../src/ -I../src/instruction ../src/instruction/$*.C
$(proccontrol_OBJS_ALL_MUTATORS): %.o : proccontrol/%.C $(DEPENDDIR)/%.dep
	@echo Compiling $<
	$(HIDE_COMP)$(CXX) -c -o $@ -fPIC $(CXXFLAGS) -I../src/ -I../src/proccontrol ../src/proccontrol/$*.C

TESTLIB_CC ?= $(CC)

$(DYNINST_TESTLIBS): %.so : dyninst/%.c $(DEPENDDIR)/%.dep
ifdef MAKE_SHARED_LIB
	@echo Compiling $<
	$(HIDE_COMP)$(TESTLIB_CC) $(LDFLAGS) -c $(CFLAGS) $(CFLAGS_TESTLIBS) $(filter %.c, $^) -o $*.o
	$(HIDE_COMP)$(MAKE_SHARED_LIB) $(LDFLAGS) $(TESTLIB_FLAGS) $*.o -o $@
else
	@echo Compiling $<
	$(HIDE_COMP)$(TESTLIB_CC) $(LDFLAGS) $(TESTLIB_FLAGS) -I../src/ $(filter %.c,$^) -o $@
endif

$(DYNINST_STATIC_TESTLIBS): %.a : dyninst/%.c $(DEPENDDIR)/%.dep
	@echo Compiling $<
	$(HIDE_COMP)$(TESTLIB_CC) $(LDFLAGS) -c $(CFLAGS) $(CFLAGS_TESTLIBS) $(filter %.c, $^) -o $*.o
	$(HIDE_COMP)$(AR) rcs $@ $*.o

ifdef M_ABI
$(DYNINST_TESTLIBS_ABI): %_$(M_ABI).so : dyninst/%.c $(DEPENDDIR)/%.dep
ifdef MAKE_SHARED_LIB
	@echo Compiling $<
	$(HIDE_COMP)$(TESTLIB_CC) $(LDFLAGS) -c $(CFLAGS) $(CFLAGS_TESTLIBS) $(filter %.c, $^) -o $*.o
	$(HIDE_COMP)$(MAKE_SHARED_LIB) $(LDFLAGS) $(TESTLIB_FLAGS) $*.o -o $@
else
	@echo Compiling $<
<<<<<<< HEAD
	$(HIDE_COMP)$(CC) $(TESTLIB_FLAGS) $(M_ABI_FLAG) -I../src/ $(filter %.c,$^) -o $@
=======
	$(HIDE_COMP)$(CC) $(M_ABI_FLAG) $(LDFLAGS) $(TESTLIB_FLAGS) -I../src/ $(filter %.c,$^) -o $@
>>>>>>> 246216aa
endif

ifdef cap_instruction_api
    INSNAPI_LINK = -linstructionAPI
endif

$(DYNINST_STATIC_TESTLIBS_ABI): %_$(M_ABI).a : dyninst/%.c $(DEPENDDIR)/%.dep
	@echo Compiling $<
	$(HIDE_COMP)$(CC) -c $(CFLAGS) $(LDFLAGS) $(CFLAGS_TESTLIBS) $(filter %.c, $^) -o $*.o
	$(HIDE_COMP)$(AR) rcs $@ $*.o
endif

$(OBJS_TEMPLATES): %.o : ../src/%.C
	@echo Compiling $<
	$(HIDE_COMP)$(M_GXX) -c -o $@ $(CXXTFLAGS) -I../src/ ../src/$*.C

test_lib_templates.o : ../src/test_lib_templates.C
	@echo Compiling $<
	$(HIDE_COMP)$(M_GXX) -c -o $@ -fPIC $(CXXTFLAGS) -I../src/ ../src/$*.C

$(OBJS_DYNINSTCOMP_LIB): %.o : ../src/dyninst/%.C $(DEPENDDIR)/%.dep
	@echo Compiling $<
	$(HIDE_COMP)$(M_GXX) -c -o $@ -fPIC $(CXXFLAGS) -I../src/ ../src/dyninst/$*.C

$(OBJS_SYMTABCOMP_LIB): %.o : ../src/symtab/%.C $(DEPENDDIR)/%.dep
	@echo Compiling $<
	$(HIDE_COMP)$(M_GXX) -c -o $@ -fPIC $(CXXFLAGS) -I../src/ ../src/symtab/$*.C

$(OBJS_INSTRUCTIONCOMP_LIB): %.o : ../src/instruction/%.C $(DEPENDDIR)/%.dep
	@echo Compiling $<
	$(HIDE_COMP)$(M_GXX) -c -o $@ -fPIC $(CXXFLAGS) -I../src/ ../src/instruction/$*.C

$(OBJS_PROCCONTROLCOMP_LIB): %.o : ../src/proccontrol/%.C $(DEPENDDIR)/%.dep
	@echo Compiling $<
	$(HIDE_COMP)$(M_GXX) -c -o $@ -fPIC $(CXXFLAGS) -I../src/ ../src/proccontrol/$*.C

$(OBJS_LIBTESTSUITE): %.o : ../src/%.C $(DEPENDDIR)/%.dep
	@echo Compiling $<
	$(HIDE_COMP)$(M_GXX) -c -o $@ -fPIC $(CXXFLAGS) -I../src/ ../src/$*.C

$(LIBDYNINSTCOMP) : $(OBJS_DYNINSTCOMP_LIB) $(LIBTESTSUITE)
	@echo Compiling $<
	$(HIDE_COMP)$(CXX) -shared $(TESTSUITE_FLAGS) $(LIBDIR) $(OBJS_DYNINSTCOMP_LIB) -o $@ -L. -ltestSuite -ldyninstAPI -lsymtabAPI \
-lcommon -linstructionAPI

$(LIBSYMTABCOMP) : $(OBJS_SYMTABCOMP_LIB) $(LIBTESTSUITE)
	@echo Compiling $<
	$(HIDE_COMP)$(CXX) -shared $(TESTSUITE_FLAGS) $(LIBDIR) $(OBJS_SYMTABCOMP_LIB) -o $@ -L. -ltestSuite -lsymtabAPI -lcommon

$(LIBINSTRUCTIONCOMP) : $(OBJS_INSTRUCTIONCOMP_LIB) $(LIBTESTSUITE)
	@echo Compiling $<
	$(HIDE_COMP)$(CXX) -shared $(TESTSUITE_FLAGS) $(LIBDIR) $(OBJS_INSTRUCTIONCOMP_LIB) -o $@ -L. -ltestSuite -linstructionAPI -lcommon

$(LIBPROCCONTROLCOMP) : $(OBJS_PROCCONTROLCOMP_LIB) $(LIBTESTSUITE)
	@echo Compiling $<
	$(HIDE_COMP)$(CXX) -shared $(TESTSUITE_FLAGS) $(LIBDIR) $(OBJS_PROCCONTROLCOMP_LIB) -o $@ -L. -ltestSuite -lpcontrol -lcommon

$(LIBTESTSUITE) : $(OBJS_LIBTESTSUITE) test_lib_templates.o test_lib.h
	@echo Compiling $<
	$(HIDE_COMP)$(CXX) -shared $(TESTSUITE_FLAGS) $(LIBDIR) $(LIBS_LIBTESTSUITE) $(OBJS_LIBTESTSUITE) test_lib_templates.o -o $@

#
# Native Fortran mutatees
# 
# There is no real advantage to generality here since there is only one fortran mutatee
# (ie for test1), thus all constituent files are built explicitly

ifdef NATIVE_FC 
test1.mutatee_$(NATIVE_FC).o: ../src/test1.mutateeFort.F
	$(NATIVE_FC)  $(MUTATEE_NATIVE_FFLAGS) -c -o $@ $^ 
test1.mutateeFortC_$(NATIVE_FC).o: ../src/test1.mutateeFortC.c
	$(NATIVE_FORTRAN_CC) $(MUTATEE_NATIVE_FC_CFLAGS) -c $(filter %.c,$^) -o $@

$(MUTATEES_NATIVE_FC): test%.mutatee_$(NATIVE_FC) : test%.mutatee_$(NATIVE_FC).o test1.mutateeFortC_$(NATIVE_FC).o test1.mutateeCommon_$(NATIVE_FORTRAN_CC).o mutatee_util_$(NATIVE_FORTRAN_CC).o $(DEPENDDIR)/test%.mutatee_$(NATIVE_FC).dep
	$(NATIVE_FC) -o $@ $(filter %.o,$^) $(MUTATEE_NATIVE_FC_LDFLAGS) $(MUTATEE_LIBS) 
endif

# Native OpenMP mutatees
# There is no real advantage to generality here since there is only one OpenMP mutatee
# (ie for test16), thus all constituent files are built explicitly
ifdef NATIVE_CXX_OMP 
test16.mutatee_$(NATIVE_CXX_OMP).o: ../src/test16.mutatee.c
	$(NATIVE_CXX_OMP)  $(MUTATEE_NATIVE_CXX_CFLAGS) -o $@ $^ 

$(MUTATEES_NATIVE_CXX_OMP): test%.mutatee_$(NATIVE_CXX_OMP) : test%.mutatee_$(NATIVE_CXX_OMP).o $(DEPENDDIR)/test%.mutatee_$(NATIVE_CXX_OMP).dep
	$(NATIVE_CXX_OMP) $(MUTATEE_NATIVE_CXX_OMP_LDFLAGS) -o $@ $(filter %.o,$^) $(MUTATEE_LIBS) 

#$(MUTATEES_NATIVE_CXX_OMP): ../src/test16.mutatee.c
#	$(NATIVE_CXX_OMP)  $(MUTATEE_NATIVE_CXX_CFLAGS) -o $@ $^ 

endif


# Install directory
$(TEST_DEST): 
	mkdir $(TEST_DEST)

#######################################################################
###  Generic Mutator build rule:
###
###  resorts to pattern matching test% (matches test1, test2, ... etc)
###  to generate correct, minimal set of prerequisites for each test.
###  It would be nicer to just match something simpler that wasn't 
###  name-dependant, but gnu make is not making this easy.
###
#######################################################################

MUTATEE_DEFS := -Dgnu_cc=_gcc -Dgnu_cxx=_g++

ifdef M_ABI
MUTATEE_DEFS += -Dgnu_abi_cc=_gcc_$(M_ABI) -Dgnu_abi_cxx=_g++_$(M_ABI) -Dm_abi
endif

ifdef M_G77
MUTATEE_DEFS += -Dgnu_fc=_g77
endif

ifdef NATIVE_CC
MUTATEE_DEFS += -Dnative_cc=_$(NATIVE_CC)
endif

ifdef NATIVE_CXX
MUTATEE_DEFS += -Dnative_cxx=_$(NATIVE_CXX)
endif

ifdef NATIVE_FC
MUTATEE_DEFS += -Dnative_fc=_$(NATIVE_FC)
endif

runTests.o: ../src/runTests.C $(DEPENDDIR)/runTests.dep
	@echo Compiling $<
	$(HIDE_COMP)$(CXX) -c -o $@ $(CXXFLAGS) $(MUTATEE_DEFS) ../src/runTests.C
runTests_static.o: ../src/runTests.C $(DEPENDDIR)/runTests.dep
	@echo Compiling $<
	$(HIDE_COMP)$(CXX) -c -o $@ $(CXXFLAGS) $(MUTATEE_DEFS) -DSTATIC_TEST_DRIVER ../src/runTests.C

runTests-utils.o: ../src/runTests-utils.C $(DEPENDDIR)/runTests-utils.dep
	@echo Compiling $<
	$(HIDE_COMP)$(CXX) -c -o $@ $(CXXFLAGS) $(MUTATEE_DEFS) ../src/runTests-utils.C

runTests: runTests.o runTests-utils.o test_driver_templates.o 
	@echo Linking $@
	$(HIDE_COMP)$(CXX) $(CXXFLAGS) -o $@ runTests.o runTests-utils.o test_driver_templates.o 
runTests_static: runTests_static.o runTests-utils.o test_driver_templates.o 
	@echo Linking $@
	$(HIDE_COMP)$(CXX) $(CXXFLAGS) -o runTests runTests_static.o runTests-utils.o test_driver_templates.o 

test_driver.o: ../src/test_driver.C $(DEPENDDIR)/test_driver.dep
	@echo Compiling $<
	$(HIDE_COMP)$(CXX) -c -o $@ $(CXXFLAGS) $(MUTATEE_DEFS) ../src/test_driver.C

test_driver_static.o: ../src/test_driver.C $(DEPENDDIR)/test_driver_static.dep
	@echo Compiling $<
	$(HIDE_COMP)$(CXX) -c -o $@ -DSTATIC_TEST_DRIVER $(CXXFLAGS) $(MUTATEE_DEFS) ../src/test_driver.C

test_driver: test_driver.o test_driver_templates.o test_info_new.gen.o $(DEPENDDIR)/test_driver.dep $(LIBTESTSUITE)
	@echo Linking $@ $(TESTDRIVER_LDFLAGS)
	$(CXX) -o $@ test_driver.o test_driver_templates.o test_info_new.gen.o -L. -ltestSuite $(MUTATOR_LDFLAGS) $(LIBS) -lcommon $(TESTDRIVER_LDFLAGS); $(TESTDRIVER_EXTRA_LINK_STEP)
        

######################################################################
### Output Drivers
######################################################################

OUTPUT_DRIVERS = DatabaseOutputDriver.so

DatabaseOutputDriver.o : ../src/DatabaseOutputDriver.C # $(DEPENDDIR)/DatabaseOutputDriver.dep
	@echo Compiling $<
	$(HIDE_COMP)$(M_GXX) -c -o $@ -fPIC $(CXXFLAGS) -I../src/ ../src/$*.C

DatabaseOutputDriver.so: DatabaseOutputDriver.o $(LIBTESTSUITE) # $(DEPENDDIR)/DatabaseOutputDriver.dep
	@echo Linking $@
	$(HIDE_COMP)$(CXX) -o $@ -shared $(filter %.o,$^) $(MUTATOR_SO_LDFLAGS) $(LIBDIR) $(LIBS) -L. -ltestSuite
ifndef NO_OPT_FLAG
ifdef STRIP_SO
	$(STRIP_SO) $@
endif
endif

.PHONY: output_drivers
output_drivers: $(OUTPUT_DRIVERS)

#######################################################################
###  Depends
#######################################################################

DEPS_MUTATORS           += $(DEPENDDIR)/test_driver.dep
DEPS_MUTATORS           += $(DEPENDDIR)/runTests.dep $(DEPENDDIR)/runTests-utils.dep
DEPS_SYMTAB_MUTATORS    += $(addprefix $(DEPENDDIR)/,$(symtab_OBJS_ALL_MUTATORS:%.o=%.dep))
DEPS_DYNINST_MUTATORS    += $(addprefix $(DEPENDDIR)/,$(dyninst_OBJS_ALL_MUTATORS:%.o=%.dep))
DEPS_INSTRUCTION_MUTATORS    += $(addprefix $(DEPENDDIR)/,$(instruction_OBJS_ALL_MUTATORS:%.o=%.dep))
DEPS_PROCCONTROL_MUTATORS    += $(addprefix $(DEPENDDIR)/,$(proccontrol_OBJS_ALL_MUTATORS:%.o=%.dep))

DEPS_MUTATEES_GCC	+= $(addprefix $(DEPENDDIR)/,$(addsuffix _gcc.dep, $(MUTATEES_C)))
DEPS_MUTATEES_GXX	+= $(addprefix $(DEPENDDIR)/,$(addsuffix _g++.dep, $(MUTATEES_CXX)))
DEPS_MUTATEES_GXX	+= $(addprefix $(DEPENDDIR)/,$(addsuffix _g++.dep, $(MUTATEES_CXX_ONLY)))
DEPS_DYNINST_TESTLIBS	= $(addprefix $(DEPENDDIR)/,$(DYNINST_TESTLIBS:%.so=%.dep))
DEPS_LIBTESTSUITE        = $(addprefix $(DEPENDDIR)/,$(SRCS_LIBTESTSUITE:%.C=%.dep))
DEPS_DYNINSTCOMP       =  $(addprefix $(DEPENDDIR)/,$(notdir $(SRCS_DYNINSTCOMP_LIB:%.C=%.dep)))
DEPS_SYMTABCOMP        = $(addprefix $(DEPENDDIR)/,$(notdir $(SRCS_SYMTABCOMP_LIB:%.C=%.dep)))
DEPS_INSTRUCTIONCOMP        = $(addprefix $(DEPENDDIR)/,$(notdir $(SRCS_INSTRUCTIONCOMP_LIB:%.C=%.dep)))
DEPS_PROCCONTROLCOMP        = $(addprefix $(DEPENDDIR)/,$(notdir $(SRCS_PROCCONTROLCOMP_LIB:%.C=%.dep)))

ifdef M_G77
DEPS_MUTATEES_G77	+= $(addprefix $(DEPENDDIR)/,$(addsuffix _g77.dep, $(MUTATEES_FORTRAN)))
endif

ifdef NATIVE_FC
DEPS_MUTATEES_NATIVE_FC	+= $(addprefix $(DEPENDDIR)/,$(addsuffix _$(NATIVE_FC).dep, $(MUTATEES_FORTRAN)))
endif

ifdef NATIVE_CXX_OMP
DEPS_MUTATEES_NATIVE_CXX_OMP += $(addprefix $(DEPENDDIR)/,$(addsuffix _$(NATIVE_CXX_OMP).dep, $(MUTATEES_OPENMP)))
endif

ifdef NATIVE_CC
DEPS_MUTATEES_NATIVE_CC	+= $(addprefix $(DEPENDDIR)/,$(addsuffix _$(NATIVE_CC).dep, $(MUTATEES_C)))
endif

ifdef NATIVE_CXX
DEPS_MUTATEES_NATIVE_CXX += $(addprefix $(DEPENDDIR)/,$(addsuffix _$(NATIVE_CXX).dep, $(MUTATEES_CXX)))
DEPS_MUTATEES_NATIVE_CXX += $(addprefix $(DEPENDDIR)/,$(addsuffix _$(NATIVE_CXX).dep, $(MUTATEES_CXX_ONLY)))
endif

depend: $(DEPS_MUTATORS)

depend_dir:
	@echo "mut deps: $(DEPS_MUTATORS)"
	@if [ -d $(DEPENDDIR) ]; then \
          echo "Directory \"$(DEPENDDIR)\" already exists..."; \
         else \
          mkdir -p $(DEPENDIR); \
          echo "Made \"$(DEPENDDIR)\" directory..."; \
         fi

$(DEPENDDIR)/test_driver_static.dep: test_driver.C
	@mkdir -p $(DEPENDDIR)
	$(DEPCC) $(CXXFLAGS) $< $(MUTATOR_CXXFLAGS) -DSTATIC_TEST_DRIVER $(DEPENDFLAGS) $*.o > $@

$(DEPS_MUTATORS): $(DEPENDDIR)/%.dep : %.C
	@mkdir -p $(DEPENDDIR)
	$(DEPCC) $(CXXFLAGS) $< $(MUTATOR_CXXFLAGS) $(DEPENDFLAGS) $*.o > $@

$(DEPS_SYMTAB_MUTATORS): $(DEPENDDIR)/%.dep : symtab/%.C
	@mkdir -p $(DEPENDDIR)
	$(DEPCC) $(CXXFLAGS) $< $(MUTATOR_CXXFLAGS) $(DEPENDFLAGS) $*.o > $@

$(DEPS_INSTRUCTION_MUTATORS): $(DEPENDDIR)/%.dep : instruction/%.C
	@mkdir -p $(DEPENDDIR)
	$(DEPCC) $(CXXFLAGS) $< $(MUTATOR_CXXFLAGS) $(DEPENDFLAGS) $*.o > $@

$(DEPS_PROCCONTROL_MUTATORS): $(DEPENDDIR)/%.dep : proccontrol/%.C
	@mkdir -p $(DEPENDDIR)
	$(DEPCC) $(CXXFLAGS) $< $(MUTATOR_CXXFLAGS) $(DEPENDFLAGS) $*.o > $@

$(DEPS_DYNINST_MUTATORS): $(DEPENDDIR)/%.dep : dyninst/%.C
	@mkdir -p $(DEPENDDIR)
	$(DEPCC) $(CXXFLAGS) $< $(MUTATOR_CXXFLAGS) $(DEPENDFLAGS) $*.o > $@

$(DEPS_MUTATEES_GCC): $(DEPENDDIR)/test%.mutatee_gcc.dep : test%.mutatee.c $(SRCS_FORALL_MUTATEES)
	@mkdir -p $(DEPENDDIR)
	$(M_GCC) $(CFLAGS) $< $(MUTATEE_CFLAGS) $(DEPENDFLAGS) test$*.mutatee_gcc.o > $@

$(DEPS_MUTATEES_GXX): $(DEPENDDIR)/test%.mutatee_g++.dep : $(wildcard test%.mutatee.*) $(SRCS_FORALL_MUTATEES)
	@mkdir -p $(DEPENDDIR)
	$(M_GXX) $(CXXFLAGS) $< $(MUTATEE_CXXFLAGS) $(DEPENDFLAGS) test$*.mutatee_gxx.o > $@

$(DEPS_MUTATEES_G77): $(DEPENDDIR)/test%.mutatee_g77.dep : test%.mutateeFort.F $(SRCS_FORALL_MUTATEES)
	@mkdir -p $(DEPENDDIR)
	$(M_G77) $(CFLAGS) $< $(MUTATEE_CFLAGS) $(DEPENDFLAGS) test$*.mutateeFort_g77.o > $@


# Use gcc to generate deps for native compilers

ifdef NATIVE_CC
$(DEPS_MUTATEES_NATIVE_CC): $(DEPENDDIR)/test%.mutatee_$(NATIVE_CC).dep : test%.mutatee.c $(SRCS_FORALL_MUTATEES)
	@mkdir -p $(DEPENDDIR)
	$(M_GCC) $(CFLAGS) $< $(MUTATEE_CFLAGS) $(DEPENDFLAGS) test$*.mutatee_$(NATIVE_CC).o > $@
endif

ifdef NATIVE_CXX
$(DEPS_MUTATEES_NATIVE_CXX): $(DEPENDDIR)/test%.mutatee_$(NATIVE_CXX).dep : $(wildcard test%.mutatee.*) $(SRCS_FORALL_MUTATEES)
	@mkdir -p $(DEPENDDIR)
	$(M_GXX) $(CXXFLAGS) $< $(MUTATEE_CXXFLAGS) $(DEPENDFLAGS) test$*.mutatee_$(NATIVE_CXX).o > $@
endif

ifdef NATIVE_FC
$(DEPS_MUTATEES_NATIVE_FC): $(DEPENDDIR)/test%.mutatee_$(NATIVE_FC).dep : test%.mutateeFort.F $(SRCS_FORALL_MUTATEES)
	@mkdir -p $(DEPENDDIR)
	$(M_G77) $(CFLAGS) $< $(MUTATEE_CFLAGS) $(DEPENDFLAGS) test$*.mutateeFort_$(NATIVE_FC).o > $@
endif

ifdef NATIVE_CXX_OMP
$(DEPS_MUTATEES_NATIVE_CXX_OMP): $(DEPENDDIR)/test%.mutatee_$(NATIVE_CXX_OMP).dep : test%.mutatee.c $(SRCS_FORALL_MUTATEES)
	@mkdir -p $(DEPENDDIR)
	$(M_GXX) $(CFLAGS) $< $(MUTATEE_CFLAGS) $(DEPENDFLAGS) test$*.mutatee_$(NATIVE_CXX_OMP).o > $@
endif


$(DEPS_DYNINST_TESTLIBS): $(DEPENDDIR)/lib%.dep : ../src/dyninst/lib%.c 
	@mkdir -p $(DEPENDDIR)
	$(DEPCC) $(CXXFLAGS) $< $(MUTATOR_CXXFLAGS) $(DEPENDFLAGS) lib$*.so > $@

$(DEPS_LIBTESTSUITE): $(DEPENDDIR)/%.dep : %.C
	@mkdir -p $(DEPENDDIR)
	$(DEPCC) $(CXXFLAGS) -I../src $< $(MUTATOR_CXXFLAGS) $(DEPENDFLAGS) $*.o > $@

$(DEPS_DYNINSTCOMP): $(DEPENDDIR)/%.dep : dyninst/%.C
	@mkdir -p $(DEPENDDIR)
	$(DEPCC) $(CXXFLAGS) -I../src -I../src/dyninst $< $(MUTATOR_CXXFLAGS) $(DEPENDFLAGS) $*.o > $@

$(DEPS_SYMTABCOMP): $(DEPENDDIR)/%.dep : symtab/%.C
	@mkdir -p $(DEPENDDIR)
	$(DEPCC) $(CXXFLAGS) -I../src -I../src/symtab $< $(MUTATOR_CXXFLAGS) $(DEPENDFLAGS) $*.o > $@

$(DEPS_INSTRUCTIONCOMP): $(DEPENDDIR)/%.dep : instruction/%.C
	@mkdir -p $(DEPENDDIR)
	$(DEPCC) $(CXXFLAGS) -I../src -I../src/instruction $< $(MUTATOR_CXXFLAGS) $(DEPENDFLAGS) $*.o > $@

$(DEPS_PROCCONTROLCOMP): $(DEPENDDIR)/%.dep : proccontrol/%.C
	@mkdir -p $(DEPENDDIR)
	$(DEPCC) $(CXXFLAGS) -I../src -I../src/proccontrol $< $(MUTATOR_CXXFLAGS) $(DEPENDFLAGS) $*.o > $@

# do not include dep files for "clean" targets
ifneq ($(MAKECMDGOALS),clean)
ifneq ($(MAKECMDGOALS),distclean)
ifneq ($(MAKECMDGOALS),echo)

-include $(DEPS_MUTATORS)
# -include $(DEPS_MUTATEES_GCC)
# -include $(DEPS_MUTATEES_GXX)
# -include $(DEPS_TESTLIBS)

ifdef M_G77
# -include $(DEPS_MUTATEES_G77)
endif

ifdef NATIVE_CC
# -include $(DEPS_MUTATEES_NATIVE_CC)
endif

ifdef NATIVE_CXX
-include $(DEPS_MUTATEES_NATIVE_CXX)
endif

ifdef NATIVE_FC
-include $(DEPS_MUTATEES_NATIVE_FC)
endif

ifdef NATIVE_CXX_OMP
-include $(DEPS_MUTATEES_NATIVE_CXX_OMP)
endif

endif
endif
endif<|MERGE_RESOLUTION|>--- conflicted
+++ resolved
@@ -430,11 +430,7 @@
 	$(HIDE_COMP)$(MAKE_SHARED_LIB) $(LDFLAGS) $(TESTLIB_FLAGS) $*.o -o $@
 else
 	@echo Compiling $<
-<<<<<<< HEAD
-	$(HIDE_COMP)$(CC) $(TESTLIB_FLAGS) $(M_ABI_FLAG) -I../src/ $(filter %.c,$^) -o $@
-=======
 	$(HIDE_COMP)$(CC) $(M_ABI_FLAG) $(LDFLAGS) $(TESTLIB_FLAGS) -I../src/ $(filter %.c,$^) -o $@
->>>>>>> 246216aa
 endif
 
 ifdef cap_instruction_api
