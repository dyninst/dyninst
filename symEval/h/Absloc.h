--- conflicted
+++ resolved
@@ -104,17 +104,11 @@
 
   SYMEVAL_EXPORT const MachRegister &reg() const { assert(type_ == Register); return reg_; };
 
-<<<<<<< HEAD
-  int off() const { assert(type_ == Stack); return off_; };
-  int region() const { assert(type_ == Stack); return region_; };
-  const std::string &func() const { assert(type_ == Stack); return func_; };
-
-  Address addr() const { assert(type_ == Heap); return addr_; };
-=======
   SYMEVAL_EXPORT int off() const { assert(type_ == Stack); return off_; };
   SYMEVAL_EXPORT int region() const { assert(type_ == Stack); return region_; };
   SYMEVAL_EXPORT const std::string &func() const { assert(type_ == Stack); return func_; };
->>>>>>> 276ec665
+
+  SYMEVAL_EXPORT Address addr() const { assert(type_ == Heap); return addr_; };
   
   SYMEVAL_EXPORT bool operator<(const Absloc &rhs) const {
     if (type_ != rhs.type_) 
@@ -209,58 +203,37 @@
   SYMEVAL_EXPORT void erase(const Absloc &abs);
   SYMEVAL_EXPORT void erase(const AbsRegion &reg);
 
-<<<<<<< HEAD
-  AbsRegion() :
+  SYMEVAL_EXPORT AbsRegion() :
     type_(Absloc::Unknown),
     size_(0) {};
 
-  AbsRegion(Absloc::Type t) :
+  SYMEVAL_EXPORT AbsRegion(Absloc::Type t) :
     type_(t),
-    size_(0) {};
-=======
-  SYMEVAL_EXPORT AbsRegion() :
-    type_(Absloc::Unknown) {};
-
-  SYMEVAL_EXPORT AbsRegion(Absloc::Type t) :
-    type_(t) {}
->>>>>>> 276ec665
+    size_(0) {}
 
   SYMEVAL_EXPORT AbsRegion(Absloc a) :
     type_(Absloc::Unknown),
-<<<<<<< HEAD
       absloc_(a),
-      size_(0) {};
-=======
-      absloc_(a) {}
->>>>>>> 276ec665
+      size_(0) {}
 
 
 	SYMEVAL_EXPORT void setGenerator(AST::Ptr generator) {
       generator_ = generator;
   }
 
-<<<<<<< HEAD
-  void setSize(size_t size) {
+  SYMEVAL_EXPORT void setSize(size_t size) {
     size_ = size;
   }
 
-  static bool equivalent(const AbsRegion &lhs,
-=======
   SYMEVAL_EXPORT static bool equivalent(const AbsRegion &lhs,
->>>>>>> 276ec665
 			 const AbsRegion &rhs,
 			 Address addr,
 			 ParseAPI::Function *caller,
 			 ParseAPI::Function *callee);
 
-<<<<<<< HEAD
-  const Absloc absloc() const { return absloc_; }
-  const Absloc::Type type() const { return type_; }
-  size_t size() const { return size_; }
-=======
   SYMEVAL_EXPORT const Absloc absloc() const { return absloc_; }
   SYMEVAL_EXPORT const Absloc::Type type() const { return type_; }
->>>>>>> 276ec665
+  SYMEVAL_EXPORT size_t size() const { return size_; }
 
  private:
   // Type is for "we're on the stack but we don't know where".
