--- conflicted
+++ resolved
@@ -38,10 +38,6 @@
 
 #include "Absloc.h"
 #include "AST.h"
-<<<<<<< HEAD
-#include "slicing.h"
-=======
->>>>>>> 276ec665
 
 #include "external/rose/rose-compat.h"
 #include "external/rose/powerpcInstructionEnum.h"
@@ -103,21 +99,15 @@
 
   bool operator==(const Constant &rhs) const {
     return ((rhs.val == val) && (rhs.size == size));
-<<<<<<< HEAD
-}
-
-bool operator<(const Constant &rhs) const {
-  if (val < rhs.val) return true;
-  if (size < rhs.size) return true;
-  return false;
-}
-
-const std::string format() const {
-=======
-  }
-  
+  }
+
+  bool operator<(const Constant &rhs) const {
+    if (val < rhs.val) return true;
+    if (size < rhs.size) return true;
+    return false;
+  }
+
   const std::string format() const {
->>>>>>> 276ec665
     std::stringstream ret;
     ret << val;
     if (size) {
@@ -314,138 +304,8 @@
 
 class SymEvalPolicy;
 
-<<<<<<< HEAD
-template <Architecture a>
-struct SymEvalArchTraits
-{
-    typedef unsigned int InstructionKind_t;
-    static SgAsmExpression* convertOperand(InstructionKind_t opcode,
-                                           unsigned int which,
-                                           SgAsmExpression* expr);
-    static unsigned int convert(entryID) { return 0; }
-};
-
-
-struct ConversionArchTraitsBase
-{
-    virtual SgAsmExpression* archSpecificRegisterProc(InstructionAPI::RegisterAST* regast,
-      uint64_t addr = 0) = 0;
-    virtual SgAsmExpression* makeSegRegExpr() = 0;
-    virtual ~ConversionArchTraitsBase() {}
-};
-
-template <Architecture a>
-        struct ConversionArchTraits : public ConversionArchTraitsBase
-{
-    virtual SgAsmExpression* archSpecificRegisterProc(InstructionAPI::RegisterAST* regast,
-      uint64_t addr = 0)
-    {
-        return NULL;
-    }
-    virtual SgAsmExpression* makeSegRegExpr()
-    {
-        return NULL;
-    }
-    virtual ~ConversionArchTraits() {}
-    typedef SgAsmPowerpcRegisterReferenceExpression regRef;
-    typedef PowerpcRegisterClass regClass;
-    typedef PowerpcConditionRegisterAccessGranularity regField;
-};
-            
-template <>
-        struct ConversionArchTraits<Arch_x86> : public ConversionArchTraitsBase
-{
-    virtual SgAsmExpression* archSpecificRegisterProc(InstructionAPI::RegisterAST* regast,
-      uint64_t addr = 0);
-    virtual SgAsmExpression* makeSegRegExpr();
-    typedef SgAsmx86RegisterReferenceExpression regRef;
-    typedef X86RegisterClass regClass;
-    typedef X86PositionInRegister regField;
-    virtual ~ConversionArchTraits<Arch_x86>() {}
-};
-            
-template <>
-        struct ConversionArchTraits<Arch_ppc32> : public ConversionArchTraitsBase
-{
-    virtual SgAsmExpression* archSpecificRegisterProc(InstructionAPI::RegisterAST* regast,
-      uint64_t addr = 0);
-    virtual SgAsmExpression* makeSegRegExpr()
-    {
-        return NULL;
-    }
-    virtual ~ConversionArchTraits<Arch_ppc32>() {}
-    typedef SgAsmPowerpcRegisterReferenceExpression regRef;
-    typedef PowerpcRegisterClass regClass;
-    typedef PowerpcConditionRegisterAccessGranularity regField;
-
-};
-
-template <Architecture a = Arch_x86>
-        class ExpressionConversionVisitor : public InstructionAPI::Visitor, public ConversionArchTraits<a>
-{
-    public:
-        typedef typename ConversionArchTraits<a>::regRef regRef;
-        typedef typename ConversionArchTraits<a>::regClass regClass;
-        typedef typename ConversionArchTraits<a>::regClass regField;
-        ExpressionConversionVisitor(uint64_t ad) { roseExpression = NULL; addr = ad; }
-
-        SgAsmExpression *getRoseExpression() { return roseExpression; }
-
-        virtual void visit(InstructionAPI::BinaryFunction *binfunc);
-        virtual void visit(InstructionAPI::Immediate *immed);
-        virtual void visit(InstructionAPI::RegisterAST *regast);
-        virtual void visit(InstructionAPI::Dereference *deref);
-
-    private:
-        SgAsmExpression *roseExpression;
-        std::list<SgAsmExpression*> m_stack;
-        uint64_t addr;
-};
-
-
-
-template <>
-struct SymEvalArchTraits<Arch_x86>
-{
-    typedef SgAsmx86Instruction SageInstruction_t;
-    typedef X86InstructionKind InstructionKind_t;
-    typedef X86GeneralPurposeRegister GPR_t;
-    typedef ExpressionConversionVisitor<Arch_x86> Visitor_t;
-    static SgAsmExpression* convertOperand(InstructionKind_t opcode,
-                                           unsigned int which,
-                                           SgAsmExpression* expr);
-    static bool handleSpecialCases(entryID , SageInstruction_t& ,
-                                   SgAsmOperandList* ) { return false; }
-    static void handleSpecialCases(InstructionAPI::Instruction::Ptr,
-				   std::vector<InstructionAPI::Operand>&);
-
-    static InstructionKind_t convert(entryID e, prefixEntryID pe, std::string);
-    static void processInstruction(SageInstruction_t* insn, SymEvalPolicy& policy);
-};
-template <>
-struct SymEvalArchTraits<Arch_ppc32>
-{
-    typedef SgAsmPowerpcInstruction SageInstruction_t;
-    typedef PowerpcInstructionKind InstructionKind_t;
-    typedef unsigned int GPR_t;
-    typedef ExpressionConversionVisitor<Arch_ppc32> Visitor_t;
-    static SgAsmExpression* convertOperand(InstructionKind_t opcode,
-                                           unsigned int which,
-                                           SgAsmExpression* expr);
-    static bool handleSpecialCases(entryID iapi_opcode, SageInstruction_t& rose_insn,
-                                   SgAsmOperandList* rose_operands);
-    static void handleSpecialCases(InstructionAPI::Instruction::Ptr insn, std::vector<InstructionAPI::Operand>& operands);
-    static InstructionKind_t convert(entryID e, prefixEntryID pe, std::string mnem);
-    static void processInstruction(SageInstruction_t* insn, SymEvalPolicy& policy);
-};
-
-
-template <Architecture a = Arch_x86>
-class SymEval : public SymEvalArchTraits<a> {
-=======
 class SYMEVAL_EXPORT SymEval {
-  
->>>>>>> 276ec665
+
 public:
     typedef std::map<Assignment::Ptr, AST::Ptr> Result_t;
     typedef dyn_detail::boost::shared_ptr<AssignNode> AssignNodePtr;
@@ -471,17 +331,7 @@
   
  private:
 
-<<<<<<< HEAD
-  static SageInstruction_t convert(const InstructionAPI::Instruction::Ptr &insn, uint64_t addr);
-  static InstructionKind_t convert(entryID opcode, prefixEntryID prefix, std::string mnem)
-  {
-      return SymEvalArchTraits<a>::convert(opcode,prefix,mnem);
-  }
-  static SgAsmExpression *convert(const InstructionAPI::Operand &operand, uint64_t addr);
-  static SgAsmExpression *convert(const InstructionAPI::Expression::Ptr expression, uint64_t addr);
-=======
  typedef dyn_detail::boost::shared_ptr<InstructionAPI::Instruction> InstructionPtr;
->>>>>>> 276ec665
 
   // Symbolically evaluate an instruction and assign 
   // an AST representation to every written absloc
