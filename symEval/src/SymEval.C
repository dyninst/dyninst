/*
 * Copyright (c) 1996-2007 Barton P. Miller
 * 
 * We provide the Paradyn Parallel Performance Tools (below
 * described as "Paradyn") on an AS IS basis, and do not warrant its
 * validity or performance.  We reserve the right to update, modify,
 * or discontinue this software at any time.  We shall have no
 * obligation to supply such updates or modifications or any other
 * form of support to you.
 * 
 * By your use of Paradyn, you understand and agree that we (or any
 * other person or entity with proprietary rights in Paradyn) are
 * under no obligation to provide either maintenance services,
 * update services, notices of latent defects, or correction of
 * defects for Paradyn.
 * 
 * This library is free software; you can redistribute it and/or
 * modify it under the terms of the GNU Lesser General Public
 * License as published by the Free Software Foundation; either
 * version 2.1 of the License, or (at your option) any later version.
 * 
 * This library is distributed in the hope that it will be useful,
 * but WITHOUT ANY WARRANTY; without even the implied warranty of
 * MERCHANTABILITY or FITNESS FOR A PARTICULAR PURPOSE.  See the GNU
 * Lesser General Public License for more details.
 * 
 * You should have received a copy of the GNU Lesser General Public
 * License along with this library; if not, write to the Free Software
 * Foundation, Inc., 51 Franklin Street, Fifth Floor, Boston, MA  02110-1301  USA
 */

#include <string>

#include "../h/SymEval.h"
#include "SymEvalPolicy.h"

#include "AST.h"


#include "../rose/x86InstructionSemantics.h"
#include "../rose/powerpcInstructionSemantics.h"
#include "dyninstAPI/src/stackanalysis.h"
#include "SymEvalVisitors.h"

using namespace Dyninst;
using namespace InstructionAPI;
using namespace SymbolicEvaluation;


template<Architecture a>
AST::Ptr SymEval<a>::expand(const Assignment::Ptr &assignment) {
  // This is a shortcut version for when we only want a
  // single assignment

    Result_t res;
  // Fill it in to mark it as existing
  res[assignment] = Placeholder;
  expand(res);
  return res[assignment];
}

template <Architecture a>
void SymEval<a>::expand(Result_t &res) {
  // Symbolic evaluation works off an Instruction
  // so we have something to hand to ROSE. 
  for (Result::iterator i = res.begin(); i != res.end(); ++i) {
    if (i->second != Placeholder) {
      // Must've already filled it in from a previous instruction crack
      continue;
    }
    Assignment::Ptr ptr = i->first;

    cerr << "Expand called for insn " << ptr->insn()->format() << endl;

    expandInsn(ptr->insn(),
	       ptr->addr(),
	       res);

  }

  // Must apply the visitor to each filled in element
  for (Result::iterator i = res.begin(); i != res.end(); ++i) {
    if (i->second == Placeholder) {
      // Must not have been filled in above
      continue;
    }
    Assignment::Ptr ptr = i->first;

    // Let's experiment with simplification
    image_func *func = ptr->func();
    StackAnalysis sA(func);
    StackAnalysis::Height sp = sA.findSP(ptr->addr());
    StackAnalysis::Height fp = sA.findFP(ptr->addr());
<<<<<<< HEAD

    StackVisitor sv(func->symTabName(), sp, fp);
=======
    
    StackVisitor sv(ptr->addr(), func->symTabName(), sp, fp);
>>>>>>> 39a185f8
    if (i->second)
      i->second = i->second->accept(&sv);
  }
}

// Do the previous, but use a Graph as a guide for
// performing forward substitution on the AST results
void SymEval::expand(Graph::Ptr slice, Result &res) {
  // Other than the substitution this is pretty similar to the first example.
  NodeIterator gbegin, gend;
  slice->entryNodes(gbegin, gend);

  std::queue<Node::Ptr> worklist;
  for (; gbegin != gend; ++gbegin) {
    worklist.push(*gbegin);
  }
  std::set<Node::Ptr> visited;

  while (!worklist.empty()) {
    Node::Ptr ptr = worklist.front(); worklist.pop();
    AssignNode::Ptr aNode = dyn_detail::boost::dynamic_pointer_cast<AssignNode>(ptr);
    if (!aNode) continue; // They need to be AssignNodes

    if (!aNode->assign()) continue; // Could be a widen point

    //cerr << "Visiting node " << ass->assign()->format() << endl;
    if (visited.find(ptr) != visited.end()) continue;
    visited.insert(ptr);

    process(aNode, res);

    NodeIterator nbegin, nend;
    aNode->outs(nbegin, nend);
    for (; nbegin != nend; ++nbegin) {
      AssignNode::Ptr target = dyn_detail::boost::dynamic_pointer_cast<AssignNode>(*nbegin);
      if (!target) continue;
      if (!target->assign()) continue;
      //cerr << "\t Pushing successors " << ass2->assign()->format() << endl;
      worklist.push(*nbegin);
    }
  }
        Result_t::iterator i = res.begin();
        if (i == res.end()) return;

        Assignment::Ptr ptr = i->first;
        cerr << "\t\t Expanding insn " << ptr->insn()->format() << endl;

        SymEval<a>::expandInsn(ptr->insn(),
                   ptr->addr(),
                   res);
  // Let's experiment with simplification
        image_func *func = ptr->func();
        StackAnalysis sA(func);
        StackAnalysis::Height sp = sA.findSP(ptr->addr());
        StackAnalysis::Height fp = sA.findFP(ptr->addr());

        StackBindEval sbe(func->symTabName().c_str(), sp, fp);

        for (i = res.begin(); i != res.end(); ++i) {
            i->second = sbe.simplify(i->second);
        }
    }


void SymEvalArchTraits<Arch_x86>::processInstruction(SageInstruction_t* roseInsn,
                                                    SymEvalPolicy& policy)
{
    X86InstructionSemantics<SymEvalPolicy, Handle> t(policy);
    t.processInstruction(roseInsn);
}        
        
void SymEvalArchTraits<Arch_ppc32>::processInstruction(SageInstruction_t* roseInsn,
                                                      SymEvalPolicy& policy)
{
    PowerpcInstructionSemantics<SymEvalPolicy, Handle> t(policy);
    t.processInstruction(roseInsn);
}


template <Architecture a>
void SymEval<a>::expandInsn(const InstructionAPI::Instruction::Ptr insn,
			 const uint64_t addr,
			 Result_t &res) {
  SageInstruction_t roseInsn = convert(insn, addr);
  SymEvalPolicy policy(res, addr, insn->getArch());
  SymEvalArchTraits<a>::processInstruction(&roseInsn, policy);    
  return;
}

SgAsmExpression* SymEvalArchTraits<Arch_ppc32>::convertOperand(InstructionKind_t opcode,
        unsigned int which,
        SgAsmExpression* operand)
{
  static SgAsmExpression* stash;
  if(opcode >= powerpc_lbz && opcode <= powerpc_lwzx && which > 1) return NULL;
  if(opcode >= powerpc_stb && opcode <= powerpc_stwx && which > 1) return NULL;
    return operand;
}

SgAsmExpression* SymEvalArchTraits<Arch_x86>::convertOperand(InstructionKind_t opcode,
        unsigned int which,
        SgAsmExpression* operand)
{
    if((opcode == x86_lea) && (which == 1))
    {
      //cerr << "wrapping LEA operand in deref" << endl;
        // We need to wrap o1 in a memory dereference...
        SgAsmMemoryReferenceExpression *expr = new SgAsmMemoryReferenceExpression(operand);
        return expr;
    }
    else if((opcode == x86_push || opcode == x86_pop) && (which > 0))
    {
        return NULL;
    }
    else
    {
        return operand;
    }
}

template<Architecture a>
void SymEval<a>::process(AssignNode::Ptr ptr,
		      Result_t &dbase) {
  std::map<unsigned, Assignment::Ptr> inputMap;

  cerr << "Calling process on " << ptr->format() << endl;

  // Don't try an expansion of a widen node...
  if (!ptr->assign()) return;

  NodeIterator begin, end;
  ptr->ins(begin, end);
  
  for (; begin != end; ++begin) {
    AssignNode::Ptr in = dyn_detail::boost::dynamic_pointer_cast<AssignNode>(*begin);
    if (!in) continue;

    Assignment::Ptr assign = in->assign();

    if (!assign) continue;

    // Find which input this assignNode maps to
    unsigned index = ptr->getAssignmentIndex(in);
    if (inputMap.find(index) == inputMap.end()) {
      inputMap[index] = assign;
    }
    else {
      // Need join operator!
      inputMap[index] = Assignment::Ptr(); // Null equivalent
    }
  }

  cerr << "\t Input map has size " << inputMap.size() << endl;

  // All of the expanded inputs are in the parameter dbase
  // If not (like this one), add it

  AST::Ptr ast = SymEval::expand(ptr->assign());
  cerr << "\t ... resulting in " << (ast ? ast->format() : "<NULL>") << endl;

  if (ast) {
    // We have an AST. Now substitute in all of its predecessors.
    for (std::map<unsigned, Assignment::Ptr>::iterator iter = inputMap.begin();
	 iter != inputMap.end(); ++iter) {
      if (!iter->second) {
	// Colliding definitions; skip.
	continue;
      }
      
      // The region used by the current assignment...
      const AbsRegion &reg = ptr->assign()->inputs()[iter->first];
      
      // Create an AST around this one
      AbsRegionAST::Ptr use = AbsRegionAST::create(reg);
      
      // And substitute whatever we have in the database for that AST
      AST::Ptr definition = dbase[iter->second]; 
      
      if (!definition) {
	cerr << "Odd; no expansion for " << iter->second->format() << endl;
	// Can happen if we're expanding out of order, and is generally harmless.
	continue;
      }
      
      ast = AST::substitute(ast, use, definition);
      //cerr << "\t result is " << res->format() << endl;
    }
  }
  dbase[ptr->assign()] = ast;
}

<<<<<<< HEAD
PowerpcInstructionKind makeRoseBranchOpcode(entryID iapi_opcode, bool isAbsolute, bool isLink)
{
    switch(iapi_opcode)
    {
        case power_op_b:
            if(isAbsolute && isLink) return powerpc_bla;
            if(isAbsolute) return powerpc_ba;
            if(isLink) return powerpc_bl;
            return powerpc_b;
        case power_op_bc:
            if(isAbsolute && isLink) return powerpc_bcla;
            if(isAbsolute) return powerpc_bca;
            if(isLink) return powerpc_bcl;
            return powerpc_bc;
        case power_op_bcctr:
            assert(!isAbsolute);
            if(isLink) return powerpc_bcctrl;
            return powerpc_bcctr;
        case power_op_bclr:
            assert(!isAbsolute);
            if(isLink) return powerpc_bclrl;
            return powerpc_bclr;
        default:
            assert(!"makeRoseBranchOpcode called with unknown branch opcode!");
            return powerpc_unknown_instruction;
    }
}
=======
    // The region used by the current assignment...
    const AbsRegion &reg = ptr->assign()->inputs()[iter->first];

    // Create an AST around this one
    VariableAST::Ptr use = VariableAST::create(Variable(reg, ptr->addr()));

    // And substitute whatever we have in the database for that AST
    AST::Ptr definition = dbase[iter->second]; 
>>>>>>> 39a185f8

bool SymEvalArchTraits<Arch_ppc32>::handleSpecialCases(entryID iapi_opcode,
        SageInstruction_t& rose_insn,
        SgAsmOperandList* rose_operands)
{
    switch(iapi_opcode)
    {
        case power_op_b:
        case power_op_bc:
        case power_op_bcctr:
        case power_op_bclr:
        {
            unsigned int raw = 0;
            int branch_target = 0;
            unsigned int bo = 0, bi = 0;
            std::vector<unsigned char> bytes = rose_insn.get_raw_bytes();
            for(unsigned i = 0; i < bytes.size(); i++)
            {
                raw = raw << 8;
                raw |= bytes[i];
            }
            bool isAbsolute = (bool)(raw & 0x00000002);
            bool isLink = (bool)(raw & 0x00000001);
            rose_insn.set_kind(makeRoseBranchOpcode(iapi_opcode, isAbsolute, isLink));
            if(power_op_b == iapi_opcode) {
                branch_target = ((raw >> 2) & 0x00FFFFFF) << 2;
		branch_target = (branch_target << 8) >> 8;
            } else {
                if(power_op_bc == iapi_opcode) {
                    branch_target = ((raw >> 2) & 0x00003FFF) << 2;
		    branch_target = (branch_target << 18) >> 18;
		    //cerr << "14-bit branch target: " << branch_target << endl;
                }
                bo = ((raw >> 21) & 0x0000001F);
                bi = ((raw >> 16) & 0x0000001F);
		rose_operands->append_operand(new SgAsmByteValueExpression(bo));
		rose_operands->append_operand(new SgAsmPowerpcRegisterReferenceExpression(powerpc_regclass_cr, bi,
										    powerpc_condreggranularity_bit));
            }
            if(branch_target) {
                rose_operands->append_operand(new SgAsmDoubleWordValueExpression(branch_target));
            } else if(power_op_bcctr == iapi_opcode) {
                rose_operands->append_operand(new SgAsmPowerpcRegisterReferenceExpression(powerpc_regclass_spr, powerpc_spr_ctr));
            } else {
                assert(power_op_bclr == iapi_opcode);
                rose_operands->append_operand(new SgAsmPowerpcRegisterReferenceExpression(powerpc_regclass_spr, powerpc_spr_lr));
            }
            return true;
        }
            break;
        case power_op_sc:
        case power_op_svcs:
	  {
	    //cerr << "special-casing syscall insn" << endl;
	    unsigned int raw;
            std::vector<unsigned char> bytes = rose_insn.get_raw_bytes();
            for(unsigned i = 0; i < bytes.size(); i++)
            {
                raw = raw << 8;
                raw |= bytes[i];
            }
	    unsigned int lev = (raw >> 5) & 0x7F;
	    rose_operands->append_operand(new SgAsmByteValueExpression(lev));
	    //cerr << "LEV = " << lev << endl;
	    return true;
	  }
        default:
            return false;
    }
    
}

void SymEvalArchTraits<Arch_ppc32>::handleSpecialCases(InstructionAPI::Instruction::Ptr insn,
        std::vector<InstructionAPI::Operand>& operands)
{
    if(insn->writesMemory())
        std::swap(operands[0], operands[1]);
  entryID opcode = insn->getOperation().getID();
  // Anything that's writing RA, ROSE expects in RA, RS, RB/immediates form.
  // Any store, however, ROSE expects in RS, RA, RB/displacement form.  Very confusing,
  // but we handle it cleanly here.
  if(!operands[0].isWritten() && operands.size() >= 2 &&
     operands[1].isWritten() && !operands[1].writesMemory())
  {
    cerr << "swapping RS and RA in " << insn->format() << endl;
    std::swap(operands[0], operands[1]);
  }
  if(opcode == power_op_cmp ||
     opcode == power_op_cmpl ||
     opcode == power_op_cmpi ||
     opcode == power_op_cmpli) {
    operands.push_back(Operand(Immediate::makeImmediate(Result(u8, 1)), false, false));
    std::swap(operands[2], operands[3]);
    std::swap(operands[1], operands[2]);
  }
  if(insn->getOperation().format().find(".") != std::string::npos &&
     insn->getOperation().getID() != power_op_stwcx_rc) {
    operands.pop_back();
  }
  return;
}


SgAsmExpression* SymEvalArchTraits<Arch_ppc32>::convertOperand(InstructionKind_t ,
        unsigned int ,
        SgAsmExpression* operand)
{
    // add filtering as needed...
    return operand;
}

SgAsmExpression* SymEvalArchTraits<Arch_x86>::convertOperand(InstructionKind_t opcode,
        unsigned int which,
        SgAsmExpression* operand)
{
    if((opcode == x86_lea) && (which == 1))
    {
        // We need to wrap o1 in a memory dereference...
        SgAsmMemoryReferenceExpression *expr = new SgAsmMemoryReferenceExpression(operand);
        return expr;
    }
    else if((opcode == x86_push || opcode == x86_pop) && (which > 0))
    {
        fprintf(stderr, "push/pop detected, skipping operand %d\n", which);
        return NULL;
    }
    else
    {
        return operand;
    }
}

template<Architecture a>
typename SymEval<a>::SageInstruction_t
SymEval<a>::convert(const InstructionAPI::Instruction::Ptr &insn, uint64_t addr) {
    SageInstruction_t rinsn;

    rinsn.set_address(addr);
    rinsn.set_mnemonic(insn->format());
    rinsn.set_kind(convert(insn->getOperation().getID(), insn->getOperation().format()));
    // semantics don't support 64-bit code
    rinsn.set_operandSize(x86_insnsize_32);
    rinsn.set_addressSize(x86_insnsize_32);

    std::vector<unsigned char> rawBytes;
    for (unsigned i = 0; i < insn->size(); ++i) rawBytes.push_back(insn->rawByte(i));
    rinsn.set_raw_bytes(rawBytes);

    // operand list
    SgAsmOperandList *roperands = new SgAsmOperandList;

    //cerr << "checking instruction: " << insn->format() << " for special handling" << endl;
    if(SymEvalArchTraits<a>::handleSpecialCases(insn->getOperation().getID(), rinsn, roperands))
    {
        rinsn.set_operandList(roperands);
        return rinsn;
    }
    //cerr << "no special handling by opcode, checking if we should mangle operands..." << endl;
    std::vector<InstructionAPI::Operand> operands;
    insn->getOperands(operands);
    SymEvalArchTraits<a>::handleSpecialCases(insn->getOperation().getID(), operands)
    int i = 0;
    //cerr << "converting insn " << insn->format() << endl;
    for (std::vector<InstructionAPI::Operand>::iterator opi = operands.begin();
             opi != operands.end();
             ++opi, ++i) {
            InstructionAPI::Operand &currOperand = *opi;
            SgAsmExpression* converted = convert(currOperand);
            SgAsmExpression* final = SymEvalArchTraits<a>::convertOperand(rinsn.get_kind(), i, converted);
            if(final != NULL) {
                roperands->append_operand(final);
            }
    }
    rinsn.set_operandList(roperands);

    return rinsn;
}

template <Architecture a>
SgAsmExpression *SymEval<a>::convert(const InstructionAPI::Operand &operand) {
    return convert(operand.getValue());
}

template <Architecture a>
        SgAsmExpression *SymEval<a>::convert(const Expression::Ptr expression) {
  if(!expression) return NULL;
    Visitor_t visitor;
    expression->apply(&visitor);
    return visitor.getRoseExpression();
}


template <Architecture a>
void ExpressionConversionVisitor<a>::visit(BinaryFunction* binfunc) {
    assert(m_stack.size() >= 2);
    SgAsmExpression *lhs =
            m_stack.front();
    m_stack.pop_front();
    SgAsmExpression *rhs =
            m_stack.front();
    m_stack.pop_front();
    // If the RHS didn't convert, that means it should disappear
    // And we are just left with the LHS
    if(!rhs && !lhs) {
        roseExpression = NULL;
        return;
    }
    if (!rhs)
    {
      roseExpression = lhs;
      return;
    }
    if(!lhs)
    {
        roseExpression = rhs;
        return;
    }
    
    // now build either add or multiply
    if (binfunc->isAdd())
        roseExpression = new SgAsmBinaryAdd(lhs, rhs);
    else if (binfunc->isMultiply())
        roseExpression = new SgAsmBinaryMultiply(lhs, rhs);
    else roseExpression = NULL; // error
}

template <Architecture a>
void ExpressionConversionVisitor<a>::visit(Immediate* immed) {
    // no children

    const Result &value = immed->eval();
    
    // TODO rose doesn't distinguish signed/unsigned within the value itself,
    // only at operations?

    // TODO rose doesn't handle large values (XMM?)

    // build different kind of rose value object based on type
    switch (value.type) {
        case s8:
        case u8:
            roseExpression = new SgAsmByteValueExpression(value.val.u8val);
            break;
        case s16:
        case u16:
            roseExpression = new SgAsmWordValueExpression(value.val.u16val);
            break;
        case s32:
        case u32:
            roseExpression = new SgAsmDoubleWordValueExpression(value.val.u32val);
            break;
        case s64:
        case u64:
            roseExpression = new SgAsmQuadWordValueExpression(value.val.u64val);
            break;
        case sp_float:
            roseExpression = new SgAsmSingleFloatValueExpression(value.val.floatval);
            break;
        case dp_float:
            roseExpression = new SgAsmDoubleFloatValueExpression(value.val.dblval);
            break;
        default:
            roseExpression = NULL;
            // error!
    }
    m_stack.push_front(roseExpression);
}


template <Architecture a>
void ExpressionConversionVisitor<a>::visit(RegisterAST* regast) {
    // has no children

    m_stack.push_front(ConversionArchTraits<a>::archSpecificRegisterProc(regast));
    roseExpression = m_stack.front();
    return;
}

template <Architecture a>
void ExpressionConversionVisitor<a>::visit(Dereference* deref) {
    // get child
    assert(m_stack.size());
    SgAsmExpression *toderef =
            m_stack.front();
    m_stack.pop_front();
    if(toderef == NULL) {
        roseExpression = NULL;
        return;
    }
    SgAsmType *type;

    // TODO fix some mismatched types?
    // pick correct type
    switch (deref->eval().type)
    {
        case s8:
        case u8:
            type = new SgAsmTypeByte();
            break;
        case s16:
        case u16:
            type = new SgAsmTypeWord();
            break;
        case s32:
        case u32:
            type = new SgAsmTypeDoubleWord();
            break;
        case s64:
        case u64:
            type = new SgAsmTypeQuadWord();
            break;
        case sp_float:
            type = new SgAsmTypeSingleFloat();
            break;
        case dp_float:
            type = new SgAsmTypeDoubleFloat();
            break;
        default:
            type = NULL;
            // error
    }


    SgAsmExpression *segReg = ConversionArchTraits<a>::makeSegRegExpr();
    SgAsmMemoryReferenceExpression* result = new SgAsmMemoryReferenceExpression(toderef, segReg);
    result->set_type(type);
    roseExpression = result;
}

SgAsmExpression* ConversionArchTraits<Arch_x86>::archSpecificRegisterProc(InstructionAPI::RegisterAST* regast)
{
    int rreg_class;
    int rreg_num;
    int rreg_pos;

    MachRegister machReg = regast->getID();
    if(machReg.isPC()) return NULL;
    machReg.getROSERegister(rreg_class, rreg_num, rreg_pos);

    SgAsmExpression* roseRegExpr = new regRef((regClass)rreg_class,
                                               rreg_num,
                                               (regField)rreg_pos);
    return roseRegExpr;
}

SgAsmExpression* ConversionArchTraits<Arch_x86>::makeSegRegExpr()
{
    return new SgAsmx86RegisterReferenceExpression(x86_regclass_segment,
            x86_segreg_none, x86_regpos_all);
}

SgAsmExpression* ConversionArchTraits<Arch_ppc32>::archSpecificRegisterProc(InstructionAPI::RegisterAST* regast)
{
    int rreg_class;
    int rreg_num;
    int rreg_pos = (int)powerpc_condreggranularity_whole;

    MachRegister machReg = regast->getID();
    if(machReg.isPC()) return NULL;
    machReg.getROSERegister(rreg_class, rreg_num, rreg_pos);

    SgAsmExpression* roseRegExpr = new regRef((regClass)rreg_class,
                                               rreg_num,
                                               (regField)rreg_pos);
    return roseRegExpr;
}

template class ExpressionConversionVisitor<Arch_x86>;
template class ExpressionConversionVisitor<Arch_ppc32>;
template class ConversionArchTraits<Arch_x86>;
template class ConversionArchTraits<Arch_ppc32>;
template class SymEval<Arch_x86>;
template class SymEval<Arch_ppc32>;
<|MERGE_RESOLUTION|>--- conflicted
+++ resolved
@@ -91,13 +91,8 @@
     StackAnalysis sA(func);
     StackAnalysis::Height sp = sA.findSP(ptr->addr());
     StackAnalysis::Height fp = sA.findFP(ptr->addr());
-<<<<<<< HEAD
-
-    StackVisitor sv(func->symTabName(), sp, fp);
-=======
     
     StackVisitor sv(ptr->addr(), func->symTabName(), sp, fp);
->>>>>>> 39a185f8
     if (i->second)
       i->second = i->second->accept(&sv);
   }
@@ -287,9 +282,17 @@
     }
   }
   dbase[ptr->assign()] = ast;
-}
-
-<<<<<<< HEAD
+    // The region used by the current assignment...
+  const AbsRegion &reg = ptr->assign()->inputs()[iter->first];
+
+    // Create an AST around this one
+  VariableAST::Ptr use = VariableAST::create(Variable(reg, ptr->addr()));
+
+    // And substitute whatever we have in the database for that AST
+  AST::Ptr definition = dbase[iter->second];
+
+}
+
 PowerpcInstructionKind makeRoseBranchOpcode(entryID iapi_opcode, bool isAbsolute, bool isLink)
 {
     switch(iapi_opcode)
@@ -317,16 +320,6 @@
             return powerpc_unknown_instruction;
     }
 }
-=======
-    // The region used by the current assignment...
-    const AbsRegion &reg = ptr->assign()->inputs()[iter->first];
-
-    // Create an AST around this one
-    VariableAST::Ptr use = VariableAST::create(Variable(reg, ptr->addr()));
-
-    // And substitute whatever we have in the database for that AST
-    AST::Ptr definition = dbase[iter->second]; 
->>>>>>> 39a185f8
 
 bool SymEvalArchTraits<Arch_ppc32>::handleSpecialCases(entryID iapi_opcode,
         SageInstruction_t& rose_insn,
