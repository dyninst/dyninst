--- conflicted
+++ resolved
@@ -783,25 +783,9 @@
         }
     }
   //cerr << "Calling followCall with stack and " << (callee ? callee->symTabName() : "<NULL>") << endl;
-<<<<<<< HEAD
-  return p.followCall(callee, callStack, false, current.reg);
-}
-
-image_basicBlock *Slicer::getBlock(image_edge *e, 
-				   Direction dir) {
-  return ((dir == forward) ? e->getTarget() : e->getSource());
-}
-
-bool Slicer::isWidenNode(Node::Ptr n) {
-  AssignNode::Ptr foozle = dyn_detail::boost::dynamic_pointer_cast<AssignNode>(n);
-  if (!foozle) return false;
-  if (!foozle->assign()) return true;
-  return false;
-=======
     // FIXME: assuming that this is not a PLT function, since I have no idea at present.
     // -- BW, April 2010
     return p.followCall(callee, callStack, false, current.reg);
->>>>>>> 45836dde
 }
 
                                                                                 image_basicBlock *Slicer::getBlock(image_edge *e,
