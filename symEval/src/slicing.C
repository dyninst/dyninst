--- conflicted
+++ resolved
@@ -658,17 +658,12 @@
     return true;
 }
 
-<<<<<<< HEAD
-
-bool Slicer::handleReturnEdge(Element &current,
-			      Element &newElement) {
-=======
+
 bool Slicer::handleReturn(image_basicBlock *,
 			  Element &current,
 			  Element &newElement, 
 			  Predicates &,
 			  bool &err) {
->>>>>>> c919de7e
   // As handleCallEdge, but now with 50% fewer calls
   newElement = current;
 
