--- conflicted
+++ resolved
@@ -44,52 +44,7 @@
 using namespace Dyninst::InstructionAPI;
 using namespace Dyninst::SymbolicEvaluation;
     
-<<<<<<< HEAD
-SymEvalArchTraits<Arch_x86>::InstructionKind_t SymEvalArchTraits<Arch_x86>::convert(entryID opcode, prefixEntryID prefix, std::string)
-{
-  switch (prefix) {
-    case prefix_rep:
-        switch (opcode) {
-          case e_insb: return x86_rep_insb;
-          case e_insd: return x86_rep_insd;
-          case e_insw: return x86_rep_insw;
-          case e_lodsb: return x86_rep_lodsb;
-          case e_lodsd: return x86_rep_lodsd;
-          case e_lodsw: return x86_rep_lodsw;
-          case e_movsb: return x86_rep_movsb;
-          case e_movsd: return x86_rep_movsd;
-          case e_movsw: return x86_rep_movsw;
-          case e_outsb: return x86_rep_outsb;
-          case e_outsd: return x86_rep_outsd;
-          case e_outsw: return x86_rep_outsw;
-          case e_stosb: return x86_rep_stosb;
-          case e_stosd: return x86_rep_stosd;
-          case e_stosw: return x86_rep_stosw;
-          case e_cmpsb: return x86_repe_cmpsb;
-          case e_cmpsd: return x86_repe_cmpsd;
-          case e_cmpsw: return x86_repe_cmpsw;
-          case e_scasb: return x86_repe_scasb;
-          case e_scasd: return x86_repe_scasd;
-          case e_scasw: return x86_repe_scasw;
-          default: return x86_unknown_instruction;
-        }
-    break;
-    case prefix_repnz:
-        switch (opcode) {
-          case e_cmpsb: return x86_repne_cmpsb;
-          case e_cmpsd: return x86_repne_cmpsd;
-          case e_cmpsw: return x86_repne_cmpsw;
-          case e_scasb: return x86_repne_scasb;
-          case e_scasd: return x86_repne_scasd;
-          case e_scasw: return x86_repne_scasw;
-          default: return x86_unknown_instruction;
-        }
-    break;
-    case prefix_none:
-    default:
-=======
 X86InstructionKind RoseInsnX86Factory::convertKind(entryID opcode) {
->>>>>>> 276ec665
     switch (opcode) {
         case e_jb:
             return x86_jb;
@@ -978,12 +933,8 @@
   }
 }
 
-<<<<<<< HEAD
-SymEvalArchTraits<Arch_ppc32>::InstructionKind_t SymEvalArchTraits<Arch_ppc32>::convert(entryID opcode, prefixEntryID prefix, std::string mnem)
-=======
 PowerpcInstructionKind RoseInsnPPCFactory::convertKind(entryID opcode,
 						       std::string mnem)
->>>>>>> 276ec665
 {
   PowerpcInstructionKind ret = powerpc_unknown_instruction;
     switch(opcode)
