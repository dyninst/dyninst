/*
 * Copyright (c) 1996-2009 Barton P. Miller
 * 
 * We provide the Paradyn Parallel Performance Tools (below
 * described as "Paradyn") on an AS IS basis, and do not warrant its
 * validity or performance.  We reserve the right to update, modify,
 * or discontinue this software at any time.  We shall have no
 * obligation to supply such updates or modifications or any other
 * form of support to you.
 * 
 * By your use of Paradyn, you understand and agree that we (or any
 * other person or entity with proprietary rights in Paradyn) are
 * under no obligation to provide either maintenance services,
 * update services, notices of latent defects, or correction of
 * defects for Paradyn.
 * 
 * This library is free software; you can redistribute it and/or
 * modify it under the terms of the GNU Lesser General Public
 * License as published by the Free Software Foundation; either
 * version 2.1 of the License, or (at your option) any later version.
 * 
 * This library is distributed in the hope that it will be useful,
 * but WITHOUT ANY WARRANTY; without even the implied warranty of
 * MERCHANTABILITY or FITNESS FOR A PARTICULAR PURPOSE.  See the GNU
 * Lesser General Public License for more details.
 * 
 * You should have received a copy of the GNU Lesser General Public
 * License along with this library; if not, write to the Free Software
 * Foundation, Inc., 51 Franklin Street, Fifth Floor, Boston, MA 02110-1301 USA
 */

#include <cassert>
#include <stdio.h>
<<<<<<< HEAD

=======
>>>>>>> 349dc549
#include "ParameterDict.h"
#include "test_info_new.h"
#include "test_lib.h"

#if !defined(os_windows_test)
#include <sys/types.h>
#include <sys/stat.h>
#include <unistd.h>

static Dyninst::PID run_local(char **args)
{
   pid_t pid = fork();
   if (pid == -1)
	   return NULL_PID;
   if (pid != 0) {
      return pid;
   }

   execvp(args[0], args);
   exit(-1);
}
#else
static Dyninst::PID run_local(char **args)
{
	return NULL_PID;
}
#endif
#if defined(cap_launchmon)
#include "lmon_api/lmon_fe.h"
#include <signal.h>
#include <sys/wait.h>

#include "../common/h/dthread.h"
#include "../common/src/dthread-unix.C"

static char **getLaunchParams(char *executable, char *args[], const char *num, char * signal_file_name, const char *mode);
static bool init_lmon();

#define SIGNAL_FILE_TIMEOUT 15
static bool waitForAttachReady(char *signal_file)
{
   struct stat buf;
   if (!signal_file)
      return true;

   for (unsigned i = 0; i < SIGNAL_FILE_TIMEOUT; i++) {
      int result = stat(signal_file, &buf);
      if (result == 0)
         return true;
      sleep(1);
   }
   return false;
}

bool alarm_hit;
void alarm_handler(int)
{
   alarm_hit = true;
}

#define LAUNCHER_COLLECT_TIMEOUT 45
bool collectInvocation(Dyninst::PID mpirun_pid, int session)
{
   int result = LMON_fe_shutdownDaemons(session);
   if (result != LMON_OK) {
      fprintf(stderr, "Error shuting down daemons\n");
   }
   if (!mpirun_pid || mpirun_pid == -1) {
      return true;
   }

   //For attach mode collect mpirun
   alarm_hit = false;
   bool killed = false;
   signal(SIGALRM, alarm_handler);
   for (;;) {
      alarm(LAUNCHER_COLLECT_TIMEOUT);
      
      int val;
      do {
         result = waitpid(mpirun_pid, &val, 0);
      } while ((result == -1) && (errno == EINTR) && (!alarm_hit));
      int error = errno;
      alarm(0);
      if ((result && WIFEXITED(val)) || (result == -1 && error == EINVAL)) {
         break;
      }
      else if (alarm_hit && !killed) {
         kill(mpirun_pid, SIGINT);
         alarm_hit = false;
         killed = true;
      }
      else if (alarm_hit && killed) {
         fprintf(stderr, "[%s:%u] - Having trouble killing mpirun... Using SIGKILL\n", __FILE__, __LINE__);
         kill(mpirun_pid, SIGKILL);
         alarm_hit = false;
      }
   }
   signal(SIGALRM, SIG_DFL);
   return true;
}

typedef struct 
{
   int session;
   int mpirun_pid;
   char *launcher_host;
   char **daemon_args;
   char **test_args;
   char *signal_file;
   bool attach;
} lmon_spawn_args;

static DThread *lmon_thread;
static lmon_spawn_args spawn_args;

static void invokeLaunchMON_Spawn(void *opaque_args)
{
   lmon_rc_e rc;
   lmon_spawn_args *a = (lmon_spawn_args *) opaque_args;
   if (a->attach) {
      waitForAttachReady(a->signal_file);
      rc = LMON_fe_attachAndSpawnDaemons(a->session,
                                         a->launcher_host,
                                         a->mpirun_pid,
                                         a->daemon_args[0],
                                         a->daemon_args,
                                         NULL, NULL);
   }
   else {
      rc = LMON_fe_launchAndSpawnDaemons(a->session, 
                                         a->launcher_host,
                                         a->test_args[0],
                                         a->test_args,
                                         a->daemon_args[0],
                                         a->daemon_args,
                                         NULL, NULL);
   }
   free(a->test_args);
}

void waitForLaunchMONStartup()
{
   assert(lmon_thread);
   lmon_thread->join();
   delete lmon_thread;
   lmon_thread = NULL;
}

int LMONInvoke(RunGroup *, ParameterDict params, char *test_args[], char *daemon_args[], bool attach, int &mpirun_pid)
{
   lmon_rc_e rc;
   int session;
   char *signal_file = NULL;
   char signal_file_name[64];
   char signal_full_path[4092];

   mpirun_pid = -1;
   if (!init_lmon()) {
      fprintf(stderr, "Failed to init launchmon\n");
      return -1;
   }
   if (attach) {
      snprintf(signal_file_name, 64, "/signal_file.%d", getpid());
      signal_file_name[63] = '\0';
      getcwd(signal_full_path, 4092);
      strncat(signal_full_path, signal_file_name, 4092);
      signal_full_path[4091] = '\0';
      signal_file = signal_full_path;

      unlink(signal_file); //Ignore errors
   }

   int num_procs = getNumProcs(params);
   char num_procs_s[32];
   snprintf(num_procs_s, 32, "%d", num_procs);

   char *mode = params["platmode"]->getString();

   char **new_test_args = getLaunchParams(test_args[0], test_args+1, num_procs_s, signal_file, mode);
   rc = LMON_fe_createSession(&session);
   if (rc != LMON_OK) {
      fprintf(stderr, "Failed to create session\n");
      return -1;
   }
   char *launcher_host = NULL;
   if (params.find("launcher_host") != params.end())
      launcher_host = params["launcher_host"]->getString();
   if (attach) {
      mpirun_pid = run_local(new_test_args);
   }

   assert(!lmon_thread);
   lmon_thread = new DThread();
   spawn_args.session = session;
   spawn_args.mpirun_pid = mpirun_pid;
   spawn_args.launcher_host = launcher_host;
   spawn_args.daemon_args = daemon_args;
   spawn_args.test_args = new_test_args;
   spawn_args.signal_file = signal_file;
   spawn_args.attach = attach;
   bool result = lmon_thread->spawn(invokeLaunchMON_Spawn, &spawn_args);
   if (!result) {
      fprintf(stderr, "Failed to create launchMON thread\n");
      return -1;
   }

   return session;
}

static bool init_lmon()
{
   lmon_rc_e rc;

   static bool initialized = false;
   if (initialized)
      return true;
   initialized = true;

   rc = LMON_fe_init(LMON_VERSION);
   return (rc == LMON_OK);
}

#if defined(os_cnl_test)
static char **getLaunchParams(char *executable, char *args[], char *num, char *signal_file_name, const char *)
{
   
   int count = 0;
   for (char *counter[] = args; *counter; counter++, count++);
   char **new_args = (char **) malloc(sizeof(char *) * (count+5));
   new_args[0] = "aprun";
   new_args[1] = "-n";
   new_args[2] = num;
   for (unsigned i=0; i<=count; i++)
      new_args[3+i] = args[i];
   return new_args;
}
#elif defined(os_linux_test)
static char **getLaunchParams(char *executable, char *args[], const char *num, char *signal_file_name, const char *)
{
   
   int count = 0;
   for (char **counter = args; *counter; counter++, count++);
   char **new_args = (char **) malloc(sizeof(char *) * (count+5));
   new_args[0] = "orterun";
   new_args[1] = "-n";
   new_args[2] = const_cast<char *>(num);
   for (unsigned i=0; i<=count; i++)
      new_args[3+i] = args[i];
   return new_args;
}
#elif defined(os_bgp_test)
static char **getLaunchParams(char *executable, char *args[], const char *num, char *signal_file_name, const char *mode)
{   
   int count = 0;
   unsigned i=0, j=0;
   for (char **counter = args; *counter; counter++, count++);
   char **new_args = (char **) malloc(sizeof(char *) * (count+14));
   new_args[i++] = "mpirun";
   char *partition = getenv("DYNINST_BGP_PARTITION");
   if (partition) {
      new_args[i++] = "-nofree";
      new_args[i++] = "-partition";
      new_args[i++] = partition;
   }
   new_args[i++] = "-np";
   new_args[i++] = const_cast<char *>(num);

   new_args[i++] = "-mode";
   new_args[i++] = const_cast<char *>(mode);

   for (j=0; args[j]; j++)
      new_args[i++] = args[j];
   if (signal_file_name) {
      new_args[i++] = "-signal_file";
      new_args[i++] = signal_file_name;
   }
   new_args[i++] = NULL;

   return new_args;
}
#elif defined(os_bgq_test)
static char **getLaunchParams(char *executable, char *args[], const char *num, char *signal_file_name, const char *mode)
{   
   int count = 0;
   unsigned i=0, j=0;
   for (char **counter = args; *counter; counter++, count++);
   char **new_args = (char **) malloc(sizeof(char *) * (count+14));
   new_args[i++] = "srun";
   new_args[i++] = "-n";
   new_args[i++] = const_cast<char *>(num);

   for (j=0; args[j]; j++)
      new_args[i++] = args[j];
   if (signal_file_name) {
      new_args[i++] = "-signal_file";
      new_args[i++] = signal_file_name;
   }
   new_args[i++] = NULL;

   return new_args;
}
#endif

#else

//This is a test function, for testing the launchmon infrastructure on systems without
// actually using launchmon.  It shouldn't see use in normal circumstances.
int LMONInvoke(RunGroup *group, ParameterDict params, char *test_args[], char *daemon_args[], bool attach, int &mpirun_pid)
{
   mpirun_pid = 0;
   if (attach) {
      Dyninst::PID mutatee_pid = run_local(test_args);
      if (mutatee_pid == NULL_PID) {
         return false;
      }
      
      int count, i;
      char **cur;
      for (count = 0, cur = daemon_args; *cur; count++, cur++);
      char **new_daemon_args = (char **) malloc(sizeof(char *) * (count+2));
      for (i=0; i<count; i++) {
         new_daemon_args[i] = daemon_args[i];
      }
      char newbuffer[64];
      snprintf(newbuffer, 64, "%d:%d", group->index, mutatee_pid);
      
      new_daemon_args[i++] = "-given_mutatee";
      new_daemon_args[i++] = newbuffer;
      new_daemon_args[i++] = NULL;

      Dyninst::PID mutator_pid = run_local(new_daemon_args);
      return mutator_pid;
   }
   else {
      Dyninst::PID mutator_pid = run_local(daemon_args);
      return mutator_pid;
   }
}

bool collectInvocation(Dyninst::PID /*mpirun_pid*/, int /*session*/)
{
   return true;
}

void waitForLaunchMONStartup()
{
}

#endif<|MERGE_RESOLUTION|>--- conflicted
+++ resolved
@@ -31,10 +31,6 @@
 
 #include <cassert>
 #include <stdio.h>
-<<<<<<< HEAD
-
-=======
->>>>>>> 349dc549
 #include "ParameterDict.h"
 #include "test_info_new.h"
 #include "test_lib.h"
