--- conflicted
+++ resolved
@@ -121,9 +121,8 @@
    return 0;
 }
 
-<<<<<<< HEAD
 volatile int expected_pid;
-=======
+
 uint64_t getFunctionPtr(unsigned long *ptr) {
     unsigned long tmpAddr;
 #if defined(arch_power_test) && defined(arch_64bit_test)
@@ -146,7 +145,6 @@
     return (uint64_t)tmpAddr;
 }
 
->>>>>>> 4608a40f
 int handshakeWithServer()
 {
    int result;
