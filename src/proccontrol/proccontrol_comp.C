#include "ParameterDict.h"
#include "proccontrol_comp.h"
#include "communication.h"
#include "MutateeStart.h"
#include "SymReader.h"
#include "PCErrors.h"
#include <cstdio>
#include <cerrno>
#include <cstring>

#include <unistd.h>
#include <sys/types.h>
#include <sys/socket.h>
#include <sys/un.h>

TEST_DLL_EXPORT ComponentTester *componentTesterFactory()
{
   return (ComponentTester *) new ProcControlComponent();
}

ProcControlMutator::ProcControlMutator()
{
}

ProcControlMutator::~ProcControlMutator()
{
}

test_results_t ProcControlMutator::setup(ParameterDict &param)
{
   comp = (ProcControlComponent *) param["ProcControlComponent"]->getPtr();
   return PASSED;
}

test_results_t ProcControlMutator::pre_init(ParameterDict &param)
{
   return PASSED;
}

ProcControlComponent::ProcControlComponent() :
   sockfd(0),
   sockname(NULL),
   notification_fd(-1)
   
{
   notification_fd = evNotify()->getFD();
}

static ProcControlComponent *pccomp = NULL;
static Process::cb_ret_t eventCounterFunction(Event::const_ptr ev)
{
   pccomp->eventsRecieved[ev->getEventType()].push_back(ev);
   return Process::cbDefault;
}

static int signaled_received = 0;

bool ProcControlComponent::registerEventCounter(EventType et)
{
   pccomp = this;
   Process::registerEventCallback(et, eventCounterFunction);
}

bool ProcControlComponent::checkThread(const Thread &thread)
{
   return true;
}

#define MAX_ARGS 128
Process::ptr ProcControlComponent::startMutatee(RunGroup *group, ParameterDict &params)
{
   std::vector<std::string> vargs;
   std::string exec_name;   
   getMutateeParams(group, params, exec_name, vargs);

   Process::ptr proc = Process::ptr();
   if (group->createmode == CREATE) {
#if defined(os_bg_test)
      Dyninst::PID pid = getMutateePid(group);
      proc = Process::attachProcess(pid, group->mutatee);
      if (!proc) {
         logerror("Failed to attach to new mutatee\n");
         return Process::ptr();
      }
#else
      proc = Process::createProcess(exec_name, vargs);
      if (!proc) {
         logerror("Failed to execute new mutatee\n");
         return Process::ptr();
      }
#endif
   }
   else if (group->createmode == USEATTACH) {
      Dyninst::PID pid = getMutateePid(group);
      if (!pid) {
         std::string mutateeString = launchMutatee(exec_name, vargs, group, params);
         if (mutateeString == std::string("")) {
            logerror("Error creating attach process\n");
            return Process::ptr();
         }
         registerMutatee(mutateeString);
         pid = getMutateePid(group);
      }
      assert(pid);

      proc = Process::attachProcess(pid, group->mutatee);
      if (!proc) {
         logerror("Failed to attach to new mutatee\n");
         return Process::ptr();
      }

   }
   else {
      return Process::ptr();
   }

   assert(proc);
   Dyninst::PID pid = proc->getPid();
   process_pids[pid] = proc;
   procs.push_back(proc);
   return proc;
}

bool ProcControlComponent::startMutatees(RunGroup *group, ParameterDict &param)
{
   bool error = false;
   
   num_processes = 0;
   if (group->procmode == MultiProcess)
      num_processes = DEFAULT_NUM_PROCS;
   else
      num_processes = 1;

   bool result = setupServerSocket(param);
   if (!result) {
      logerror("Failed to setup server side socket");
      return false;
   }
   
   SymbolReaderFactory *factory = NULL;
   for (unsigned i=0; i<num_processes; i++) {
      Process::ptr proc = startMutatee(group, param);
      if (proc == NULL) {
         error = true;
         continue;
      }
      if (!factory) factory = proc->getDefaultSymbolReader();
   }

   {
      /**
       * Set the socket name in each process
       **/
      assert(factory);
      SymReader *reader = NULL;
      Dyninst::Offset sym_offset = 0, pid_sym_offset = 0;
      char socket_buffer[4096];
      memset(socket_buffer, 0, 4096);
      snprintf(socket_buffer, 4095, "%s %s", param["socket_type"]->getString(), 
               param["socket_name"]->getString());
      int socket_buffer_len = strlen(socket_buffer);
      std::string exec_name;
      Dyninst::Offset exec_addr = 0;
      for (std::vector<Process::ptr>::iterator j = procs.begin(); j != procs.end(); j++) 
      {
         Process::ptr proc = *j;
         Library::ptr lib = proc->libraries().getExecutable();
         if (!reader) {
            if (lib == Library::ptr()) {
               exec_name = group->mutatee;
               exec_addr = 0;
            }
            else {
               exec_name = lib->getName();
               exec_addr = lib->getLoadAddress();
            }
            reader = factory->openSymbolReader(exec_name);
            if (!reader) {
               logerror("Could not open executable\n");
               error = true;
               continue;
            }
            Symbol_t sym = reader->getSymbolByName(std::string("MutatorSocket"));
            if (!reader->isValidSymbol(sym))
            {
               logerror("Could not find MutatorSocket symbol in executable\n");
               error = true;
               continue;
            }
            sym_offset = reader->getSymbolOffset(sym);

            sym = reader->getSymbolByName(std::string("expected_pid"));
            if (reader->isValidSymbol(sym))
            {
               pid_sym_offset = reader->getSymbolOffset(sym);
            }
         }
         Dyninst::Address addr = exec_addr + sym_offset;
         proc->writeMemory(addr, socket_buffer, socket_buffer_len+1);            
         if (pid_sym_offset) {
            int expected_pid = (int) proc->getPid();
            proc->writeMemory(exec_addr + pid_sym_offset, &expected_pid, sizeof(int));
         }
      }
   }

   EventType thread_create(EventType::None, EventType::ThreadCreate);
   registerEventCounter(thread_create);

   int num_procs = 0;
   for (std::vector<Process::ptr>::iterator j = procs.begin(); j != procs.end(); j++) {
      bool result = (*j)->continueProc();
      num_procs++;
      if (!result) {
         error = true;
         continue;
      }
   }   
   num_threads = group->threadmode == MultiThreaded ? DEFAULT_NUM_THREADS : 0;

   result = acceptConnections(num_procs, NULL);
   if (!result) {
      logerror("Failed to accept connections from new mutatees\n");
      error = true;
   }
   
<<<<<<< HEAD
   if (group->createmode == CREATE)
   {
      while (eventsRecieved[thread_create].size() < num_procs*num_threads) {
         bool result = Process::handleEvents(true);
         if (!result) {
            logerror("Failed to handle events during thread create\n");
            error = true;
=======
      bool support_user_threads = false;
      bool support_lwps = false;
#if defined(os_linux_test)
      support_user_threads = true;
      support_lwps = true;
#elif defined(os_bg_test)
      support_user_threads = true;
      support_lwps = false;
#elif defined(os_freebsd_test)
      support_user_threads = true;
      support_lwps = false;
#endif
      assert(support_user_threads || support_lwps);

      if (support_lwps)
      {
         while (eventsRecieved[EventType(EventType::None, EventType::LWPCreate)].size() < num_procs*num_threads) {
            bool result = Process::handleEvents(true);
            if (!result) {
               logerror("Failed to handle events during thread create\n");
               error = true;
            }
         }
      }

      if (support_user_threads)
      {
         while (eventsRecieved[EventType(EventType::None, EventType::UserThreadCreate)].size() < num_procs*num_threads) {
            bool result = Process::handleEvents(true);
            if (!result) {
               logerror("Failed to handle events during thread create\n");
               error = true;
            }
>>>>>>> 9703ac33
         }
      }
   }
   else if (group->createmode == USEATTACH)
   {
      for (std::vector<Process::ptr>::iterator j = procs.begin(); j != procs.end(); j++) {
         Process::ptr proc = *j;
#if !defined(os_bg_test)
         if (proc->threads().size() != num_threads+1) {
            logerror("Process has incorrect number of threads");
            error = true;
         }
#else
         if (proc->threads().size() < num_threads+1) {
            logerror("Process has incorrect number of threads");
            error = true;
         }
#endif
      }
   }

   if (group->state != RUNNING) {
      std::map<Process::ptr, int>::iterator i;
      for (i = process_socks.begin(); i != process_socks.end(); i++) {
         bool result = i->first->stopProc();
         if (!result) {
            logerror("Failed to stop process\n");
            error = true;
         }
      }
   }

   result = cleanSocket();
   if (!result) {
      logerror("Failed to clean up socket\n");
      error = true;
   }

   handshake shake;
   shake.code = HANDSHAKE_CODE;
   result = send_broadcast((unsigned char *) &shake, sizeof(handshake));
   if (!result) {
      logerror("Failed to send handshake message to processes\n");
      error = true;
   }

   return !error;
}

test_results_t ProcControlComponent::program_setup(ParameterDict &params)
{
   Dyninst::ProcControlAPI::setDebug(true);
   return PASSED;
}

test_results_t ProcControlComponent::program_teardown(ParameterDict &params)
{
   return PASSED;
}

test_results_t ProcControlComponent::group_setup(RunGroup *group, ParameterDict &params)
{
   process_socks.clear();
   process_pids.clear();
   procs.clear();
   eventsRecieved.clear();
   sockfd = 0;
   sockname = NULL;
   curgroup_self_cleaning = false;

   me.setPtr(this);
   params["ProcControlComponent"] = &me;

<<<<<<< HEAD
   bool result = startMutatees(group, params);
=======
   for (unsigned j=0; j<group->tests.size(); j++) {
      ProcControlMutator *mutator = static_cast<ProcControlMutator *>(group->tests[j]->mutator);
      if (!mutator) continue;
      test_results_t result = mutator->pre_init(params);
      if (result == FAILED)
         return FAILED;
   }

   bool result = launchMutatees(group, params);
>>>>>>> 9703ac33
   if (!result) {
      logerror("Failed to launch mutatees\n");
      return FAILED;
   }

   return PASSED;
}

Process::cb_ret_t on_exit(Event::const_ptr ev)
{
   return Process::cbDefault;
}

test_results_t ProcControlComponent::group_teardown(RunGroup *group, ParameterDict &params)
{
   bool error = false;
   bool hasRunningProcs;

   if (curgroup_self_cleaning)
      return PASSED;

   Process::registerEventCallback(EventType(EventType::Exit), on_exit);
   do {
      hasRunningProcs = false;
      for (std::vector<Process::ptr>::iterator i = procs.begin(); i != procs.end(); i++) {
         Process::ptr p = *i;
         if (!p->isTerminated()) {
            bool result = block_for_events();
            if (!result) {
               logerror("Process failed to handle events\n");
               return FAILED;
            }
            if (!p->isTerminated()) {
               hasRunningProcs = true;
            }
         }
      }
   } while(hasRunningProcs);

   for (std::vector<Process::ptr>::iterator i = procs.begin(); i != procs.end(); i++) {
      Process::ptr p = *i;
      if (!p->isTerminated()) {
         logerror("Process did not terminate\n");
         error = true;
         continue;
      }
      if (p->isCrashed()) {
         logerror("Process terminated on crash\n");
         error = true;
         continue;
      }
      if (!p->isExited()) {
         logerror("Process did not report as exited\n");
         error = true;
         continue;
      }
      if (p->getExitCode() != 0) {
         logerror("Process has unexpected error code\n");
         error = true;
         continue;
      }
   }
   procs.clear();

   return error ? FAILED : PASSED;
}

test_results_t ProcControlComponent::test_setup(TestInfo *test, ParameterDict &parms)
{
   return PASSED;
}

test_results_t ProcControlComponent::test_teardown(TestInfo *test, ParameterDict &parms)
{
   return PASSED;
}

std::string ProcControlComponent::getLastErrorMsg()
{
   return std::string("");
}

ProcControlComponent::~ProcControlComponent()
{
}

bool ProcControlComponent::setupServerSocket(ParameterDict &param)
{
   sockfd = socket(AF_UNIX, SOCK_STREAM, 0);
   if (sockfd == -1) {
      fprintf(stderr, "Unable to create socket: %s\n", strerror(errno));
      return false;
   }
   struct sockaddr_un addr;
   memset(&addr, 0, sizeof(struct sockaddr_un));
   addr.sun_family = AF_UNIX;
   snprintf(addr.sun_path, sizeof(addr.sun_path)-1, "/tmp/tsc%d", getpid());
   
   int result = bind(sockfd, (struct sockaddr *) &addr, sizeof(struct sockaddr_un));
   if (result != 0){
      fprintf(stderr, "Unable to bind socket: %s\n", strerror(errno));
      return false;
   }

   result = listen(sockfd, 512);
   if (result == -1) {
      fprintf(stderr, "Unable to listen on socket: %s\n", strerror(errno));
      return false;
   }
   char *socket_type_str = "un_socket";
   sockname = strdup(addr.sun_path);

   ParamString *socket_type = new ParamString(socket_type_str);
   ParamString *socket_name = new ParamString(sockname);
   ParamInt *socket_num = new ParamInt(sockfd);
   param["socket_type"] = socket_type;
   param["socket_name"] = socket_name;
   param["socketfd"] = socket_num;

   return true;
}

bool ProcControlComponent::acceptConnections(int num, int *attach_sock)
{
   std::vector<int> socks;
   assert(num == 1 || !attach_sock);  //If attach_sock, then num == 1

   while (socks.size() < num) {
      fd_set readset; FD_ZERO(&readset);
      fd_set writeset; FD_ZERO(&writeset);
      fd_set exceptset; FD_ZERO(&exceptset);

      FD_SET(sockfd, &readset);
      FD_SET(notification_fd, &readset);
      int nfds = (sockfd > notification_fd ? sockfd : notification_fd)+1;
      
      struct timeval timeout;
      timeout.tv_sec = 30;
      timeout.tv_usec = 0;
      int result = select(nfds, &readset, &writeset, &exceptset, &timeout);
      if (result == 0) {
         logerror("Timeout while waiting for socket connect");
         return false;
      }
      if (result == -1) {
         perror("Error in select");
         return false;
      }

      if (FD_ISSET(sockfd, &readset))
      {
         struct sockaddr_un addr;
         socklen_t addr_size = sizeof(struct sockaddr_un);
         int newsock = accept(sockfd, (struct sockaddr *) &addr, &addr_size);
         if (newsock == -1) {
            char error_str[1024];
            snprintf(error_str, 1024, "Unable to accept socket: %s\n", strerror(errno));
            logerror(error_str);
            return false;
         }
         socks.push_back(newsock);
      }
      if (FD_ISSET(notification_fd, &readset)) {
         bool result = Process::handleEvents(true);
         if (!result) {
            logerror("Failed to handle process events\n");
            return false;
         }
      }
   }

   for (unsigned i=0; i<num; i++) {
      send_pid msg;
      bool result = recv_message((unsigned char *) &msg, sizeof(send_pid), socks[i]);
      if (!result) {
         logerror("Could not receive handshake pid\n");
         return false;
      }
      if (msg.code != SEND_PID_CODE)
      {
         logerror("Received bad code in handshake message\n");
         return false;
      }
      std::map<Dyninst::PID, Process::ptr>::iterator j = process_pids.find(msg.pid);
      if (j == process_pids.end()) {
         if (attach_sock) {
            *attach_sock = socks[i];
            return true;
         }
         logerror("Recieved unexpected PID (%d) in handshake message\n", msg.pid);
         return false;
      }
      process_socks[j->second] = socks[i];
   }

   return true;
}

bool ProcControlComponent::cleanSocket()
{
   if (!sockname)
      return false;

   int result = unlink(sockname);
   if (result == -1) {
      logerror("Could not clean socket\n");
      return false;
   }
   free(sockname);
   sockname = NULL;
   result = close(sockfd);
   if (result == -1) {
      logerror("Could not close socket\n");
      return false;
   }
   return true;
}

bool ProcControlComponent::recv_message(unsigned char *msg, unsigned msg_size, Process::ptr p)
{
  return recv_message(msg, msg_size, process_socks[p]);
}

bool ProcControlComponent::send_message(unsigned char *msg, unsigned msg_size, Process::ptr p)
{
  return send_message(msg, msg_size, process_socks[p]);
}

bool ProcControlComponent::recv_message(unsigned char *msg, unsigned msg_size, int sfd)
{
   int result;
   for (;;) {
      int nfds = sfd > notification_fd ? sfd : notification_fd;
      nfds++;
      fd_set readset; FD_ZERO(&readset);
      fd_set writeset; FD_ZERO(&writeset);
      fd_set exceptset; FD_ZERO(&exceptset);
      FD_SET(sfd, &readset);
      FD_SET(notification_fd, &readset);
      struct timeval timeout;
      timeout.tv_sec = 15;
      timeout.tv_usec = 0;
      do {
         result = select(nfds, &readset, &writeset, &exceptset, &timeout);
      } while (result == -1 && errno == EINTR);
      
      if (result == 0) {
         logerror("Timeout while waiting for communication\n");
         return false;
      }
      if (result == -1) {
         char error_str[1024];
         snprintf(error_str, 1024, "Error calling select: %s\n", strerror(errno));
         logerror(error_str);
         return false;
      }
      
      if (FD_ISSET(notification_fd, &readset)) {
         bool result = Process::handleEvents(true);
         if (!result) {
            logerror("Failed to handle process events\n");
            return false;
         }
      }
      if (FD_ISSET(sfd, &readset)) {
         break;
      }
   } 
                          
   result = recv(sfd, msg, msg_size, MSG_WAITALL);
   if (result == -1) {
      char error_str[1024];
      snprintf(error_str, 1024, "Unable to recieve message: %s\n", strerror(errno));
      logerror(error_str);
      return false;
   }
   return true;
}

bool ProcControlComponent::recv_broadcast(unsigned char *msg, unsigned msg_size)
{
   unsigned char *cur_pos = msg;
   for (std::map<Process::ptr, int>::iterator i = process_socks.begin(); i != process_socks.end(); i++) {
      bool result = recv_message(cur_pos, msg_size, i->second);
      if (!result) 
         return false;
      cur_pos += msg_size;
   }
   return true;
}

bool ProcControlComponent::send_message(unsigned char *msg, unsigned msg_size, int sfd)
{
   int result = send(sfd, msg, msg_size, MSG_NOSIGNAL);
   if (result == -1) {
      char error_str[1024];
      snprintf(error_str, 1024, "Mutator unable to send message: %s\n", strerror(errno));
      logerror(error_str);
      return false;
   }
   return true;
}

bool ProcControlComponent::send_broadcast(unsigned char *msg, unsigned msg_size)
{
   unsigned char *cur_pos = msg;
   for (std::map<Process::ptr, int>::iterator i = process_socks.begin(); i != process_socks.end(); i++) {
      bool result = send_message(msg, msg_size, i->second);
      if (!result) 
         return false;
   }
   return true;
}

bool ProcControlComponent::block_for_events()
{
   int nfds = notification_fd+1;
   fd_set readset; FD_ZERO(&readset);
   fd_set writeset; FD_ZERO(&writeset);
   fd_set exceptset; FD_ZERO(&exceptset);
   FD_SET(notification_fd, &readset);

   struct timeval timeout;
   timeout.tv_sec = 15;
   timeout.tv_usec = 0;
   int result;
   do {
      result = select(nfds, &readset, &writeset, &exceptset, &timeout);
   } while (result == -1 && errno == EINTR);
   
   if (result == 0) {
      logerror("Timeout while waiting for event\n");
      return false;
   }
   if (result == -1) {
      char error_str[1024];
      snprintf(error_str, 1024, "Error calling select: %s\n", strerror(errno));
      logerror(error_str);
      return false;
   }
      
   assert(result == 1 && FD_ISSET(notification_fd, &readset));
   bool bresult = Process::handleEvents(true);
   if (!bresult) {
      logerror("Error waiting for events\n");
      return false;
   }
   return true;
}

bool ProcControlComponent::poll_for_events()
{
   bool bresult = Process::handleEvents(false);
   return bresult;
}
<|MERGE_RESOLUTION|>--- conflicted
+++ resolved
@@ -224,15 +224,7 @@
       error = true;
    }
    
-<<<<<<< HEAD
-   if (group->createmode == CREATE)
-   {
-      while (eventsRecieved[thread_create].size() < num_procs*num_threads) {
-         bool result = Process::handleEvents(true);
-         if (!result) {
-            logerror("Failed to handle events during thread create\n");
-            error = true;
-=======
+   if (group->createmode == CREATE) {
       bool support_user_threads = false;
       bool support_lwps = false;
 #if defined(os_linux_test)
@@ -266,7 +258,6 @@
                logerror("Failed to handle events during thread create\n");
                error = true;
             }
->>>>>>> 9703ac33
          }
       }
    }
@@ -340,9 +331,6 @@
    me.setPtr(this);
    params["ProcControlComponent"] = &me;
 
-<<<<<<< HEAD
-   bool result = startMutatees(group, params);
-=======
    for (unsigned j=0; j<group->tests.size(); j++) {
       ProcControlMutator *mutator = static_cast<ProcControlMutator *>(group->tests[j]->mutator);
       if (!mutator) continue;
@@ -351,8 +339,7 @@
          return FAILED;
    }
 
-   bool result = launchMutatees(group, params);
->>>>>>> 9703ac33
+   bool result = startMutatees(group, params);
    if (!result) {
       logerror("Failed to launch mutatees\n");
       return FAILED;
