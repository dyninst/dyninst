--- conflicted
+++ resolved
@@ -161,12 +161,8 @@
          myerror = true;
       }
 
-<<<<<<< HEAD
-      proc_info &pi = pinfo[proc];
-=======
       proc_info_ss &pi = pinfo[proc];
       Address funcs[NUM_FUNCS];
->>>>>>> 15e22587
       for (unsigned j=0; j < NUM_FUNCS; j++)
       {
          send_addr addr;
