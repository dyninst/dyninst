--- conflicted
+++ resolved
@@ -111,11 +111,10 @@
         i != pinfo.end(); i++) 
    {
       proc_info_t &p = i->second;
-      for (int j = 0; j < p.rpcs.size(); j++)
+      for (vector<rpc_data_t *>::iterator j = p.rpcs.begin(); j != p.rpcs.end(); j++)
       {
-         rpc_data_t *rpcdata = p.rpcs[j];
+         rpc_data_t *rpcdata = *j;
          if (rpcdata->posted && !rpcdata->completed) {
-			 logerror("Process %d has RPC %d pending\n", i->first->getPid(), j);
             return true;
          }
       }
@@ -157,7 +156,8 @@
 
 enum rpc_sync_t {
    rpc_use_sync = 0,
-   rpc_use_async = 1
+   rpc_use_async = 1,
+   rpc_use_postsync = 2
 };
 
 enum thread_start_t {
@@ -202,6 +202,7 @@
    switch (rpc_sync) {
       STR_CASE(rpc_use_sync);
       STR_CASE(rpc_use_async);
+      STR_CASE(rpc_use_postsync);
    }
    return NULL;
 }
@@ -231,7 +232,7 @@
    
    proc_info_t &p = pinfo[proc_nc];
 
-      //for (vector<rpc_data_t *>::iterator j = p.rpcs.begin(); j != p.rpcs.end(); j++) 
+   //for (vector<rpc_data_t *>::iterator j = p.rpcs.begin(); j != p.rpcs.end(); j++) 
    for (unsigned j = 0; j < p.rpcs.size(); j++)
    {
       rpc_data_t *rpcdata = p.rpcs[j];
@@ -241,23 +242,25 @@
 
       Thread::const_ptr result_thread;
       if (post_to == post_to_proc) {
-		  if(rpc_sync == rpc_use_async) {
+         if(rpc_sync == rpc_use_postsync) {
+            if(!proc_nc->postSyncIRPC(rpcdata->rpc))
+            {
+               logerror("Failed to post sync rpc to process\n");
+               myerror = true;
+               return false;
+            }
+            //We'll record all these too the initial thread, though we're actually
+            // telling ProcControlAPI to run it anywhere.
+            result_thread = proc->threads().getInitialThread();
+         }
+         else {
 	         result_thread = proc->postIRPC(rpcdata->rpc);
-		     if (result_thread == Thread::ptr()) {
-			    logerror("Failed to post rpc to process\n");
-				myerror = true;
-				return false;
-			}
-		  }
-		  else
-		  {
-			  if(!proc_nc->postSyncIRPC(rpcdata->rpc))
-			  {
-			    logerror("Failed to post rpc to process\n");
-				myerror = true;
-				return false;
-			  }
-		  }
+            if (result_thread == Thread::ptr()) {
+               logerror("Failed to post rpc to process\n");
+               myerror = true;
+               return false;
+            }
+         }
       }
       else if (post_to == post_to_thread) {
          bool result = thr->postIRPC(rpcdata->rpc);
@@ -270,14 +273,12 @@
       }
       thread_info_t &t = tinfo[result_thread];
       if (rpcdata->assigned) {
-#if !defined(os_windows_test)
-		  if (rpcdata->thread != result_thread) {
+         if (result_thread && rpcdata->thread != result_thread) {
             logerror("postIRPC and callback disagree on RPC's thread\n");
             myerror = true;
             return false;
          }
-#endif
-		  if (!rpcdata->completed) {
+         if (!rpcdata->completed) {
             logerror("IRPC ran callback, but was not marked completed\n");
             myerror = true;
             return false;
@@ -305,7 +306,6 @@
    unsigned buffer_size;
    tinfo.clear();
    rpc_to_data.clear();
-   static int total_posted = 0, total_prepped = 0;
 
    /**
     * Stop processes
@@ -320,7 +320,7 @@
          if (!result) {
             logerror("Failed to stop process\n");
             myerror = true;
-			return;
+            return;
          }
       }
    }
@@ -328,42 +328,31 @@
    /**
     * Create the IRPC objects.
     **/
-   logerror("Creating IRPC objects\n");
    bool async = (rpc_sync == rpc_use_async);
    for (vector<Process::ptr>::iterator i = comp->procs.begin(); 
         i != comp->procs.end(); i++) 
    {
 	   Process::ptr proc = *i;
-	   logerror("Checking process %d with %d threads\n", proc->getPid(), proc->threads().size());
       proc_info_t &p = pinfo[proc];
       p.clear();
       unsigned long start_offset;
       createBuffer(proc, pinfo[proc].irpc_calltarg, pinfo[proc].irpc_tocval, buffer, buffer_size, start_offset);
-      for (ThreadPool::iterator j = proc->threads().begin(); j != proc->threads().end(); j++)
+
+      for (ThreadPool::iterator j = proc->threads().begin();
+           j != proc->threads().end(); j++)
       {
          Thread::ptr thr = *j;
          thread_info_t &t = tinfo[thr];
-<<<<<<< HEAD
-         logerror("Checking thread %d\n", thr->getLWP());	   
          if(!thr->isUser())
          {
-            logerror("Thread is system, should NOT be in ThreadPool iteration, skipping anyway\n");
             continue;
          }
-=======
-		 logerror("Checking thread %d\n", thr->getLWP());	   
-		 if(!thr->isUser())
-		 {
-			 continue;
-		 }
->>>>>>> d3ea8dca
 
          for (unsigned k = 0; k < NUM_IRPCS; k++)
          {
             IRPC::ptr irpc;
             rpc_data_t *rpc_data = new rpc_data_t();
             if (allocation_mode == manual_allocate) {
-               logerror("Manually allocating memory\n");
                Dyninst::Address addr = proc->mallocMemory(buffer_size+1);
                assert(addr);
                irpc = IRPC::createIRPC((void *) buffer, buffer_size, addr, async);
@@ -371,37 +360,20 @@
                rpc_data->malloced_addr = addr;
             }
             else if (allocation_mode == auto_allocate) {
-               logerror("Automatically allocating memory\n");
                irpc = IRPC::createIRPC((void *) buffer, buffer_size, async);
                irpc->setStartOffset(start_offset);
             }
             rpc_data->rpc = irpc;
             p.rpcs.push_back(rpc_data);
             rpc_to_data[irpc] = rpc_data;
-            logerror("Created iRPC %d\n", total_prepped++);
          }
       }
       free(buffer);
-   }
-   if (thread_start != rpc_start_stopped)
-   {
-      for (vector<Process::ptr>::iterator i = comp->procs.begin(); 
-           i != comp->procs.end(); i++)
-      {
-         Process::ptr proc = *i;
-         bool result = proc->continueProc();
-         if (!result) {
-            logerror("Failed to continue process\n");
-            myerror = true;
-			return;
-         }
-      }
    }
    
    /**
     * Post IRPCs
     **/
-   logerror("Posting iRPCs\n");
    for (std::map<Thread::const_ptr, thread_info_t>::iterator i = tinfo.begin(); 
         i != tinfo.end(); i++)
    {
@@ -416,22 +388,17 @@
       int num_to_post_now = (post_time == post_all_once) ? NUM_IRPCS : 1;
       for (unsigned j=0; j<num_to_post_now; j++)
       {
-	     logerror("\t...posting iRPC %d, thread %d is %s\n", total_posted++, thr->getLWP(), 
-			 thr->isUser() ? "user" : "system");
          post_irpc(thr);
       }
    }
-
 
    /**
     * Wait for completion
     **/
-   logerror("Waiting for completion\n");
    bool done = false;
-<<<<<<< HEAD
+
    while (!myerror) {
       while (has_pending_irpcs()) {
-         
          /** 
           * Continue all stopped threads
           **/
@@ -444,32 +411,20 @@
                     i != comp->procs.end(); i++) 
                {
                   Process::ptr proc = *i;
-				  if(proc->isTerminated())
-				  {
-					  logerror("Process terminated prematurely\n");
-					  myerror = true;
-					  break;
-				  }
-				  if (!proc->allThreadsRunning()) {
-					  continued_something = true;
-				  }
-              proc->continueProc();
-#if 0
-              for (ThreadPool::iterator j = proc->threads().begin();
-                   j != proc->threads().end(); j++)
-              {
-                 Thread::ptr thr = *j;
-                 if (!thr->isStopped()) 
-                    continue;
-                 bool result = thr->continueThread();
-                 if (!result) 
-                 {
-                    logerror("Failure continuing threads\n");
-                    myerror = true;
-                 }
-                 continued_something = true;
-              }
-#endif
+                  for (ThreadPool::iterator j = proc->threads().begin();
+                       j != proc->threads().end(); j++)
+                  {
+                     Thread::ptr thr = *j;
+                     if (!thr->isStopped()) 
+                        continue;
+                     bool result = thr->continueThread();
+                     if (!result) 
+                     {
+                        logerror("Failure continuing threads\n");
+                        myerror = true;
+                     }
+                     continued_something = true;
+                  }
                }
             }
          }
@@ -483,6 +438,7 @@
          if (!result) {
             logerror("Failed to block for events\n");
             myerror = true;
+            return;
          }
          if (rpc_sync == rpc_use_sync && has_pending_irpcs())
          {
@@ -493,6 +449,7 @@
             {
                logerror("handleEvents returned with sync rpcs pending\n");
                myerror = true;
+               return;
             }
          }
       }
@@ -504,72 +461,17 @@
        **/
       if (post_time == post_sequential) {
          for (std::map<Thread::const_ptr, thread_info_t>::iterator i = tinfo.begin(); 
-              i != tinfo.end(); i++) 
+				  i != tinfo.end(); i++) 
          {
-            Thread::const_ptr thr = i->first;
-            post_irpc(thr);
-         }
-      }
-=======
-   if(rpc_sync == rpc_use_sync)
-   {
-		if(!all_irpcs_completed())
-		{
-			myerror = true;
-		}
-   }
-   else 
-   {
-	   while (!myerror) {
-		  while (has_pending_irpcs()) {
-	         
-			 if (all_irpcs_completed() || !has_pending_irpcs()) {
-				break;
-			 }
-			 /**
-			  * Block
-			  **/
-			 bool result = comp->block_for_events();
-			 if (!result) {
-				logerror("Failed to block for events\n");
-				myerror = true;
-				return;
-			 }
-			 if (rpc_sync == rpc_use_sync && has_pending_irpcs())
-			 {
-				//Don't consider this an error if thread_start == rpc_start_stoppe.  
-				// block_for_events returned because we stopped all threads, even though there were
-				// sync RPCs pending.
-				if (thread_start != rpc_start_stopped)
-				{
-				   logerror("handleEvents returned with sync rpcs pending\n");
-				   myerror = true;
-				   return;
-				}
-			 }
-		  }
-		  if (all_irpcs_completed()) {
-			 break;
-		  }
-		  /**
-		   * Post next batch, if necessary
-		   **/
-		  if (post_time == post_sequential) {
-			 for (std::map<Thread::const_ptr, thread_info_t>::iterator i = tinfo.begin(); 
-				  i != tinfo.end(); i++) 
-			 {
 				Thread::const_ptr thr = i->first;
 				post_irpc(thr);
 			 }
-		  }
-	   }
->>>>>>> d3ea8dca
-   }
-
+      }
+   }
+   
    /**
     * Free memory
     **/
-   logerror("Freeing memory\n");
    if (allocation_mode == manual_allocate) {
       for (std::map<Process::ptr, proc_info_t>::iterator i = pinfo.begin(); 
            i != pinfo.end(); i++) {
@@ -590,7 +492,6 @@
    /**
     * Check results from target process
     **/
-   logerror("Checking results\n");
    for (vector<Process::ptr>::iterator i = comp->procs.begin(); 
         i != comp->procs.end(); i++) 
    {
@@ -599,10 +500,8 @@
       /**
        * Stop process
        **/
-	  logerror("Stopping process %d\n", proc->getPid());
       proc->stopProc();
       uint32_t val;
-	  logerror("Reading 4 bytes from 0x%lx\n", p.val);
       bool result = proc->readMemory(&val, p.val, sizeof(uint32_t));
       if (!result) {
          logerror("Failure reading from process memory\n");
@@ -615,20 +514,16 @@
       }
       
       val = 0;
-	  logerror("Zeroing 0x%lx\n", p.val);
-	  result = proc->writeMemory(p.val, &val, sizeof(uint32_t));
+      result = proc->writeMemory(p.val, &val, sizeof(uint32_t));
       if (!result) {
          logerror("Failure writing to process memory\n");
          myerror = true;
       }
-	  if (!myerror) {
-		  logerror("Results good\n");
-	  }
+
       /**
        * Continue process
        **/
-	  logerror("Continuing process\n");
-	  result = proc->continueProc();
+      result = proc->continueProc();
       if (!result) {
          logerror("Failure continuing process\n");
          myerror = true;
@@ -648,21 +543,27 @@
       return Process::cbDefault;
    }
    rpc_data_t *rpcdata = i->second;
-   thread_info_t &t = tinfo[ev->getThread()];
+   Process::const_ptr proc = ev->getProcess();
+   Thread::const_ptr lookup_thread;
+   if (post_to == post_to_proc && rpc_sync == rpc_use_postsync) {
+      lookup_thread = proc->threads().getInitialThread();
+   }
+   else {
+      lookup_thread = ev->getThread();
+   }
+   thread_info_t &t = tinfo[lookup_thread];
    if (rpcdata->assigned) {
-#if !defined(os_windows_test)
-	   if (rpcdata->thread != ev->getThread()) {
+	   if (rpcdata->thread && rpcdata->thread != ev->getThread()) {
          logerror("callback and postIRPC disagree on RPC's thread\n");
          myerror = true;
          return Process::cbDefault;
       }
-#endif
    }
    else {
       //Darn race, we finished the rpc before we put it into the thread's RPC
       // vector.  We'll fill it in now and check the result in post.
       rpcdata->assigned = true;
-      rpcdata->thread = ev->getThread();
+      rpcdata->thread = lookup_thread;
       t.rpcs.push_back(rpcdata);
    }
    if (rpcdata->completed) {
@@ -674,7 +575,7 @@
    // Check whether the thread's registers can be read or not
    MachRegister pcReg = MachRegister::getPC(ev->getProcess()->getArchitecture());
    MachRegisterVal pcVal;
-   if( !ev->getThread()->getRegister(pcReg, pcVal) ) {
+   if (!ev->getThread()->getRegister(pcReg, pcVal)) {
        logerror("Failed to retrieve PC in iRPC callback\n");
        myerror = true;
    }
@@ -699,7 +600,7 @@
    rpcdata->completed = true;
    cur++;
 
-   if (post_time == post_from_callback && rpc_sync == rpc_use_async) {
+   if (post_time == post_from_callback) {
       post_irpc(ev->getThread());
    }
 
@@ -774,45 +675,48 @@
      char buffer[256];
      snprintf(buffer, 256, "Errored in initial setup\n");
      logerror(buffer);
-     goto done;
+     finalMessageExchange();
+     return FAILED;
   }
 
    //Change these values for debugging
    unsigned allocation_mode_start = 0;
-   unsigned post_time_start = 1; // was 0
+   unsigned post_time_start = 0;
    unsigned post_to_start = 0;
    unsigned rpc_sync_start = 0;
    unsigned thread_start_start = 0;
 
    unsigned allocation_mode_end = 1;
    unsigned post_time_end = 2;
-	// Windows does not support thread-specific RPCs due to the "create a thread" mechanism for dealing with all threads in syscall.
-#if defined(os_windows_test)
-   unsigned post_to_end = 0;
-#else
    unsigned post_to_end = 1;
-#endif
-   unsigned rpc_sync_end = 1;
+   unsigned rpc_sync_end = 2;
    unsigned thread_start_end = 1;
 
    for (unsigned a = allocation_mode_start; a <= allocation_mode_end; a++)
       for (unsigned b = post_time_start; b <= post_time_end; b++)
          for (unsigned c = post_to_start; c <= post_to_end; c++)
             for (unsigned d = rpc_sync_start; d <= rpc_sync_end ; d++)
-               for (unsigned e = thread_start_start;  e <= thread_start_end; e++)
+               for (unsigned e = thread_start_start; e <= thread_start_end; e++)
                {
                   allocation_mode = (allocation_mode_t) a;
                   post_time = (post_time_t) b;
                   post_to = (post_to_t) c;
                   rpc_sync = (rpc_sync_t) d;
                   thread_start = (thread_start_t) e;
+
 #if defined(os_windows_test)
-				  if(rpc_sync == rpc_use_sync && post_time != post_sequential) continue;
+                  if(rpc_sync == rpc_use_sync && post_time != post_sequential) continue;
+                  // Windows does not support thread-specific RPCs due to the 
+                  //  "create a thread" mechanism for dealing with all threads in syscall.
+                  if (post_to == post_to_thread) continue;
 #endif
+                  if (post_time == post_from_callback && rpc_sync == rpc_use_postsync)
+                     continue; //Incompatible, postSyncRPC cannot be run from a callback.
+
                   logerror("Running: allocation_mode=%s post_time=%s post_to=%s " 
-                          "rpc_sync=%s thread_start=%s\n", am_str(), pti_str(), pto_str(), 
-                          rs_str(), ts_str());
-				  assert(!myerror);
+                           "rpc_sync=%s thread_start=%s\n", am_str(), pti_str(), pto_str(), 
+                           rs_str(), ts_str());
+                  assert(!myerror);
                   runIRPCs();
                   if (myerror) {
                      char buffer[256];
