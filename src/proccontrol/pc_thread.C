--- conflicted
+++ resolved
@@ -379,13 +379,7 @@
 #elif defined(os_freebsd_test)
    has_lwp = false;
    has_thr = true;
-<<<<<<< HEAD
 #elif defined(os_bg_test)
-=======
-   has_stack_info = false;
-   has_initial_func_info = false;
-#elif defined(os_bluegene_test)
->>>>>>> 9bb7f476
    has_lwp = false;
    has_thr = true;
 #else
