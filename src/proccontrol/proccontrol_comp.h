--- conflicted
+++ resolved
@@ -34,15 +34,10 @@
 
 #include "test_lib.h"
 #include "TestMutator.h"
-<<<<<<< HEAD
-#include "proccontrol/h/Process.h"
-#include "proccontrol/h/Event.h"
 
-=======
 #include "Process.h"
+#include "Event.h"
 #include "ProcessSet.h"
-#include "Event.h"
->>>>>>> dfc38ca4
 
 #include <vector>
 
@@ -52,31 +47,14 @@
 class commInfo;
 
 #define RECV_TIMEOUT 30
-<<<<<<< HEAD
-=======
 
 //NUM_PARALLEL_PROCS is actually a maximum number across all platforms
 #define NUM_PARALLEL_PROCS 256
 
-typedef enum {
-   un_socket,
-   named_pipe
-} mutatee_connection_t;
->>>>>>> dfc38ca4
-
-//NUM_PARALLEL_PROCS is actually a maximum number across all platforms
-#define NUM_PARALLEL_PROCS 256
-
-class COMPLIB_DLL_EXPORT ProcControlComponent : public ComponentTester
+class ProcControlComponent : public ComponentTester
 {
 private:
    bool setupServerSocket(ParameterDict &param);
-<<<<<<< HEAD
-   bool acceptConnections(int num, int *attach_sock);
-   bool cleanSocket();
-   Process::ptr startMutatee(RunGroup *group, ParameterDict &param);
-   bool startMutatees(RunGroup *group, ParameterDict &param);
-=======
    bool setupNamedPipe(Process::ptr proc, ParameterDict &param);
    bool acceptConnections(int num, int *attach_sock);
    bool cleanSocket();
@@ -86,7 +64,6 @@
 
    bool createPipes();
    bool cleanPipes();
->>>>>>> dfc38ca4
 public:
    int sockfd;
    char *sockname;
@@ -110,13 +87,11 @@
 
    ParamPtr me;
 
-//#if defined(os_windows_test)
+#if defined(os_windows_test)
    HANDLE winsock_event;
-//#endif
+#endif
 
    // FIXME: this doesn't live here anymore
-	Process::ptr launchMutatee(RunGroup *group, ParameterDict &params);
-	bool launchMutatees(RunGroup *group, ParameterDict &param);
 
    ProcControlComponent();
    virtual ~ProcControlComponent();
