/*
 * Copyright (c) 1996-2011 Barton P. Miller
 * 
 * We provide the Paradyn Parallel Performance Tools (below
 * described as "Paradyn") on an AS IS basis, and do not warrant its
 * validity or performance.  We reserve the right to update, modify,
 * or discontinue this software at any time.  We shall have no
 * obligation to supply such updates or modifications or any other
 * form of support to you.
 * 
 * By your use of Paradyn, you understand and agree that we (or any
 * other person or entity with proprietary rights in Paradyn) are
 * under no obligation to provide either maintenance services,
 * update services, notices of latent defects, or correction of
 * defects for Paradyn.
 * 
 * This library is free software; you can redistribute it and/or
 * modify it under the terms of the GNU Lesser General Public
 * License as published by the Free Software Foundation; either
 * version 2.1 of the License, or (at your option) any later version.
 * 
 * This library is distributed in the hope that it will be useful,
 * but WITHOUT ANY WARRANTY; without even the implied warranty of
 * MERCHANTABILITY or FITNESS FOR A PARTICULAR PURPOSE.  See the GNU
 * Lesser General Public License for more details.
 * 
 * You should have received a copy of the GNU Lesser General Public
 * License along with this library; if not, write to the Free Software
 * Foundation, Inc., 51 Franklin Street, Fifth Floor, Boston, MA 02110-1301 USA
 */
#include <stdlib.h>
#include <stdio.h>
#include <sys/stat.h>
#include <fcntl.h>

#include "pcontrol_mutatee_tools.h"

static testbarrier_t barrier;
static testlock_t init_lock;
static int error = 0;

extern int num_threads;

volatile int do_nothing;
uint64_t data;

void bp_func()
{
   do_nothing++;
}

#if defined(os_bgq_test)
<<<<<<< HEAD
static void *findUnallocatedMemory() {
   return (void *) 0x4000;
}
#elif !defined(os_windows_test)
/* Need this for MAP_ANONYMOUS on ppc32-linux */
#if !defined(__USE_MISC)
#define __USE_MISC
#endif

=======
>>>>>>> 5d8085ce
#include <sys/mman.h>
static void *findUnallocatedMemory() {
   //Return something the mutator can pass to mallocMemory
   void *result;
   int iresult;
   unsigned pagesize = getpagesize();
   int fd = open("/dev/zero", O_RDONLY);
   if (fd == -1) {
      perror("Error opening dev zero");
      output->log(STDERR, "Failed to open /dev/zero");
      return NULL;
   }
   result = mmap(NULL, pagesize, PROT_READ|PROT_WRITE,
                 MAP_PRIVATE, fd, 0);
   if (result == (void *) -1) {
      perror("mmap failure");
      output->log(STDERR, "Failed to mmap memory\n");
      return NULL;
   }
   close(fd);
   iresult = munmap(result, pagesize);
   if (iresult == -1) {
      output->log(STDERR, "Failed to unmap memory\n");
      return NULL;
   }
   //This memory in now guarenteed available and unmapped.
   return result;
}
#elif defined(os_windows_test)
static void *findUnallocatedMemory() {
	// Do the same allocate/deallocate trick as above
	void *result;
	unsigned pagesize;
	SYSTEM_INFO sysinfo;
	GetSystemInfo(&sysinfo);
	pagesize = sysinfo.dwPageSize;

	result = VirtualAlloc(NULL, pagesize, MEM_RESERVE, PAGE_EXECUTE_READWRITE);
	return result;
}
#else
#include <sys/mman.h>
static void *findUnallocatedMemory() {
   //Return something the mutator can pass to mallocMemory
   void *result;
   int iresult;
   unsigned pagesize = getpagesize();
   result = mmap(NULL, pagesize, PROT_READ|PROT_WRITE,
                 MAP_ANONYMOUS | MAP_PRIVATE, 0, 0);
   if (result == (void *) -1) {
      perror("mmap failure");
      output->log(STDERR, "Failed to mmap memory\n");
      return NULL;
   }
   iresult = munmap(result, pagesize);
   if (iresult == -1) {
      output->log(STDERR, "Failed to unmap memory\n");
      return NULL;
   }
   //This memory in now guarenteed available and unmapped.
   return result;
}
#endif

static int waitfor_sync(int myid) {
   syncloc msg;
   int result;

   if (myid != -1)
      return 0;

   result = recv_message((unsigned char *) &msg, sizeof(syncloc));
   if (result != 0) {
      output->log(STDERR, "Mutatee failed to send message\n");
      error = 1;
      return -1;
   }
   if (msg.code != SYNCLOC_CODE) {
      output->log(STDERR, "Mutatee received unexpected non-sync message\n");
      error = 1;
      return -1;
   }
   return 0;
}

static int trigger_sync(int myid) {
   syncloc msg;
   int result;

   if (myid != -1)
      return 0;

   msg.code = SYNCLOC_CODE;
   result = send_message((unsigned char *) &msg, sizeof(syncloc));
   if (result == -1)
      error = 1;
   return result;
}

static void send_addrs(void *a)
{
   send_addr saddr;
   int result;
   saddr.code = SENDADDR_CODE;
   saddr.addr = (uint64_t) ((unsigned long) a);
   result = send_message((unsigned char *) &saddr, sizeof(send_addr));
   if (result != 0) {
      output->log(STDERR, "Send addr code failed");
      error = 1;
   }
}

static int threadFunc(int myid, void *data)
{
   unsigned i=0;
   testLock(&init_lock);
   testUnlock(&init_lock);

   waitTestBarrier(&barrier);
   
   trigger_sync(myid);
   if (error) return 0;

   waitfor_sync(myid);
   if (error) return 0;
   waitTestBarrier(&barrier);

   for (i=0; i<2; i++) {
      bp_func();
      
      waitTestBarrier(&barrier);
      trigger_sync(myid);
      if (error) return 0;

      waitfor_sync(myid);
      if (error) return 0;
      waitTestBarrier(&barrier);
   }
   
   return 0;
}

int pc_groups_mutatee()
{
   int result;
   void *fmem;
 
   error = 0;
   initLock(&init_lock);
   testLock(&init_lock);

   result = initProcControlTest(threadFunc, NULL);
   if (result != 0) {
      output->log(STDERR, "Initialization failed\n");
      return -1;
   }

   initBarrier(&barrier, num_threads+1);

   data = 4;

   send_addrs(&data);
   send_addrs((void *) bp_func);
   fmem = findUnallocatedMemory();
   if (!fmem) {
      return -1;
   }
   send_addrs(fmem);
   testUnlock(&init_lock);

   threadFunc(-1, NULL);

   result = finiProcControlTest(0);
   if (result != 0) {
      output->log(STDERR, "Finalization failed\n");
      return -1;
   }
   
   if (!error) {
      test_passes(testname);
      return 0;
   }
   return -1;
}<|MERGE_RESOLUTION|>--- conflicted
+++ resolved
@@ -50,18 +50,16 @@
 }
 
 #if defined(os_bgq_test)
-<<<<<<< HEAD
 static void *findUnallocatedMemory() {
    return (void *) 0x4000;
 }
 #elif !defined(os_windows_test)
 /* Need this for MAP_ANONYMOUS on ppc32-linux */
+
 #if !defined(__USE_MISC)
 #define __USE_MISC
 #endif
 
-=======
->>>>>>> 5d8085ce
 #include <sys/mman.h>
 static void *findUnallocatedMemory() {
    //Return something the mutator can pass to mallocMemory
