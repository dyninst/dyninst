/*
 * Copyright (c) 1996-2011 Barton P. Miller
 * 
 * We provide the Paradyn Parallel Performance Tools (below
 * described as "Paradyn") on an AS IS basis, and do not warrant its
 * validity or performance.  We reserve the right to update, modify,
 * or discontinue this software at any time.  We shall have no
 * obligation to supply such updates or modifications or any other
 * form of support to you.
 * 
 * By your use of Paradyn, you understand and agree that we (or any
 * other person or entity with proprietary rights in Paradyn) are
 * under no obligation to provide either maintenance services,
 * update services, notices of latent defects, or correction of
 * defects for Paradyn.
 * 
 * This library is free software; you can redistribute it and/or
 * modify it under the terms of the GNU Lesser General Public
 * License as published by the Free Software Foundation; either
 * version 2.1 of the License, or (at your option) any later version.
 * 
 * This library is distributed in the hope that it will be useful,
 * but WITHOUT ANY WARRANTY; without even the implied warranty of
 * MERCHANTABILITY or FITNESS FOR A PARTICULAR PURPOSE.  See the GNU
 * Lesser General Public License for more details.
 * 
 * You should have received a copy of the GNU Lesser General Public
 * License along with this library; if not, write to the Free Software
 * Foundation, Inc., 51 Franklin Street, Fifth Floor, Boston, MA 02110-1301 USA
 */
#include <signal.h>
#include <unistd.h>

#include "mutatee_util.h"

#define do_dyninst_breakpoint() stop_process_()

/* Externally accessed function prototypes.  These must have globally unique
 * names.  I suggest following the pattern <testname>_<function>
 */

void test_stack_2_func4();
void test_stack_2_func3();
void test_stack_2_func2();
void test_stack_2_func1();

/* Global variables accessed by the mutator.  These must have globally unique
 * names.
 */

/* Internally used function prototypes.  These should be declared with the
 * keyword static so they don't interfere with other mutatees in the group.
 */

/* Global variables used internally by the mutatee.  These should be declared
 * with the keyword static so they don't interfere with other mutatees in the
 * group.
 */

static int globalVariable2_1 = 0;
static volatile int globalVariable2_2 = 0;

/* Function definitions follow */

#if !defined(i386_unknown_nt4_0_test)
void test_stack_2_func4()
{
    globalVariable2_1++;
    do_dyninst_breakpoint();
}

void sigalrm_handler(int signum)
{
    globalVariable2_1++;
    globalVariable2_2 = 1;
    test_stack_2_func4();
}

void test_stack_2_func3()
{
    globalVariable2_1++;

    /* Cause a SIGALRM */
    alarm(1);
    while (globalVariable2_2 == 0) ;
}

void test_stack_2_func2()
{
    globalVariable2_1++;
    test_stack_2_func3();
}
#endif /* !i386_unknown_nt4_0_test */

void test_stack_2_func1()
{
#if defined(i386_unknown_linux2_0_test) \
<<<<<<< HEAD
 || defined(x86_64_unknown_linux2_4_test) \
 || defined(amd64_unknown_freebsd7_0_test) \
 || defined(i386_unknown_freebsd7_0_test) /* Blind duplication - Ray */ \
 || defined(sparc_sun_solaris2_4_test) \
 || defined(ia64_unknown_linux2_4_test)
=======
 || defined(x86_64_unknown_linux2_4_test) /* Blind duplication - Ray */
>>>>>>> 50f114f8
    void (*old_handler)(int) = signal(SIGALRM, sigalrm_handler);

    globalVariable2_1++;
    test_stack_2_func2();

    signal(SIGALRM, old_handler);
#endif
}

/* skeleton test doesn't do anything besides say that it passed */
int test_stack_2_mutatee() {
#ifndef os_windows_test
  /* Windows doesn't support signals */
  test_stack_2_func1();
#endif
  return 0; /* Return code for this mutatee is not checked */
}<|MERGE_RESOLUTION|>--- conflicted
+++ resolved
@@ -95,15 +95,9 @@
 void test_stack_2_func1()
 {
 #if defined(i386_unknown_linux2_0_test) \
-<<<<<<< HEAD
  || defined(x86_64_unknown_linux2_4_test) \
  || defined(amd64_unknown_freebsd7_0_test) \
- || defined(i386_unknown_freebsd7_0_test) /* Blind duplication - Ray */ \
- || defined(sparc_sun_solaris2_4_test) \
- || defined(ia64_unknown_linux2_4_test)
-=======
- || defined(x86_64_unknown_linux2_4_test) /* Blind duplication - Ray */
->>>>>>> 50f114f8
+ || defined(i386_unknown_freebsd7_0_test) /* Blind duplication - Ray */ 
     void (*old_handler)(int) = signal(SIGALRM, sigalrm_handler);
 
     globalVariable2_1++;
