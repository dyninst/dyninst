/*
 * Copyright (c) 1996-2009 Barton P. Miller
 * 
 * We provide the Paradyn Parallel Performance Tools (below
 * described as "Paradyn") on an AS IS basis, and do not warrant its
 * validity or performance.  We reserve the right to update, modify,
 * or discontinue this software at any time.  We shall have no
 * obligation to supply such updates or modifications or any other
 * form of support to you.
 * 
 * By your use of Paradyn, you understand and agree that we (or any
 * other person or entity with proprietary rights in Paradyn) are
 * under no obligation to provide either maintenance services,
 * update services, notices of latent defects, or correction of
 * defects for Paradyn.
 * 
 * This library is free software; you can redistribute it and/or
 * modify it under the terms of the GNU Lesser General Public
 * License as published by the Free Software Foundation; either
 * version 2.1 of the License, or (at your option) any later version.
 * 
 * This library is distributed in the hope that it will be useful,
 * but WITHOUT ANY WARRANTY; without even the implied warranty of
 * MERCHANTABILITY or FITNESS FOR A PARTICULAR PURPOSE.  See the GNU
 * Lesser General Public License for more details.
 * 
 * You should have received a copy of the GNU Lesser General Public
 * License along with this library; if not, write to the Free Software
 * Foundation, Inc., 51 Franklin Street, Fifth Floor, Boston, MA 02110-1301 USA
 */

// $Id: test_fork_5.C,v 1.1 2008/10/30 19:21:36 legendre Exp $
/*
 * #Name: test7_1
 * #Desc: Delete snippet in parent
 * #Arch: all
 * #Dep: 
 */

#include "BPatch.h"
#include "BPatch_Vector.h"
#include "BPatch_thread.h"
#include "BPatch_snippet.h"

#include "test_lib.h"
#include "test_lib_test7.h"

#include "dyninst_comp.h"
class test_fork_5_Mutator : public DyninstMutator {
  BPatch *bpatch;

public:
  virtual bool hasCustomExecutionPath() { return true; }
  virtual test_results_t setup(ParameterDict &param);
  virtual test_results_t executeTest();
};
extern "C" DLLEXPORT TestMutator *test_fork_5_factory() {
  return new test_fork_5_Mutator();
}

static bool parentDone;
static bool childDone;
static bool passedTest;
static BPatch_thread *parentThread;
static BPatch_thread *childThread;
static int msgid;


/* Make sure deleting a snippet in a parent process doesn't delete the
   snippet in the child process.

   parent: snippetHandleA  = insert snippetA at pointA
   child:  snippetHandleA' = pointA.getCurrentSnippets()
   --- fork ---
   parent: deleteSnippet( snippetHandleA )
   --- run  ---
   child:  verify snippetHandleA' still ran
*/

static void prepareTestCase1(procType proc_type, BPatch_thread *thread, forkWhen when)
{
  static BPatchSnippetHandle *parSnippetHandle1;
   
  if(proc_type == Parent_p  &&  when == PreFork) {
    BPatch_image *parImage = thread->getImage();
       
    BPatch_Vector<BPatch_function *> found_funcs;
    const char *inFunction = "test_fork_5_func1";
    if ((NULL == parImage->findFunction(inFunction, found_funcs, 1))
	|| !found_funcs.size()) {
      logerror("    Unable to find function %s\n",
	       inFunction);
      // FIXME Don't just exit() here!
      exit(1);
    }
       
    if (1 < found_funcs.size()) {
      logerror("%s[%d]:  WARNING  : found %d functions named %s.  Using the first.\n", 
	       __FILE__, __LINE__, found_funcs.size(), inFunction);
    }
       
    BPatch_Vector<BPatch_point *> *point7_1p =
        found_funcs[0]->findPoint(BPatch_entry);

    // FIXME This call will not compile.  Need to fix it to work and print
    // out the correct error message
    if(doError(&passedTest, !point7_1p || ((*point7_1p).size() == 0),
	       "  Unable to find entry point to \"test_fork_5_func1\".\n")) return;
       
    BPatch_variableExpr *var7_1p = 
      parImage->findVariable("test_fork_5_global1");
    if(doError(&passedTest, (var7_1p==NULL),
	       "  Unable to locate variable test_fork_5_global1\n")) return;
       
    BPatch_arithExpr expr7_1p(BPatch_assign, *var7_1p,BPatch_constExpr(321));
       
    parSnippetHandle1 =
      thread->insertSnippet(expr7_1p, *point7_1p, BPatch_callBefore);
    if(doError(&passedTest, (parSnippetHandle1 == NULL),
	       "  Unable to insert snippet into parent for test 1\n")) return;
  } else if(proc_type == Parent_p  &&  when == PostFork) {
    thread->deleteSnippet(parSnippetHandle1);
  }
}

static void checkTestCase1(procType proc_type, BPatch_thread *thread) {
   if(proc_type == Parent_p) {
      if(! verifyProcMemory(thread, "test_fork_5_global1", 123, proc_type)) {
	 passedTest = false;
      }
   } else if(proc_type == Child_p) {
      if(! verifyProcMemory(thread, "test_fork_5_global1", 321, proc_type)) {
	 passedTest = false;
      }
   }
}

/* We make changes at post-fork */
static void postForkFunc(BPatch_thread *parent, BPatch_thread *child)
{
    //dprintf("in postForkFunc\n");
    /* For later identification */
    childThread = child;
    dprintf("Preparing tests on parent\n");
    prepareTestCase1(Parent_p, parent, PostFork);
    dprintf("Preparing tests on child\n");
    prepareTestCase1(Child_p,  child,  PostFork);
    dprintf("Fork handler finished (parent %p, child %p)\n", parent, child);
}

/* And verify them when they exit */
static void exitFunc(BPatch_thread *thread, BPatch_exitType exit_type) {
    dprintf("Exit func called\n");
    if (thread == parentThread) {
        dprintf("Parent exit reached, checking...\n");
        checkTestCase1(Parent_p, thread);
        parentDone = true;
        dprintf("Parent done\n");
    }
    else if (thread == childThread) {
        dprintf("Child exit reached, checking...\n");
        checkTestCase1(Child_p, thread);
        dprintf("Child done\n");
        childDone = true;
    }
    else {
        dprintf("Thread ptr 0x%x, parent 0x%x, child 0x%x\n",
                thread, parentThread, childThread);
        assert(0 && "Unexpected BPatch_thread in exitFunc");
    }
    thread->continueExecution();
    return;
}

static void initialPreparation(BPatch_thread *parent)
{
   //cerr << "in initialPreparation\n";
   assert(parent->isStopped());

   //cerr << "ok, inserting instr\n";
   prepareTestCase1(Parent_p, parent, PreFork);
}

static test_results_t mutatorTest(BPatch *bpatch, BPatch_thread *appThread)
{
    if ( !setupMessaging(&msgid) )
    {
       passedTest = false;
       return FAILED;
    }

    parentThread = appThread;

    initialPreparation(parentThread);
    /* ok, do the fork */;
    parentThread->continueExecution();

    /* the rest of the execution occurs in postForkFunc() */
    /* Secondary test: we should not have to manually continue
       either parent or child at any point */

    while ( !parentThread->isTerminated() ) 
    {
       bpatch->waitForStatusChange();
    }
<<<<<<< HEAD
    printf("%d parent thread is terminated\n", parentThread->getPid());
=======
    //parentThread->getProcess()->terminateExecution();
>>>>>>> ab963852

    // At this point if childThread == NULL the postfork handler failed
    // to run.  Fail gracefully instead of segfaulting on 
    // childThread->isTerminated()
    if (doError(&passedTest, childThread == NULL,
             "childThread == NULL: postForkFunc must not have run\n") )
    {
       return FAILED;
    }
    
    printf("Checking for %d child termination\n", childThread->getPid());
    while ( !childThread->isTerminated() )
    {
       bpatch->waitForStatusChange();
    }
<<<<<<< HEAD
    printf("%d child thread is terminated\n", childThread->getPid());
=======
    //childThread->getProcess()->terminateExecution();
>>>>>>> ab963852

    if (passedTest) {
      return PASSED;
    } else {
      return FAILED;
    }
}

test_results_t test_fork_5_Mutator::executeTest() {
  // initialize global variables
  parentDone = false;
  childDone = false;
  passedTest = true;
  parentThread = NULL;
  childThread = NULL;
  msgid = -1;

  // Register callbacks
  bpatch->registerPostForkCallback(postForkFunc);
  bpatch->registerExitCallback(exitFunc);

  test_results_t result = mutatorTest(bpatch, appThread);

  // Remove callbacks upon test completion
  bpatch->registerPostForkCallback(NULL);
  bpatch->registerExitCallback(NULL);

  if (FAILED == result) {
    logerror("Failed test_fork_5 (Delete snippet in parent)\n");
  } else { // Assuming PASSED rather than SKIPPED
    logerror("Passed test_fork_5 (Delete snippet in parent)\n");
  }
  return result;
}

// extern "C" int test7_1_mutatorMAIN(ParameterDict &param)
test_results_t test_fork_5_Mutator::setup(ParameterDict &param) {
#ifdef os_windows_test
  return SKIPPED;
#else
  bpatch = (BPatch *)(param["bpatch"]->getPtr());
  appThread = (BPatch_thread *)(param["appThread"]->getPtr());

  return PASSED;
#endif
}<|MERGE_RESOLUTION|>--- conflicted
+++ resolved
@@ -203,11 +203,6 @@
     {
        bpatch->waitForStatusChange();
     }
-<<<<<<< HEAD
-    printf("%d parent thread is terminated\n", parentThread->getPid());
-=======
-    //parentThread->getProcess()->terminateExecution();
->>>>>>> ab963852
 
     // At this point if childThread == NULL the postfork handler failed
     // to run.  Fail gracefully instead of segfaulting on 
@@ -223,11 +218,6 @@
     {
        bpatch->waitForStatusChange();
     }
-<<<<<<< HEAD
-    printf("%d child thread is terminated\n", childThread->getPid());
-=======
-    //childThread->getProcess()->terminateExecution();
->>>>>>> ab963852
 
     if (passedTest) {
       return PASSED;
