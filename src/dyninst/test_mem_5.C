--- conflicted
+++ resolved
@@ -63,14 +63,9 @@
 #if(!defined(rs6000_ibm_aix4_1_test) || defined(AIX5)) \
  && !defined(i386_unknown_linux2_0_test) \
  && !defined(x86_64_unknown_linux2_4_test) /* Blind duplication - Ray */ \
-<<<<<<< HEAD
  && !defined(i386_unknown_nt4_0_test) \
- && !defined(ia64_unknown_linux2_4_test) \
  && !defined(amd64_unknown_freebsd7_0_test) \
  && !defined(i386_unknown_freebsd7_0_test)
-=======
- && !defined(i386_unknown_nt4_0_test)
->>>>>>> 50f114f8
   //skiptest(testnum, testdesc);
   return SKIPPED;
 #else
