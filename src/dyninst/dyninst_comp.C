--- conflicted
+++ resolved
@@ -178,9 +178,9 @@
    is_xlc.setInt((int) isMutateeXLC(group->mutatee));
    params["mutateeXLC"] = &is_xlc;
 
-<<<<<<< HEAD
    if (!group->mutatee || group->state == SELFSTART)
       return PASSED;
+   if (measure) um_group.start(); // Measure resource usage.
    
    switch (group->createmode) {
       case CREATE:
@@ -192,31 +192,6 @@
          char **argv = getCParams(string(""), args);
          appProc = BPatch::bpatch->processCreate(exec_name.c_str(), (const char**) argv, NULL);
          free(argv);
-=======
-   if (group->mutatee && group->state != SELFSTART)
-   {
-      if (measure) um_group.start(); // Measure resource usage.
-
-      // If test requires mutatee, start it up for the test
-      // The mutatee doesn't need to print a test label for complex tests
-      if (group->useAttach != DISK)
-      {
-         //Create or attach
-         char *logfilename = params["logfilename"]->getString();
-         bool verboseFormat = (bool) params["verbose"]->getInt();
-         bool humanlog = (bool) params["usehumanlog"]->getInt();
-         bool printLabels = (bool) params["printlabels"]->getInt();
-         bool debugPrint = (bool) params["debugPrint"]->getInt();
-         char *humanlogname = params["humanlogname"]->getString();
-         int uniqueid = params["unique_id"]->getInt();
-         
-         appProc = startMutateeTest(bpatch, group, logfilename,
-                                      (humanlog) ? humanlogname : NULL,
-                                      verboseFormat, printLabels, debugPrint,
-                                      getPIDFilename(),
-                                      mutatee_resumelog, uniqueid);
-
->>>>>>> 9bb7f476
          if (!appProc) {
             logerror("Error creating process\n");
             return FAILED;
@@ -261,7 +236,6 @@
    }
    
 
-<<<<<<< HEAD
    if (appProc) {
       BPatch_Vector<BPatch_thread *> thrds;
       appProc->getThreads(thrds);
@@ -270,27 +244,14 @@
    }
    else if (appBinEdit) {
       appAddrSpace = (BPatch_addressSpace *) appBinEdit;
-=======
-      if (measure) um_group.end(); // Measure resource usage.
-
-      bp_appThread.setPtr(appThread);
-      params["appThread"] = &bp_appThread;
-      
-      bp_appAddrSpace.setPtr(appAddrSpace);
-      params["appAddrSpace"] = &bp_appAddrSpace;
-      
-      bp_appProc.setPtr(appProc);
-      params["appProcess"] = &bp_appProc;
-      
-      bp_appBinEdit.setPtr(appBinEdit);
-      params["appBinaryEdit"] = &bp_appBinEdit;
->>>>>>> 9bb7f476
    }
 
    if (group->state == RUNNING && appProc) 
    {
       appProc->continueExecution();
    }
+
+   if (measure) um_group.end(); // Measure resource usage.
    
    bp_appThread.setPtr(appThread);
    params["appThread"] = &bp_appThread;
