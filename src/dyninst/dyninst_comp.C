--- conflicted
+++ resolved
@@ -259,12 +259,7 @@
 test_results_t DyninstComponent::group_teardown(RunGroup *group,
                                                 ParameterDict &params)
 {
-<<<<<<< HEAD
-   if (group->customExecution)
-      return PASSED;
-
-   bool someTestPassed = false;
-=======
+
     if (group->customExecution) {
         // We don't care about pass/fail here but we most definitely care about mutatee cleanup.
         // Just kill the process...
@@ -275,8 +270,8 @@
         }      
         return PASSED;
     }
-   bool someTestPassed;
->>>>>>> ab963852
+   bool someTestPassed = false;
+
    for (unsigned i=0; i<group->tests.size(); i++)
    {
       if (shouldRunTest(group, group->tests[i]))
@@ -1200,11 +1195,7 @@
 	return whenToCall;
 }
 
-<<<<<<< HEAD
-int instCall(BPatch_thread * bpthr, const char* fname,
-=======
 int instCall(BPatch_addressSpace* as, const char* fname,
->>>>>>> ab963852
 		const BPatch_Vector<BPatch_point*>* res)
 {
 	char buf[256];
