/*
 * Copyright (c) 1996-2009 Barton P. Miller
 * 
 * We provide the Paradyn Parallel Performance Tools (below
 * described as "Paradyn") on an AS IS basis, and do not warrant its
 * validity or performance.  We reserve the right to update, modify,
 * or discontinue this software at any time.  We shall have no
 * obligation to supply such updates or modifications or any other
 * form of support to you.
 * 
 * By your use of Paradyn, you understand and agree that we (or any
 * other person or entity with proprietary rights in Paradyn) are
 * under no obligation to provide either maintenance services,
 * update services, notices of latent defects, or correction of
 * defects for Paradyn.
 * 
 * This library is free software; you can redistribute it and/or
 * modify it under the terms of the GNU Lesser General Public
 * License as published by the Free Software Foundation; either
 * version 2.1 of the License, or (at your option) any later version.
 * 
 * This library is distributed in the hope that it will be useful,
 * but WITHOUT ANY WARRANTY; without even the implied warranty of
 * MERCHANTABILITY or FITNESS FOR A PARTICULAR PURPOSE.  See the GNU
 * Lesser General Public License for more details.
 * 
 * You should have received a copy of the GNU Lesser General Public
 * License along with this library; if not, write to the Free Software
 * Foundation, Inc., 51 Franklin Street, Fifth Floor, Boston, MA 02110-1301 USA
 */

// $Id: test3_2.C,v 1.1 2008/10/30 19:20:35 legendre Exp $
/*
 * #Name: test3_2
 * #Desc: simultaneous multiple-process management - exit
 * #Dep: 
 * #Arch: all
 */

#include "BPatch.h"
#include "BPatch_Vector.h"
#include "BPatch_thread.h"
#include "BPatch_snippet.h"

#include "test_lib.h"
//#include "test3.h"

#define MAX_MUTATEES	32

#include "dyninst_comp.h"
class test3_2_Mutator : public DyninstMutator {
  unsigned int Mutatees;
  int debugPrint;
  BPatch *bpatch;
  char *pathname;

public:
  test3_2_Mutator();
  virtual bool hasCustomExecutionPath() { return true; }
  virtual test_results_t setup(ParameterDict &param);
  virtual test_results_t executeTest();
};
extern "C" DLLEXPORT  TestMutator *test3_2_factory() {
  return new test3_2_Mutator();
}

test3_2_Mutator::test3_2_Mutator()
  : Mutatees(3), bpatch(NULL), pathname(NULL) {
}

//
// Start Test Case #2 - create processes and process events from each
//     Just let them run to finish, no instrumentation added.
//
// static int mutatorTest(char *pathname, BPatch *bpatch)
test_results_t test3_2_Mutator::executeTest() {
    unsigned int n=0;
    const char *child_argv[5];
    child_argv[n++] = pathname;
    if (debugPrint) child_argv[n++] = const_cast<char*>("-verbose");
    child_argv[n++] = const_cast<char*>("-run");
    child_argv[n++] = const_cast<char*>("test3_2"); // run test2 in mutatee
    child_argv[n++] = NULL;

    BPatch_process *appProc[MAX_MUTATEES];

    for (n=0; n<MAX_MUTATEES; n++) appProc[n]=NULL;

    // Start the mutatees
    for (n=0; n<Mutatees; n++) {
        dprintf("Starting \"%s\" %d/%d\n", pathname, n, Mutatees);
        appProc[n] = bpatch->processCreate(pathname, child_argv, NULL);
        if (!appProc[n]) {
            logerror("*ERROR*: unable to create handle%d for executable\n", n);
            logerror("**Failed** test #2 (simultaneous multiple-process management - exit)\n");
			if(n > 0) {
                            MopUpMutatees(n-1,appProc);
			}
            return FAILED;
        }
<<<<<<< HEAD
        dprintf("Mutatee %d started, pid=%d\n", n, appThread[n]->getPid());
=======
        dprintf("Mutatee %d started, pid=%d\n", n, appProc[n]->getPid());
	// Register for mutatee cleanup
        registerPID(appProc[n]->getPid());
>>>>>>> 4bb24cca
    }
    dprintf("Letting %d mutatee processes run.\n", Mutatees);
    for (n=0; n<Mutatees; n++) appProc[n]->continueExecution();

    unsigned int numTerminated=0;
    bool terminated[MAX_MUTATEES];
    for (n=0; n<Mutatees; n++) terminated[n]=false;

    // monitor the mutatee termination reports
    while (numTerminated < Mutatees) {
        bpatch->waitForStatusChange();
        dprintf("%s[%d]:  got status change\n", __FILE__, __LINE__);
        for (n=0; n<Mutatees; n++)
            if (!terminated[n] && (appProc[n]->isTerminated())) {
            if(appProc[n]->terminationStatus() == ExitedNormally) {
                int exitCode = appProc[n]->getExitCode();
                    if (exitCode || debugPrint)
                        dprintf("Mutatee %d exited with exit code 0x%x\n", n,
                                exitCode);
                }
                else if(appProc[n]->terminationStatus() == ExitedViaSignal) {
                    int signalNum = appProc[n]->getExitSignal();
                    if (signalNum || debugPrint)
                        dprintf("Mutatee %d exited from signal 0x%d\n", n,
                                signalNum);
                }
                terminated[n]=true;
                numTerminated++;
            }
            else if (!terminated[n] && (appProc[n]->isStopped())) {
                appProc[n]->continueExecution();
            }
    }

    if (numTerminated == Mutatees) {
	logerror("Passed Test #2 (simultaneous multiple-process management - exit)\n");
        return PASSED;
    }
	return FAILED;
}

// extern "C" TEST_DLL_EXPORT int test3_2_mutatorMAIN(ParameterDict &param)
test_results_t test3_2_Mutator::setup(ParameterDict &param) {
    pathname = param["pathname"]->getString();
    bpatch = (BPatch *)(param["bpatch"]->getPtr());
    debugPrint = param["debugPrint"]->getInt();

#if defined (sparc_sun_solaris2_4_test)
    // we use some unsafe type operations in the test cases.
    bpatch->setTypeChecking(false);
#endif
    
    return PASSED;
}<|MERGE_RESOLUTION|>--- conflicted
+++ resolved
@@ -98,13 +98,7 @@
 			}
             return FAILED;
         }
-<<<<<<< HEAD
-        dprintf("Mutatee %d started, pid=%d\n", n, appThread[n]->getPid());
-=======
         dprintf("Mutatee %d started, pid=%d\n", n, appProc[n]->getPid());
-	// Register for mutatee cleanup
-        registerPID(appProc[n]->getPid());
->>>>>>> 4bb24cca
     }
     dprintf("Letting %d mutatee processes run.\n", Mutatees);
     for (n=0; n<Mutatees; n++) appProc[n]->continueExecution();
