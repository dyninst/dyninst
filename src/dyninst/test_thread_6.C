/*
 * Copyright (c) 1996-2009 Barton P. Miller
 * 
 * We provide the Paradyn Parallel Performance Tools (below
 * described as "Paradyn") on an AS IS basis, and do not warrant its
 * validity or performance.  We reserve the right to update, modify,
 * or discontinue this software at any time.  We shall have no
 * obligation to supply such updates or modifications or any other
 * form of support to you.
 * 
 * By your use of Paradyn, you understand and agree that we (or any
 * other person or entity with proprietary rights in Paradyn) are
 * under no obligation to provide either maintenance services,
 * update services, notices of latent defects, or correction of
 * defects for Paradyn.
 * 
 * This library is free software; you can redistribute it and/or
 * modify it under the terms of the GNU Lesser General Public
 * License as published by the Free Software Foundation; either
 * version 2.1 of the License, or (at your option) any later version.
 * 
 * This library is distributed in the hope that it will be useful,
 * but WITHOUT ANY WARRANTY; without even the implied warranty of
 * MERCHANTABILITY or FITNESS FOR A PARTICULAR PURPOSE.  See the GNU
 * Lesser General Public License for more details.
 * 
 * You should have received a copy of the GNU Lesser General Public
 * License along with this library; if not, write to the Free Software
 * Foundation, Inc., 51 Franklin Street, Fifth Floor, Boston, MA 02110-1301 USA
 */

#include <BPatch.h>
#include <BPatch_process.h>
#include <BPatch_thread.h>
#include <BPatch_function.h>
#include "test_lib.h"

#include "dyninst_comp.h"
class test_thread_6_Mutator : public DyninstMutator {
protected:
  char *logfilename;
  BPatch *bpatch;
  bool create_proc;

  void upgrade_mutatee_state();
  BPatch_process *getProcess();
  test_results_t mutatorTest(BPatch *bpatch);

public:
  test_thread_6_Mutator();
  virtual bool hasCustomExecutionPath() { return true; }
  virtual test_results_t setup(ParameterDict &param);
  virtual test_results_t executeTest();
};
extern "C" DLLEXPORT TestMutator *test_thread_6_factory() {
  return new test_thread_6_Mutator();
}

test_thread_6_Mutator::test_thread_6_Mutator()
  : logfilename(NULL), bpatch(NULL), create_proc(true) {
}

#define NUM_THREADS 5
#define TIMEOUT 20

static BPatch_process *proc;
static unsigned error13 = 0;
static unsigned thread_count;
static char dyn_tids[NUM_THREADS];
static char deleted_tids[NUM_THREADS];
// We can get extra threads; add a layer of indirection. Yay.
static int our_tid_max = 0;
static int thread_mapping[NUM_THREADS];
static int deleted_threads;

static unsigned long stack_addrs[NUM_THREADS];

static bool debug_flag = false;
#define dprintf if (debug_flag) fprintf

#define NUM_FUNCS 6
static char initial_funcs[NUM_FUNCS][25] = {"init_func", "main", "_start", "__start", "__libc_start_main", "mainCRTStartup"};

// Globals: our_tid_max, thread_mapping
static int bpindex_to_myindex(int index) {
    for (unsigned i = 0; i < our_tid_max; i++) {
        if (thread_mapping[i] == index) return i;
    }
    return -1;
}

// Globals: deleted_threads, deleted_tids, error13, proc
static void deadthr(BPatch_process *my_proc, BPatch_thread *thr)
{
   dprintf(stderr, "%s[%d]:  welcome to deadthr\n", __FILE__, __LINE__);
   if (!thr) {
     dprintf(stderr, "%s[%d]:  deadthr called without valid ptr to thr\n",
            __FILE__, __LINE__);
     return;
   }
   unsigned my_dyn_id = bpindex_to_myindex(thr->getBPatchID());
   if (-1 == my_dyn_id) {
      return;
   }

   if (my_proc != proc)
   {
      logerror("[%s:%u] - Got invalid process: %p vs %p\n", __FILE__,
	      __LINE__, my_proc, proc);
      error13 = 1;
   }
   deleted_tids[my_dyn_id] = 1;
   deleted_threads++;
   dprintf(stderr, "%s[%d]:  leaving to deadthr, %d is dead\n", __FILE__, __LINE__, my_dyn_id);
}

// Globals: dyn_tids, error13, initial_funcs(?), our_tid_max, proc,
// stack_addrs, thread_count, thread_mapping
static void newthr(BPatch_process *my_proc, BPatch_thread *thr)
{
   dprintf(stderr, "%s[%d]:  welcome to newthr, error13 = %d\n", __FILE__, __LINE__, error13);

   if (my_proc != proc && proc != NULL && my_proc != NULL)
   {
      logerror("[%s:%u] - Got invalid process: %p vs %p\n", 
              __FILE__, __LINE__, my_proc, proc);
      error13 = 1;
   }

   if (thr->isDeadOnArrival()) {
      logerror("[%s:%u] - Got a dead on arival thread\n", 
              __FILE__, __LINE__);
      error13 = 1;
      return;
   }

   unsigned my_dyn_id = our_tid_max; our_tid_max++;
   if (bpindex_to_myindex(thr->getBPatchID()) != -1) {
      logerror("[%s:%d] - WARNING: Thread %d called in callback twice\n",
              __FILE__, __LINE__, thr->getBPatchID());
      error13 = 1;
      return;
   }

   thread_mapping[my_dyn_id] = thr->getBPatchID();
   thread_count++;
   dyn_tids[my_dyn_id] = 1;

   dprintf(stderr, "%s[%d]:  newthr: BPatchID = %d\n", __FILE__, __LINE__, thr->getBPatchID());
   //Check initial function
   // BUG(?) Make sure this variable gets initialized properly!
   static char name[1024];
   BPatch_function *f = thr->getInitialFunc();   
   if (f) f->getName(name, 1024);
   else strcpy(name, "<NONE>");

   int found_name = 0;
   for (unsigned i=0; i<NUM_FUNCS; i++)
      if (!strcmp(name, initial_funcs[i]))
      {
         found_name = 1;
         break;
      }
   dprintf(stderr, "%s[%d]:  newthr: %s\n", __FILE__, __LINE__, name);

   //Initial thread function detection is proving VERY difficult on Windows,
   //currently leaving disabled.
   if (!found_name)
   {
       // We can get unexpected threads with different initial functions; do not include
       // them (but don't consider it an error). If we don't walk the stack right, then
       // we won't have enough expected threads and so check it later.
      logerror("[%s:%d] - Thread %d has unexpected initial function '%s'; ignoring\n",
              __FILE__, __LINE__, thr->getBPatchID(), name);
      //      error13 = 1; // This shouldn't be an error, according to the comment above.
      BPatch_Vector<BPatch_frame> stack;
      thr->getCallStack(stack);
   }

   //Stacks should be unique and non-zero
   // Moving this variable to global scope
   //static unsigned long stack_addrs[NUM_THREADS];
   unsigned long my_stack = thr->getStackTopAddr();
   if (!my_stack)
   {
      logerror("[%s:%d] - WARNING: Thread %d has no stack\n",
              __FILE__, __LINE__, my_dyn_id);

        // For debugging, dump the stack
        BPatch_Vector<BPatch_frame> stack;
	thr->getCallStack(stack);

        dprintf(stderr, "Stack dump\n");
        for( unsigned i = 0; i < stack.size(); i++) {
                char name[256];
                BPatch_function *func = stack[i].findFunction();
                if (func == NULL)
                        strcpy(name, "[UNKNOWN]");
                else
                        func->getName(name, 256);
                dprintf(stderr, "  %10p: %s, fp = %p\n",
                                stack[i].getPC(),
                                name,
                                stack[i].getFP());
        }
        dprintf(stderr, "End of stack dump.\n");
   }
   else
   {
      for (unsigned i=0; i<NUM_THREADS; i++)
         if (stack_addrs[i] == my_stack)
         {
            logerror("[%s:%d] - WARNING: Thread %d and %d share a stack at %lx\n",
                    __FILE__, __LINE__, my_dyn_id, i, my_stack);
         }
   }
   stack_addrs[my_dyn_id] = my_stack;

   //Thread IDs should be unique
   // FIXME Make sure this static variable works correctly.  Maybe push it out
   // to a regular global variable..
   static long pthread_ids[NUM_THREADS];
   long mytid = thr->getTid();
   if (mytid == -1)
   {
      logerror("[%s:%d] - WARNING: Thread %d has a tid of -1\n", 
              __FILE__, __LINE__, my_dyn_id);
   }
   dprintf(stderr, "%s[%d]:  newthr: tid = %lu\n", 
           __FILE__, __LINE__,  (unsigned long)mytid);
   for (unsigned i=0; i<NUM_THREADS; i++)
      if (i != my_dyn_id && dyn_tids[i] && mytid == pthread_ids[i])
      {
            logerror("[%s:%d] - WARNING: Thread %d and %d share a tid of %lu\n",
                    __FILE__, __LINE__, my_dyn_id, i, mytid);
            error13 = 1;
      }
   pthread_ids[my_dyn_id] = mytid;

   dprintf(stderr, "%s[%d]:  leaving newthr: error13 = %d\n", __FILE__, __LINE__, error13);
}

void test_thread_6_Mutator::upgrade_mutatee_state()
{
   dprintf(stderr, "%s[%d]:  welcome to upgrade_mutatee_state\n", __FILE__, __LINE__);
   BPatch_variableExpr *var;
   BPatch_constExpr *one;
   BPatch_arithExpr *inc_var;
   BPatch_arithExpr *inc_var_assign;

   BPatch_image *img = proc->getImage();
   var = img->findVariable("proc_current_state");
   one = new BPatch_constExpr(1);
   inc_var = new BPatch_arithExpr(BPatch_plus, *var, *one);
   inc_var_assign = new BPatch_arithExpr(BPatch_assign, *var, *inc_var);
   dprintf(stderr, "%s[%d]: going into oneTimecode...\n", __FILE__, __LINE__);
   proc->stopExecution();
   proc->oneTimeCode(*inc_var_assign);
   proc->continueExecution();
   dprintf(stderr, "%s[%d]:  upgrade_mutatee_state: after oneTimeCode\n", __FILE__, __LINE__);
}

#define MAX_ARGS 32
static char *filename = "test13.mutatee_gcc";
static char *args[MAX_ARGS];
static char *create_arg = "-create";
static unsigned num_args = 0; 

// This method creates (or attaches to?) the mutatee process and returns a
// handle for it
BPatch_process *test_thread_6_Mutator::getProcess()
{
<<<<<<< HEAD
   return appProc;
=======
  int n = 0;
   args[n++] = filename;

   if (NULL == logfilename) {
     args[n++] = "-log";
     args[n++] = "-";
   } else  {
     args[n++] = "-log";
     args[n++] = logfilename;
   }

   args[n++] = "-run";
   args[n++] = "test_thread_6";

   BPatch_process *proc = NULL;
   if (create_proc) {
      args[n++] = create_arg; // I don't think this does anything.
      args[n] = NULL;
      proc = bpatch->processCreate(filename, (const char **) args);
      if(proc == NULL) {
         logerror("%s[%d]: processCreate(%s) failed\n", 
                 __FILE__, __LINE__, filename);
         return NULL;
      }
      // FIXME(?) Is this call thread-safe?
      registerPID(proc->getPid()); // Register for cleanup
   }
   else
     { // useAttach
      dprintf(stderr, "%s[%d]: starting process for attach\n",
	      __FILE__, __LINE__);
      args[n] = NULL;
      // FIXME figure out what to put for outlog & errlog..
      int pid = startNewProcessForAttach(filename, (const char **) args,
                                         getOutputLog(),
                                         getErrorLog(), true);
      if (pid < 0) {
	logerror("%s couldn't be started\n", filename);
         fprintf(stderr, "%s ", filename);
         fprintf(stderr, "couldn't be started");
         return NULL;
      } else if (pid > 0) {
	registerPID(pid); // Register for cleanup
      }

#if defined(os_windows_test)
      P_sleep(1);
#endif

      dprintf(stderr, "%s[%d]: started process, now attaching\n", __FILE__, __LINE__);
      fflush(stderr);

      proc = bpatch->processAttach(filename, pid);  
      if(proc == NULL) {
         logerror("%s[%d]: processAttach(%s, %d) failed\n", 
                 __FILE__, __LINE__, filename, pid);
         return NULL;
      }
      BPatch_image *appimg = proc->getImage();
      signalAttached(appimg);
   }
   return proc;
>>>>>>> 4608a40f
}

test_results_t test_thread_6_Mutator::mutatorTest(BPatch *bpatch)
{
   unsigned num_attempts = 0;
   bool missing_threads = false;

   error13 = 0;
   thread_count = 0;
   memset(dyn_tids, 0, sizeof(dyn_tids));
   memset(deleted_tids, 0, sizeof(deleted_tids));
   our_tid_max = 0;
   memset(thread_mapping, -1, sizeof(thread_mapping));
   deleted_threads = 0;
   memset(stack_addrs, 0, sizeof(stack_addrs));

   proc = NULL;
   proc = getProcess();
   if (!proc)
      return FAILED;

   proc->continueExecution();

   newthr(appProc, appThread);

   // Wait for NUM_THREADS new thread callbacks to run
   while (thread_count < NUM_THREADS) {
      dprintf(stderr, "Going into waitForStatusChange...\n");
      bpatch->waitForStatusChange();
      dprintf(stderr, "Back from waitForStatusChange...\n");
      if (proc->isTerminated())
      {
         logerror("[%s:%d] - App exited early\n", __FILE__, __LINE__);
         error13 = 1;
         break;
      }
      if (num_attempts++ == TIMEOUT)
      {
         logerror("[%s:%d] - Timed out waiting for threads\n", 
                 __FILE__, __LINE__);
         logerror("[%s:%d] - Only have %u threads, expected %u!\n",
              __FILE__, __LINE__, thread_count, NUM_THREADS);
         return FAILED;
      }
      P_sleep(1);
   }

   dprintf(stderr, "%s[%d]:  done waiting for thread creations, error13 = %d\n", __FILE__, __LINE__, error13);

   BPatch_Vector<BPatch_thread *> thrds;
   proc->getThreads(thrds);
   if (thrds.size() != NUM_THREADS)
   {
      logerror("[%s:%d] - Have %u threads, expected %u!\n",
              __FILE__, __LINE__, thrds.size(), NUM_THREADS);
      error13 = 1;
   }

   for (unsigned i=0; i<NUM_THREADS; i++)
   {
      if (!dyn_tids[i])
      {
         logerror("[%s:%d] - Thread %u was never created!\n",
                 __FILE__, __LINE__, i);
         missing_threads = true;
      }
   }
   if(error13 || missing_threads) {
      logerror("%s[%d]: ERROR during thread create stage, exiting\n", __FILE__, __LINE__);
      logerror("*** Failed test_thread_6 (Threading Callbacks)\n");
      if(proc && !proc->isTerminated())
         proc->terminateExecution();
      return FAILED;
   }

   upgrade_mutatee_state();
   dprintf(stderr, "%s[%d]:  Now waiting for application to exit.\n", __FILE__, __LINE__);

   while (!proc->isTerminated())
      bpatch->waitForStatusChange();

   num_attempts = 0;
   while(deleted_threads != NUM_THREADS && num_attempts != TIMEOUT) {
      num_attempts++;
      P_sleep(1);
   }

   for (unsigned i=1; i<NUM_THREADS; i++)
   {
      if (!deleted_tids[i])
      {
         logerror("[%s:%d] - Thread %d wasn't deleted\n",
                 __FILE__, __LINE__, i);
         error13 = 1;
      }
   }

   if (deleted_threads != NUM_THREADS || !deleted_tids[0])
   {
      logerror("[%s:%d] - %d threads deleted at termination." 
           "  Expected %d\n", __FILE__, __LINE__, deleted_threads, NUM_THREADS);
      error13 = 1;
   }


   if (error13)
   {
       logerror("*** Failed test_thread_6 (Threading Callbacks)\n");
   } else {
       logerror("Passed test_thread_6 (Threading Callbacks)\n");
       logerror("Test completed without errors\n");
       return PASSED;
   }
   return FAILED;
}

test_results_t test_thread_6_Mutator::executeTest() {
   if (!bpatch->registerThreadEventCallback(BPatch_threadCreateEvent,
					    newthr) ||
       !bpatch->registerThreadEventCallback(BPatch_threadDestroyEvent,
					    deadthr))
   {
      logerror("%s[%d]:  failed to register thread callback\n",
	      __FILE__, __LINE__);
      return FAILED;
   }

   test_results_t rv = mutatorTest(bpatch);

   if (!bpatch->removeThreadEventCallback(BPatch_threadCreateEvent, newthr) ||
       !bpatch->removeThreadEventCallback(BPatch_threadDestroyEvent, deadthr))
   {
      logerror("%s[%d]:  failed to remove thread callback\n",
	      __FILE__, __LINE__);
      return FAILED;
   }

   return rv;
}

test_results_t test_thread_6_Mutator::setup(ParameterDict &param) {
   /* Grab info from param */
   bpatch = (BPatch *)(param["bpatch"]->getPtr());
   filename = param["pathname"]->getString();
   logfilename = param["logfilename"]->getString();
   
<<<<<<< HEAD
   if ( param["createmode"]->getInt() != CREATE )
=======
   if ( param["debugPrint"]->getInt() != 0 ) {
       debug_flag = true;
   }
   
   if ( param["useAttach"]->getInt() != 0 )
>>>>>>> 4608a40f
   {
      create_proc = false;
   }

   
   return DyninstMutator::setup(param);
}<|MERGE_RESOLUTION|>--- conflicted
+++ resolved
@@ -270,72 +270,7 @@
 // handle for it
 BPatch_process *test_thread_6_Mutator::getProcess()
 {
-<<<<<<< HEAD
    return appProc;
-=======
-  int n = 0;
-   args[n++] = filename;
-
-   if (NULL == logfilename) {
-     args[n++] = "-log";
-     args[n++] = "-";
-   } else  {
-     args[n++] = "-log";
-     args[n++] = logfilename;
-   }
-
-   args[n++] = "-run";
-   args[n++] = "test_thread_6";
-
-   BPatch_process *proc = NULL;
-   if (create_proc) {
-      args[n++] = create_arg; // I don't think this does anything.
-      args[n] = NULL;
-      proc = bpatch->processCreate(filename, (const char **) args);
-      if(proc == NULL) {
-         logerror("%s[%d]: processCreate(%s) failed\n", 
-                 __FILE__, __LINE__, filename);
-         return NULL;
-      }
-      // FIXME(?) Is this call thread-safe?
-      registerPID(proc->getPid()); // Register for cleanup
-   }
-   else
-     { // useAttach
-      dprintf(stderr, "%s[%d]: starting process for attach\n",
-	      __FILE__, __LINE__);
-      args[n] = NULL;
-      // FIXME figure out what to put for outlog & errlog..
-      int pid = startNewProcessForAttach(filename, (const char **) args,
-                                         getOutputLog(),
-                                         getErrorLog(), true);
-      if (pid < 0) {
-	logerror("%s couldn't be started\n", filename);
-         fprintf(stderr, "%s ", filename);
-         fprintf(stderr, "couldn't be started");
-         return NULL;
-      } else if (pid > 0) {
-	registerPID(pid); // Register for cleanup
-      }
-
-#if defined(os_windows_test)
-      P_sleep(1);
-#endif
-
-      dprintf(stderr, "%s[%d]: started process, now attaching\n", __FILE__, __LINE__);
-      fflush(stderr);
-
-      proc = bpatch->processAttach(filename, pid);  
-      if(proc == NULL) {
-         logerror("%s[%d]: processAttach(%s, %d) failed\n", 
-                 __FILE__, __LINE__, filename, pid);
-         return NULL;
-      }
-      BPatch_image *appimg = proc->getImage();
-      signalAttached(appimg);
-   }
-   return proc;
->>>>>>> 4608a40f
 }
 
 test_results_t test_thread_6_Mutator::mutatorTest(BPatch *bpatch)
@@ -482,15 +417,11 @@
    filename = param["pathname"]->getString();
    logfilename = param["logfilename"]->getString();
    
-<<<<<<< HEAD
-   if ( param["createmode"]->getInt() != CREATE )
-=======
    if ( param["debugPrint"]->getInt() != 0 ) {
        debug_flag = true;
    }
    
-   if ( param["useAttach"]->getInt() != 0 )
->>>>>>> 4608a40f
+   if ( param["createmode"]->getInt() != CREATE )
    {
       create_proc = false;
    }
