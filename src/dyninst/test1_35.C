/*
 * Copyright (c) 1996-2011 Barton P. Miller
 * 
 * We provide the Paradyn Parallel Performance Tools (below
 * described as "Paradyn") on an AS IS basis, and do not warrant its
 * validity or performance.  We reserve the right to update, modify,
 * or discontinue this software at any time.  We shall have no
 * obligation to supply such updates or modifications or any other
 * form of support to you.
 * 
 * By your use of Paradyn, you understand and agree that we (or any
 * other person or entity with proprietary rights in Paradyn) are
 * under no obligation to provide either maintenance services,
 * update services, notices of latent defects, or correction of
 * defects for Paradyn.
 * 
 * This library is free software; you can redistribute it and/or
 * modify it under the terms of the GNU Lesser General Public
 * License as published by the Free Software Foundation; either
 * version 2.1 of the License, or (at your option) any later version.
 * 
 * This library is distributed in the hope that it will be useful,
 * but WITHOUT ANY WARRANTY; without even the implied warranty of
 * MERCHANTABILITY or FITNESS FOR A PARTICULAR PURPOSE.  See the GNU
 * Lesser General Public License for more details.
 * 
 * You should have received a copy of the GNU Lesser General Public
 * License along with this library; if not, write to the Free Software
 * Foundation, Inc., 51 Franklin Street, Fifth Floor, Boston, MA 02110-1301 USA
 */

// $Id: test1_35.C,v 1.1 2008/10/30 19:19:17 legendre Exp $
/*
 * #Name: test1_35
 * #Desc: Function Relocation
 * #Dep: 
 * #Arch:
 * #Notes: i386_unknown_solaris2_5_test,i386_unknown_linux2_0_test,sparc_sun_solaris2_4_test,x86_64_unknown_linux2_4_test
 */

#include "BPatch.h"
#include "BPatch_Vector.h"
#include "BPatch_point.h"
#include "BPatch_thread.h"
#include "BPatch_snippet.h"

#include "test_lib.h"
#include "dyninst_comp.h"

class test1_35_Mutator : public DyninstMutator {
	virtual test_results_t executeTest();
};

extern "C" DLLEXPORT  TestMutator *test1_35_factory() 
{
	return new test1_35_Mutator();
}

// Start Test Case #35 - (function relocation)

test_results_t test1_35_Mutator::executeTest() 
{
<<<<<<< HEAD
   return SKIPPED;


#if defined(i386_unknown_solaris2_5_test) \
	|| defined(i386_unknown_linux2_0_test) \
=======
#if defined(i386_unknown_linux2_0_test) \
>>>>>>> 44da716b
	|| defined(x86_64_unknown_linux2_4_test) /* Blind duplication - Ray */ \
        || defined(os_freebsd_test)

	// Only on Solaris and i386 and AMD64 Linux
	// All of these platforms have assembly versions of call35_1

	if (isMutateeFortran(appImage)) 
	{
		return SKIPPED;
	}

	BPatch_Vector<BPatch_function *> bpfv;
	char *fn = "test1_35_call1";

	if (NULL == appImage->findFunction(fn, bpfv) || !bpfv.size()
			|| NULL == bpfv[0])
	{
		logerror("**Failed** test #35 (function relocation)\n");
		logerror("    Unable to find function %s\n", fn);
		return FAILED;
	}

	BPatch_function *foo_function = bpfv[0];

	BPatch_Vector<BPatch_point *> *point35_1 =  
		foo_function->findPoint(BPatch_subroutine);

	assert(point35_1);

	BPatch_variableExpr *var1 = appImage->findVariable(*(*point35_1)[0], 
			"localVariable35_1");
	BPatch_variableExpr *var2 = appImage->findVariable(*(*point35_1)[0], 
			"localVariable35_2");
	BPatch_variableExpr *var3 = appImage->findVariable(*(*point35_1)[0], 
			"total35_1");
	BPatch_variableExpr *var4 = appImage->findVariable(*(*point35_1)[0], 
			"total35_2");

	if (!var1 || !var2 || !var3 || !var4 ) 
	{
		logerror("**Failed** test #35 (function relocation)\n");
		if (!var1) 
			logerror("  can't find local variable localVariable35_1\n");
		if (!var2) 
			logerror("  can't find local variable localVariable35_2\n");
		if (!var3) 
			logerror("  can't find local variable total35_1\n");
		if (!var4) 
			logerror("  can't find local variable total35_2\n");
		return FAILED;
	}

	BPatch_snippet * snippet35_1 = 
		new BPatch_arithExpr(BPatch_assign, *var1, BPatch_constExpr(7));

	BPatch_snippet * snippet35_2 = 
		new BPatch_arithExpr(BPatch_assign, *var2, BPatch_constExpr(5));

	BPatch_snippet * snippet35_3 = 
		new BPatch_arithExpr(BPatch_assign, *var4, *var3);

	BPatch_point * call_1 = ( (* point35_1)[0] );
	assert( call_1 != 0 );

	BPatch_point * call_2 = ( (* point35_1)[2] );
	assert( call_2 != 0 );

	appAddrSpace->insertSnippet( * snippet35_3, * call_2, BPatch_callAfter, BPatch_firstSnippet );
	appAddrSpace->insertSnippet( * snippet35_2, * call_1, BPatch_callBefore, BPatch_firstSnippet );
	appAddrSpace->insertSnippet( * snippet35_1, * call_1, BPatch_callBefore, BPatch_firstSnippet );

#endif   

	return PASSED;
}    
<|MERGE_RESOLUTION|>--- conflicted
+++ resolved
@@ -60,87 +60,7 @@
 
 test_results_t test1_35_Mutator::executeTest() 
 {
-<<<<<<< HEAD
+   // This test is meaningless with the new relocation system. 
    return SKIPPED;
+}
 
-
-#if defined(i386_unknown_solaris2_5_test) \
-	|| defined(i386_unknown_linux2_0_test) \
-=======
-#if defined(i386_unknown_linux2_0_test) \
->>>>>>> 44da716b
-	|| defined(x86_64_unknown_linux2_4_test) /* Blind duplication - Ray */ \
-        || defined(os_freebsd_test)
-
-	// Only on Solaris and i386 and AMD64 Linux
-	// All of these platforms have assembly versions of call35_1
-
-	if (isMutateeFortran(appImage)) 
-	{
-		return SKIPPED;
-	}
-
-	BPatch_Vector<BPatch_function *> bpfv;
-	char *fn = "test1_35_call1";
-
-	if (NULL == appImage->findFunction(fn, bpfv) || !bpfv.size()
-			|| NULL == bpfv[0])
-	{
-		logerror("**Failed** test #35 (function relocation)\n");
-		logerror("    Unable to find function %s\n", fn);
-		return FAILED;
-	}
-
-	BPatch_function *foo_function = bpfv[0];
-
-	BPatch_Vector<BPatch_point *> *point35_1 =  
-		foo_function->findPoint(BPatch_subroutine);
-
-	assert(point35_1);
-
-	BPatch_variableExpr *var1 = appImage->findVariable(*(*point35_1)[0], 
-			"localVariable35_1");
-	BPatch_variableExpr *var2 = appImage->findVariable(*(*point35_1)[0], 
-			"localVariable35_2");
-	BPatch_variableExpr *var3 = appImage->findVariable(*(*point35_1)[0], 
-			"total35_1");
-	BPatch_variableExpr *var4 = appImage->findVariable(*(*point35_1)[0], 
-			"total35_2");
-
-	if (!var1 || !var2 || !var3 || !var4 ) 
-	{
-		logerror("**Failed** test #35 (function relocation)\n");
-		if (!var1) 
-			logerror("  can't find local variable localVariable35_1\n");
-		if (!var2) 
-			logerror("  can't find local variable localVariable35_2\n");
-		if (!var3) 
-			logerror("  can't find local variable total35_1\n");
-		if (!var4) 
-			logerror("  can't find local variable total35_2\n");
-		return FAILED;
-	}
-
-	BPatch_snippet * snippet35_1 = 
-		new BPatch_arithExpr(BPatch_assign, *var1, BPatch_constExpr(7));
-
-	BPatch_snippet * snippet35_2 = 
-		new BPatch_arithExpr(BPatch_assign, *var2, BPatch_constExpr(5));
-
-	BPatch_snippet * snippet35_3 = 
-		new BPatch_arithExpr(BPatch_assign, *var4, *var3);
-
-	BPatch_point * call_1 = ( (* point35_1)[0] );
-	assert( call_1 != 0 );
-
-	BPatch_point * call_2 = ( (* point35_1)[2] );
-	assert( call_2 != 0 );
-
-	appAddrSpace->insertSnippet( * snippet35_3, * call_2, BPatch_callAfter, BPatch_firstSnippet );
-	appAddrSpace->insertSnippet( * snippet35_2, * call_1, BPatch_callBefore, BPatch_firstSnippet );
-	appAddrSpace->insertSnippet( * snippet35_1, * call_1, BPatch_callBefore, BPatch_firstSnippet );
-
-#endif   
-
-	return PASSED;
-}    
