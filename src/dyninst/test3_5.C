--- conflicted
+++ resolved
@@ -91,13 +91,7 @@
             logerror("**Failed** Test #5 (sequential multiple-process management - abort)\n");
             return FAILED;
         }
-<<<<<<< HEAD
-        dprintf("Mutatee %d started, pid=%d\n", n, appThread->getPid());
-=======
         dprintf("Mutatee %d started, pid=%d\n", n, appProc->getPid());
-	// Register for cleanup
-        registerPID(appProc->getPid());
->>>>>>> 4bb24cca
 
         appProc->continueExecution();
 
