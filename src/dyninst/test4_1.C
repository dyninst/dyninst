/*
 * Copyright (c) 1996-2009 Barton P. Miller
 * 
 * We provide the Paradyn Parallel Performance Tools (below
 * described as "Paradyn") on an AS IS basis, and do not warrant its
 * validity or performance.  We reserve the right to update, modify,
 * or discontinue this software at any time.  We shall have no
 * obligation to supply such updates or modifications or any other
 * form of support to you.
 * 
 * By your use of Paradyn, you understand and agree that we (or any
 * other person or entity with proprietary rights in Paradyn) are
 * under no obligation to provide either maintenance services,
 * update services, notices of latent defects, or correction of
 * defects for Paradyn.
 * 
 * This library is free software; you can redistribute it and/or
 * modify it under the terms of the GNU Lesser General Public
 * License as published by the Free Software Foundation; either
 * version 2.1 of the License, or (at your option) any later version.
 * 
 * This library is distributed in the hope that it will be useful,
 * but WITHOUT ANY WARRANTY; without even the implied warranty of
 * MERCHANTABILITY or FITNESS FOR A PARTICULAR PURPOSE.  See the GNU
 * Lesser General Public License for more details.
 * 
 * You should have received a copy of the GNU Lesser General Public
 * License along with this library; if not, write to the Free Software
 * Foundation, Inc., 51 Franklin Street, Fifth Floor, Boston, MA 02110-1301 USA
 */

// $Id: test4_1.C,v 1.1 2008/10/30 19:20:47 legendre Exp $
/*
 * #Name: test4_1
 * #Desc: Exit Callback
 * #Dep: 
 * #Arch: !(i386_unknown_nt4_0_test,alpha_dec_osf4_0_test)
 * #Notes:
 */

#include "BPatch.h"
#include "BPatch_Vector.h"
#include "BPatch_thread.h"
#include "BPatch_snippet.h"

#include "test_lib.h"

#define MAX_TEST	4

#include "dyninst_comp.h"
class test4_1_Mutator : public DyninstMutator {
  int debugPrint;
  BPatch *bpatch;
  char *pathname;

public:
  test4_1_Mutator();
  virtual bool hasCustomExecutionPath() { return true; }
  virtual test_results_t setup(ParameterDict &param);
  virtual test_results_t executeTest();
  test_results_t mutatorTest();
};
extern "C" DLLEXPORT  TestMutator *test4_1_factory() {
  return new test4_1_Mutator();
}

test4_1_Mutator::test4_1_Mutator()
  : bpatch(NULL), pathname(NULL) {
}

static bool passedTest = false;
static BPatch_process *myprocs[25];
static int threadCount = 0;

static void forkFunc(BPatch_thread *parent, BPatch_thread *child)
{
    dprintf("forkFunc called with parent %p, child %p\n", parent, child);
    if (child) myprocs[threadCount++] = child->getProcess();

    if (!child) {
        dprintf("in prefork for %d\n", parent->getProcess()->getPid());
    } else {
        dprintf("in fork of %d to %d\n", parent->getProcess()->getPid(), child->getProcess()->getPid());
    }
}

static void exitFunc(BPatch_thread *thread, BPatch_exitType exit_type)
{
  dprintf("exitFunc called\n");
    // Read out the values of the variables.
  int exitCode = thread->getProcess()->getExitCode();

  assert(thread->getProcess()->terminationStatus() == exit_type);
    // Read out the values of the variables.
    if (exit_type == ExitedNormally) {
        if(thread->getProcess()->getPid() == exitCode) {
            if (verifyChildMemory(thread->getProcess(), "test4_1_global1", 1000001)) {
                logerror("Passed test #1 (exit callback)\n");
                passedTest = true;
            } else {
                logerror("**Failed** test #1 (exit callback)\n");
                logerror("    verifyChildMemory failed\n");
                passedTest = false;
            }
        } else {
            logerror("**Failed** test #1 (exit callback)\n");
            logerror("    exit code = %d, was not equal to pid\n", exitCode);
            passedTest = false;
        }
    } else if (exit_type == ExitedViaSignal) {
       logerror("**Failed** test #1 (exit callback), exited via signal %d\n",
                thread->getProcess()->getExitSignal());
        passedTest = false;
    } else assert(false);
}

static void execFunc(BPatch_thread *thread)
{
    logerror("**Failed Test #1\n");
    logerror("    execCallback invoked, but exec was not called!\n");
}

test_results_t test4_1_Mutator::mutatorTest() {
    int n = 0;
    const char *child_argv[MAX_TEST+7];
	
    dprintf("in mutatorTest1\n");

    child_argv[n++] = pathname;
    if (debugPrint) child_argv[n++] = const_cast<char*>("-verbose");

    child_argv[n++] = const_cast<char*>("-run");
    child_argv[n++] = const_cast<char*>("test4_1");
    child_argv[n] = NULL;

    // Start the mutatee
    logerror("Starting \"%s\"\n", pathname);

    appProc = bpatch->processCreate(pathname, child_argv,NULL);
    dprintf("Test 1: using thread %p\n", appProc);
    if (appProc == NULL) {
	logerror("Unable to run test program.\n");
        return FAILED;
    }
<<<<<<< HEAD
    contAndWaitForAllThreads(bpatch, appThread, mythreads, &threadCount);
=======
    // Register for cleanup
    registerPID(appProc->getPid());

    contAndWaitForAllProcs(bpatch, appProc, myprocs, &threadCount);
>>>>>>> 4bb24cca

    if ( !passedTest )
    {
        logerror("**Failed** test #1 (exit callback)\n");
        logerror("    exit callback not executed\n");
        return FAILED;
    }

    return PASSED;
}

test_results_t test4_1_Mutator::executeTest() {
  // Register the proper callbacks for this test
  bpatch->registerPreForkCallback(forkFunc);
  bpatch->registerPostForkCallback(forkFunc);
  bpatch->registerExecCallback(execFunc);
  bpatch->registerExitCallback(exitFunc);

  test_results_t rv = mutatorTest();

  // Remove callbacks upon test completion
  bpatch->registerPreForkCallback(NULL);
  bpatch->registerPostForkCallback(NULL);
  bpatch->registerExecCallback(NULL);
  bpatch->registerExitCallback(NULL);

  return rv;
}

// extern "C" TEST_DLL_EXPORT int test4_1_mutatorMAIN(ParameterDict &param)
test_results_t test4_1_Mutator::setup(ParameterDict &param) {
    pathname = param["pathname"]->getString();
    bpatch = (BPatch *)(param["bpatch"]->getPtr());
    debugPrint = param["debugPrint"]->getInt();

    return PASSED;
}<|MERGE_RESOLUTION|>--- conflicted
+++ resolved
@@ -142,14 +142,7 @@
 	logerror("Unable to run test program.\n");
         return FAILED;
     }
-<<<<<<< HEAD
-    contAndWaitForAllThreads(bpatch, appThread, mythreads, &threadCount);
-=======
-    // Register for cleanup
-    registerPID(appProc->getPid());
-
     contAndWaitForAllProcs(bpatch, appProc, myprocs, &threadCount);
->>>>>>> 4bb24cca
 
     if ( !passedTest )
     {
