--- conflicted
+++ resolved
@@ -1,28 +1,28 @@
 /*
  * See the dyninst/COPYRIGHT file for copyright information.
- * 
+ *
  * We provide the Paradyn Tools (below described as "Paradyn")
  * on an AS IS basis, and do not warrant its validity or performance.
  * We reserve the right to update, modify, or discontinue this
  * software at any time.  We shall have no obligation to supply such
  * updates or modifications or any other form of support to you.
- * 
+ *
  * By your use of Paradyn, you understand and agree that we (or any
  * other person or entity with proprietary rights in Paradyn) are
  * under no obligation to provide either maintenance services,
  * update services, notices of latent defects, or correction of
  * defects for Paradyn.
- * 
+ *
  * This library is free software; you can redistribute it and/or
  * modify it under the terms of the GNU Lesser General Public
  * License as published by the Free Software Foundation; either
  * version 2.1 of the License, or (at your option) any later version.
- * 
+ *
  * This library is distributed in the hope that it will be useful,
  * but WITHOUT ANY WARRANTY; without even the implied warranty of
  * MERCHANTABILITY or FITNESS FOR A PARTICULAR PURPOSE.  See the GNU
  * Lesser General Public License for more details.
- * 
+ *
  * You should have received a copy of the GNU Lesser General Public
  * License along with this library; if not, write to the Free Software
  * Foundation, Inc., 51 Franklin Street, Fifth Floor, Boston, MA 02110-1301 USA
@@ -32,7 +32,7 @@
 /*
  * #Name: test1_38
  * #Desc: CFG Loop Callee Tree
- * #Dep: 
+ * #Dep:
  * #Arch:
  * #Notes:
  */
@@ -51,7 +51,7 @@
 	virtual test_results_t executeTest();
 };
 
-extern "C" DLLEXPORT TestMutator *test1_38_factory() 
+extern "C" DLLEXPORT TestMutator *test1_38_factory()
 {
 	return new test1_38_Mutator();
 }
@@ -62,12 +62,12 @@
 
 using namespace std;
 
-test_results_t test1_38_Mutator::executeTest() 
+test_results_t test1_38_Mutator::executeTest()
 {
-	if (isMutateeFortran(appImage)) 
+	if (isMutateeFortran(appImage))
 	{
 		return SKIPPED;
-	} 
+	}
 
 	assert (appImage);
 
@@ -75,7 +75,7 @@
 	BPatch_Vector<BPatch_function *> funcs0;
 	appImage->findFunction(funcName, funcs0);
 
-	if (!funcs0.size()) 
+	if (!funcs0.size())
 	{
 		logerror("**Failed** test #38 (CFG loop/callee tree)\n");
 		logerror("    cannot find function %s.\n", funcName);
@@ -85,11 +85,11 @@
 	BPatch_function *func = funcs0[0];
 
 	BPatch_flowGraph *cfg = func->getCFG();
-	
+
 	// check that funcs are inserted in the proper places in the loop hierarchy
 	BPatch_loopTreeNode *root = cfg->getLoopTree();
-	
-	if (!root->children.size()) 
+
+	if (!root->children.size())
 	{
 		logerror("**Failed** test #38 (CFG loop/callee tree)\n");
 		logerror("    no kids.\n");
@@ -101,7 +101,7 @@
 	// determine which node is the while loop and which is the second
 	// for loop, this is platform dependent
 
-	if (firstForLoop->children.size() < 2) 
+	if (firstForLoop->children.size() < 2)
 	{
 		logerror("**Failed** test #38 (CFG loop/callee tree)\n");
 		logerror("    not enough kids.\n");
@@ -112,14 +112,14 @@
 	BPatch_loopTreeNode *whileLoop     = firstForLoop->children[1];
 
 	// swap if got wrong
-	if (firstForLoop->children[0]->children.size() == 0) 
+	if (firstForLoop->children[0]->children.size() == 0)
 	{
 		secondForLoop = firstForLoop->children[1];
 		whileLoop     = firstForLoop->children[0];
 	}
 
 	// root loop has 1 child, the outer for loop
-	if (1 != root->children.size()) 
+	if (1 != root->children.size())
 	{
 		logerror("**Failed** test #38 (CFG loop/callee tree)\n");
 		logerror("    root loop should have 1 child, found %d.\n",
@@ -127,7 +127,7 @@
 		return FAILED;
 	}
 
-	if (2 != root->numCallees()) 
+	if (2 != root->numCallees())
 	{
 		logerror("**Failed** test #38 (CFG loop/callee tree)\n");
 		logerror("    root loop should have 2 functions, found %d.\n",
@@ -135,22 +135,17 @@
 		return FAILED;
 	}
 	// call38_1 and call38_7 should be off the root
-<<<<<<< HEAD
-	const char * f38_1 = root->getCalleeName(0).c_str();
-	const char * f38_7 = root->getCalleeName(1).c_str();
-=======
 	std::string f38_1 = root->getCalleeName(0);
 	std::string f38_7 = root->getCalleeName(1);
->>>>>>> 2ec88f32
-
-	if (f38_1 != "funCall38_1") 
+
+	if (f38_1 != "funCall38_1")
 	{
 		logerror("**Failed** test #38 (CFG loop/callee tree)\n");
 		logerror("    expected funCall38_1 not %s.\n",f38_1.c_str());
 		//return FAILED;
 	}
 
-	if (f38_7 != "funCall38_7") 
+	if (f38_7 != "funCall38_7")
 	{
 		logerror("**Failed** test #38 (CFG loop/callee tree)\n");
 		logerror("    expected funCall38_7 not %s.\n",f38_7.c_str());
@@ -159,16 +154,16 @@
 
 
 	// the first for loop should have 3 children and 2 functions
-	if (3 != firstForLoop->numCallees()) 
-	{
-		logerror("**Failed** test #38 (CFG loop/callee tree)\n");
-		logerror("    first for loop found %d funcs not 3.\n", 
+	if (3 != firstForLoop->numCallees())
+	{
+		logerror("**Failed** test #38 (CFG loop/callee tree)\n");
+		logerror("    first for loop found %d funcs not 3.\n",
 				firstForLoop->numCallees());
-                
-		return FAILED;
-	}
-
-	if (2 != firstForLoop->children.size()) 
+
+		return FAILED;
+	}
+
+	if (2 != firstForLoop->children.size())
 	{
 		logerror("**Failed** test #38 (CFG loop/callee tree)\n");
 		logerror("    first for loop had %d children, not 2.\n",
@@ -177,31 +172,25 @@
 	}
 
 	// call38_2, call38_4 and call38_6 should be under the outer loop
-<<<<<<< HEAD
-	const char * f38_2 = firstForLoop->getCalleeName(0).c_str();
-	const char * f38_4 = firstForLoop->getCalleeName(1).c_str();
-	const char * f38_6 = firstForLoop->getCalleeName(2).c_str();
-=======
 	std::string f38_2 = firstForLoop->getCalleeName(0);
 	std::string f38_4 = firstForLoop->getCalleeName(1);
 	std::string f38_6 = firstForLoop->getCalleeName(2);
->>>>>>> 2ec88f32
-
-	if (f38_2 != "funCall38_2") 
+
+	if (f38_2 != "funCall38_2")
 	{
 		logerror("**Failed** test #38 (CFG loop/callee tree)\n");
 		logerror("    expected funCall38_2 not %s.\n",f38_2.c_str());
 		return FAILED;
 	}
 
-	if (f38_4 != "funCall38_4") 
+	if (f38_4 != "funCall38_4")
 	{
 		logerror("**Failed** test #38 (CFG loop/callee tree)\n");
 		logerror("    expected funCall38_4 not %s.\n",f38_4.c_str());
 		return FAILED;
 	}
 
-	if (f38_6 != "funCall38_6") 
+	if (f38_6 != "funCall38_6")
 	{
 		logerror("**Failed** test #38 (CFG loop/callee tree)\n");
 		logerror("    expected funCall38_6 not %s.\n",f38_6.c_str());
@@ -209,7 +198,7 @@
 	}
 
 	// the second for loop should have one child and no nested functions
-	if (1 != secondForLoop->children.size()) 
+	if (1 != secondForLoop->children.size())
 	{
 		logerror("**Failed** test #38 (CFG loop/callee tree)\n");
 		logerror("    second for loop had %d children, not 1.\n",
@@ -217,23 +206,19 @@
 		return FAILED;
 	}
 
-	if (0 != secondForLoop->numCallees()) 
+	if (0 != secondForLoop->numCallees())
 	{
 		logerror("**Failed** test #38 (CFG loop/callee tree)\n");
 		logerror("    second for loop had %d funcs (%s), should be 0.\n",
 				secondForLoop->numCallees(),
-<<<<<<< HEAD
-				secondForLoop->getCalleeName(0).c_str());
-=======
 			 secondForLoop->getCalleeName(0).c_str());
->>>>>>> 2ec88f32
 		return FAILED;
 	}
 
 	BPatch_loopTreeNode *thirdForLoop  = secondForLoop->children[0];
 
 	// third for loop has no children and one function funCall38_3
-	if (0 != thirdForLoop->children.size()) 
+	if (0 != thirdForLoop->children.size())
 	{
 		logerror("**Failed** test #38 (CFG loop/callee tree)\n");
 		logerror("    third for loop had %d children, not 0.\n",
@@ -241,7 +226,7 @@
 		return FAILED;
 	}
 
-	if (1 != thirdForLoop->numCallees()) 
+	if (1 != thirdForLoop->numCallees())
 	{
 		logerror("**Failed** test #38 (CFG loop/callee tree)\n");
 		logerror("    third for loop had %d funcs, not 1.\n",
@@ -249,13 +234,9 @@
 		return FAILED;
 	}
 
-<<<<<<< HEAD
-	const char * f38_3 = thirdForLoop->getCalleeName(0).c_str();
-=======
 	std::string f38_3 = thirdForLoop->getCalleeName(0);
->>>>>>> 2ec88f32
-
-	if (f38_3 != "funCall38_3") 
+
+	if (f38_3 != "funCall38_3")
 	{
 		logerror("**Failed** test #38 (CFG loop/callee tree)\n");
 		logerror("    expected funCall38_3 not %s.\n",f38_3.c_str());
@@ -263,7 +244,7 @@
 	}
 
 	// the while loop has no children and one function (funCall38_5)
-	if (0 != whileLoop->children.size()) 
+	if (0 != whileLoop->children.size())
 	{
 		logerror("**Failed** test #38 (CFG loop/callee tree)\n");
 		logerror("    while loop had %d children, not 0.\n",
@@ -271,7 +252,7 @@
 		return FAILED;
 	}
 
-	if (1 != whileLoop->numCallees()) 
+	if (1 != whileLoop->numCallees())
 	{
 		logerror("**Failed** test #38 (CFG loop/callee tree)\n");
 		logerror("    while loop had %d functions, not 1.\n",
@@ -279,28 +260,24 @@
 		return FAILED;
 	}
 
-<<<<<<< HEAD
-	const char * f38_5 = whileLoop->getCalleeName(0).c_str();
-=======
 	std::string f38_5 = whileLoop->getCalleeName(0);
->>>>>>> 2ec88f32
-
-	if (f38_5 != "funCall38_5") 
+
+	if (f38_5 != "funCall38_5")
 	{
 		logerror("**Failed** test #38 (CFG loop/callee tree)\n");
 		logerror("    expected funCall38_5 not %s.\n",f38_5.c_str());
 		return FAILED;
 	}
 
-	BPatch_variableExpr *passedExpr = 
+	BPatch_variableExpr *passedExpr =
 		appImage->findVariable("test1_38_globalVariable2");
 
-	if (passedExpr == NULL) 
+	if (passedExpr == NULL)
 	{
 		logerror("**Failed** test1_38 (CFG loop/callee tree)\n");
 		logerror("    Unable to locate test1_38_globalVariable2\n");
 		return FAILED;
-	} 
+	}
 
 	int pvalue = 1;
 	passedExpr->writeValue(&pvalue);
