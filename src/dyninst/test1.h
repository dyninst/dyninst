/*
 * Copyright (c) 1996-2009 Barton P. Miller
 * 
 * We provide the Paradyn Parallel Performance Tools (below
 * described as "Paradyn") on an AS IS basis, and do not warrant its
 * validity or performance.  We reserve the right to update, modify,
 * or discontinue this software at any time.  We shall have no
 * obligation to supply such updates or modifications or any other
 * form of support to you.
 * 
 * By your use of Paradyn, you understand and agree that we (or any
 * other person or entity with proprietary rights in Paradyn) are
 * under no obligation to provide either maintenance services,
 * update services, notices of latent defects, or correction of
 * defects for Paradyn.
 * 
 * This library is free software; you can redistribute it and/or
 * modify it under the terms of the GNU Lesser General Public
 * License as published by the Free Software Foundation; either
 * version 2.1 of the License, or (at your option) any later version.
 * 
 * This library is distributed in the hope that it will be useful,
 * but WITHOUT ANY WARRANTY; without even the implied warranty of
 * MERCHANTABILITY or FITNESS FOR A PARTICULAR PURPOSE.  See the GNU
 * Lesser General Public License for more details.
 * 
 * You should have received a copy of the GNU Lesser General Public
 * License along with this library; if not, write to the Free Software
 * Foundation, Inc., 51 Franklin Street, Fifth Floor, Boston, MA 02110-1301 USA
 */

#ifndef _test1_h_
#define _test1_h_

#define TEST_PTR_32BIT	((void*)0x1234faceUL)
#define TEST_PTR_48BIT	((void *)0x4321abcd8967UL)
#define TEST_PTR_64BIT	((void *)0x5678bbcb9541dabaUL)
#define TEST_VAL_64BIT  (0x5678bbcb9541dabaUL)
#define TEST_VAL_32BIT  (0x1234faceUL)

#if defined(alpha_dec_osf4_0_test)	/* Always 64 bits, 48 bit addresses. */
#define TEST_PTR_SIZE	8
#define TEST_PTR	TEST_PTR_48BIT

#elif defined(mips_sgi_irix6_4_test)	/* Can be 64 or 32 bits. */
#if (_MIPS_SZPTR == 64)
#define TEST_PTR_SIZE	8
#define TEST_PTR	TEST_PTR_64BIT
#else /* _MIPS_SZPTR == 32 */
#define TEST_PTR_SIZE	4
#define TEST_PTR	TEST_PTR_32BIT
#endif

#elif defined(ia64_unknown_linux2_4_test)
#define	TEST_PTR_SIZE	8
#define	TEST_PTR		TEST_PTR_64BIT
#define TEST_VAL     TEST_VAL_64BIT

#elif defined(i386_unknown_linux2_4)
#define TEST_PTR_SIZE	4
#define TEST_PTR	TEST_PTR_32BIT
#define TEST_VAL     TEST_VAL_32BIT
#elif defined(x86_64_unknown_linux2_4_test)
#define	TEST_PTR_SIZE	8
#define	TEST_PTR		TEST_PTR_64BIT
#define TEST_VAL     TEST_VAL_64BIT
#elif defined (ppc64_linux_test)
#define	TEST_PTR_SIZE	8
#define	TEST_PTR		TEST_PTR_64BIT
<<<<<<< HEAD
#elif defined(i386_unknown_freebsd7_2)
#define TEST_PTR_SIZE   4
#define TEST_PTR                TEST_PTR_32BIT
#elif defined(amd64_unknown_freebsd7_0_test)
#define TEST_PTR_SIZE   8
#define TEST_PTR                TEST_PTR_64BIT
=======
#define TEST_VAL     TEST_VAL_64BIT

>>>>>>> 460fd22d
#else /* Others are 32 bits. */
#define TEST_PTR_SIZE	4
#define TEST_PTR	TEST_PTR_32BIT
#define TEST_VAL  TEST_VAL_32BIT
#endif

#if defined(os_windows_test)
#endif

#endif /* _test1_h_ */<|MERGE_RESOLUTION|>--- conflicted
+++ resolved
@@ -67,17 +67,15 @@
 #elif defined (ppc64_linux_test)
 #define	TEST_PTR_SIZE	8
 #define	TEST_PTR		TEST_PTR_64BIT
-<<<<<<< HEAD
+#define TEST_VAL     TEST_VAL_64BIT
 #elif defined(i386_unknown_freebsd7_2)
 #define TEST_PTR_SIZE   4
 #define TEST_PTR                TEST_PTR_32BIT
+#define TEST_VAL     TEST_VAL_32BIT
 #elif defined(amd64_unknown_freebsd7_0_test)
 #define TEST_PTR_SIZE   8
 #define TEST_PTR                TEST_PTR_64BIT
-=======
 #define TEST_VAL     TEST_VAL_64BIT
-
->>>>>>> 460fd22d
 #else /* Others are 32 bits. */
 #define TEST_PTR_SIZE	4
 #define TEST_PTR	TEST_PTR_32BIT
