/*
 * Copyright (c) 1996-2011 Barton P. Miller
 * 
 * We provide the Paradyn Parallel Performance Tools (below
 * described as "Paradyn") on an AS IS basis, and do not warrant its
 * validity or performance.  We reserve the right to update, modify,
 * or discontinue this software at any time.  We shall have no
 * obligation to supply such updates or modifications or any other
 * form of support to you.
 * 
 * By your use of Paradyn, you understand and agree that we (or any
 * other person or entity with proprietary rights in Paradyn) are
 * under no obligation to provide either maintenance services,
 * update services, notices of latent defects, or correction of
 * defects for Paradyn.
 * 
 * This library is free software; you can redistribute it and/or
 * modify it under the terms of the GNU Lesser General Public
 * License as published by the Free Software Foundation; either
 * version 2.1 of the License, or (at your option) any later version.
 * 
 * This library is distributed in the hope that it will be useful,
 * but WITHOUT ANY WARRANTY; without even the implied warranty of
 * MERCHANTABILITY or FITNESS FOR A PARTICULAR PURPOSE.  See the GNU
 * Lesser General Public License for more details.
 * 
 * You should have received a copy of the GNU Lesser General Public
 * License along with this library; if not, write to the Free Software
 * Foundation, Inc., 51 Franklin Street, Fifth Floor, Boston, MA 02110-1301 USA
 */
// StdOutputDriver.h
// Implements the standard test_driver output system

#if !defined(STD_OUTPUT_DRIVER_H)
#define STD_OUTPUT_DRIVER_H

#include "TestOutputDriver.h"

#include <map>
#include <string>

class TESTLIB_DLL_EXPORT StdOutputDriver : public TestOutputDriver {
protected:
  std::map<TestOutputStream, std::string> streams;
  std::map<std::string, std::string> *attributes;
  TestInfo *last_test;
  RunGroup *last_group;

<<<<<<< HEAD
  //Column widths
  static const int name_len = 26;
  static const int compiler_len = 6;
  static const int opt_len = 4;
  static const int abi_len = 3;
  static const int mode_len = 8;
  static const int thread_len = 7;
  static const int link_len = 7;
  static const int pic_len = 7;
  static const int pmode_len = 5;

  bool printed_header;
  void printHeader(FILE *out);
  public:
  TESTLIB_DLL_EXPORT StdOutputDriver(void * data);
=======
public:
  StdOutputDriver(void * data);
>>>>>>> 6b5e2439
  ~StdOutputDriver();

  virtual void startNewTest(std::map<std::string, std::string> &attributes, TestInfo *test, RunGroup *group);

  virtual void redirectStream(TestOutputStream stream, const char * filename);
  virtual void logResult(test_results_t result, int stage=-1);
  virtual void logCrash(std::string testname);
  virtual void log(TestOutputStream stream, const char *fmt, ...);
  virtual void vlog(TestOutputStream stream, const char *fmt, va_list args);
  virtual void finalizeOutput();
};

#endif // !defined(STD_OUTPUT_DRIVER_H)<|MERGE_RESOLUTION|>--- conflicted
+++ resolved
@@ -46,7 +46,6 @@
   TestInfo *last_test;
   RunGroup *last_group;
 
-<<<<<<< HEAD
   //Column widths
   static const int name_len = 26;
   static const int compiler_len = 6;
@@ -62,10 +61,6 @@
   void printHeader(FILE *out);
   public:
   TESTLIB_DLL_EXPORT StdOutputDriver(void * data);
-=======
-public:
-  StdOutputDriver(void * data);
->>>>>>> 6b5e2439
   ~StdOutputDriver();
 
   virtual void startNewTest(std::map<std::string, std::string> &attributes, TestInfo *test, RunGroup *group);
