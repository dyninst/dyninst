--- conflicted
+++ resolved
@@ -91,17 +91,6 @@
    if (!fullSoPath) {
       fullSoPath = strdup(soname);
    }
-<<<<<<< HEAD
-   void *handle = dlopen(fullSoPath, RTLD_NOW | (local ? RTLD_LOCAL : RTLD_GLOBAL));
-   ::free(fullSoPath);
-   if (!handle) {
-      fprintf(stderr, "Error opening lib: %s\n", soname);
-      const char *errmsg = dlerror();
-      fprintf(stderr, "%s\n", errmsg);
-      if (getDebugLog()) {
-         fprintf(getDebugLog(), "Error calling dlopen: %s\n", errmsg ? errmsg : "NULL");
-      }
-=======
    void *handle = dlopen(fullSoPath, RTLD_NOW);
    if (!handle) {
       std::string str = std::string("./") + std::string(soname);
@@ -109,7 +98,6 @@
    }
    ::free(fullSoPath);
    if (!handle) {
->>>>>>> 70397edd
       return NULL; //Error
    }
    return handle;
