--- conflicted
+++ resolved
@@ -72,7 +72,6 @@
     DynamicLink
 } test_linktype_t;
 
-<<<<<<< HEAD
 typedef enum {
    remote,
    local,
@@ -84,13 +83,12 @@
    post,
    no_launch
 } mutatee_runtime_t;
-=======
+
 typedef enum
 {
-        nonPIC = 0,
-        PIC
+   nonPIC = 0,
+   PIC
 } test_pictype_t;
->>>>>>> 4bb24cca
 
 class TestInfo {
 public:
@@ -151,16 +149,14 @@
                               TestInfo *test_init,
                               const char *modname_, const char *compiler_, const char *optlevel_, 
                               const char *abi_);
-  TESTLIB_DLL_EXPORT RunGroup(const char *mutatee_name, start_state_t state_init,
+  TESTLIB_DLL_EXPORT RunGroup(const char *mutatee_name,
+                              start_state_t state_init,
                               create_mode_t attach_init,
-<<<<<<< HEAD
-                              bool ex, const char *modname_, 
-=======
-                              bool ex,
+                              bool ex, 
+                              const char *modname_, 
                               test_pictype_t pic_,
-                              const char *modname_,
->>>>>>> 4bb24cca
-                              const char *compiler_, const char *optlevel_,
+                              const char *compiler_,
+                              const char *optlevel_,
                               const char *abi);
   TESTLIB_DLL_EXPORT RunGroup(const char *mutatee_name, start_state_t state_init,
                               create_mode_t attach_init, 
