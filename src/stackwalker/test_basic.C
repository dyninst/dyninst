--- conflicted
+++ resolved
@@ -1,363 +1,358 @@
-#include "walker.h"
-#include "procstate.h"
-#include "frame.h"
-#include "swk_errors.h"
-
-#include <assert.h>
-#include <unistd.h>
-#include <sys/select.h>
-#include <sys/time.h>
-#include <sys/types.h>
-#include <stdio.h>
-#include <errno.h>
-#include <vector>
-#include <string.h>
-#include <signal.h>
-
-#if defined(use_symtab)
-#include "Variable.h"
-#include "Function.h"
-#include "Type.h"
-
-#include "local_var.h"
-using namespace Dyninst::SymtabAPI;
-#endif
-
-using namespace Dyninst;
-using namespace Dyninst::Stackwalker;
-using namespace std;
-
-bool getVariables(std::vector<Frame> &swalk, unsigned frame);
-
-
-void walk_stack1(Walker *walker);
-void parse_args(std::vector<Walker *> &walkers, int argc, char *argv[]);
-void usage();
-
-void *a = 0;
-
-bool isSelfSW = false;
-
-/**
- * An example and test showing how to build a stackwalker object, how to
- * handle the debugging aspects of the stackwalker, and finally how to collect
- * a stackwalk.
- *
- * This tool takes a collection of processess on the command line that may include
- * attached processes, created processes, or the current process.  Once every
- * five seconds, or when input is available on stdin, a stackwalk is taken.
- **/
-int main(int argc, char *argv[])
-{
-  std::vector<Walker *> walkers;
-  parse_args(walkers, argc, argv);
-  if (!walkers.size())
-     usage();
-
-    printf("walker size %d\n",walkers.size());
-
-
-  /**
-   * The notification FD is used by third party stackwalkers (debuggers) to tell
-   * the user tool when control needs to be given to StackwalkerAPI to handle a
-   * debug event.  If data is available on the notificationFD then the user
-   * should call handleDebugEvent.
-   **/
-  int notification_fd = -1;
-  for (unsigned i=0; i<walkers.size(); i++)
-  {
-     ProcDebug *pdebug = dynamic_cast<ProcDebug *>(walkers[i]->getProcessState());
-     if (pdebug)
-     {
-        //We using at least one debugger walker.  Use the notification fd.
-        notification_fd = ProcDebug::getNotificationFD();
-        break;
-     }
-  }
-
-  struct timeval timeout;
-  timeout.tv_sec = 5;
-  timeout.tv_usec = 0;
-
-  while (walkers.size())
-  {
-    //Set up the select call.  Wait for input on stdin or the notificationFD.
-    int max = 1;
-    fd_set readfds, writefds, exceptfds;
-    FD_ZERO(&readfds);
-    FD_ZERO(&writefds);
-    FD_ZERO(&exceptfds);
-    FD_SET(0, &readfds);
-    if (notification_fd != -1) {
-       FD_SET(notification_fd, &readfds);
-       max = notification_fd + 1;
-    }
-
-    /**
-     * Wait for one of:
-     *  5 seconds                     - Then do a stackwalk
-     *  input on stdin                - Then do a stackwalk
-     *  input on the notificationFD   - Call handleDebugEvent to let the
-     *                                  debugger process any events.
-     **/
-    int result = select(max, &readfds, &writefds, &exceptfds, &timeout);
-    if (result == -1 && errno != EINTR)
-    {
-      perror("select failure");
-      return 0;
-    }
-
-    if (notification_fd != -1 && FD_ISSET(notification_fd, &readfds))
-    {
-       //Handle the event.  Should check for process exit here.
-       ProcDebug::handleDebugEvent(false); //false = non-blocking
-       continue;
-    }
-
-    bool has_live_walker = false;
-    for (unsigned i=0; i<walkers.size(); i++) {
-       if (!walkers[i])
-          continue;
-       ProcDebug *dbg = dynamic_cast<ProcDebug*>(walkers[i]->getProcessState());
-       if (!dbg) {
-          has_live_walker = true;
-          continue;
-       }
-       if (dbg->isTerminated())
-          walkers[i] = NULL;
-       else
-          has_live_walker = true;
-    }
-    if (!has_live_walker) {
-       printf("Last walker exited.  Terminating\n");
-       exit(0);
-    }
-
-    if (FD_ISSET(0, &readfds))
-    {
-      //Input was available on stdin.  If it's 'q', then quit.
-      char c;
-      int result_i;
-      result_i = read(0, &c, 1);
-      if (result_i == -1) {
-         perror("Couldn't read from 0");
-         return -1;
-      }
-      if (c == 'q')
-         break;
-    }
-    if (result >= 0)
-    {
-      //Either the five seconds timed out (result == 0) or we have input
-      // on stdin (result == 1).  Perform a stackwalk.
-      for (unsigned i=0; i<walkers.size(); i++)
-      {
-         if (!walkers[i])
-            continue;
-         printf("\n%d:\n", walkers[i]->getProcessState()->getProcessId());
-         walk_stack1(walkers[i]);
-      }
-      timeout.tv_sec = 5;
-    }
-  }
-  return 0;
-}
-
-void usage()
-{
-  fprintf(stderr, "usage: test_basic [ -self | -attach <pid> | -create " \
-          "<exec> <args> ]\n\n");
-  fprintf(stderr, "You may specify multiple processes at once e.g:\n");
-  fprintf(stderr, "\t test_basic -self -create foo arg1 -attach 5000 -attach 5002\n");
-  exit(-1);
-}
-
-void parse_args(std::vector<Walker *> &walkers, int argc, char *argv[])
-{
-  for (int i=1; i<argc; i++)
-  {
-    Walker *walker;
-    if (strcmp(argv[i], "-attach") == 0 && i+1 < argc) {
-       //Third party stack walker, attached to a pid
-      walker = Walker::newWalker(atoi(argv[++i]));
-       if (walker) {
-          ProcDebug *pd = dynamic_cast<ProcDebug *>(walker->getProcessState());
-          assert(pd);
-          pd->resume();
-       }
-    }
-    else if (strcmp(argv[i], "-self") == 0) {
-       //First party stack walker
-      walker = Walker::newWalker();
-      isSelfSW = true;
-    }
-    else if (strcmp(argv[i], "-create") == 0 && i+1 < argc) {
-        isSelfSW = false;
-       //Thread party stackwalker, creates an executable
-       string exec_name(argv[++i]);
-       vector<string> args;
-       while ((i < argc) && (strcmp(argv[i], "--") != 0))
-       {
-          args.push_back(argv[i]);
-          i++;
-       }
-       walker = Walker::newWalker(exec_name, args);
-       if (walker) {
-          ProcDebug *pd = dynamic_cast<ProcDebug *>(walker->getProcessState());
-          assert(pd);
-          pd->resume();
-       }
-    }
-    else {
-       usage();
-    }
-    if (!walker)
-    {
-      fprintf(stderr, "Couldn't creating walker: %s\n",
-              getLastErrorMsg());
-      continue;
-    }
-    walkers.push_back(walker);
-  }
-}
-
-void print_loc(location_t loc)
-{
-   switch (loc.location) {
-      case loc_address:
-<<<<<<< HEAD
-         printf("Addr: 0x%lx ", loc.val.addr);
-         //printf("Addr: 0x%lx (0x%lx)", loc.val.addr, *((unsigned long *) loc.val.addr));
-=======
-        isSelfSW?
-         printf("Addr: 0x%lx (0x%lx)", loc.val.addr, *((unsigned long *) loc.val.addr)) :
-         printf("Addr: 0x%lx ", loc.val.addr);
->>>>>>> 05809c65
-         break;
-      case loc_register:
-         printf("Register: %d", (int) loc.val.reg);
-         break;
-      case loc_unknown:
-         printf("Unknown");
-         break;
-   }
-}
-
-/**
- * Walk the stack for the given walker object.  Each walker object is
- * associated with one process.
- **/
-void walk_stack3(Walker *walker)
-{
-  std::vector<Frame> swalk;
-
-  std::vector<Dyninst::THR_ID> threads;
-
-  ProcDebug *dbg = dynamic_cast<ProcDebug *>(walker->getProcessState());
-  if (dbg) {
-     dbg->pause();
-     if (dbg->isTerminated())
-        return;
-  }
-  walker->getAvailableThreads(threads);
-
-  printf("Stack for process %d\n",
-            walker->getProcessState()->getProcessId());
-  for (unsigned j=0; j<threads.size(); j++) {
-     swalk.clear();
-     walker->walkStack(swalk, threads[j]);
-     printf("   Stack for thread %d\n", threads[j]);
-
-     for (unsigned i=0; i<swalk.size(); i++) {
-        std::string name;
-        swalk[i].getName(name);
-        printf("   %s @ 0x%lx, FP = 0x%lx    ",
-               name.c_str(),
-               (unsigned long) swalk[i].getRA(),
-               (unsigned long) swalk[i].getFP());
-#if defined(use_symtab)
-        getVariables(swalk, i);
-#endif
-        printf("\n");
-        printf("      RALoc: ");
-        print_loc(swalk[i].getRALocation());
-        printf(", FPLoc: ");
-        print_loc(swalk[i].getFPLocation());
-        printf(", SPLoc: ");
-        print_loc(swalk[i].getSPLocation());
-        printf("\n");
-     }
-  }
-  if (dbg)
-     dbg->resume();
-}
-
-#if defined(use_symtab)
-bool getVariables(std::vector<Frame> &swalk, unsigned frame)
-{
-   Function *f = getFunctionForFrame(swalk[frame]);
-   if (!f) {
-      printf("<no func>\n", swalk[frame].getRA());
-      return false;
-   }
-   std::vector<localVar *> vars;
-   bool result = f->getLocalVariables(vars);
-   if (!result) {
-      printf("<no vars>\n",
-              f->getAllMangledNames()[0].c_str());
-      return false;
-   }
-
-   std::vector<localVar *>::iterator i;
-   int count = 0;
-   for (i = vars.begin(); i != vars.end(); i++, count++) {
-      char buffer[1024];
-      localVar *var = *i;
-      int result = getLocalVariableValue(*i, swalk, frame, buffer, 1024);
-      if (count % 4 == 0 && count != 0)
-         printf("\n      ");
-      else
-         printf(" ");
-
-      if (result != glvv_Success) {
-         printf("<%s = no value>", var->getName().c_str());
-      }
-      else if (var->getType()->getSize() == 8 && sizeof(unsigned long) == 8) {
-         printf("<%s = %lu>", var->getName().c_str(), *((unsigned long*) buffer));
-      }
-      else if (var->getType()->getSize() == 8) {
-         printf("<%s = %llu>", var->getName().c_str(), *((unsigned long long*) buffer));
-      }
-      else if (var->getType()->getSize() == 4) {
-         printf("<%s = %u>", var->getName().c_str(), *((unsigned int *) buffer));
-      }
-      else {
-         printf("<%s = Unprintable Size>", var->getName().c_str());
-      }
-   }
-   return true;
-}
-#endif
-
-void walk_stack2(Walker *walker)
-{
-   if (a) {
-      printf("I'm an a\n");
-   }
-   walk_stack3(walker);
-   if (a) {
-      printf("I'm an\n");
-   }
-}
-
-void walk_stack1(Walker *walker)
-{
-   if (a) {
-      printf("I'm no walker\n");
-   }
-   walk_stack2(walker);
-   if (a) {
-      printf("I'm no walker\n");
-   }
-}
-
+#include "walker.h"
+#include "procstate.h"
+#include "frame.h"
+#include "swk_errors.h"
+
+#include <assert.h>
+#include <unistd.h>
+#include <sys/select.h>
+#include <sys/time.h>
+#include <sys/types.h>
+#include <stdio.h>
+#include <errno.h>
+#include <vector>
+#include <string.h>
+#include <signal.h>
+
+#if defined(use_symtab)
+#include "Variable.h"
+#include "Function.h"
+#include "Type.h"
+
+#include "local_var.h"
+using namespace Dyninst::SymtabAPI;
+#endif
+
+using namespace Dyninst;
+using namespace Dyninst::Stackwalker;
+using namespace std;
+
+bool getVariables(std::vector<Frame> &swalk, unsigned frame);
+
+
+void walk_stack1(Walker *walker);
+void parse_args(std::vector<Walker *> &walkers, int argc, char *argv[]);
+void usage();
+
+void *a = 0;
+
+bool isSelfSW = false;
+
+/**
+ * An example and test showing how to build a stackwalker object, how to
+ * handle the debugging aspects of the stackwalker, and finally how to collect
+ * a stackwalk.
+ *
+ * This tool takes a collection of processess on the command line that may include
+ * attached processes, created processes, or the current process.  Once every
+ * five seconds, or when input is available on stdin, a stackwalk is taken.
+ **/
+int main(int argc, char *argv[])
+{
+  std::vector<Walker *> walkers;
+  parse_args(walkers, argc, argv);
+  if (!walkers.size())
+     usage();
+
+    printf("walker size %d\n",walkers.size());
+
+
+  /**
+   * The notification FD is used by third party stackwalkers (debuggers) to tell
+   * the user tool when control needs to be given to StackwalkerAPI to handle a
+   * debug event.  If data is available on the notificationFD then the user
+   * should call handleDebugEvent.
+   **/
+  int notification_fd = -1;
+  for (unsigned i=0; i<walkers.size(); i++)
+  {
+     ProcDebug *pdebug = dynamic_cast<ProcDebug *>(walkers[i]->getProcessState());
+     if (pdebug)
+     {
+        //We using at least one debugger walker.  Use the notification fd.
+        notification_fd = ProcDebug::getNotificationFD();
+        break;
+     }
+  }
+
+  struct timeval timeout;
+  timeout.tv_sec = 5;
+  timeout.tv_usec = 0;
+
+  while (walkers.size())
+  {
+    //Set up the select call.  Wait for input on stdin or the notificationFD.
+    int max = 1;
+    fd_set readfds, writefds, exceptfds;
+    FD_ZERO(&readfds);
+    FD_ZERO(&writefds);
+    FD_ZERO(&exceptfds);
+    FD_SET(0, &readfds);
+    if (notification_fd != -1) {
+       FD_SET(notification_fd, &readfds);
+       max = notification_fd + 1;
+    }
+
+    /**
+     * Wait for one of:
+     *  5 seconds                     - Then do a stackwalk
+     *  input on stdin                - Then do a stackwalk
+     *  input on the notificationFD   - Call handleDebugEvent to let the
+     *                                  debugger process any events.
+     **/
+    int result = select(max, &readfds, &writefds, &exceptfds, &timeout);
+    if (result == -1 && errno != EINTR)
+    {
+      perror("select failure");
+      return 0;
+    }
+
+    if (notification_fd != -1 && FD_ISSET(notification_fd, &readfds))
+    {
+       //Handle the event.  Should check for process exit here.
+       ProcDebug::handleDebugEvent(false); //false = non-blocking
+       continue;
+    }
+
+    bool has_live_walker = false;
+    for (unsigned i=0; i<walkers.size(); i++) {
+       if (!walkers[i])
+          continue;
+       ProcDebug *dbg = dynamic_cast<ProcDebug*>(walkers[i]->getProcessState());
+       if (!dbg) {
+          has_live_walker = true;
+          continue;
+       }
+       if (dbg->isTerminated())
+          walkers[i] = NULL;
+       else
+          has_live_walker = true;
+    }
+    if (!has_live_walker) {
+       printf("Last walker exited.  Terminating\n");
+       exit(0);
+    }
+
+    if (FD_ISSET(0, &readfds))
+    {
+      //Input was available on stdin.  If it's 'q', then quit.
+      char c;
+      int result_i;
+      result_i = read(0, &c, 1);
+      if (result_i == -1) {
+         perror("Couldn't read from 0");
+         return -1;
+      }
+      if (c == 'q')
+         break;
+    }
+    if (result >= 0)
+    {
+      //Either the five seconds timed out (result == 0) or we have input
+      // on stdin (result == 1).  Perform a stackwalk.
+      for (unsigned i=0; i<walkers.size(); i++)
+      {
+         if (!walkers[i])
+            continue;
+         printf("\n%d:\n", walkers[i]->getProcessState()->getProcessId());
+         walk_stack1(walkers[i]);
+      }
+      timeout.tv_sec = 5;
+    }
+  }
+  return 0;
+}
+
+void usage()
+{
+  fprintf(stderr, "usage: test_basic [ -self | -attach <pid> | -create " \
+          "<exec> <args> ]\n\n");
+  fprintf(stderr, "You may specify multiple processes at once e.g:\n");
+  fprintf(stderr, "\t test_basic -self -create foo arg1 -attach 5000 -attach 5002\n");
+  exit(-1);
+}
+
+void parse_args(std::vector<Walker *> &walkers, int argc, char *argv[])
+{
+  for (int i=1; i<argc; i++)
+  {
+    Walker *walker;
+    if (strcmp(argv[i], "-attach") == 0 && i+1 < argc) {
+       //Third party stack walker, attached to a pid
+      walker = Walker::newWalker(atoi(argv[++i]));
+       if (walker) {
+          ProcDebug *pd = dynamic_cast<ProcDebug *>(walker->getProcessState());
+          assert(pd);
+          pd->resume();
+       }
+    }
+    else if (strcmp(argv[i], "-self") == 0) {
+       //First party stack walker
+      walker = Walker::newWalker();
+      isSelfSW = true;
+    }
+    else if (strcmp(argv[i], "-create") == 0 && i+1 < argc) {
+        isSelfSW = false;
+       //Thread party stackwalker, creates an executable
+       string exec_name(argv[++i]);
+       vector<string> args;
+       while ((i < argc) && (strcmp(argv[i], "--") != 0))
+       {
+          args.push_back(argv[i]);
+          i++;
+       }
+       walker = Walker::newWalker(exec_name, args);
+       if (walker) {
+          ProcDebug *pd = dynamic_cast<ProcDebug *>(walker->getProcessState());
+          assert(pd);
+          pd->resume();
+       }
+    }
+    else {
+       usage();
+    }
+    if (!walker)
+    {
+      fprintf(stderr, "Couldn't creating walker: %s\n",
+              getLastErrorMsg());
+      continue;
+    }
+    walkers.push_back(walker);
+  }
+}
+
+void print_loc(location_t loc)
+{
+   switch (loc.location) {
+      case loc_address:
+        isSelfSW?
+         printf("Addr: 0x%lx (0x%lx)", loc.val.addr, *((unsigned long *) loc.val.addr)) :
+         printf("Addr: 0x%lx ", loc.val.addr);
+         break;
+      case loc_register:
+         printf("Register: %d", (int) loc.val.reg);
+         break;
+      case loc_unknown:
+         printf("Unknown");
+         break;
+   }
+}
+
+/**
+ * Walk the stack for the given walker object.  Each walker object is
+ * associated with one process.
+ **/
+void walk_stack3(Walker *walker)
+{
+  std::vector<Frame> swalk;
+
+  std::vector<Dyninst::THR_ID> threads;
+
+  ProcDebug *dbg = dynamic_cast<ProcDebug *>(walker->getProcessState());
+  if (dbg) {
+     dbg->pause();
+     if (dbg->isTerminated())
+        return;
+  }
+  walker->getAvailableThreads(threads);
+
+  printf("Stack for process %d\n",
+            walker->getProcessState()->getProcessId());
+  for (unsigned j=0; j<threads.size(); j++) {
+     swalk.clear();
+     walker->walkStack(swalk, threads[j]);
+     printf("   Stack for thread %d\n", threads[j]);
+
+     for (unsigned i=0; i<swalk.size(); i++) {
+        std::string name;
+        swalk[i].getName(name);
+        printf("   %s @ 0x%lx, FP = 0x%lx    ",
+               name.c_str(),
+               (unsigned long) swalk[i].getRA(),
+               (unsigned long) swalk[i].getFP());
+#if defined(use_symtab)
+        getVariables(swalk, i);
+#endif
+        printf("\n");
+        printf("      RALoc: ");
+        print_loc(swalk[i].getRALocation());
+        printf(", FPLoc: ");
+        print_loc(swalk[i].getFPLocation());
+        printf(", SPLoc: ");
+        print_loc(swalk[i].getSPLocation());
+        printf("\n");
+     }
+  }
+  if (dbg)
+     dbg->resume();
+}
+
+#if defined(use_symtab)
+bool getVariables(std::vector<Frame> &swalk, unsigned frame)
+{
+   Function *f = getFunctionForFrame(swalk[frame]);
+   if (!f) {
+      printf("<no func>\n", swalk[frame].getRA());
+      return false;
+   }
+   std::vector<localVar *> vars;
+   bool result = f->getLocalVariables(vars);
+   if (!result) {
+      printf("<no vars>\n",
+              f->getAllMangledNames()[0].c_str());
+      return false;
+   }
+
+   std::vector<localVar *>::iterator i;
+   int count = 0;
+   for (i = vars.begin(); i != vars.end(); i++, count++) {
+      char buffer[1024];
+      localVar *var = *i;
+      int result = getLocalVariableValue(*i, swalk, frame, buffer, 1024);
+      if (count % 4 == 0 && count != 0)
+         printf("\n      ");
+      else
+         printf(" ");
+
+      if (result != glvv_Success) {
+         printf("<%s = no value>", var->getName().c_str());
+      }
+      else if (var->getType()->getSize() == 8 && sizeof(unsigned long) == 8) {
+         printf("<%s = %lu>", var->getName().c_str(), *((unsigned long*) buffer));
+      }
+      else if (var->getType()->getSize() == 8) {
+         printf("<%s = %llu>", var->getName().c_str(), *((unsigned long long*) buffer));
+      }
+      else if (var->getType()->getSize() == 4) {
+         printf("<%s = %u>", var->getName().c_str(), *((unsigned int *) buffer));
+      }
+      else {
+         printf("<%s = Unprintable Size>", var->getName().c_str());
+      }
+   }
+   return true;
+}
+#endif
+
+void walk_stack2(Walker *walker)
+{
+   if (a) {
+      printf("I'm an a\n");
+   }
+   walk_stack3(walker);
+   if (a) {
+      printf("I'm an\n");
+   }
+}
+
+void walk_stack1(Walker *walker)
+{
+   if (a) {
+      printf("I'm no walker\n");
+   }
+   walk_stack2(walker);
+   if (a) {
+      printf("I'm no walker\n");
+   }
+}
+