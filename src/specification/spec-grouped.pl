--- conflicted
+++ resolved
@@ -2405,11 +2405,7 @@
 compiler_for_mutatee(Mutatee, Compiler) :-
     test(T, _, Mutatee),
     tests_module(T, 'proccontrol'),
-<<<<<<< HEAD
-    member(Compiler, ['gcc', 'g++', 'VC', 'VC++', 'bg_gcc', 'bg_g++']).
-=======
-    member(Compiler, ['gcc', 'g++', 'bg_gcc', 'bg_g++', 'bgq_gcc', 'bgq_g++']).
->>>>>>> dfc38ca4
+    member(Compiler, ['gcc', 'g++', 'VC', 'VC++', 'bg_gcc', 'bg_g++', 'bgq_gcc', 'bgq_g++']).
 
 test('pc_launch', 'pc_launch', 'pc_launch').
 test_description('pc_launch', 'Launch a process').
@@ -2655,10 +2651,7 @@
 platform('power32', 'bluegene', 'bluegenep', 'ppc32_bgp_ion').
 platform('power32', 'bluegene', 'bluegenel', 'ppc32_bgl_ion').
 platform('power32', 'bluegene', 'bluegenep', 'ppc32_bgp').
-<<<<<<< HEAD
-=======
 platform('power64', 'bluegene', 'bluegeneq', 'ppc64_bgq_ion').
->>>>>>> dfc38ca4
 
 % Platform Defns
 % platform/1
@@ -2696,12 +2689,9 @@
 compiler_format('bg_gcc', 'staticMutatee').
 compiler_format('bg_g++', 'staticMutatee').
 compiler_format('bg_gfortran', 'staticMutatee').
-<<<<<<< HEAD
-=======
 compiler_format('bgq_gcc', 'staticMutatee').
 compiler_format('bgq_g++', 'staticMutatee').
 compiler_format('bgq_gfortran', 'staticMutatee').
->>>>>>> dfc38ca4
 
 % format_runmode (Platform, RunMode, Format)
 format_runmode(_, 'binary', 'staticMutatee').
@@ -2732,44 +2722,6 @@
 platform_abi('x86_64_cnl', 64).
 platform_abi('amd64-unknown-freebsd7.2', 64).
 platform_abi('ppc64_bgq_ion', 64).
-
-runmode_launch_params(Runmode, Platform, Mutator, Mutatee, Launchtime) :-
-   runmode(Runmode),
-   remote_runmode_mutator(Runmode, Rmutator),
-   (
-       \+ remote_platform(Platform) -> Mutator = 'local';
-       remote_platform(Platform) -> Mutator = Rmutator
-   ),
-   remote_runmode_mutatee(Runmode, Rmutatee),
-   (
-       \+ remote_platform(Platform) -> Mutatee = 'local';
-       remote_platform(Platform) -> Mutatee = Rmutatee
-   ),
-   mutatee_launchtime(Runmode, Launchtime).
-
-remote_platform(P) :- 
-   platform(_, OS, _, P),
-   member(OS, ['bluegene']).
-
-% Mutator and mutatee run remotely, test will launch mutatee
-remote_runmode_mutator('createProcess', 'remote').
-remote_runmode_mutatee('createProcess', 'remote').
-mutatee_launchtime('createProcess', 'no_launch').
-
-% Mutator and mutatee run remotely, launch mutatee before mutator runs
-remote_runmode_mutator('useAttach', 'remote').
-remote_runmode_mutatee('useAttach', 'remote').
-mutatee_launchtime('useAttach', 'pre').
-
-% Mutator runs locally, mutatee runs on BE.  Launch mutatee after test.
-remote_runmode_mutator('binary', 'local').
-remote_runmode_mutatee('binary', 'remote').
-mutatee_launchtime('binary', 'post').
-
-% Mutator runs locally, no mutatee.
-remote_runmode_mutator('disk', 'local').
-remote_runmode_mutatee('disk', 'not_run').
-mutatee_launchtime('disk', 'no_launch').
 
 runmode_launch_params(Runmode, Platform, Mutator, Mutatee, Launchtime) :-
    runmode(Runmode),
@@ -2884,18 +2836,12 @@
     platform(Arch, OS, _, Plat), Arch == 'x86_64', OS == 'linux'.
 
 % BlueGene gets its own versions of GNU compilers
-<<<<<<< HEAD
-compiler_platform('bg_gcc', Plat) :- platform(_, 'bluegene', _, Plat).
-compiler_platform('bg_g++', Plat) :- platform(_, 'bluegene', _, Plat).
-compiler_platform('bg_gfortran', Plat) :- platform(_, 'bluegene', _, Plat).
-=======
 compiler_platform('bg_gcc', Plat) :- platform(_, _, 'bluegenep', Plat).
 compiler_platform('bg_g++', Plat) :- platform(_, _, 'bluegenep', Plat).
 compiler_platform('bg_gfortran', Plat) :- platform(_, _, 'bluegenep', Plat).
 compiler_platform('bgq_gcc', Plat) :- platform(_, _, 'bluegeneq', Plat).
 compiler_platform('bgq_g++', Plat) :- platform(_, _, 'bluegeneq', Plat).
 compiler_platform('bgq_gfortran', Plat) :- platform(_, _, 'bluegeneq', Plat).
->>>>>>> dfc38ca4
 mutatee_compiler_platform_exclude('gcc', Plat) :- platform(_, 'bluegene', _, Plat).
 mutatee_compiler_platform_exclude('g++', Plat) :- platform(_, 'bluegene', _, Plat).
 mutatee_compiler_platform_exclude('gfortran', Plat) :- platform(_, 'bluegene', _, Plat).
@@ -2991,17 +2937,10 @@
 % Compiler/language constraints
 comp_lang('gfortran', 'fortran').
 comp_lang(Compiler, 'c') :-
-<<<<<<< HEAD
-    member(Compiler, ['gcc', 'pgcc', 'VC', 'xlc', 'icc', 'bg_gcc', 'bgxlc']);
-    member(Compiler, ['g++', 'pgCC', 'VC++', 'xlC', 'iCC', 'bg_g++', 'bgxlc++']).
-comp_lang(Compiler, 'c++') :-
-    member(Compiler, ['g++', 'pgCC', 'VC++', 'xlC', 'iCC', 'bg_g++', 'bgxlc++']).
-=======
     member(Compiler, ['gcc', 'pgcc', 'VC', 'xlc', 'icc', 'bg_gcc', 'bgq_gcc', 'bgxlc']);
     member(Compiler, ['g++', 'pgCC', 'VC++', 'xlC', 'iCC', 'bg_g++', 'bgq_g++', 'bgxlc++']).
 comp_lang(Compiler, 'c++') :-
     member(Compiler, ['g++', 'pgCC', 'VC++', 'xlC', 'iCC', 'bg_g++', 'bgq_g++', 'bgxlc++']).
->>>>>>> dfc38ca4
 comp_lang('gcc', 'att_asm') :-
     % We dont use gcc for assembly files on AIX
     current_platform(Platform),
@@ -3023,12 +2962,9 @@
 mutatee_comp('bg_gcc').
 mutatee_comp('bg_g++').
 mutatee_comp('bg_gfortran').
-<<<<<<< HEAD
-=======
 mutatee_comp('bgq_gcc').
 mutatee_comp('bgq_g++').
 mutatee_comp('bgq_gfortran').
->>>>>>> dfc38ca4
 mutatee_comp('bgxlc').
 mutatee_comp('bgxlc++').
 
@@ -3061,12 +2997,9 @@
 compiler_define_string('bg_gcc', 'gnu_cc').
 compiler_define_string('bg_g++', 'gnu_xx').
 compiler_define_string('bg_gfortran', 'gnu_fc').
-<<<<<<< HEAD
-=======
 compiler_define_string('bgq_gcc', 'gnu_cc').
 compiler_define_string('bgq_g++', 'gnu_xx').
 compiler_define_string('bgq_gfortran', 'gnu_fc').
->>>>>>> dfc38ca4
 compiler_define_string('bgxlc', 'bg_cc').
 compiler_define_string('bgxlc++', 'bg_CC').
 
@@ -3094,12 +3027,9 @@
 compiler_s('bg_gcc', 'powerpc-bgp-linux-gcc').
 compiler_s('bg_g++', 'powerpc-bgp-linux-g++').
 compiler_s('bg_gfortran', 'powerpc-bgp-linux-gfortran').
-<<<<<<< HEAD
-=======
 compiler_s('bgq_gcc', 'mpicc').
 compiler_s('bgq_g++', 'mpic++').
 compiler_s('bgq_gfortran', 'mpif90').
->>>>>>> dfc38ca4
 
 
 % Translation for Optimization Level
@@ -3109,40 +3039,24 @@
 % FIXME Im also not sure that all these compilers default to no optimization
 compiler_opt_trans(_, 'none', '').
 compiler_opt_trans(Comp, 'low', '-O1') :-
-<<<<<<< HEAD
-    member(Comp, ['gcc', 'g++', 'pgcc', 'pgCC', 'gfortran', 'icc', 'iCC', 'bg_gcc', 'bg_g++', 'bg_gfortran']).
-=======
     member(Comp, ['gcc', 'g++', 'pgcc', 'pgCC', 'gfortran', 'icc', 'iCC', 'bg_gcc', 'bg_g++', 'bg_gfortran', 'bgq_gcc', 'bgq_g++', 'bgq_gfortran']).
->>>>>>> dfc38ca4
 compiler_opt_trans(Comp, 'low', '/O1') :- Comp == 'VC++'; Comp == 'VC'.
 compiler_opt_trans(IBM, 'low', '-O') :-
     member(IBM, ['xlc', 'xlC']).
 compiler_opt_trans(Comp, 'high', '-O2') :-
-<<<<<<< HEAD
-    member(Comp, ['gcc', 'g++', 'pgcc', 'pgCC', 'gfortran', 'icc', 'iCC', 'bg_gcc', 'bg_g++', 'bg_gfortran']).
-=======
     member(Comp, ['gcc', 'g++', 'pgcc', 'pgCC', 'gfortran', 'icc', 'iCC', 'bg_gcc', 'bg_g++', 'bg_gfortran', 'bgq_gcc', 'bgq_g++', 'bgq_gfortran']).
->>>>>>> dfc38ca4
 compiler_opt_trans(Comp, 'high', '/O2') :- Comp == 'VC++'; Comp == 'VC'.
 compiler_opt_trans(IBM, 'high', '-O3') :-
     member(IBM, ['xlc', 'xlC']).
 compiler_opt_trans(Comp, 'max', '-O3') :-
-<<<<<<< HEAD
-    member(Comp, ['gcc', 'g++', 'icc', 'iCC', 'bg_gcc', 'bg_g++', 'bg_gfortran']).
-=======
     member(Comp, ['gcc', 'g++', 'icc', 'iCC', 'bg_gcc', 'bg_g++', 'bg_gfortran', 'bgq_gcc', 'bgq_g++', 'bgq_gfortran']).
->>>>>>> dfc38ca4
 compiler_opt_trans(IBM, 'max', '-O5') :-
     member(IBM, ['xlc', 'xlC']).
 compiler_opt_trans(Comp, 'max', '/Ox') :- Comp == 'VC++'; Comp == 'VC'.
 
 compiler_pic_trans(_, 'none', '').
 compiler_pic_trans(Comp, 'pic', '-fPIC') :-
-<<<<<<< HEAD
-    member(Comp, ['gcc', 'g++', 'gfortran', 'icc', 'iCC', 'bg_gcc', 'bg_g++', 'bg_gfortran']).
-=======
     member(Comp, ['gcc', 'g++', 'gfortran', 'icc', 'iCC', 'bg_gcc', 'bg_g++', 'bg_gfortran', 'bgq_gcc', 'bgq_g++', 'bgq_gfortran']).
->>>>>>> dfc38ca4
 compiler_pic_trans(Comp, 'pic', '-KPIC') :-
     member(Comp, ['pgcc', 'pgCC']).
 compiler_pic_trans(Comp, 'pic', '-qpic') :-
@@ -3162,12 +3076,9 @@
 compiler_pic('bg_gcc', 'pic').
 compiler_pic('bg_g++', 'pic').
 compiler_pic('bg_gfortran', 'pic').
-<<<<<<< HEAD
-=======
 compiler_pic('bgq_gcc', 'pic').
 compiler_pic('bgq_g++', 'pic').
 compiler_pic('bgq_gfortran', 'pic').
->>>>>>> dfc38ca4
 compiler_pic(C, 'none') :-
         mutatee_comp(C).
         
@@ -3183,12 +3094,8 @@
 compiler_parm_trans(Comp, 'partial_compile', '-c') :-
     member(Comp, ['gcc', 'g++', 'pgcc', 'pgCC', 
                   'xlc', 'xlC', 'gfortran', 'VC', 'VC++', 'icc', 'iCC',
-<<<<<<< HEAD
-                  'bg_gcc', 'bg_g++', 'bg_gfortran', 'bgxlc', 'bgxlc++']).
-=======
                   'bg_gcc', 'bg_g++', 'bg_gfortran', 'bgxlc', 'bgxlc++',
                   'bgq_gcc', 'bgq_g++', 'bgq_gfortran']).
->>>>>>> dfc38ca4
 
 % Mutator compiler defns
 mutator_comp('g++').
@@ -3213,13 +3120,6 @@
 compiler_static_link('gcc', P, '-static') :- platform(_,'linux', _, P).
 compiler_static_link('g++', P, '-static') :- platform(_,'freebsd', _,P).
 compiler_static_link('gcc', P, '-static') :- platform(_,'freebsd', _,P).
-<<<<<<< HEAD
-compiler_static_link('bg_g++', P, '-static') :- platform(_,'bluegene', _, P).
-compiler_static_link('bg_gcc', P, '-static') :- platform(_,'bluegene', _, P).
-
-compiler_dynamic_link('bg_g++', P, '-dynamic') :- platform(_, 'bluegene', _, P).
-compiler_dynamic_link('bg_gcc', P, '-dynamic') :- platform(_, 'bluegene', _, P).
-=======
 compiler_static_link('bg_g++', P, '-static') :- platform(_,'bluegene', 'bluegenep', P).
 compiler_static_link('bg_gcc', P, '-static') :- platform(_,'bluegene', 'bluegenep', P).
 compiler_static_link('bgq_g++', P, '-static') :- platform(_, _, 'bluegeneq', P).
@@ -3229,7 +3129,6 @@
 compiler_dynamic_link('bg_gcc', P, '-dynamic') :- platform(_, _, 'bluegenep', P).
 compiler_dynamic_link('bgq_g++', P, '-dynamic') :- platform(_, _, 'bluegeneq', P).
 compiler_dynamic_link('bgq_gcc', P, '-dynamic') :- platform(_, _, 'bluegeneq', P).
->>>>>>> dfc38ca4
 
 
 % Specify the standard flags for each compiler
@@ -3244,11 +3143,8 @@
 comp_std_flags_str('pgCC', '$(CXXFLAGS_NATIVE)').
 comp_std_flags_str('bg_gcc', '$(CFLAGS)').
 comp_std_flags_str('bg_g++', '$(CXXFLAGS)').
-<<<<<<< HEAD
-=======
 comp_std_flags_str('bgq_gcc', '$(CFLAGS)').
 comp_std_flags_str('bgq_g++', '$(CXXFLAGS)').
->>>>>>> dfc38ca4
 % FIXME Tear out the '-DSOLO_MUTATEE' from these and make it its own thing
 comp_mutatee_flags_str('gcc', '-DSOLO_MUTATEE $(MUTATEE_CFLAGS_GNU) -I../src').
 comp_mutatee_flags_str('g++', '-DSOLO_MUTATEE $(MUTATEE_CXXFLAGS_GNU) -I../src').
@@ -3256,11 +3152,8 @@
 comp_mutatee_flags_str('pgcc', '-DSOLO_MUTATEE $(MUTATEE_CFLAGS_NATIVE) -I../src').
 comp_mutatee_flags_str('bg_gcc', '-DSOLO_MUTATEE $(MUTATEE_CFLAGS_GNU) -I../src').
 comp_mutatee_flags_str('bg_g++', '-DSOLO_MUTATEE $(MUTATEE_CXXFLAGS_GNU) -I../src').
-<<<<<<< HEAD
-=======
 comp_mutatee_flags_str('bgq_gcc', '-DSOLO_MUTATEE $(MUTATEE_CFLAGS_GNU) -I../src').
 comp_mutatee_flags_str('bgq_g++', '-DSOLO_MUTATEE $(MUTATEE_CXXFLAGS_GNU) -I../src').
->>>>>>> dfc38ca4
 comp_mutatee_flags_str('bgxlc', '$(CFLAGS)').
 comp_mutatee_flags_str('bgxlc++', '$(CXXFLAGS)').
 % FIXME Make sure that these flags for cxx are correct, or tear out cxx (Alpha)
