% Dyninst test suite specification file

%%%%%%%%%%
%
% DO NOT EDIT ANYTHING UNTIL YOU REACH THE 'SAFE TO EDIT' MARK
%
%%%%%%%%%%

% Include some utility definitions
:- include('test.pl').

% Allow the user to specify new clauses as they want throughout this file
:- discontiguous([library/2, object_suffix/2, library_suffix/2,
                  library_prefix/2, test_plat/2, mutator/2,
                  mutator_requires_libs/2, mutator_comp/1, mutatee/2,
                  mutatee/3, mutatee_requires_libs/2, mutatee_comp/1, lang/1,
                  comp_lang/2, platform/4, compiler_opt_trans/3,
                  comp_mut/2, compiler_platform/2,
                  mcomp_plat/2, test_runmode/2, 
                  test_threadmode/2, test_processmode/2, threadmode/1, processmode/1,
                  mutatee_format/2, format_runmode/3, platform_format/2, 
                  compiler_format/2, test_exclude_format/2,
                  test_serializable/1, comp_std_flags_str/2,
                  comp_mutatee_flags_str/2, test_runs_everywhere/1,
                  mutatee_special_make_str/2, mutatee_special_requires/2,
                  groupable_test/1, test_platform/2,
                  compiler_for_mutatee/2, test_start_state/2,
                  compiler_define_string/2, compiler_s/2,
                  mutatee_link_options/2, mutatee_peer/2,
                  compiler_parm_trans/3, test/3, test_description/2,
                  optimization_for_mutatee/3, spec_exception/3,
                  spec_object_file/6, fortran_c_component/1,
                  whitelist/1, parameter/1, parameter_values/2,
                  mutatee_abi/1, platform_abi/2,
                  compiler_platform_abi_s/4, test_platform_abi/3,
                  restricted_amd64_abi/1, compiler_presence_def/2,
                  restricted_abi_for_arch/3, insane/2, module/1,
                  compiler_static_link/3, compiler_dynamic_link/3,
                  compiler_platform_abi/3, tests_module/2, mutator_requires_libs/2, 
                  test_exclude_compiler/2, remote_platform/1, remote_runmode_mutator/2,
                  remote_runmode_mutatee/2, mutatee_launchtime/2, runmode_launch_params/5,
                  platform_module/2, mutatee_compiler_platform_exclude/2]).

%%%%%%%%%%
%
% SAFE TO EDIT
% It is safe to add new clauses and edit the clauses in the section below
%
%%%%%%%%%%

% Some tests require shared libraries as well as mutatees
%mutator('test_requireslib', ['test_requireslib.C']).
% We need to specify that 'test_requireslib' requires the library 'requireslib'
%mutator_library('test_requireslib', 'requireslib').
% And then we need to provide a definition of the library and the source files
% it reqires if we havent already done so.
% NOTE TO SELF:
% So we want Windows to compile the following file to 'requireslib.dll' and
% Unix to compile it to 'librequireslib.so'
%library('requireslib', ['requireslib.C']).

% Mutatees can require that they're linked with certain libraries.  Here's
% how to specify that
%mutatee_requires_libs('test_threaded_mutatee', ['pthread']).

module('dyninst').
module('symtab').
module('stackwalker').
module('instruction').
module('proccontrol').

platform_module(P, 'dyninst') :- platform(_, S, _, P),
 S \= 'bluegene'.
platform_module(_, 'symtab').
platform_module(P, 'instruction') :- platform('i386', _, _, P).
platform_module(P, 'instruction') :- platform('x86_64', _, _, P).
platform_module(P, 'instruction') :- platform('power32', _, _, P).
platform_module(P, 'instruction') :- platform('power64', _, _, P).
platform_module(P, 'proccontrol') :- platform('i386', 'linux', _, P).
platform_module(P, 'proccontrol') :- platform('x86_64', 'linux', _, P).
platform_module(P, 'proccontrol') :- platform(_, 'freebsd', _, P).
platform_module(P, 'proccontrol') :- platform(_, 'bluegene', _, P).
   
%%%%%%%%%%%%%%%%%%%%%%%%%%%%%%%%%%%%%%%%%%%%%%%%%%%%%%%%%%%%%%%%%%%%%%%%%%%%
% Below are specifications for the standard Dyninst test suite
%
% DO NOT EDIT ANYTHING BELOW THIS MARK UNLESS YOU'RE SURE YOU KNOW
% WHAT YOU'RE DOING
%%%%%%%%%%%%%%%%%%%%%%%%%%%%%%%%%%%%%%%%%%%%%%%%%%%%%%%%%%%%%%%%%%%%%%%%%%%%

% This is a dummy mutatee definition thats used by some tests that check that
% we correctly identify error conditions
mutatee('none', []).
compiler_for_mutatee('none', '').
compiler_platform('', P) :- platform(P).
% Also a dummy compiler for our dummy mutatee
compiler_define_string('', '').
mutatee_comp('').
mutatee_link_options('', '').
comp_std_flags_str('', '').
comp_mutatee_flags_str('', '').

mutatee('dyninst_group_test', ['test1_1_mutatee.c', 
	'test1_2_mutatee.c',
	'test1_3_mutatee.c', 
	'test1_4_mutatee.c',
	'test1_5_mutatee.c', 
	'test1_6_mutatee.c',
	'test1_7_mutatee.c', 
	'test1_8_mutatee.c',
	'test1_9_mutatee.c', 
	'test1_10_mutatee.c',
	'test1_11_mutatee.c',
	'test1_13_mutatee.c',
	'test1_16_mutatee.c',
	'test1_17_mutatee.c',
	'test1_18_mutatee.c',
	'test1_20_mutatee.c',
	'test1_21_mutatee.c',
	'test1_22_mutatee.c',
	'snip_ref_shlib_var_mutatee.c',
	'snip_change_shlib_var_mutatee.c',
	'test1_23_mutatee.c',
	'test1_24_mutatee.c',
	'test1_25_mutatee.c',
	'test1_26_mutatee.c',
	'test1_27_mutatee.c',
	'test1_28_mutatee.c',
	'test1_30_mutatee.c',
	'test1_31_mutatee.c',
	'test1_32_mutatee.c',
	'test1_33_mutatee.c',
	'test1_34_mutatee.c',
	'test1_36_mutatee.c',
	'test1_37_mutatee.c',
	'test1_38_mutatee.c',
	'test1_39_mutatee.c',
	'test2_5_mutatee.c',
	'test2_7_mutatee.c',
	'test2_9_mutatee.c',
	'test2_11_mutatee.c',
	'test2_12_mutatee.c',
	'test2_13_mutatee.c',
   'test_write_param_mutatee.c'
    ]).
compiler_for_mutatee('dyninst_group_test', Compiler) :-
    comp_lang(Compiler, 'c').
mutatee_format('dyninst_group_test', 'staticMutatee').

mutatee('dyninst_cxx_group_test', ['test5_1_mutatee.C',
	'test5_2_mutatee.C',
	'test5_3_mutatee.C',
	'test5_4_mutatee.C',
	'test5_5_mutatee.C',
	'test5_6_mutatee.C',
	'test5_7_mutatee.C',
	'test5_8_mutatee.C',
	'test5_9_mutatee.C'
    ], ['cpp_test.C']).
compiler_for_mutatee('dyninst_cxx_group_test', Compiler) :-
    comp_lang(Compiler, 'c++').
mutatee_format('dyninst_cxx_group_test', 'staticMutatee').

mutatee('symtab_group_test', [
   'test_lookup_func_mutatee.c',
	'test_lookup_var_mutatee.c',
	'test_line_info_mutatee.c',
	'test_module_mutatee.c',
	'test_relocations_mutatee.c',
	'test_symtab_ser_funcs_mutatee.c',
	'test_ser_anno_mutatee.c',
	'test_type_info_mutatee.c',
        'test_anno_basic_types_mutatee.c',
        'test_add_symbols_mutatee.c'
   ]).
compiler_for_mutatee('symtab_group_test', Compiler) :-
    comp_lang(Compiler, 'c').
compiler_for_mutatee('symtab_cxx_group_test', Compiler) :-
    comp_lang(Compiler, 'c++').

test('test1_1', 'test1_1', 'dyninst_group_test').
test_description('test1_1', 'instrument with zero-arg function call').
test_runs_everywhere('test1_1').
groupable_test('test1_1').
mutator('test1_1', ['test1_1.C']).
test_runmode('test1_1', 'staticdynamic').
test_start_state('test1_1', 'stopped').
tests_module('test1_1', 'dyninst').

test('test1_2', 'test1_2', 'dyninst_group_test').
test_description('test1_2', 'instrument with four-arg function call').
test_runs_everywhere('test1_2').
groupable_test('test1_2').
mutator('test1_2', ['test1_2.C']).
mutatee('test1_2', ['test1_2_mutatee.c']).
compiler_for_mutatee('test1_2', Compiler) :-
    comp_lang(Compiler, 'c').
test_runmode('test1_2', 'staticdynamic').
test_start_state('test1_2', 'stopped').
tests_module('test1_2', 'dyninst').

test('test1_3', 'test1_3', 'dyninst_group_test').
test_description('test1_3', 'passing variables to a function').
test_runs_everywhere('test1_3').
groupable_test('test1_3').
mutator('test1_3', ['test1_3.C']).
test_runmode('test1_3', 'staticdynamic').
test_start_state('test1_3', 'stopped').
tests_module('test1_3', 'dyninst').

test('test1_4', 'test1_4', 'dyninst_group_test').
test_description('test1_4', 'instrument with a sequence').
test_runs_everywhere('test1_4').
groupable_test('test1_4').
mutator('test1_4', ['test1_4.C']).
test_runmode('test1_4', 'staticdynamic').
test_start_state('test1_4', 'stopped').
tests_module('test1_4', 'dyninst').

test('test1_5', 'test1_5', 'dyninst_group_test').
test_description('test1_5', 'instrument with if clause (no else)').
test_runs_everywhere('test1_5').
groupable_test('test1_5').
mutator('test1_5', ['test1_5.C']).
test_runmode('test1_5', 'staticdynamic').
test_start_state('test1_5', 'stopped').
tests_module('test1_5', 'dyninst').

test('test1_6', 'test1_6', 'dyninst_group_test').
test_description('test1_6', 'arithmetic operators').
test_runs_everywhere('test1_6').
groupable_test('test1_6').
mutator('test1_6', ['test1_6.C']).
test_runmode('test1_6', 'staticdynamic').
test_start_state('test1_6', 'stopped').
tests_module('test1_6', 'dyninst').

test('test1_7', 'test1_7', 'dyninst_group_test').
test_description('test1_7', 'relational operators').
test_runs_everywhere('test1_7').
groupable_test('test1_7').
mutator('test1_7', ['test1_7.C']).
test_runmode('test1_7', 'staticdynamic').
test_start_state('test1_7', 'stopped').
tests_module('test1_7', 'dyninst').

test('test1_8', 'test1_8', 'dyninst_group_test').
test_description('test1_8', 'verify that registers are preserved across inserted expression').
test_runs_everywhere('test1_8').
groupable_test('test1_8').
mutator('test1_8', ['test1_8.C']).
test_runmode('test1_8', 'staticdynamic').
test_start_state('test1_8', 'stopped').
tests_module('test1_8', 'dyninst').

test('test1_9', 'test1_9', 'dyninst_group_test').
test_description('test1_9', 'verify that registers are preserved across inserted function call').
test_runs_everywhere('test1_9').
groupable_test('test1_9').
mutator('test1_9', ['test1_9.C']).
test_runmode('test1_9', 'staticdynamic').
test_start_state('test1_9', 'stopped').
tests_module('test1_9', 'dyninst').

test('test1_10', 'test1_10', 'dyninst_group_test').
test_description('test1_10', 'inserted snippet order').
test_runs_everywhere('test1_10').
groupable_test('test1_10').
mutator('test1_10', ['test1_10.C']).
test_runmode('test1_10', 'staticdynamic').
test_start_state('test1_10', 'stopped').
tests_module('test1_10', 'dyninst').

test('test1_11', 'test1_11', 'dyninst_group_test').
test_description('test1_11', 'insert snippets at entry, exit, and call points').
test_runs_everywhere('test1_11').
groupable_test('test1_11').
mutator('test1_11', ['test1_11.C']).
test_runmode('test1_11', 'staticdynamic').
test_start_state('test1_11', 'stopped').
tests_module('test1_11', 'dyninst').

test('test1_12', 'test1_12', 'test1_12').
test_description('test1_12', 'insert/remove and malloc/free').
test_runs_everywhere('test1_12').
mutator('test1_12', ['test1_12.C']).
mutatee('test1_12', ['test1_12_mutatee.c']).
compiler_for_mutatee('test1_12', Compiler) :-
    comp_lang(Compiler, 'c').
test_runmode('test1_12', 'dynamic').
test_start_state('test1_12', 'stopped').
tests_module('test1_12', 'dyninst').

test('test1_13', 'test1_13', 'dyninst_group_test').
test_description('test1_13', 'paramExpr,retExpr,nullExpr').
test_runs_everywhere('test1_13').
groupable_test('test1_13').
mutator('test1_13', ['test1_13.C']).
test_runmode('test1_13', 'staticdynamic').
test_start_state('test1_13', 'stopped').
tests_module('test1_13', 'dyninst').

test('test1_14', 'test1_14', 'test1_14').
test_description('test1_14', 'Replace/Remove Function Call').
test_runs_everywhere('test1_14').
mutator('test1_14', ['test1_14.C']).
mutatee('test1_14', ['test1_14_mutatee.c']).
% test1_14s mutatee can be compiled with any C or Fortran compiler
compiler_for_mutatee('test1_14', Compiler) :-
    comp_lang(Compiler, 'c').
test_runmode('test1_14', 'staticdynamic').
test_start_state('test1_14', 'stopped').
tests_module('test1_14', 'dyninst').
groupable_test('test1_14').
mutatee_format('test1_14', 'staticMutatee').

test('test1_15', 'test1_15', 'test1_15').
test_description('test1_15', 'setMutationsActive').
test_runs_everywhere('test1_15').
mutator('test1_15', ['test1_15.C']).
mutatee('test1_15', ['test1_15_mutatee.c']).
compiler_for_mutatee('test1_15', Compiler) :-
    comp_lang(Compiler, 'c').
test_runmode('test1_15', 'dynamic').
test_start_state('test1_15', 'stopped').
tests_module('test1_15', 'dyninst').

test('test1_16', 'test1_16', 'dyninst_group_test').
test_description('test1_16', 'If else').
test_runs_everywhere('test1_16').
groupable_test('test1_16').
mutator('test1_16', ['test1_16.C']).
test_runmode('test1_16', 'staticdynamic').
test_start_state('test1_16', 'stopped').
tests_module('test1_16', 'dyninst').

test('test1_17', 'test1_17', 'dyninst_group_test').
test_description('test1_17', 'Verifies that instrumentation inserted at exit point doesn\'t clobber return value').
test_runs_everywhere('test1_17').
groupable_test('test1_17').
mutator('test1_17', ['test1_17.C']).
test_runmode('test1_17', 'staticdynamic').
test_start_state('test1_17', 'stopped').
tests_module('test1_17', 'dyninst').

test('test1_18', 'test1_18', 'dyninst_group_test').
test_description('test1_18', 'Read/Write a variable in the mutatee').
test_runs_everywhere('test1_18').
groupable_test('test1_18').
mutator('test1_18', ['test1_18.C']).
test_runmode('test1_18', 'staticdynamic').
test_start_state('test1_18', 'stopped').
tests_module('test1_18', 'dyninst').

test('test1_19', 'test1_19', 'test1_19').
test_description('test1_19', 'oneTimeCode').
test_runs_everywhere('test1_19').
mutator('test1_19', ['test1_19.C']).
mutatee('test1_19', ['test1_19_mutatee.c']).
compiler_for_mutatee('test1_19', Compiler) :-
    comp_lang(Compiler, 'c').
test_runmode('test1_19', 'dynamic').
test_start_state('test1_19', 'stopped').
tests_module('test1_19', 'dyninst').

test('test1_20', 'test1_20', 'dyninst_group_test').
test_description('test1_20', 'Instrumentation at arbitrary points').
test_runs_everywhere('test1_20').
groupable_test('test1_20').
mutator('test1_20', ['test1_20.C']).
test_runmode('test1_20', 'staticdynamic').
test_start_state('test1_20', 'stopped').
tests_module('test1_20', 'dyninst').
mutator_requires_libs('test1_20', L) :-
        current_platform(P),
        platform(Arch, _, _, P),
        (Arch = 'i386' -> L = ['instructionAPI'];
         Arch = 'x86_64' -> L = ['instructionAPI'];
         Arch = 'power32' -> L = ['instructionAPI'];
         Arch = 'power64' -> L = ['instructionAPI'];
         Arch = 'powerpc' -> L = ['instructionAPI'];
         L = []
                ).

test('test1_21', 'test1_21', 'dyninst_group_test').
test_description('test1_21', 'findFunction in module').
test_runs_everywhere('test1_21').
groupable_test('test1_21').
mutator('test1_21', ['test1_21.C']).
test_runmode('test1_21', 'staticdynamic').
test_start_state('test1_21', 'stopped').
tests_module('test1_21', 'dyninst').

test('test1_22', 'test1_22', 'dyninst_group_test').
test_description('test1_22', 'Replace Function').
test_runs_everywhere('test1_22').
groupable_test('test1_22').
mutator('test1_22', ['test1_22.C']).
mutatee_requires_libs('dyninst_group_test', Libs) :-
    % FreeBSD doesn't have a libdl
    current_platform(P),
    platform(_, OS, _, P),
    (
        OS = 'freebsd' -> Libs = [];
        Libs = ['dl']
    ).
test_runmode('test1_22', 'staticdynamic').
test_start_state('test1_22', 'stopped').
tests_module('test1_22', 'dyninst').
test_exclude_format('test1_22', 'staticMutatee').

test('snip_ref_shlib_var', 'snip_ref_shlib_var', 'dyninst_group_test').
test_description('snip_ref_shlib_var', 'Inst references variable in shared lib').
test_runs_everywhere('snip_ref_shlib_var').
groupable_test('snip_ref_shlib_var').
mutator('snip_ref_shlib_var', ['snip_ref_shlib_var.C']).
test_runmode('snip_ref_shlib_var', 'staticdynamic').
test_start_state('snip_ref_shlib_var', 'stopped').
tests_module('snip_ref_shlib_var', 'dyninst').

test('snip_change_shlib_var', 'snip_change_shlib_var', 'dyninst_group_test').
test_description('snip_change_shlib_var', 'Inst modifies variable in shared lib').
test_runs_everywhere('snip_change_shlib_var').
groupable_test('snip_change_shlib_var').
mutator('snip_change_shlib_var', ['snip_change_shlib_var.C']).
test_runmode('snip_change_shlib_var', 'staticdynamic').
test_start_state('snip_change_shlib_var', 'stopped').
tests_module('snip_change_shlib_var', 'dyninst').

% test_snip_remove
test('test_snip_remove', 'test_snip_remove', 'test_snip_remove').
test_description('test_snip_remove', 'Tests multiple snippet removal').
test_runs_everywhere('test_snip_remove').
groupable_test('test_snip_remove').
mutator('test_snip_remove', ['test_snip_remove.C']).
mutatee('test_snip_remove', ['test_snip_remove_mutatee.c']).
compiler_for_mutatee('test_snip_remove', Compiler) :-
    comp_lang(Compiler, 'c').
test_runmode('test_snip_remove', 'dynamic').
test_start_state('test_snip_remove', 'stopped').
tests_module('test_snip_remove', 'dyninst').

% amd64_7_arg_call
test('amd64_7_arg_call', 'amd64_7_arg_call', 'amd64_7_arg_call').
test_description('amd64_7_arg_call', 'AMD64: verify that we can make calls using the stack and GPRs for parameter passing.').
    test_platform('amd64_7_arg_call', Platform) :-
    platform(Arch, _, _, Platform),
    member(Arch, ['x86_64']).
groupable_test('amd64_7_arg_call').
mutator('amd64_7_arg_call', ['amd64_7_arg_call.C']).
mutatee('amd64_7_arg_call', ['amd64_7_arg_call_mutatee.c']).
compiler_for_mutatee('amd64_7_arg_call', Compiler) :-
    comp_lang(Compiler, 'c').
test_runmode('amd64_7_arg_call', 'staticdynamic').
test_start_state('amd64_7_arg_call', 'stopped').
tests_module('amd64_7_arg_call', 'dyninst').


test('init_fini_callback', 'init_fini_callback', 'init_fini_callback').
test_description('init_fini_callback', 'Adds callbacks for rewritten module on load/unload/entry/exit.').
% ELF platforms only
    test_platform('init_fini_callback', Platform) :-
    platform(Arch, OS, _, Platform),
    member(OS, ['linux', 'freebsd', 'bluegene']),
    member(Arch, ['i386', 'x86_64', 'power32', 'power64']).
mutator('init_fini_callback', ['init_fini_callback.C']).
mutatee('init_fini_callback', ['init_fini_callback_mutatee.c']).
mutatee_requires_libs('init_fini_callback', Libs) :-
    % FreeBSD doesn't have a libdl
    current_platform(P),
    platform(_, OS, _, P),
    (
        OS = 'freebsd' -> Libs = [];
        Libs = ['dl']
    ).
compiler_for_mutatee('init_fini_callback', Compiler) :-
    comp_lang(Compiler, 'c').
groupable_test('init_fini_callback').
test_runmode('init_fini_callback', 'staticdynamic').
test_start_state('init_fini_callback', 'stopped').
tests_module('init_fini_callback', 'dyninst').

test('test1_23', 'test1_23', 'dyninst_group_test').
test_description('test1_23', 'Local Variables').
test_runs_everywhere('test1_23').
groupable_test('test1_23').
mutator('test1_23', ['test1_23.C']).
test_runmode('test1_23', 'staticdynamic').
test_start_state('test1_23', 'stopped').
tests_module('test1_23', 'dyninst').

test('test1_24', 'test1_24', 'dyninst_group_test').
test_description('test1_24', 'Array Variables').
test_runs_everywhere('test1_24').
groupable_test('test1_24').
mutator('test1_24', ['test1_24.C']).
test_runmode('test1_24', 'staticdynamic').
test_start_state('test1_24', 'stopped').
tests_module('test1_24', 'dyninst').

test('test1_25', 'test1_25', 'dyninst_group_test').
test_description('test1_25', 'Unary Operators').
test_runs_everywhere('test1_25').
groupable_test('test1_25').
mutator('test1_25', ['test1_25.C']).
test_runmode('test1_25', 'staticdynamic').
test_start_state('test1_25', 'stopped').
tests_module('test1_25', 'dyninst').

test('test1_26', 'test1_26', 'dyninst_group_test').
test_description('test1_26', 'Struct Elements').
test_runs_everywhere('test1_26').
groupable_test('test1_26').
mutator('test1_26', ['test1_26.C']).
test_runmode('test1_26', 'staticdynamic').
test_start_state('test1_26', 'stopped').
tests_module('test1_26', 'dyninst').

test('test1_27', 'test1_27', 'dyninst_group_test').
test_description('test1_27', 'Type compatibility').
test_runs_everywhere('test1_27').
groupable_test('test1_27').
mutator('test1_27', ['test1_27.C']).
test_runmode('test1_27', 'staticdynamic').
test_start_state('test1_27', 'stopped').
tests_module('test1_27', 'dyninst').

test('test1_28', 'test1_28', 'dyninst_group_test').
test_description('test1_28', 'User Defined Fields').
test_runs_everywhere('test1_28').
groupable_test('test1_28').
mutator('test1_28', ['test1_28.C']).
test_runmode('test1_28', 'staticdynamic').
test_start_state('test1_28', 'stopped').
tests_module('test1_28', 'dyninst').

test('test1_29', 'test1_29', 'test1_29').
test_description('test1_29', 'BPatch_srcObj class').
test_runs_everywhere('test1_29').
groupable_test('test1_29').
mutator('test1_29', ['test1_29.C']).
mutatee('test1_29', ['test1_29_mutatee.c']).
% test1_29s mutatee can be compiled with any C compiler or Fortran compiler
compiler_for_mutatee('test1_29', Compiler) :-
    comp_lang(Compiler, 'c').
test_runmode('test1_29', 'staticdynamic').
test_start_state('test1_29', 'stopped').
tests_module('test1_29', 'dyninst').
mutatee_format('test1_29', 'staticMutatee').

test('test1_30', 'test1_30', 'dyninst_group_test').
test_description('test1_30', 'Line Information').
test_runs_everywhere('test1_30').
groupable_test('test1_30').
mutator('test1_30', ['test1_30.C']).
test_runmode('test1_30', 'staticdynamic').
test_start_state('test1_30', 'stopped').
tests_module('test1_30', 'dyninst').

test('test1_31', 'test1_31', 'dyninst_group_test').
test_description('test1_31', 'Non-Recursive Base Tramp').
test_runs_everywhere('test1_31').
groupable_test('test1_31').
mutator('test1_31', ['test1_31.C']).
test_runmode('test1_31', 'staticdynamic').
test_start_state('test1_31', 'stopped').
tests_module('test1_31', 'dyninst').

test('test1_32', 'test1_32', 'dyninst_group_test').
test_description('test1_32', 'Recursive Base Tramp').
test_runs_everywhere('test1_32').
groupable_test('test1_32').
mutator('test1_32', ['test1_32.C']).
test_runmode('test1_32', 'staticdynamic').
test_start_state('test1_32', 'stopped').
tests_module('test1_32', 'dyninst').

test('test1_33', 'test1_33', 'dyninst_group_test').
test_description('test1_33', 'Control Flow Graphs').
test_runs_everywhere('test1_33').
groupable_test('test1_33').
mutator('test1_33', ['test1_33.C']).
test_runmode('test1_33', 'staticdynamic').
test_start_state('test1_33', 'stopped').
tests_module('test1_33', 'dyninst').

test('test1_34', 'test1_34', 'dyninst_group_test').
test_description('test1_34', 'Loop Information').
test_runs_everywhere('test1_34').
groupable_test('test1_34').
mutator('test1_34', ['test1_34.C']).
test_runmode('test1_34', 'staticdynamic').
test_start_state('test1_34', 'stopped').
tests_module('test1_34', 'dyninst').

test('test1_35', 'test1_35', 'test1_35').
test_description('test1_35', 'Function Relocation').
test_platform('test1_35', 'i386-unknown-linux2.4').
test_platform('test1_35', 'i386-unknown-linux2.6').
test_platform('test1_35', 'x86_64-unknown-linux2.4').
test_platform('test1_35', 'i386-unknown-freebsd7.2').
test_platform('test1_35', 'amd64-unknown-freebsd7.2').
groupable_test('test1_35').
mutator('test1_35', ['test1_35.C']).
mutatee('test1_35', ['test1_35_mutatee.c'], Sources) :-
    current_platform(Plat), platform(Arch, OS, _, Plat),
    (
        (Arch = 'x86_64', OS = 'linux') ->
            Sources = ['call35_1_x86_64_linux.s'];
        (Arch = 'i386', OS = 'linux') ->
            Sources = ['call35_1_x86_linux.s'];
        (Arch = 'i386', OS = 'freebsd') ->
            Sources = ['call35_1_x86_linux.s'];
        (Arch = 'x86_64', OS = 'freebsd') ->
            Sources = ['call35_1_x86_64_linux.s'];
        Sources = ['call35_1.c']
    ).
% test1_35s mutatee can be compiled with any C compiler
compiler_for_mutatee('test1_35', Compiler) :-
    comp_lang(Compiler, 'c').
test_runmode('test1_35', 'staticdynamic').
test_start_state('test1_35', 'stopped').
restricted_amd64_abi('test1_35').
tests_module('test1_35', 'dyninst').
mutatee_format('test1_35', 'staticMutatee').

test('test1_36', 'test1_36', 'dyninst_group_test').
test_description('test1_36', 'Callsite Parameter Referencing').
test_runs_everywhere('test1_36').
groupable_test('test1_36').
mutator('test1_36', ['test1_36.C']).
test_runmode('test1_36', 'staticdynamic').
test_start_state('test1_36', 'stopped').
tests_module('test1_36', 'dyninst').

test('test1_37', 'test1_37', 'dyninst_group_test').
test_description('test1_37', 'Instrument Loops').
test_runs_everywhere('test1_37').
groupable_test('test1_37').
mutator('test1_37', ['test1_37.C']).
test_runmode('test1_37', 'staticdynamic').
test_start_state('test1_37', 'stopped').
tests_module('test1_37', 'dyninst').

% FIXME I dont think test1_38 runs on all platforms
test('test1_38', 'test1_38', 'dyninst_group_test').
test_description('test1_38', 'CFG Loop Callee Tree').
test_runs_everywhere('test1_38').
groupable_test('test1_38').
mutator('test1_38', ['test1_38.C']).
test_runmode('test1_38', 'staticdynamic').
test_start_state('test1_38', 'stopped').
tests_module('test1_38', 'dyninst').

test('test1_39', 'test1_39', 'dyninst_group_test').
test_description('test1_39', 'Regex search').
% test1_39 doesnt run on Windows
test_platform('test1_39', Platform) :-
    platform(_, OS, _, Platform),
    OS \= 'windows'.
groupable_test('test1_39').
mutator('test1_39', ['test1_39.C']).
test_runmode('test1_39', 'staticdynamic').
test_start_state('test1_39', 'stopped').
tests_module('test1_39', 'dyninst').

test('test1_40', 'test1_40', 'test1_40').
test_description('test1_40', 'Verify that we can monitor call sites').
% test1_40 should not run on Windows or IA64 Linux
test_platform('test1_40', Platform) :-
        platform(Platform),
        \+ platform(_, 'windows', _, Platform),
        \+ platform(_, 'bluegene', _, Platform).
groupable_test('test1_40').
mutator('test1_40', ['test1_40.C']).
mutatee('test1_40', ['test1_40_mutatee.c']).
% test1_40s mutatee can be compiled with any C compiler except xlc/xlC
compiler_for_mutatee('test1_40', Compiler) :-
    comp_lang(Compiler, 'c'),
    \+ member(Compiler, ['xlc', 'xlC']).
test_runmode('test1_40', 'dynamic').
test_start_state('test1_40', 'stopped').
tests_module('test1_40', 'dyninst').

test('test1_41', 'test1_41', 'test1_41').
test_description('test1_41', 'Tests whether we lose line information running a mutatee twice').
% test1_41 doesnt run on Windows
test_platform('test1_41', Platform) :-
    platform(_, OS, _, Platform),
    OS \= 'windows'.
mutator('test1_41', ['test1_41.C']).
mutatee('test1_41', ['test1_41_mutatee.c']).
compiler_for_mutatee('test1_41', Compiler) :-
    comp_lang(Compiler, 'c').
test_runmode('test1_41', 'createProcess').
test_start_state('test1_41', 'selfstart').
tests_module('test1_41', 'dyninst').

test('test_write_param', 'test_write_param', 'dyninst_group_test').
test_description('test_write_param', 'writing to parameters').
test_platform('test_write_param', 'i386-unknown-linux2.4').
test_platform('test_write_param', 'x86_64-unknown-linux2.4').
test_platform('test_write_param', 'i386-unknown-nt4.0').
test_platform('test_write_param', 'rs6000-ibm-aix5.1').
test_platform('test_write_param', 'i386-unknown-freebsd7.2').
test_platform('test_write_param', 'amd64-unknown-freebsd7.2').
groupable_test('test_write_param').
mutator('test_write_param', ['test_write_param.C']).
test_runmode('test_write_param', 'staticdynamic').
test_start_state('test_write_param', 'stopped').
tests_module('test_write_param', 'dyninst').

test('test_pt_ls', 'test_pt_ls', none).
test_description('test_pt_ls', 'Run parseThat on ls').
% test_pt_ls doesnt run on Windowscd \paradyn
test_platform('test_pt_ls', Platform) :-
    platform(_, OS, _, Platform),
    OS \= 'windows'.
mutator('test_pt_ls', ['test_pt_ls.C']).
test_runmode('test_pt_ls', 'staticdynamic').
test_start_state('test_pt_ls', 'selfstart').
tests_module('test_pt_ls', 'dyninst').

test('test2_1', 'test2_1', none).
test_description('test2_1', 'Run an executable that does not exist').
test_runs_everywhere('test2_1').
mutator('test2_1', ['test2_1.C']).
test_runmode('test2_1', 'createProcess').
test_start_state('test2_1', 'selfstart').
restricted_amd64_abi('test2_1').
tests_module('test2_1', 'dyninst').

test('test2_2', 'test2_2', none).
test_description('test2_2', 'Try to run a createProcess on a file that is not an executable file').
test_runs_everywhere('test2_2').
mutator('test2_2', ['test2_2.C']).
test_runmode('test2_2', 'createProcess').
test_start_state('test2_2', 'selfstart').
restricted_amd64_abi('test2_2').
tests_module('test2_2', 'dyninst').

test('test2_3', 'test2_3', none).
test_description('test2_3', 'Attatch to an invalid pid').
test_runs_everywhere('test2_3').
mutator('test2_3', ['test2_3.C']).
test_runmode('test2_3', 'useAttach').
test_start_state('test2_3', 'selfstart').
restricted_amd64_abi('test2_3').
tests_module('test2_3', 'dyninst').

test('test2_4', 'test2_4', none).
test_description('test2_4', 'Attach to a protected pid').
test_runs_everywhere('test2_4').
mutator('test2_4', ['test2_4.C']).
test_runmode('test2_4', 'useAttach').
test_start_state('test2_4', 'selfstart').
restricted_amd64_abi('test2_4').
tests_module('test2_4', 'dyninst').

test('test2_5', 'test2_5', 'dyninst_group_test').
test_description('test2_5', 'Look up nonexistent function').
test_runs_everywhere('test2_5').
groupable_test('test2_5').
mutator('test2_5', ['test2_5.C']).
test_runmode('test2_5', 'staticdynamic').
test_start_state('test2_5', 'stopped').
tests_module('test2_5', 'dyninst').

test('test2_6', 'test2_6', 'test2_6').
test_description('test2_6', 'Load a dynamically linked library from the mutatee').
% test2_6 doesnt run on Windows
test_platform('test2_6', Platform) :-
    platform(_, OS, _, Platform),
    OS \= 'windows'.
mutator('test2_6', ['test2_6.C']).
mutatee('test2_6', ['test2_6_mutatee.c']).
compiler_for_mutatee('test2_6', Compiler) :-
    comp_lang(Compiler, 'c').
mutatee_requires_libs('test2_6', Libs) :-
    % FreeBSD doesn't have a libdl
    current_platform(P),
    platform(_, OS, _, P),
    (
        OS = 'freebsd' -> Libs = [];
        Libs = ['dl']
    ).
test_runmode('test2_6', 'dynamic').
test_start_state('test2_6', 'stopped').
tests_module('test2_6', 'dyninst').

test('test2_7', 'test2_7', 'dyninst_group_test').
test_description('test2_7', '').
% test2_7 runs on Solaris, Linux, AIX, and Windows
test_platform('test2_7', Platform) :-
    platform(_, OS, _, Platform),
    member(OS, ['linux', 'aix', 'windows']).
mutator('test2_7', ['test2_7.C']).
test_runmode('test2_7', 'dynamic').
test_start_state('test2_7', 'stopped').
groupable_test('test2_7').
tests_module('test2_7', 'dyninst').

test('test2_8', 'test2_8', 'test2_8').
test_runs_everywhere('test2_8').
mutator('test2_8', ['test2_8.C']).
mutatee('test2_8', ['test2_8_mutatee.c']).
compiler_for_mutatee('test2_8', Compiler) :-
    comp_lang(Compiler, 'c').
test_runmode('test2_8', 'dynamic').
test_start_state('test2_8', 'stopped').
tests_module('test2_8', 'dyninst').

test('test2_11', 'test2_11', 'dyninst_group_test').
test_runs_everywhere('test2_11').
mutator('test2_11', ['test2_11.C']).
test_runmode('test2_11', 'dynamic').
test_start_state('test2_11', 'stopped').
groupable_test('test2_11').
tests_module('test2_11', 'dyninst').

test('test2_12', 'test2_12', 'dyninst_group_test').
test_runs_everywhere('test2_12').
mutator('test2_12', ['test2_12.C']).
test_runmode('test2_12', 'dynamic').
test_start_state('test2_12', 'stopped').
groupable_test('test2_12').
tests_module('test2_12', 'dyninst').

test('test2_13', 'test2_13', 'dyninst_group_test').
% test2_13 doesnt run on Alpha, but were not supporting Alpha any more, so we
% dont need to bother checking for it
test_runs_everywhere('test2_13').
mutator('test2_13', ['test2_13.C']).
test_runmode('test2_13', 'dynamic').
test_start_state('test2_13', 'stopped').
groupable_test('test2_13').
tests_module('test2_13', 'dyninst').

% test2_14 used getThreads(), which has been deprecated forever and is now gone.
test('test2_14', 'test2_14', 'test2_14').
test_runs_everywhere('test2_14').
mutator('test2_14', ['test2_14.C']).
mutatee('test2_14', ['test2_14_mutatee.c']).
compiler_for_mutatee('test2_14', Compiler) :- comp_lang(Compiler, 'c').
test_runmode('test2_14', 'dynamic').
test_start_state('test2_14', 'stopped').
tests_module('test2_14', 'dyninst').

test('test3_1', 'test3_1', 'test3_1').
test_runs_everywhere('test3_1').
mutator('test3_1', ['test3_1.C']).
mutatee('test3_1', ['test3_1_mutatee.c']).
compiler_for_mutatee('test3_1', Compiler) :- comp_lang(Compiler, 'c').
test_runmode('test3_1', 'createProcess').
test_start_state('test3_1', 'selfstart').
tests_module('test3_1', 'dyninst').

test('test3_2', 'test3_2', 'test3_2').
test_runs_everywhere('test3_2').
mutator('test3_2', ['test3_2.C']).
mutatee('test3_2', ['test3_2_mutatee.c']).
compiler_for_mutatee('test3_2', C) :- comp_lang(C, 'c').
test_runmode('test3_2', 'createProcess').
test_start_state('test3_2', 'selfstart').
tests_module('test3_2', 'dyninst').

test('test3_3', 'test3_3', 'test3_3').
test_runs_everywhere('test3_3').
mutator('test3_3', ['test3_3.C']).
mutatee('test3_3', ['test3_3_mutatee.c']).
compiler_for_mutatee('test3_3', C) :- comp_lang(C, 'c').
test_runmode('test3_3', 'createProcess').
test_start_state('test3_3', 'selfstart').
tests_module('test3_3', 'dyninst').

test('test3_4', 'test3_4', 'test3_4').
test_runs_everywhere('test3_4').
mutator('test3_4', ['test3_4.C']).
mutatee('test3_4', ['test3_4_mutatee.c']).
compiler_for_mutatee('test3_4', C) :- comp_lang(C, 'c').
test_runmode('test3_4', 'createProcess').
test_start_state('test3_4', 'selfstart').
tests_module('test3_4', 'dyninst').

test('test3_5', 'test3_5', 'test3_5').
test_platform('test3_5', Platform) :-
    platform(_, OS, _, Platform), OS \= 'windows'.
mutator('test3_5', ['test3_5.C']).
mutatee('test3_5', ['test3_5_mutatee.c']).
compiler_for_mutatee('test3_5', C) :- comp_lang(C, 'c').
test_runmode('test3_5', 'createProcess').
test_start_state('test3_5', 'selfstart').
tests_module('test3_5', 'dyninst').

test('test3_6', 'test3_6', 'test3_6').
test_description('test3_6', 'simultaneous multiple-process management - terminate (fork)').
% test3_6 doesnt run on Windows
test_platform('test3_6', Platform) :-
    platform(_, OS, _, Platform), OS \= 'windows'.
mutator('test3_6', ['test3_6.C']).
mutatee('test3_6', ['test3_6_mutatee.c']).
compiler_for_mutatee('test3_6', Compiler) :- comp_lang(Compiler, 'c').
test_runmode('test3_6', 'createProcess').
test_start_state('test3_6', 'selfstart').
tests_module('test3_6', 'dyninst').

test('test3_7', 'test3_7', 'test3_7').
test_runs_everywhere('test3_7').
mutator('test3_7', ['test3_7.C']).
mutatee('test3_7', ['test3_7_mutatee.c']).
compiler_for_mutatee('test3_7', Compiler) :- comp_lang(Compiler, 'c').
test_runmode('test3_7', 'createProcess').
test_start_state('test3_7', 'selfstart').
tests_module('test3_7', 'dyninst').

test('test4_1', 'test4_1', 'test4_1').
% Mutator claims test doesnt run on Alpha or Windows, but there were no
% checks to make sure it wasnt running on Windows..
test_runs_everywhere('test4_1').
mutator('test4_1', ['test4_1.C']).
mutatee('test4_1', ['test4_1_mutatee.c']).
compiler_for_mutatee('test4_1', Compiler) :- comp_lang(Compiler, 'c').
test_runmode('test4_1', 'createProcess').
test_start_state('test4_1', 'selfstart').
tests_module('test4_1', 'dyninst').

test('test4_2', 'test4_2', 'test4_2').
% test4_2 doesnt run on Windows
test_platform('test4_2', Platform) :-
    platform(_, OS, _, Platform), OS \= 'windows'.
mutator('test4_2', ['test4_2.C']).
mutatee('test4_2', ['test4_2_mutatee.c']).
compiler_for_mutatee('test4_2', Compiler) :- comp_lang(Compiler, 'c').
test_runmode('test4_2', 'createProcess').
test_start_state('test4_2', 'selfstart').
tests_module('test4_2', 'dyninst').

test('test4_3', 'test4_3', 'test4_3').
% test4_3 doesnt run on Windows
test_platform('test4_3', Platform) :-
    platform(_, OS, _, Platform), OS \= 'windows'.
mutator('test4_3', ['test4_3.C']).
mutatee('test4_3', ['test4_3_mutatee.c']).
compiler_for_mutatee('test4_3', Compiler) :- comp_lang(Compiler, 'c').
test_runmode('test4_3', 'createProcess').
test_start_state('test4_3', 'selfstart').
mutatee('test4_3b', ['test4_3b_mutatee.c']).
mutatee_peer('test4_3', 'test4_3b').
compiler_for_mutatee('test4_3b', Compiler) :- comp_lang(Compiler, 'c').
tests_module('test4_3', 'dyninst').

test('test4_4', 'test4_4', 'test4_4').
% test4_4 doesnt run on Windows
test_platform('test4_4', Platform) :-
    platform(_, OS, _, Platform), OS \= 'windows'.
mutator('test4_4', ['test4_4.C']).
mutatee('test4_4', ['test4_4_mutatee.c']).
compiler_for_mutatee('test4_4', Compiler) :-
    comp_lang(Compiler, 'c').
test_runmode('test4_4', 'createProcess').
test_start_state('test4_4', 'selfstart').
mutatee('test4_4b', ['test4_4b_mutatee.c']).
mutatee_peer('test4_4', 'test4_4b').
compiler_for_mutatee('test4_4b', Compiler) :-
    comp_lang(Compiler, 'c').
tests_module('test4_4', 'dyninst').

test('test5_1', 'test5_1', 'dyninst_cxx_group_test').
% test5_1 only runs on Linux, Solaris, and Windows
test_platform('test5_1', Platform) :-
    platform(_, OS, _, Platform),
    member(OS, ['linux', 'windows', 'aix', 'freebsd', 'bluegene']).
mutator('test5_1', ['test5_1.C']).
test_runmode('test5_1', 'staticdynamic').
test_start_state('test5_1', 'stopped').
groupable_test('test5_1').
restricted_amd64_abi('test5_1').
tests_module('test5_1', 'dyninst').

test('test5_2', 'test5_2', 'dyninst_cxx_group_test').
% test5_2 only runs on Linux, Solaris, and Windows
test_platform('test5_2', Platform) :-
    platform(_, OS, _, Platform),
    member(OS, ['linux', 'windows', 'aix', 'freebsd', 'bluegene']).
mutator('test5_2', ['test5_2.C']).
test_runmode('test5_2', 'staticdynamic').
test_start_state('test5_2', 'stopped').
groupable_test('test5_2').
restricted_amd64_abi('test5_2').
tests_module('test5_2', 'dyninst').

test('test5_3', 'test5_3', 'dyninst_cxx_group_test').
test_runs_everywhere('test5_3').
mutator('test5_3', ['test5_3.C']).
test_runmode('test5_3', 'staticdynamic').
test_start_state('test5_3', 'stopped').
groupable_test('test5_3').
restricted_amd64_abi('test5_3').
tests_module('test5_3', 'dyninst').

test('test5_4', 'test5_4', 'dyninst_cxx_group_test').
% test5_4 only runs on Linux, Solaris, and Windows
test_platform('test5_4', Platform) :-
    platform(_, OS, _, Platform),
    member(OS, ['linux', 'windows', 'aix', 'freebsd', 'bluegene']).
mutator('test5_4', ['test5_4.C']).
test_runmode('test5_4', 'staticdynamic').
test_start_state('test5_4', 'stopped').
groupable_test('test5_4').
restricted_amd64_abi('test5_4').
tests_module('test5_4', 'dyninst').

test('test5_5', 'test5_5', 'dyninst_cxx_group_test').
% test5_5 only runs on Linux, Solaris, and Windows
test_platform('test5_5', Platform) :-
    platform(_, OS, _, Platform),
    member(OS, ['linux', 'windows', 'aix', 'freebsd', 'bluegene']).
mutator('test5_5', ['test5_5.C']).
test_runmode('test5_5', 'staticdynamic').
test_start_state('test5_5', 'stopped').
groupable_test('test5_5').
restricted_amd64_abi('test5_5').
tests_module('test5_5', 'dyninst').

test('test5_6', 'test5_6', 'dyninst_cxx_group_test').
% test5_6 only runs on x86 Linux
test_platform('test5_6', Platform) :-
    platform('i386', OS, _, Platform),
    member(OS, ['linux', 'freebsd', 'bluegene']).
mutator('test5_6', ['test5_6.C']).
test_runmode('test5_6', 'staticdynamic').
test_start_state('test5_6', 'stopped').
groupable_test('test5_6').
restricted_amd64_abi('test5_6').
tests_module('test5_6', 'dyninst').

test('test5_7', 'test5_7', 'dyninst_cxx_group_test').
% test5_7 only runs on Linux, Solaris, and Windows
test_platform('test5_7', Platform) :-
    platform(_, OS, _, Platform),
    member(OS, ['linux', 'windows', 'aix', 'freebsd', 'bluegene']).
mutator('test5_7', ['test5_7.C']).
test_runmode('test5_7', 'staticdynamic').
test_start_state('test5_7', 'stopped').
groupable_test('test5_7').
restricted_amd64_abi('test5_7').
tests_module('test5_7', 'dyninst').
test_exclude_compiler('test5_7', 'pgCC').

test('test5_8', 'test5_8', 'dyninst_cxx_group_test').
% test5_8 only runs on Linux, Solaris, and Windows
test_platform('test5_8', Platform) :-
    platform(_, OS, _, Platform),
    member(OS, ['linux', 'windows', 'aix', 'freebsd', 'bluegene']).
mutator('test5_8', ['test5_8.C']).
test_runmode('test5_8', 'staticdynamic').
test_start_state('test5_8', 'stopped').
groupable_test('test5_8').
restricted_amd64_abi('test5_8').
% pgCC uses non-standard name mangling for templates
tests_module('test5_8', 'dyninst').

test('test5_9', 'test5_9', 'dyninst_cxx_group_test').
% test5_9 only runs on Linus, Solaris, and Windows
test_platform('test5_9', Platform) :-
    platform(_, OS, _, Platform),
    member(OS, ['linux', 'windows', 'aix', 'freebsd', 'bluegene']).
mutator('test5_9', ['test5_9.C']).
test_runmode('test5_9', 'staticdynamic').
test_start_state('test5_9', 'stopped').
groupable_test('test5_9').
restricted_amd64_abi('test5_9').
tests_module('test5_9', 'dyninst').
% pgCC uses non-standard name mangling for templates
test_exclude_compiler('test5_9', 'pgCC').

% Convenience rule for mapping platforms to the asm sources for test_mem
test_mem_mutatee_aux(P, Aux) :-
    (
        platform('power32', 'aix', _, P) -> Aux = ['test_mem_util.c',
                                                 'test6LS-power.s'];
        platform('i386', 'linux', _, P) -> Aux = ['test_mem_util.c',
                                                  'test6LS-x86.asm'];
        platform('i386', 'windows', _, P) -> Aux = ['test_mem_util.c',
                                                    'test6LS-masm.asm'];
        platform('x86_64', 'linux', _, P) -> Aux = ['test_mem_util.c',
                                                    'test6LS-x86_64.s'];
        platform('power32', 'linux', _, P) -> Aux = ['test_mem_util.c',
                                                   'test6LS-powerpc.S'];
        platform('power64', 'linux', _, P) -> Aux = ['test_mem_util.c',
                                                   'test6LS-powerpc.S'];
        platform('i386', 'freebsd', _, P) -> Aux = ['test_mem_util.c',
                                                   'test6LS-x86.asm'];
        platform('x86_64', 'freebsd', _, P) -> Aux = ['test_mem_util.c',
                                                    'test6LS-x86_64.s']
    ).

% Convenience rule for checking platforms for test_mem_*
test_mem_platform(Platform) :-
        platform('power32', 'aix', _, Platform);
        platform('i386', 'linux', _, Platform);
        platform('i386', 'windows', _, Platform);
        platform('x86_64', 'linux', _, Platform);
        platform('i386', 'freebsd', _, Platform);
        platform('x86_64', 'freebsd', _, Platform).

spec_object_file(OFile, 'ibm_as', ['dyninst/test6LS-power.s'], [], [], []) :-
        current_platform(P),
        platform('power32', 'aix', _, P),
        member(OFile, ['test6LS-power_gcc_32_none', 'test6LS-power_gcc_32_low',
                       'test6LS-power_gcc_32_high', 'test6LS-power_gcc_32_max']).

% test_mem_1, formerly test6_1
test('test_mem_1', 'test_mem_1', 'test_mem_1').
% test_mem_1 runs on some specific platforms (asm code)
test_platform('test_mem_1', Platform) :-
    test_mem_platform(Platform).
mutator('test_mem_1', ['test_mem_1.C']).
mutatee('test_mem_1', ['test_mem_1_mutatee.c'], Aux) :-
    current_platform(P),
    test_mem_mutatee_aux(P, Aux).
compiler_for_mutatee('test_mem_1', Compiler) :-
    comp_lang(Compiler, 'c').
test_runmode('test_mem_1', 'staticdynamic').
test_start_state('test_mem_1', 'stopped').
groupable_test('test_mem_1').
restricted_amd64_abi('test_mem_1').
tests_module('test_mem_1', 'dyninst').

% test_mem_2, formerly test6_2
test('test_mem_2', 'test_mem_2', 'test_mem_2').
% test_mem_2 runs on specified platforms (assembly code)
test_platform('test_mem_2', Platform) :-
    test_mem_platform(Platform).
mutator('test_mem_2', ['test_mem_2.C']).
mutatee('test_mem_2', ['test_mem_2_mutatee.c'], Aux) :-
    current_platform(Plat),
    test_mem_mutatee_aux(Plat, Aux).
compiler_for_mutatee('test_mem_2', Compiler) :-
    comp_lang(Compiler, 'c').
test_runmode('test_mem_2', 'staticdynamic').
test_start_state('test_mem_2', 'stopped').
groupable_test('test_mem_2').
restricted_amd64_abi('test_mem_2').
groupable_test('test_mem_2').
tests_module('test_mem_2', 'dyninst').

% test_mem_3, formerly test6_3
test('test_mem_3', 'test_mem_3', 'test_mem_3').
test_platform('test_mem_3', Platform) :-
    test_mem_platform(Platform).
mutator('test_mem_3', ['test_mem_3.C']).
mutatee('test_mem_3', ['test_mem_3_mutatee.c'], Aux) :-
    current_platform(Plat),
    test_mem_mutatee_aux(Plat, Aux).
compiler_for_mutatee('test_mem_3', Compiler) :-
    comp_lang(Compiler, 'c').
test_runmode('test_mem_3', 'staticdynamic').
test_start_state('test_mem_3', 'stopped').
groupable_test('test_mem_3').
restricted_amd64_abi('test_mem_3').
groupable_test('test_mem_3').
tests_module('test_mem_3', 'dyninst').

% test_mem_4, formerly test6_4
test('test_mem_4', 'test_mem_4', 'test_mem_4').
test_platform('test_mem_4', Platform) :-
    test_mem_platform(Platform).
mutator('test_mem_4', ['test_mem_4.C']).
mutatee('test_mem_4', ['test_mem_4_mutatee.c'], Aux) :-
    current_platform(Platform),
    test_mem_mutatee_aux(Platform, Aux).
compiler_for_mutatee('test_mem_4', Compiler) :-
    comp_lang(Compiler, 'c').
test_runmode('test_mem_4', 'staticdynamic').
test_start_state('test_mem_4', 'stopped').
groupable_test('test_mem_4').
restricted_amd64_abi('test_mem_4').
groupable_test('test_mem_4').
tests_module('test_mem_4', 'dyninst').

% test_mem_5, formerly test6_5
test('test_mem_5', 'test_mem_5', 'test_mem_5').
test_platform('test_mem_5', Platform) :-
    test_mem_platform(Platform).
mutator('test_mem_5', ['test_mem_5.C']).
mutatee('test_mem_5', ['test_mem_5_mutatee.c'], Aux) :-
    current_platform(Platform),
    test_mem_mutatee_aux(Platform, Aux).
compiler_for_mutatee('test_mem_5', Compiler) :-
    comp_lang(Compiler, 'c').
test_runmode('test_mem_5', 'staticdynamic').
test_start_state('test_mem_5', 'stopped').
restricted_amd64_abi('test_mem_5').
groupable_test('test_mem_5').
tests_module('test_mem_5', 'dyninst').

% test_mem_6, formerly test6_6
test('test_mem_6', 'test_mem_6', 'test_mem_6').
test_platform('test_mem_6', Platform) :-
    test_mem_platform(Platform).
mutator('test_mem_6', ['test_mem_6.C']).
mutatee('test_mem_6', ['test_mem_6_mutatee.c'], Aux) :-
    current_platform(Platform),
    test_mem_mutatee_aux(Platform, Aux).
compiler_for_mutatee('test_mem_6', Compiler) :-
    comp_lang(Compiler, 'c').
test_runmode('test_mem_6', 'staticdynamic').
test_start_state('test_mem_6', 'stopped').
groupable_test('test_mem_6').
restricted_amd64_abi('test_mem_6').
tests_module('test_mem_6', 'dyninst').
groupable_test('test_mem_6').

% test_mem_7, formerly test6_7
test('test_mem_7', 'test_mem_7', 'test_mem_7').
test_platform('test_mem_7', Platform) :-
    test_mem_platform(Platform).
mutator('test_mem_7', ['test_mem_7.C']).
mutatee('test_mem_7', ['test_mem_7_mutatee.c'], Aux) :-
    current_platform(Platform),
    test_mem_mutatee_aux(Platform, Aux).
compiler_for_mutatee('test_mem_7', Compiler) :-
    comp_lang(Compiler, 'c').
test_runmode('test_mem_7', 'staticdynamic').
test_start_state('test_mem_7', 'stopped').
groupable_test('test_mem_7').
restricted_amd64_abi('test_mem_7').
groupable_test('test_mem_7').
tests_module('test_mem_7', 'dyninst').

% test_mem_8, formerly test6_8
test('test_mem_8', 'test_mem_8', 'test_mem_8').
test_platform('test_mem_8', Platform) :-
    test_mem_platform(Platform).
mutator('test_mem_8', ['test_mem_8.C']).
mutatee('test_mem_8', ['test_mem_8_mutatee.c'], Aux) :-
    current_platform(Platform),
    test_mem_mutatee_aux(Platform, Aux).
compiler_for_mutatee('test_mem_8', Compiler) :-
    comp_lang(Compiler, 'c').
test_runmode('test_mem_8', 'staticdynamic').
test_start_state('test_mem_8', 'stopped').
groupable_test('test_mem_8').
restricted_amd64_abi('test_mem_8').
tests_module('test_mem_8', 'dyninst').
groupable_test('test_mem_8').

test('test_fork_5', 'test_fork_5', 'test_fork_5'). % Formerly test7_1
% No fork() on Windows
test_platform('test_fork_5', Platform) :-
    platform(_, OS, _, Platform),
    OS \= 'windows'.
mutator('test_fork_5', ['test_fork_5.C']).
mutatee('test_fork_5', ['test_fork_5_mutatee.c']).
compiler_for_mutatee('test_fork_5', Compiler) :-
    comp_lang(Compiler, 'c').
test_runmode('test_fork_5', 'createProcess').
test_start_state('test_fork_5', 'stopped').
tests_module('test_fork_5', 'dyninst').

test('test_fork_6', 'test_fork_6', 'test_fork_6'). % Formerly test7_2
% No fork() on Windows
test_platform('test_fork_6', Platform) :-
    platform(_, OS, _, Platform),
    OS \= 'windows'.
mutator('test_fork_6', ['test_fork_6.C']).
mutatee('test_fork_6', ['test_fork_6_mutatee.c']).
compiler_for_mutatee('test_fork_6', Compiler) :-
    comp_lang(Compiler, 'c').
test_runmode('test_fork_6', 'createProcess').
test_start_state('test_fork_6', 'stopped').
tests_module('test_fork_6', 'dyninst').

test('test_fork_7', 'test_fork_7', 'test_fork_7'). % Formerly test7_3
% No fork() on Windows
test_platform('test_fork_7', Platform) :-
    platform(_, OS, _, Platform),
    OS \= 'windows'.
mutator('test_fork_7', ['test_fork_7.C']).
mutatee('test_fork_7', ['test_fork_7_mutatee.c']).
compiler_for_mutatee('test_fork_7', Compiler) :-
    comp_lang(Compiler, 'c').
test_runmode('test_fork_7', 'createProcess').
test_start_state('test_fork_7', 'stopped').
tests_module('test_fork_7', 'dyninst').

test('test_fork_8', 'test_fork_8', 'test_fork_8'). % Formerly test7_4
% No fork() on Windows
test_platform('test_fork_8', Platform) :-
    platform(_, OS, _, Platform),
    OS \= 'windows'.
mutator('test_fork_8', ['test_fork_8.C']).
mutatee('test_fork_8', ['test_fork_8_mutatee.c']).
compiler_for_mutatee('test_fork_8', Compiler) :-
    comp_lang(Compiler, 'c').
test_runmode('test_fork_8', 'createProcess').
test_start_state('test_fork_8', 'stopped').
tests_module('test_fork_8', 'dyninst').

test('test_fork_9', 'test_fork_9', 'test_fork_9'). % Formerly test7_5
% No fork() on Windows
test_platform('test_fork_9', Platform) :-
    platform(_, OS, _, Platform),
    OS \= 'windows'.
mutator('test_fork_9', ['test_fork_9.C']).
mutatee('test_fork_9', ['test_fork_9_mutatee.c']).
compiler_for_mutatee('test_fork_9', Compiler) :-
    comp_lang(Compiler, 'c').
test_runmode('test_fork_9', 'createProcess').
test_start_state('test_fork_9', 'stopped').
tests_module('test_fork_9', 'dyninst').

test('test_fork_10', 'test_fork_10', 'test_fork_10'). % Formerly test7_6
% No fork() on Windows
test_platform('test_fork_10', Platform) :-
    platform(_, OS, _, Platform),
    OS \= 'windows'.
mutator('test_fork_10', ['test_fork_10.C']).
mutatee('test_fork_10', ['test_fork_10_mutatee.c']).
compiler_for_mutatee('test_fork_10', Compiler) :-
    comp_lang(Compiler, 'c').
test_runmode('test_fork_10', 'createProcess').
test_start_state('test_fork_10', 'stopped').
tests_module('test_fork_10', 'dyninst').

test('test_fork_11', 'test_fork_11', 'test_fork_11'). % Formerly test7_7
% No fork() on Windows
test_platform('test_fork_11', Platform) :-
    platform(_, OS, _, Platform),
    OS \= 'windows'.
mutator('test_fork_11', ['test_fork_11.C']).
mutatee('test_fork_11', ['test_fork_11_mutatee.c']).
compiler_for_mutatee('test_fork_11', Compiler) :-
    comp_lang(Compiler, 'c').
test_runmode('test_fork_11', 'createProcess').
test_start_state('test_fork_11', 'stopped').
tests_module('test_fork_11', 'dyninst').

test('test_fork_12', 'test_fork_12', 'test_fork_12'). % Formerly test7_8
% No fork() on Windows
test_platform('test_fork_12', Platform) :-
    platform(_, OS, _, Platform),
    OS \= 'windows'.
mutator('test_fork_12', ['test_fork_12.C']).
mutatee('test_fork_12', ['test_fork_12_mutatee.c']).
compiler_for_mutatee('test_fork_12', Compiler) :-
    comp_lang(Compiler, 'c').
test_runmode('test_fork_12', 'createProcess').
test_start_state('test_fork_12', 'stopped').
tests_module('test_fork_12', 'dyninst').

test('test_fork_13', 'test_fork_13', 'test_fork_13'). % Formerly test7_9
% No fork() on Windows
test_platform('test_fork_13', Platform) :-
    platform(_, OS, _, Platform),
    OS \= 'windows'.
mutator('test_fork_13', ['test_fork_13.C']).
mutatee('test_fork_13', ['test_fork_13_mutatee.c']).
compiler_for_mutatee('test_fork_13', Compiler) :-
    comp_lang(Compiler, 'c').
test_runmode('test_fork_13', 'createProcess').
test_start_state('test_fork_13', 'stopped').
tests_module('test_fork_13', 'dyninst').

% test_stack_1 (formerly test8_1)
test('test_stack_1', 'test_stack_1', 'test_stack_1').
test_description('test_stack_1', 'Basic getCallStack test').
test_runs_everywhere('test_stack_1').
mutator('test_stack_1', ['test_stack_1.C']).
mutatee('test_stack_1', ['test_stack_1_mutatee.c']).
compiler_for_mutatee('test_stack_1', Compiler) :-
    comp_lang(Compiler, 'c').
test_runmode('test_stack_1', 'createProcess').
test_start_state('test_stack_1', 'stopped').
tests_module('test_stack_1', 'dyninst').

% test_stack_2 (formerly test8_2)
test('test_stack_2', 'test_stack_2', 'test_stack_2').
test_description('test_stack_2', 'Test getCallStack when the mutatee stops in a signal handler').
% test_stack_2 doesnt run on Windows
test_platform('test_stack_2', Platform) :-
    platform(_, OS, _, Platform),
    OS \= 'windows'.
mutator('test_stack_2', ['test_stack_2.C']).
mutatee('test_stack_2', ['test_stack_2_mutatee.c']).
compiler_for_mutatee('test_stack_2', Compiler) :-
    comp_lang(Compiler, 'c').
test_runmode('test_stack_2', 'createProcess').
test_start_state('test_stack_2', 'stopped').
tests_module('test_stack_2', 'dyninst').

% test_stack_3 (formerly test8_3)
test('test_stack_3', 'test_stack_3', 'test_stack_3').
test_description('test_stack_3', 'Test getCallStack through instrumentation').
test_runs_everywhere('test_stack_3').
mutator('test_stack_3', ['test_stack_3.C']).
mutatee('test_stack_3', ['test_stack_3_mutatee.c']).
compiler_for_mutatee('test_stack_3', Compiler) :-
    comp_lang(Compiler, 'c').
test_runmode('test_stack_3', 'createProcess').
test_start_state('test_stack_3', 'stopped').
tests_module('test_stack_3', 'dyninst').

% test_stack_4
test('test_stack_4', 'test_stack_4', 'test_stack_4').
test_description('test_stack_4', 'Test getCallStack through an entry-instrumented signal handler').
% test_stack_4 doesnt run on Windows
test_platform('test_stack_4', Platform) :-
    platform(_, OS, _, Platform),
    OS \= 'windows'.
mutator('test_stack_4', ['test_stack_4.C']).
mutatee('test_stack_4', ['test_stack_4_mutatee.c']).
compiler_for_mutatee('test_stack_4', Compiler) :-
    comp_lang(Compiler, 'c').
test_runmode('test_stack_4', 'createProcess').
test_start_state('test_stack_4', 'stopped').
tests_module('test_stack_4', 'dyninst').

% test_callback_1 (formerly test12_2)
test('test_callback_1', 'test_callback_1', 'test_callback_1').
test_description('test_callback_1', 'dynamic callsite callbacks').
% Why doesnt this test run on Windows?
test_platform('test_callback_1', Platform) :-
    platform(_, OS, _, Platform),
    OS \= 'windows'.
mutator('test_callback_1', ['test_callback_1.C']).
mutatee('test_callback_1', ['test_callback_1_mutatee.c']).
compiler_for_mutatee('test_callback_1', Compiler) :-
    comp_lang(Compiler, 'c').
test_runmode('test_callback_1', 'createProcess').
test_start_state('test_callback_1', 'stopped').
tests_module('test_callback_1', 'dyninst').

% test_callback_2 (formerly test12_7)
test('test_callback_2', 'test_callback_2', 'test_callback_2').
test_description('test_callback_2', 'user defined message callback -- st').
% Is there really any reason why this test *cant* run on Windows?
test_platform('test_callback_2', Platform) :-
    platform(_, OS, _, Platform),
    OS \= 'windows'.
mutator('test_callback_2', ['test_callback_2.C']).
mutatee('test_callback_2', ['test_callback_2_mutatee.c']).
compiler_for_mutatee('test_callback_2', Compiler) :-
    comp_lang(Compiler, 'c').
test_runmode('test_callback_2', 'createProcess').
test_start_state('test_callback_2', 'stopped').
tests_module('test_callback_2', 'dyninst').

% test_thread_1 (Formerly test12_1)
test('test_thread_1', 'test_thread_1', 'test_thread_1').
test_description('test_thread_1', 'rtlib spinlocks').
% test_thread_* doesnt run on Windows
test_platform('test_thread_1', Platform) :-
    platform(_, OS, _, Platform),
    OS \= 'windows'.
mutator('test_thread_1', ['test_thread_1.C']).
mutatee('test_thread_1', ['test_thread_1_mutatee.c'], ['test_thread.c']).
compiler_for_mutatee('test_thread_1', Compiler) :-
    comp_lang(Compiler, 'c').
% Requires an additional library on Solaris
mutatee_requires_libs('test_thread_1', Libs) :-
    current_platform(P),
    platform(_, OS, _, P),
    (
        OS = 'freebsd' -> Libs = ['pthread'];
        Libs = ['dl', 'pthread']
    ).
test_runmode('test_thread_1', 'createProcess').
test_start_state('test_thread_1', 'stopped').
tests_module('test_thread_1', 'dyninst').

% test_thread_2 (formerly test12_3)
mutator('test_thread_2', ['test_thread_2.C']).
mutatee('test_thread_2', ['test_thread_2_mutatee.c'], ['test_thread.c']).
compiler_for_mutatee('test_thread_2', Compiler) :-
    comp_lang(Compiler, 'c').
% Requires an additional library on Solaris
mutatee_requires_libs('test_thread_2', Libs) :-
    current_platform(P),
    platform(_, OS, _, P),
    (
        OS = 'freebsd' -> Libs = ['pthread'];
        Libs = ['dl', 'pthread']
    ).
test('test_thread_2', 'test_thread_2', 'test_thread_2').
% Does this test fall under callback tests or thread tests?
test_description('test_thread_2', 'thread create callback').
test_platform('test_thread_2', Platform) :-
    platform(_, OS, _, Platform),
    OS \= 'windows'.
test_runmode('test_thread_2', 'createProcess').
test_start_state('test_thread_2', 'stopped').
tests_module('test_thread_2', 'dyninst').

% test_thread_3 (formerly test12_4)
mutator('test_thread_3', ['test_thread_3.C']).
mutatee('test_thread_3', ['test_thread_3_mutatee.c'], ['test_thread.c']).
compiler_for_mutatee('test_thread_3', Compiler) :-
    comp_lang(Compiler, 'c').
% Requires an additional library on Solaris
mutatee_requires_libs('test_thread_3', Libs) :-
    current_platform(P),
    platform(_, OS, _, P),
    (
        OS = 'freebsd' -> Libs = ['pthread'];
        Libs = ['dl', 'pthread']
    ).
test('test_thread_3', 'test_thread_3', 'test_thread_3').
test_description('test_thread_3', 'thread create callback - doa').
test_platform('test_thread_3', Platform) :-
    platform(_, OS, _, Platform),
    OS \= 'windows'.
test_runmode('test_thread_3', 'createProcess').
test_start_state('test_thread_3', 'stopped').
tests_module('test_thread_3', 'dyninst').

% test_thread_5 (formerly test12_8)
mutator('test_thread_5', ['test_thread_5.C']).
mutatee('test_thread_5', ['test_thread_5_mutatee.c'], ['test_thread.c']).
compiler_for_mutatee('test_thread_5', Compiler) :-
    comp_lang(Compiler, 'c').
% Requires an additional library on Solaris
mutatee_requires_libs('test_thread_5', Libs) :-
    current_platform(P),
    platform(_, OS, _, P),
    (
        OS = 'freebsd' -> Libs = ['pthread'];
        Libs = ['dl', 'pthread']
    ).
test('test_thread_5', 'test_thread_5', 'test_thread_5').
test_description('test_thread_5', 'user defined message callback -- mt').
test_platform('test_thread_5', Platform) :-
    platform(_, OS, _, Platform),
    OS \= 'windows'.
test_runmode('test_thread_5', 'createProcess').
test_start_state('test_thread_5', 'stopped').
tests_module('test_thread_5', 'dyninst').

% test_thread_6 (formerly test13_1)
mutator('test_thread_6', ['test_thread_6.C']).
mutatee('test_thread_6', ['test_thread_6_mutatee.c'], ['mutatee_util_mt.c']).
compiler_for_mutatee('test_thread_6', Compiler) :-
    comp_lang(Compiler, 'c').
% Mutatee needs to be linked with libpthread everywhere but on Windows
mutatee_requires_libs('test_thread_6', Libs) :-
    current_platform(Platform),
    platform(_, OS, _, Platform),
    (
        OS = 'windows' -> Libs = [];
        Libs = ['pthread']
    ).
test('test_thread_6', 'test_thread_6', 'test_thread_6').
test_description('test_thread_6', 'thread create and destroy callbacks?').
test_runs_everywhere('test_thread_6').
test_runmode('test_thread_6', 'dynamic').
test_start_state('test_thread_6', 'selfattach').
tests_module('test_thread_6', 'dyninst').

% test_thread_7 (formerly test14_1)
mutator('test_thread_7', ['test_thread_7.C']).
mutatee('test_thread_7', ['test_thread_7_mutatee.c'], ['mutatee_util_mt.c']).
compiler_for_mutatee('test_thread_7', Compiler) :-
    comp_lang(Compiler, 'c').
% gcc/g++ with max optimization do some weird recursive call unrolling that
% breaks this test
optimization_for_mutatee('test_thread_7', GNU, Opt) :-
    member(GNU, ['gcc', 'g++']),
    member(Opt, ['none', 'low', 'high']).
optimization_for_mutatee('test_thread_7', NonGNU, Opt) :-
    comp_lang(NonGNU, 'c'),
    \+ member(NonGNU, ['gcc', 'g++']),
    compiler_opt_trans(NonGNU, Opt, _).
% Mutatee needs to be linked with libpthread everywhere but on Windows
mutatee_requires_libs('test_thread_7', Libs) :-
    current_platform(Platform),
    platform(_, OS, _, Platform),
    (
        OS = 'windows' -> Libs = [];
        Libs = ['pthread']
    ).
test('test_thread_7', 'test_thread_7', 'test_thread_7').
test_description('test_thread_7', 'multithreaded tramp guards').
test_runs_everywhere('test_thread_7').
test_runmode('test_thread_7', 'dynamic').
test_start_state('test_thread_7', 'selfattach').
tests_module('test_thread_7', 'dyninst').

% test_thread_8 (formerly test15_1)
% This test tests both synchronous and asynchronous one time codes..
mutator('test_thread_8', ['test_thread_8.C']).
mutatee('test_thread_8', ['test_thread_8_mutatee.c'], ['mutatee_util_mt.c']).
compiler_for_mutatee('test_thread_8', Compiler) :-
    comp_lang(Compiler, 'c').
% Mutatee needs to be linked with libpthread everywhere but on Windows
mutatee_requires_libs('test_thread_8', Libs) :-
    current_platform(Platform),
    platform(_, OS, _, Platform),
    (
        OS = 'windows' -> Libs = [];
        Libs = ['pthread']
    ).
test('test_thread_8', 'test_thread_8', 'test_thread_8').
test_description('test_thread_8', 'thread-specific one time codes').
test_runs_everywhere('test_thread_8').
test_runmode('test_thread_8', 'dynamic').
test_start_state('test_thread_8', 'selfattach').
tests_module('test_thread_8', 'dyninst').

% The Fortran tests

% convenience clause for C components of Fortran tests
spec_object_file(Object, 'gcc', [], [Source], [], ['-DSOLO_MUTATEE $(MUTATEE_G77_CFLAGS) -I../src']) :-
    fortran_c_component(Testname),
    atom_concat(Testname, '_mutatee_solo_gcc_none', Object),
    atom_concat(Testname, '_solo_me.c', Source).

mutatee('test1_1F', ['test1_1F_mutatee.c'], ['test1_1F_fortran.F']).
% TODO Make sure these are correct
compiler_for_mutatee('test1_1F', Compiler) :-
    comp_lang(Compiler, 'fortran').
optimization_for_mutatee('test1_1F', Compiler, 'none') :-
    compiler_for_mutatee('test1_1F', Compiler).
% The C language components of the Fortran tests are compiled with different
% options than the rest of the C files.  Regretably, this clause is very non-
% intuitive..  Im doing a hack here around the fact that the Python component
% doesnt know that test1_1F_mutatee.c gets preprocessed and renamed.. This
% sucks and I need to figure out a better way to do it.
fortran_c_component('test1_1F').
%spec_object_file('test1_1F_mutatee_solo_gcc_none', 'gcc',
%   ['test1_1F_solo_me.c'], [], ['$(MUTATEE_G77_CFLAGS)']).
% spec_exception('test1_1F_mutatee.c', 'mutatee_flags',
%          ['gcc', '$(MUTATEE_G77_CFLAGS)']).
% spec_exception('test1_1F_mutatee.c', 'mutatee_flags',
%          ['g++', '$(MUTATEE_G77_CFLAGS)']).
% First try at a test that uses a one-to-many mutator-mutatee mapping
test('test1_1F', 'test1_1', 'test1_1F').
test_description('test1_1F', 'instrument with zero-arg function call (Fortran)').
test_runs_everywhere('test1_1F').
test_runmode('test1_1F', 'dynamic').
test_start_state('test1_1F', 'stopped').
groupable_test('test1_1F').
tests_module('test1_1F', 'dyninst').

mutatee('test1_2F', ['test1_2F_mutatee.c'], ['test1_2F_fortran.F']).
% TODO Make sure these are correct
compiler_for_mutatee('test1_2F', Compiler) :-
    comp_lang(Compiler, 'fortran').
optimization_for_mutatee('test1_2F', Compiler, 'none') :-
    compiler_for_mutatee('test1_2F', Compiler).
% The C language components of the Fortran tests are compiled with different
% options than the rest of the C files.  Regretably, this clause is very non-
% intuitive..  Im doing a hack here around the fact that the Python component
% doesnt know that test1_2F_mutatee.c gets preprocessed and renamed.. This
% sucks and I need to figure out a better way to do it.
fortran_c_component('test1_2F').
% First try at a test that uses a one-to-many mutator-mutatee mapping
test('test1_2F', 'test1_2', 'test1_2F').
test_description('test1_2F', 'instrument with four-arg function call (Fortran)').
test_runs_everywhere('test1_2F').
test_runmode('test1_2F', 'dynamic').
test_start_state('test1_2F', 'stopped').
groupable_test('test1_2F').
tests_module('test1_2F', 'dyninst').

mutatee('test1_3F', ['test1_3F_mutatee.c'], ['test1_3F_fortran.F']).
% TODO Make sure these are correct
compiler_for_mutatee('test1_3F', Compiler) :-
    comp_lang(Compiler, 'fortran').
optimization_for_mutatee('test1_3F', Compiler, 'none') :-
    compiler_for_mutatee('test1_3F', Compiler).
% The C language components of the Fortran tests are compiled with different
% options than the rest of the C files.  Regretably, this clause is very non-
% intuitive..  Im doing a hack here around the fact that the Python component
% doesnt know that test1_3F_mutatee.c gets preprocessed and renamed.. This
% sucks and I need to figure out a better way to do it.
fortran_c_component('test1_3F').
% First try at a test that uses a one-to-many mutator-mutatee mapping
test('test1_3F', 'test1_3', 'test1_3F').
test_description('test1_3F', 'passing variables to a function (Fortran)').
test_runs_everywhere('test1_3F').
test_runmode('test1_3F', 'dynamic').
test_start_state('test1_3F', 'stopped').
groupable_test('test1_3F').
tests_module('test1_3F', 'dyninst').

mutatee('test1_4F', ['test1_4F_mutatee.c'], ['test1_4F_fortran.F']).
% TODO Make sure these are correct
compiler_for_mutatee('test1_4F', Compiler) :-
    comp_lang(Compiler, 'fortran').
optimization_for_mutatee('test1_4F', Compiler, 'none') :-
    compiler_for_mutatee('test1_4F', Compiler).
% The C language components of the Fortran tests are compiled with different
% options than the rest of the C files.  Regretably, this clause is very non-
% intuitive..  Im doing a hack here around the fact that the Python component
% doesnt know that test1_4F_mutatee.c gets preprocessed and renamed.. This
% sucks and I need to figure out a better way to do it.
fortran_c_component('test1_4F').
% First try at a test that uses a one-to-many mutator-mutatee mapping
test('test1_4F', 'test1_4', 'test1_4F').
test_description('test1_4F', 'instrument with a sequence (Fortran)').
test_runs_everywhere('test1_4F').
test_runmode('test1_4F', 'dynamic').
test_start_state('test1_4F', 'stopped').
groupable_test('test1_4F').
tests_module('test1_4F', 'dyninst').

mutatee('test1_5F', ['test1_5F_mutatee.c'], ['test1_5F_fortran.F']).
% TODO Make sure these are correct
compiler_for_mutatee('test1_5F', Compiler) :-
    comp_lang(Compiler, 'fortran').
optimization_for_mutatee('test1_5F', Compiler, 'none') :-
    compiler_for_mutatee('test1_5F', Compiler).
% The C language components of the Fortran tests are compiled with different
% options than the rest of the C files.  Regretably, this clause is very non-
% intuitive..  Im doing a hack here around the fact that the Python component
% doesnt know that test1_5F_mutatee.c gets preprocessed and renamed.. This
% sucks and I need to figure out a better way to do it.
fortran_c_component('test1_5F').
% First try at a test that uses a one-to-many mutator-mutatee mapping
test('test1_5F', 'test1_5', 'test1_5F').
test_description('test1_5F', 'instrument with if clause (no else) (Fortran)').
test_runs_everywhere('test1_5F').
test_runmode('test1_5F', 'dynamic').
test_start_state('test1_5F', 'stopped').
groupable_test('test1_5F').
tests_module('test1_5F', 'dyninst').

mutatee('test1_6F', ['test1_6F_mutatee.c'], ['test1_6F_fortran.F']).
% TODO Make sure these are correct
compiler_for_mutatee('test1_6F', Compiler) :-
    comp_lang(Compiler, 'fortran').
optimization_for_mutatee('test1_6F', Compiler, 'none') :-
    compiler_for_mutatee('test1_6F', Compiler).
% The C language components of the Fortran tests are compiled with different
% options than the rest of the C files.  Regretably, this clause is very non-
% intuitive..  Im doing a hack here around the fact that the Python component
% doesnt know that test1_6F_mutatee.c gets preprocessed and renamed.. This
% sucks and I need to figure out a better way to do it.
fortran_c_component('test1_6F').
% First try at a test that uses a one-to-many mutator-mutatee mapping
test('test1_6F', 'test1_6', 'test1_6F').
test_description('test1_6F', 'arithmetic operators (Fortran)').
test_runs_everywhere('test1_6F').
test_runmode('test1_6F', 'dynamic').
test_start_state('test1_6F', 'stopped').
groupable_test('test1_6F').
tests_module('test1_6F', 'dyninst').

mutatee('test1_7F', ['test1_7F_mutatee.c'], ['test1_7F_fortran.F']).
% TODO Make sure these are correct
compiler_for_mutatee('test1_7F', Compiler) :-
    comp_lang(Compiler, 'fortran').
optimization_for_mutatee('test1_7F', Compiler, 'none') :-
    compiler_for_mutatee('test1_7F', Compiler).
% The C language components of the Fortran tests are compiled with different
% options than the rest of the C files.  Regretably, this clause is very non-
% intuitive..  Im doing a hack here around the fact that the Python component
% doesnt know that test1_7F_mutatee.c gets preprocessed and renamed.. This
% sucks and I need to figure out a better way to do it.
fortran_c_component('test1_7F').
% First try at a test that uses a one-to-many mutator-mutatee mapping
test('test1_7F', 'test1_7', 'test1_7F').
test_description('test1_7F', 'relational operators (Fortran)').
test_runs_everywhere('test1_7F').
test_runmode('test1_7F', 'dynamic').
test_start_state('test1_7F', 'stopped').
groupable_test('test1_7F').
tests_module('test1_7F', 'dyninst').

mutatee('test1_8F', ['test1_8F_mutatee.c'], ['test1_8F_fortran.F']).
% TODO Make sure these are correct
compiler_for_mutatee('test1_8F', Compiler) :-
    comp_lang(Compiler, 'fortran').
optimization_for_mutatee('test1_8F', Compiler, 'none') :-
    compiler_for_mutatee('test1_8F', Compiler).
% The C language components of the Fortran tests are compiled with different
% options than the rest of the C files.  Regretably, this clause is very non-
% intuitive..  Im doing a hack here around the fact that the Python component
% doesnt know that test1_8F_mutatee.c gets preprocessed and renamed.. This
% sucks and I need to figure out a better way to do it.
fortran_c_component('test1_8F').
% First try at a test that uses a one-to-many mutator-mutatee mapping
test('test1_8F', 'test1_8', 'test1_8F').
test_description('test1_8F', 'verify that registers are preserved across inserted expression (Fortran)').
test_runs_everywhere('test1_8F').
test_runmode('test1_8F', 'dynamic').
test_start_state('test1_8F', 'stopped').
groupable_test('test1_8F').
tests_module('test1_8F', 'dyninst').

mutatee('test1_9F', ['test1_9F_mutatee.c'], ['test1_9F_fortran.F']).
% TODO Make sure these are correct
compiler_for_mutatee('test1_9F', Compiler) :-
    comp_lang(Compiler, 'fortran').
optimization_for_mutatee('test1_9F', Compiler, 'none') :-
    compiler_for_mutatee('test1_9F', Compiler).
% The C language components of the Fortran tests are compiled with different
% options than the rest of the C files.  Regretably, this clause is very non-
% intuitive..  Im doing a hack here around the fact that the Python component
% doesnt know that test1_9F_mutatee.c gets preprocessed and renamed.. This
% sucks and I need to figure out a better way to do it.
fortran_c_component('test1_9F').
% First try at a test that uses a one-to-many mutator-mutatee mapping
test('test1_9F', 'test1_9', 'test1_9F').
test_description('test1_9F', 'verify that registers are preserved across inserted function call (Fortran)').
test_runs_everywhere('test1_9F').
test_runmode('test1_9F', 'dynamic').
test_start_state('test1_9F', 'stopped').
groupable_test('test1_9F').
tests_module('test1_9F', 'dyninst').

mutatee('test1_10F', ['test1_10F_mutatee.c'], ['test1_10F_fortran.F']).
% TODO Make sure these are correct
compiler_for_mutatee('test1_10F', Compiler) :-
    comp_lang(Compiler, 'fortran').
optimization_for_mutatee('test1_10F', Compiler, 'none') :-
    compiler_for_mutatee('test1_10F', Compiler).
% The C language components of the Fortran tests are compiled with different
% options than the rest of the C files.  Regretably, this clause is very non-
% intuitive..  Im doing a hack here around the fact that the Python component
% doesnt know that test1_10F_mutatee.c gets preprocessed and renamed.. This
% sucks and I need to figure out a better way to do it.
fortran_c_component('test1_10F').
% First try at a test that uses a one-to-many mutator-mutatee mapping
test('test1_10F', 'test1_10', 'test1_10F').
test_description('test1_10F', 'inserted snippet order (Fortran)').
test_runs_everywhere('test1_10F').
test_runmode('test1_10F', 'dynamic').
test_start_state('test1_10F', 'stopped').
groupable_test('test1_10F').
tests_module('test1_10F', 'dyninst').

mutatee('test1_11F', ['test1_11F_mutatee.c'], ['test1_11F_fortran.F']).
% TODO Make sure these are correct
compiler_for_mutatee('test1_11F', Compiler) :-
    comp_lang(Compiler, 'fortran').
optimization_for_mutatee('test1_11F', Compiler, 'none') :-
    compiler_for_mutatee('test1_11F', Compiler).
% The C language components of the Fortran tests are compiled with different
% options than the rest of the C files.  Regretably, this clause is very non-
% intuitive..  Im doing a hack here around the fact that the Python component
% doesnt know that test1_11F_mutatee.c gets preprocessed and renamed.. This
% sucks and I need to figure out a better way to do it.
fortran_c_component('test1_11F').
% First try at a test that uses a one-to-many mutator-mutatee mapping
test('test1_11F', 'test1_11', 'test1_11F').
test_description('test1_11F', 'insert snippets at entry, exit, and call points (Fortran)').
test_runs_everywhere('test1_11F').
test_runmode('test1_11F', 'dynamic').
test_start_state('test1_11F', 'stopped').
groupable_test('test1_11F').
tests_module('test1_11F', 'dyninst').

mutatee('test1_12F', ['test1_12F_mutatee.c'], ['test1_12F_fortran.F']).
% TODO Make sure these are correct
compiler_for_mutatee('test1_12F', Compiler) :-
    comp_lang(Compiler, 'fortran').
optimization_for_mutatee('test1_12F', Compiler, 'none') :-
    compiler_for_mutatee('test1_12F', Compiler).
% The C language components of the Fortran tests are compiled with different
% options than the rest of the C files.  Regretably, this clause is very non-
% intuitive..  Im doing a hack here around the fact that the Python component
% doesnt know that test1_12F_mutatee.c gets preprocessed and renamed.. This
% sucks and I need to figure out a better way to do it.
fortran_c_component('test1_12F').
% First try at a test that uses a one-to-many mutator-mutatee mapping
test('test1_12F', 'test1_12', 'test1_12F').
test_description('test1_12F', 'insert/remove and malloc/free (Fortran)').
test_runs_everywhere('test1_12F').
test_runmode('test1_12F', 'dynamic').
test_start_state('test1_12F', 'stopped').
tests_module('test1_12F', 'dyninst').

mutatee('test1_13F', ['test1_13F_mutatee.c'], ['test1_13F_fortran.F']).
% TODO Make sure these are correct
compiler_for_mutatee('test1_13F', Compiler) :-
    comp_lang(Compiler, 'fortran').
optimization_for_mutatee('test1_13F', Compiler, 'none') :-
    compiler_for_mutatee('test1_13F', Compiler).
% The C language components of the Fortran tests are compiled with different
% options than the rest of the C files.  Regretably, this clause is very non-
% intuitive..  Im doing a hack here around the fact that the Python component
% doesnt know that test1_13F_mutatee.c gets preprocessed and renamed.. This
% sucks and I need to figure out a better way to do it.
fortran_c_component('test1_13F').
% First try at a test that uses a one-to-many mutator-mutatee mapping
test('test1_13F', 'test1_13', 'test1_13F').
test_description('test1_13F', 'paramExpr,retExpr,nullExpr (Fortran)').
test_runs_everywhere('test1_13F').
test_runmode('test1_13F', 'dynamic').
test_start_state('test1_13F', 'stopped').
groupable_test('test1_13F').
tests_module('test1_13F', 'dyninst').

mutatee('test1_14F', ['test1_14F_mutatee.c'], ['test1_14F_fortran.F']).
% TODO Make sure these are correct
compiler_for_mutatee('test1_14F', Compiler) :-
    comp_lang(Compiler, 'fortran').
optimization_for_mutatee('test1_14F', Compiler, 'none') :-
    compiler_for_mutatee('test1_14F', Compiler).
% The C language components of the Fortran tests are compiled with different
% options than the rest of the C files.  Regretably, this clause is very non-
% intuitive..  Im doing a hack here around the fact that the Python component
% doesnt know that test1_14F_mutatee.c gets preprocessed and renamed.. This
% sucks and I need to figure out a better way to do it.
fortran_c_component('test1_14F').
% First try at a test that uses a one-to-many mutator-mutatee mapping
test('test1_14F', 'test1_14', 'test1_14F').
test_description('test1_14F', 'Replace/Remove Function Call (Fortran)').
test_runs_everywhere('test1_14F').
test_runmode('test1_14F', 'dynamic').
test_start_state('test1_14F', 'stopped').
groupable_test('test1_14F').
tests_module('test1_14F', 'dyninst').

mutatee('test1_15F', ['test1_15F_mutatee.c'], ['test1_15F_fortran.F']).
% TODO Make sure these are correct
compiler_for_mutatee('test1_15F', Compiler) :-
    comp_lang(Compiler, 'fortran').
optimization_for_mutatee('test1_15F', Compiler, 'none') :-
    compiler_for_mutatee('test1_15F', Compiler).
% The C language components of the Fortran tests are compiled with different
% options than the rest of the C files.  Regretably, this clause is very non-
% intuitive..  Im doing a hack here around the fact that the Python component
% doesnt know that test1_15F_mutatee.c gets preprocessed and renamed.. This
% sucks and I need to figure out a better way to do it.
fortran_c_component('test1_15F').
% First try at a test that uses a one-to-many mutator-mutatee mapping
test('test1_15F', 'test1_15', 'test1_15F').
test_description('test1_15F', 'setMutationsActive (Fortran)').
test_runs_everywhere('test1_15F').
test_runmode('test1_15F', 'dynamic').
test_start_state('test1_15F', 'stopped').
tests_module('test1_15F', 'dyninst').

mutatee('test1_16F', ['test1_16F_mutatee.c'], ['test1_16F_fortran.F']).
% TODO Make sure these are correct
compiler_for_mutatee('test1_16F', Compiler) :-
    comp_lang(Compiler, 'fortran').
optimization_for_mutatee('test1_16F', Compiler, 'none') :-
    compiler_for_mutatee('test1_16F', Compiler).
% The C language components of the Fortran tests are compiled with different
% options than the rest of the C files.  Regretably, this clause is very non-
% intuitive..  Im doing a hack here around the fact that the Python component
% doesnt know that test1_16F_mutatee.c gets preprocessed and renamed.. This
% sucks and I need to figure out a better way to do it.
fortran_c_component('test1_16F').
% First try at a test that uses a one-to-many mutator-mutatee mapping
test('test1_16F', 'test1_16', 'test1_16F').
test_description('test1_16F', 'If else (Fortran)').
test_runs_everywhere('test1_16F').
test_runmode('test1_16F', 'dynamic').
test_start_state('test1_16F', 'stopped').
groupable_test('test1_16F').
tests_module('test1_16F', 'dyninst').

mutatee('test1_17F', ['test1_17F_mutatee.c'], ['test1_17F_fortran.F']).
% TODO Make sure these are correct
compiler_for_mutatee('test1_17F', Compiler) :-
    comp_lang(Compiler, 'fortran').
optimization_for_mutatee('test1_17F', Compiler, 'none') :-
    compiler_for_mutatee('test1_17F', Compiler).
% The C language components of the Fortran tests are compiled with different
% options than the rest of the C files.  Regretably, this clause is very non-
% intuitive..  Im doing a hack here around the fact that the Python component
% doesnt know that test1_17F_mutatee.c gets preprocessed and renamed.. This
% sucks and I need to figure out a better way to do it.
fortran_c_component('test1_17F').
% First try at a test that uses a one-to-many mutator-mutatee mapping
test('test1_17F', 'test1_17', 'test1_17F').
test_description('test1_17F', 'Verifies that instrumentation inserted at exit point doesn\'t clobber return value (Fortran)').
test_runs_everywhere('test1_17F').
test_runmode('test1_17F', 'dynamic').
test_start_state('test1_17F', 'stopped').
groupable_test('test1_17F').
tests_module('test1_17F', 'dyninst').

mutatee('test1_18F', ['test1_18F_mutatee.c'], ['test1_18F_fortran.F']).
% TODO Make sure these are correct
compiler_for_mutatee('test1_18F', Compiler) :-
    comp_lang(Compiler, 'fortran').
optimization_for_mutatee('test1_18F', Compiler, 'none') :-
    compiler_for_mutatee('test1_18F', Compiler).
% The C language components of the Fortran tests are compiled with different
% options than the rest of the C files.  Regretably, this clause is very non-
% intuitive..  Im doing a hack here around the fact that the Python component
% doesnt know that test1_18F_mutatee.c gets preprocessed and renamed.. This
% sucks and I need to figure out a better way to do it.
fortran_c_component('test1_18F').
% First try at a test that uses a one-to-many mutator-mutatee mapping
test('test1_18F', 'test1_18', 'test1_18F').
test_description('test1_18F', 'Read/Write a variable in the mutatee (Fortran)').
test_runs_everywhere('test1_18F').
test_runmode('test1_18F', 'dynamic').
test_start_state('test1_18F', 'stopped').
groupable_test('test1_18F').
tests_module('test1_18F', 'dyninst').

mutatee('test1_19F', ['test1_19F_mutatee.c'], ['test1_19F_fortran.F']).
% TODO Make sure these are correct
compiler_for_mutatee('test1_19F', Compiler) :-
    comp_lang(Compiler, 'fortran').
optimization_for_mutatee('test1_19F', Compiler, 'none') :-
    compiler_for_mutatee('test1_19F', Compiler).
% The C language components of the Fortran tests are compiled with different
% options than the rest of the C files.  Regretably, this clause is very non-
% intuitive..  Im doing a hack here around the fact that the Python component
% doesnt know that test1_19F_mutatee.c gets preprocessed and renamed.. This
% sucks and I need to figure out a better way to do it.
fortran_c_component('test1_19F').
% First try at a test that uses a one-to-many mutator-mutatee mapping
test('test1_19F', 'test1_19', 'test1_19F').
test_description('test1_19F', 'oneTimeCode (Fortran)').
test_runs_everywhere('test1_19F').
test_runmode('test1_19F', 'dynamic').
test_start_state('test1_19F', 'stopped').
tests_module('test1_19F', 'dyninst').

mutatee('test1_20F', ['test1_20F_mutatee.c'], ['test1_20F_fortran.F']).
% TODO Make sure these are correct
compiler_for_mutatee('test1_20F', Compiler) :-
    comp_lang(Compiler, 'fortran').
optimization_for_mutatee('test1_20F', Compiler, 'none') :-
    compiler_for_mutatee('test1_20F', Compiler).
% The C language components of the Fortran tests are compiled with different
% options than the rest of the C files.  Regretably, this clause is very non-
% intuitive..  Im doing a hack here around the fact that the Python component
% doesnt know that test1_20F_mutatee.c gets preprocessed and renamed.. This
% sucks and I need to figure out a better way to do it.
fortran_c_component('test1_20F').
% First try at a test that uses a one-to-many mutator-mutatee mapping
test('test1_20F', 'test1_20', 'test1_20F').
test_description('test1_20F', 'Instrumentation at arbitrary points (Fortran)').
test_runs_everywhere('test1_20F').
test_runmode('test1_20F', 'dynamic').
test_start_state('test1_20F', 'stopped').
groupable_test('test1_20F').
tests_module('test1_20F', 'dyninst').

mutatee('test1_25F', ['test1_25F_mutatee.c'], ['test1_25F_fortran.F']).
% TODO Make sure these are correct
compiler_for_mutatee('test1_25F', Compiler) :-
    comp_lang(Compiler, 'fortran').
optimization_for_mutatee('test1_25F', Compiler, 'none') :-
    compiler_for_mutatee('test1_25F', Compiler).
% The C language components of the Fortran tests are compiled with different
% options than the rest of the C files.  Regretably, this clause is very non-
% intuitive..  Im doing a hack here around the fact that the Python component
% doesnt know that test1_25F_mutatee.c gets preprocessed and renamed.. This
% sucks and I need to figure out a better way to do it.
fortran_c_component('test1_25F').
% First try at a test that uses a one-to-many mutator-mutatee mapping
test('test1_25F', 'test1_25', 'test1_25F').
test_description('test1_25F', 'Unary Operators (Fortran)').
test_runs_everywhere('test1_25F').
test_runmode('test1_25F', 'dynamic').
test_start_state('test1_25F', 'stopped').
groupable_test('test1_25F').
tests_module('test1_25F', 'dyninst').

mutatee('test1_29F', ['test1_29F_mutatee.c'], ['test1_29F_fortran.F']).
% TODO Make sure these are correct
compiler_for_mutatee('test1_29F', Compiler) :-
    comp_lang(Compiler, 'fortran').
optimization_for_mutatee('test1_29F', Compiler, 'none') :-
    compiler_for_mutatee('test1_29F', Compiler).
% The C language components of the Fortran tests are compiled with different
% options than the rest of the C files.  Regretably, this clause is very non-
% intuitive..  Im doing a hack here around the fact that the Python component
% doesnt know that test1_29F_mutatee.c gets preprocessed and renamed.. This
% sucks and I need to figure out a better way to do it.
fortran_c_component('test1_29F').
% First try at a test that uses a one-to-many mutator-mutatee mapping
test('test1_29F', 'test1_29', 'test1_29F').
test_description('test1_29F', 'BPatch_srcObj class (Fortran)').
test_runs_everywhere('test1_29F').
test_runmode('test1_29F', 'dynamic').
test_start_state('test1_29F', 'stopped').
groupable_test('test1_29F').
tests_module('test1_29F', 'dyninst').

mutatee('test1_31F', ['test1_31F_mutatee.c'], ['test1_31F_fortran.F']).
% TODO Make sure these are correct
compiler_for_mutatee('test1_31F', Compiler) :-
    comp_lang(Compiler, 'fortran').
optimization_for_mutatee('test1_31F', Compiler, 'none') :-
    compiler_for_mutatee('test1_31F', Compiler).
% The C language components of the Fortran tests are compiled with different
% options than the rest of the C files.  Regretably, this clause is very non-
% intuitive..  Im doing a hack here around the fact that the Python component
% doesnt know that test1_31F_mutatee.c gets preprocessed and renamed.. This
% sucks and I need to figure out a better way to do it.
fortran_c_component('test1_31F').
% First try at a test that uses a one-to-many mutator-mutatee mapping
test('test1_31F', 'test1_31', 'test1_31F').
test_description('test1_31F', 'Non-Recursive Base Tramp (Fortran)').
test_runs_everywhere('test1_31F').
test_runmode('test1_31F', 'dynamic').
test_start_state('test1_31F', 'stopped').
groupable_test('test1_31F').
tests_module('test1_31F', 'dyninst').

mutatee('test1_32F', ['test1_32F_mutatee.c'], ['test1_32F_fortran.F']).
% TODO Make sure these are correct
compiler_for_mutatee('test1_32F', Compiler) :-
    comp_lang(Compiler, 'fortran').
optimization_for_mutatee('test1_32F', Compiler, 'none') :-
    compiler_for_mutatee('test1_32F', Compiler).
% The C language components of the Fortran tests are compiled with different
% options than the rest of the C files.  Regretably, this clause is very non-
% intuitive..  Im doing a hack here around the fact that the Python component
% doesnt know that test1_32F_mutatee.c gets preprocessed and renamed.. This
% sucks and I need to figure out a better way to do it.
fortran_c_component('test1_32F').
% First try at a test that uses a one-to-many mutator-mutatee mapping
test('test1_32F', 'test1_32', 'test1_32F').
test_description('test1_32F', 'Recursive Base Tramp (Fortran)').
test_runs_everywhere('test1_32F').
test_runmode('test1_32F', 'dynamic').
test_start_state('test1_32F', 'stopped').
groupable_test('test1_32F').
tests_module('test1_32F', 'dyninst').

mutatee('test1_34F', ['test1_34F_mutatee.c'], ['test1_34F_fortran.F']).
% TODO Make sure these are correct
compiler_for_mutatee('test1_34F', Compiler) :-
    comp_lang(Compiler, 'fortran').
optimization_for_mutatee('test1_34F', Compiler, 'none') :-
    compiler_for_mutatee('test1_34F', Compiler).
% The C language components of the Fortran tests are compiled with different
% options than the rest of the C files.  Regretably, this clause is very non-
% intuitive..  Im doing a hack here around the fact that the Python component
% doesnt know that test1_34F_mutatee.c gets preprocessed and renamed.. This
% sucks and I need to figure out a better way to do it.
fortran_c_component('test1_34F').
% First try at a test that uses a one-to-many mutator-mutatee mapping
test('test1_34F', 'test1_34', 'test1_34F').
test_description('test1_34F', 'Loop Information (Fortran)').
test_runs_everywhere('test1_34F').
test_runmode('test1_34F', 'dynamic').
test_start_state('test1_34F', 'stopped').
groupable_test('test1_34F').
tests_module('test1_34F', 'dyninst').

mutatee('test1_36F', ['test1_36F_mutatee.c'], ['test1_36F_fortran.F']).
% TODO Make sure these are correct
compiler_for_mutatee('test1_36F', Compiler) :-
    comp_lang(Compiler, 'fortran').
optimization_for_mutatee('test1_36F', Compiler, 'none') :-
    compiler_for_mutatee('test1_36F', Compiler).
% The C language components of the Fortran tests are compiled with different
% options than the rest of the C files.  Regretably, this clause is very non-
% intuitive..  Im doing a hack here around the fact that the Python component
% doesnt know that test1_36F_mutatee.c gets preprocessed and renamed.. This
% sucks and I need to figure out a better way to do it.
fortran_c_component('test1_36F').
% First try at a test that uses a one-to-many mutator-mutatee mapping
test('test1_36F', 'test1_36', 'test1_36F').
test_description('test1_36F', 'Callsite Parameter Referencing (Fortran)').
test_runs_everywhere('test1_36F').
test_runmode('test1_36F', 'dynamic').
test_start_state('test1_36F', 'stopped').
groupable_test('test1_36F').
tests_module('test1_36F', 'dyninst').


% SymtabAPI tests

test('test_lookup_func', 'test_lookup_func', 'symtab_group_test').
test_description('test_lookup_func', 'Lookup a single function with SymtabAPI').
test_runs_everywhere('test_lookup_func').
groupable_test('test_lookup_func').
mutator('test_lookup_func', ['test_lookup_func.C']).
test_runmode('test_lookup_func', 'disk').
test_start_state('test_lookup_func', 'stopped').
tests_module('test_lookup_func', 'symtab').
% test_serializable('test_lookup_func').

test('test_lookup_var', 'test_lookup_var', 'symtab_group_test').
test_description('test_lookup_var', 'Lookup a single variable with SymtabAPI').
test_runs_everywhere('test_lookup_var').
groupable_test('test_lookup_var').
mutator('test_lookup_var', ['test_lookup_var.C']).
test_runmode('test_lookup_var', 'disk').
test_start_state('test_lookup_var', 'stopped').
tests_module('test_lookup_var', 'symtab').
% test_serializable('test_lookup_var').

test('test_add_symbols', 'test_add_symbols', 'symtab_group_test').
test_description('test_add_symbols', 'Use SymtabAPI to add symbols to a file').
groupable_test('test_add_symbols').
mutator('test_add_symbols', ['test_add_symbols.C']).
test_runmode('test_add_symbols', 'createProcess').
test_start_state('test_add_symbols', 'stopped').
tests_module('test_add_symbols', 'symtab').
test_platform('test_add_symbols', Platform) :- rewriteablePlatforms(Platform).
% test_serializable('test_add_symbols').

test('test_line_info', 'test_line_info', 'symtab_group_test').
test_description('test_line_info', 'SymtabAPI Line Information').
test_runs_everywhere('test_line_info').
groupable_test('test_line_info').
mutator('test_line_info', ['test_line_info.C']).
test_runmode('test_line_info', 'disk').
test_start_state('test_line_info', 'stopped').
tests_module('test_line_info', 'symtab').
% test_serializable('test_line_info').

test('test_module', 'test_module', 'symtab_group_test').
test_description('test_module', 'SymtabAPI Module detection & management').
test_runs_everywhere('test_module').
groupable_test('test_module').
mutator('test_module', ['test_module.C']).
test_runmode('test_module', 'disk').
test_start_state('test_module', 'stopped').
tests_module('test_module', 'symtab').
% test_serializable('test_module').

test('test_relocations', 'test_relocations', 'symtab_group_test').
test_description('test_relocations', 'SymtabAPI relocation table parsing').
test_platform('test_relocations', Platform) :-
    platform(_, OS, _, Platform),
    member(OS, ['linux']).
groupable_test('test_relocations').
mutator('test_relocations', ['test_relocations.C']).
test_runmode('test_relocations', 'disk').
test_start_state('test_relocations', 'stopped').
tests_module('test_relocations', 'symtab').
mutatee_requires_libs('symtab_group_test', ['testA']).
% test_serializable('test_relocations').

test('test_type_info', 'test_type_info', 'symtab_group_test').
test_description('test_type_info', 'SymtabAPI Type Information').
test_runs_everywhere('test_type_info').
groupable_test('test_type_info').
mutator('test_type_info', ['test_type_info.C']).
test_runmode('test_type_info', 'disk').
test_start_state('test_type_info', 'stopped').
tests_module('test_type_info', 'symtab').
% test_serializable('test_type_info').

test('test_symtab_ser_funcs', 'test_symtab_ser_funcs', 'symtab_group_test').
test_description('test_symtab_ser_funcs', 'Base SymtabAPI seialization function sanity checks').
test_runs_everywhere('test_symtab_ser_funcs').
groupable_test('test_symtab_ser_funcs').
mutator('test_symtab_ser_funcs', ['test_symtab_ser_funcs.C']).
test_runmode('test_symtab_ser_funcs', 'disk').
test_start_state('test_symtab_ser_funcs', 'stopped').
tests_module('test_symtab_ser_funcs', 'symtab').

test('test_ser_anno', 'test_ser_anno', 'symtab_group_test').
test_description('test_ser_anno', 'Base SymtabAPI seialization function sanity checks').
test_runs_everywhere('test_ser_anno').
groupable_test('test_ser_anno').
mutator('test_ser_anno', ['test_ser_anno.C']).
test_runmode('test_ser_anno', 'disk').
test_start_state('test_ser_anno', 'stopped').
tests_module('test_ser_anno', 'symtab').

% should this really be groupable?
test('test_anno_basic_types', 'test_anno_basic_types', 'symtab_group_test').
test_description('test_anno_basic_types', 'Annotate objects with basic types').
test_runs_everywhere('test_anno_basic_types').
groupable_test('test_anno_basic_types').
mutator('test_anno_basic_types', ['test_anno_basic_types.C']).
test_runmode('test_anno_basic_types', 'disk').
test_start_state('test_anno_basic_types', 'stopped').
tests_module('test_anno_basic_types', 'symtab').

test('test_exception', 'test_exception', 'test_exception').
test_description('test_exception', 'SymtabAPI C++ Exception detection and sanity checks').
groupable_test('test_exception').
mutator('test_exception', ['test_exception.C']).
test_runmode('test_exception', 'disk').
% test_serializable('test_exception').
test_start_state('test_exception', 'stopped').
tests_module('test_exception', 'symtab').
test_platform('test_exception', 'i386-unknown-linux2.4').
test_platform('test_exception', 'i386-unknown-linux2.6').
test_platform('test_exception', 'x86_64-unknown-linux2.4').
mutatee('test_exception', ['test_exception_mutatee.C']).
compiler_for_mutatee('test_exception', Compiler) :-
   member(Compiler, ['g++', 'iCC']).

% instructionAPI tests
test('test_instruction_read_write', 'test_instruction_read_write', none).
test_description('test_instruction_read_write', 'Tests the read & write sets of instructions.').
test_platform('test_instruction_read_write', Platform) :-
        platform(Platform),
        platform('i386', _, _, Platform);
        platform('x86_64', _, _, Platform).
mutator('test_instruction_read_write', ['test_instruction_read_write.C']).
test_runmode('test_instruction_read_write', 'disk').
test_start_state('test_instruction_read_write', 'stopped').
tests_module('test_instruction_read_write', 'instruction').

test('test_instruction_farcall', 'test_instruction_farcall', none).
test_description('test_instruction_farcall', 'Tests decoding of far call instructions.').
test_platform('test_instruction_farcall', Platform) :-
        platform(Platform),
        platform('i386', _, _, Platform);
        platform('x86_64', _, _, Platform).
mutator('test_instruction_farcall', ['test_instruction_farcall.C']).
test_runmode('test_instruction_farcall', 'disk').
test_start_state('test_instruction_farcall', 'stopped').
tests_module('test_instruction_farcall', 'instruction').

test('test_instruction_bind_eval', 'test_instruction_bind_eval', none).
test_description('test_instruction_bind_eval', 'Tests bind and evaluation mechanism.').
test_platform('test_instruction_bind_eval', Platform) :-
        platform(Platform),
        platform('i386', _, _, Platform);
        platform('x86_64', _, _, Platform).
mutator('test_instruction_bind_eval', ['test_instruction_bind_eval.C']).
test_runmode('test_instruction_bind_eval', 'disk').
test_start_state('test_instruction_bind_eval', 'stopped').
tests_module('test_instruction_bind_eval', 'instruction').

test('test_instruction_profile', 'test_instruction_profile', none).
test_description('test_instruction_profile', 'Collect profiling data from decoding 1M bytes of random memory.').
test_platform('test_instruction_profile', Platform) :-
        platform(Platform),
        platform('i386', OS, _, Platform), OS \= 'windows';
        platform('x86_64', OS, _, Platform), OS \= 'windows'.
mutator('test_instruction_profile', ['test_instruction_profile.C']).
test_runmode('test_instruction_profile', 'disk').
test_start_state('test_instruction_profile', 'stopped').
tests_module('test_instruction_profile', 'instruction').
mutator_requires_libs('test_instruction_profile', ['symtabAPI', 'dyninstAPI']).

test('power_decode', 'power_decode', none).
test_description('power_decode', 'Tests the read & write sets of POWER instructions.').
test_platform('power_decode', Platform) :-
        platform(Platform),
        platform('i386', _, _, Platform);
        platform('power32', _, _, Platform);
        platform('power64', _, _, Platform);
        platform('powerpc', _, _, Platform);
        platform('x86_64', _, _, Platform).
mutator('power_decode', ['power_decode.C']).
test_runmode('power_decode', 'disk').
test_start_state('power_decode', 'stopped').
tests_module('power_decode', 'instruction').

test('power_cft', 'power_cft', none).
test_description('power_cft', 'Tests the control flow targets of POWER instructions.').
test_platform('power_cft', Platform) :-
        platform(Platform),
        platform('i386', _, _, Platform);
        platform('power32', _, _, Platform);
        platform('power64', _, _, Platform);
        platform('powerpc', _, _, Platform);
        platform('x86_64', _, _, Platform).
mutator('power_cft', ['power_cft.C']).
test_runmode('power_cft', 'disk').
test_start_state('power_cft', 'stopped').
tests_module('power_cft', 'instruction').

test('fucompp', 'fucompp', none).
test_description('fucompp', 'Tests the fucompp instruction').
test_platform('fucompp', Platform) :-
        platform(Platform),
        platform('i386', _, _, Platform);
        platform('x86_64', _, _, Platform).
mutator('fucompp', ['fucompp.C']).
test_runmode('fucompp', 'createProcess').
test_start_state('fucompp', 'stopped').
tests_module('fucompp', 'instruction').


test('mov_size_details', 'mov_size_details', none).                                                 
test_description('mov_size_details', 'Tests the sizes of mov AST elements.').                          
test_platform('mov_size_details', Platform) :-                                                                 
        platform(Platform),                                                                                               
        platform('i386', _, _, Platform);                                                                                
        platform('x86_64', _, _, Platform).                                                                              
mutator('mov_size_details', ['mov_size_details.C']).                                                
test_runmode('mov_size_details', 'createProcess').                                                             
test_start_state('mov_size_details', 'stopped').                                                               
tests_module('mov_size_details', 'instruction').                                                             



% ProcessControlAPI Tests
pcPlatforms(P) :- platform(_, 'linux', _, P).
pcPlatforms(P) :- platform('i386', 'freebsd', _,P).
pcPlatforms(P) :- platform('x86_64', 'freebsd', _,P).
pcPlatforms(P) :- platform(_, 'bluegene', _, P).

% ELF platforms
rewriteablePlatforms(P) :- platform(_, 'linux', _, P).
rewriteablePlatforms(P) :- platform(_, 'freebsd', _, P).
%rewriteablePlatforms(P) :- platform(_, 'bluegene', _, P).

pcMutateeLibs(Libs) :-
   current_platform(P),
   platform(_, OS, _, P),
   (
       OS = 'freebsd' -> Libs = ['pthread'];
       Libs = ['dl', 'pthread']
   ).

compiler_for_mutatee(Mutatee, Compiler) :-
           test(T, _, Mutatee),
    tests_module(T, 'proccontrol'),
    member(Compiler, ['gcc', 'g++', 'bg_gcc', 'bg_g++']).

test('pc_launch', 'pc_launch', 'pc_launch').
test_description('pc_launch', 'Launch a process').
test_platform('pc_launch', Platform) :- pcPlatforms(Platform).
mutator('pc_launch', ['pc_launch.C']).
test_runmode('pc_launch', 'dynamic').
test_threadmode('pc_launch', 'Threading').
test_processmode('pc_launch', 'Processes').
test_start_state('pc_launch', 'selfattach').
tests_module('pc_launch', 'proccontrol').
mutatee('pc_launch', ['pc_launch_mutatee.c'], ['pcontrol_mutatee_tools.c', 'mutatee_util_mt.c']).
mutatee_requires_libs('pc_launch', Libs) :- pcMutateeLibs(Libs).
optimization_for_mutatee('pc_launch', _, Opt) :- member(Opt, ['none']).

test('pc_thread_cont', 'pc_thread_cont', 'pc_thread_cont').
test_description('pc_thread_cont', 'Test process running').
test_platform('pc_thread_cont', Platform) :- pcPlatforms(Platform).
mutator('pc_thread_cont', ['pc_thread_cont.C']).
test_runmode('pc_thread_cont', 'dynamic').
test_threadmode('pc_thread_cont', 'Threading').
test_processmode('pc_thread_cont', 'Processes').
test_start_state('pc_thread_cont', 'selfattach').
tests_module('pc_thread_cont', 'proccontrol').
mutatee('pc_thread_cont', ['pc_thread_cont_mutatee.c'], ['pcontrol_mutatee_tools.c', 'mutatee_util_mt.c']).
mutatee_requires_libs('pc_thread_cont', Libs) :- pcMutateeLibs(Libs).
optimization_for_mutatee('pc_thread_cont', _, Opt) :- member(Opt, ['none']).

test('pc_breakpoint', 'pc_breakpoint', 'pc_breakpoint').
test_description('pc_breakpoint', 'Test breakpoints').
test_platform('pc_breakpoint', Platform) :- pcPlatforms(Platform).
mutator('pc_breakpoint', ['pc_breakpoint.C']).
test_runmode('pc_breakpoint', 'dynamic').
test_threadmode('pc_breakpoint', 'Threading').
test_processmode('pc_breakpoint', 'Processes').
test_start_state('pc_breakpoint', 'selfattach').
tests_module('pc_breakpoint', 'proccontrol').
mutatee('pc_breakpoint', ['pc_breakpoint_mutatee.c'], ['pcontrol_mutatee_tools.c', 'mutatee_util_mt.c']).
mutatee_requires_libs('pc_breakpoint', Libs) :- pcMutateeLibs(Libs).
optimization_for_mutatee('pc_breakpoint', _, Opt) :- member(Opt, ['none']).

test('pc_library', 'pc_library', 'pc_library').
test_description('pc_library', 'Library loads').
test_platform('pc_library', Platform) :- pcPlatforms(Platform).
mutator('pc_library', ['pc_library.C']).
test_runmode('pc_library', 'dynamic').
test_threadmode('pc_library', 'Threading').
test_processmode('pc_library', 'Processes').
test_start_state('pc_library', 'selfattach').
tests_module('pc_library', 'proccontrol').
mutatee('pc_library', ['pc_library_mutatee.c'], ['pcontrol_mutatee_tools.c', 'mutatee_util_mt.c']).
mutatee_requires_libs('pc_library', Libs) :- pcMutateeLibs(Libs).
optimization_for_mutatee('pc_library', _, Opt) :- member(Opt, ['none']).

test('pc_singlestep', 'pc_singlestep', 'pc_singlestep').
test_description('pc_singlestep', 'Single step').
test_platform('pc_singlestep', Platform) :- pcPlatforms(Platform).
mutator('pc_singlestep', ['pc_singlestep.C']).
test_runmode('pc_singlestep', 'dynamic').
test_threadmode('pc_singlestep', 'Threading').
test_processmode('pc_singlestep', 'Processes').
test_start_state('pc_singlestep', 'selfattach').
tests_module('pc_singlestep', 'proccontrol').
mutatee('pc_singlestep', ['pc_singlestep_mutatee.c'], ['pcontrol_mutatee_tools.c', 'mutatee_util_mt.c']).
mutatee_requires_libs('pc_singlestep', Libs) :- pcMutateeLibs(Libs).
optimization_for_mutatee('pc_singlestep', _, Opt) :- member(Opt, ['none']).

test('pc_thread', 'pc_thread', 'pc_thread').
test_description('pc_thread', 'Thread Info').
test_platform('pc_thread', Platform) :- pcPlatforms(Platform).
mutator('pc_thread', ['pc_thread.C']).
test_runmode('pc_thread', 'dynamic').
test_threadmode('pc_thread', 'Threading').
test_processmode('pc_thread', 'Processes').
test_start_state('pc_thread', 'selfattach').
tests_module('pc_thread', 'proccontrol').
mutatee('pc_thread', ['pc_thread_mutatee.c'], ['pcontrol_mutatee_tools.c', 'mutatee_util_mt.c']).
mutatee_requires_libs('pc_thread', Libs) :- pcMutateeLibs(Libs).
optimization_for_mutatee('pc_thread', _, Opt) :- member(Opt, ['none']).

test('pc_fork', 'pc_fork', 'pc_fork').
test_description('pc_fork', 'Fork processes').
% FreeBSD doesn't provide fork events
test_platform('pc_fork', Platform) :- 
    pcPlatforms(Platform),
    platform(_, OS, _, Platform),
    member(OS, ['linux']).
mutator('pc_fork', ['pc_fork.C']).
test_runmode('pc_fork', 'dynamic').
test_threadmode('pc_fork', 'Threading').
test_processmode('pc_fork', 'Processes').
test_start_state('pc_fork', 'selfattach').
tests_module('pc_fork', 'proccontrol').
mutatee('pc_fork', ['pc_fork_mutatee.c'], ['pcontrol_mutatee_tools.c', 'mutatee_util_mt.c']).
mutatee_requires_libs('pc_fork', Libs) :- pcMutateeLibs(Libs).
optimization_for_mutatee('pc_fork', _, Opt) :- member(Opt, ['none']).

test('pc_fork_exec', 'pc_fork_exec', 'pc_fork_exec').
test_description('pc_fork_exec', 'Fork exec processes').
test_platform('pc_fork_exec', Platform) :- 
    pcPlatforms(Platform),
    platform(_, OS, _, Platform),
    member(OS, ['linux']).
mutator('pc_fork_exec', ['pc_fork_exec.C']).
test_runmode('pc_fork_exec', 'dynamic').
test_threadmode('pc_fork_exec', 'Threading').
test_processmode('pc_fork_exec', 'Processes').
test_start_state('pc_fork_exec', 'selfattach').
tests_module('pc_fork_exec', 'proccontrol').
mutatee('pc_fork_exec', ['pc_fork_exec_mutatee.c'], ['pcontrol_mutatee_tools.c', 'mutatee_util_mt.c']).
mutatee_requires_libs('pc_fork_exec', Libs) :- pcMutateeLibs(Libs).
optimization_for_mutatee('pc_fork_exec', _, Opt) :- member(Opt, ['none']).
mutatee('pc_exec_targ', ['pc_exec_targ_mutatee.c']).
mutatee_peer('pc_fork_exec', 'pc_exec_targ').
compiler_for_mutatee('pc_exec_targ', Compiler) :- comp_lang(Compiler, 'c').

test('pc_irpc', 'pc_irpc', 'pc_irpc').
test_description('pc_irpc', 'Run inferior RPCs').
test_platform('pc_irpc', Platform) :- pcPlatforms(Platform).
mutator('pc_irpc', ['pc_irpc.C']).
test_runmode('pc_irpc', 'dynamic').
test_threadmode('pc_irpc', 'Threading').
test_processmode('pc_irpc', 'Processes').
test_start_state('pc_irpc', 'selfattach').
tests_module('pc_irpc', 'proccontrol').
mutatee('pc_irpc', ['pc_irpc_mutatee.c'], ['pcontrol_mutatee_tools.c', 'mutatee_util_mt.c']).
mutatee_requires_libs('pc_irpc', Libs) :- pcMutateeLibs(Libs).
optimization_for_mutatee('pc_irpc', _, Opt) :- member(Opt, ['none']).

test('pc_detach', 'pc_detach', 'pc_detach').
test_description('pc_detach', 'Detach from processes').
test_platform('pc_detach', Platform) :- pcPlatforms(Platform).
mutator('pc_detach', ['pc_detach.C']).
test_runmode('pc_detach', 'dynamic').
test_threadmode('pc_detach', 'Threading').
test_processmode('pc_detach', 'Processes').
test_start_state('pc_detach', 'selfattach').
tests_module('pc_detach', 'proccontrol').
mutatee('pc_detach', ['pc_detach_mutatee.c'], ['pcontrol_mutatee_tools.c', 'mutatee_util_mt.c']).
mutatee_requires_libs('pc_detach', Libs) :- pcMutateeLibs(Libs).
optimization_for_mutatee('pc_detach', _, Opt) :- member(Opt, ['none']).

test('pc_terminate', 'pc_terminate', 'pc_terminate').
test_description('pc_terminate', 'Detach from processes').
test_platform('pc_terminate', Platform) :- pcPlatforms(Platform).
mutator('pc_terminate', ['pc_terminate.C']).
test_runmode('pc_terminate', 'dynamic').
test_threadmode('pc_terminate', 'Threading').
test_processmode('pc_terminate', 'Processes').
test_start_state('pc_terminate', 'selfattach').
tests_module('pc_terminate', 'proccontrol').
mutatee('pc_terminate', ['pc_terminate_mutatee.c'], ['pcontrol_mutatee_tools.c', 'mutatee_util_mt.c']).
mutatee_requires_libs('pc_terminate', Libs) :- pcMutateeLibs(Libs).
optimization_for_mutatee('pc_terminate', _, Opt) :- member(Opt, ['none']).

test('pc_terminate_stopped', 'pc_terminate_stopped', 'pc_terminate_stopped').
test_description('pc_terminate_stopped', 'Detach from processes').
test_platform('pc_terminate_stopped', Platform) :- pcPlatforms(Platform).
mutator('pc_terminate_stopped', ['pc_terminate_stopped.C']).
test_runmode('pc_terminate_stopped', 'dynamic').
test_threadmode('pc_terminate_stopped', 'Threading').
test_processmode('pc_terminate_stopped', 'Processes').
test_start_state('pc_terminate_stopped', 'selfattach').
tests_module('pc_terminate_stopped', 'proccontrol').
mutatee('pc_terminate_stopped', ['pc_terminate_stopped_mutatee.c'], ['pcontrol_mutatee_tools.c', 'mutatee_util_mt.c']).
mutatee_requires_libs('pc_terminate_stopped', Libs) :- pcMutateeLibs(Libs).
optimization_for_mutatee('pc_terminate_stopped', _, Opt) :- member(Opt, ['none']).

% test_start_state/2
% test_start_state(?Test, ?State) specifies that Test should be run with its
% mutatee in state State, with State in {stopped, running, selfstart, selfattach}

% compiler_for_mutatee/2
% compiler_for_mutatee(?Testname, ?Compiler)
% Specifies that the mutatee for the test Testname can be compiled with the
% compiler Compiler.
% If nothing else is specified, a tests mutatee can be compiled with any C
% compiler
% Actually, I dont know how to specify this..
% compiler_for_mutatee(Testname, Compiler) :- ...
    

% Specify libtestSuite
library('testSuite', ['test_lib.C',
                      'test_lib_soExecution.C',
                      'test_lib_mutateeStart.C',
                      'test_lib_test7.C',
                      'test_lib_test9.C',
                      'Process_data.C',
                      'ParameterDict.C',
                      'Callbacks.C',
                      'TestData.C',
                      'TestMutator.C']).
% All mutators require libtestSuite
% mutator_library(Mutator, 'testSuite') :- mutator(Mutator, _).

%%%%%%%%%%%%%%%%%%%%%%%%%%%%%%%%%%%%%%%%%%%%%%%%%%%%%%%%%%%%%%%%%%%%%%
% PLATFORM SPECIFICATIONS
%%%%%%%%%%%%%%%%%%%%%%%%%%%%%%%%%%%%%%%%%%%%%%%%%%%%%%%%%%%%%%%%%%%%%%

% platform/4
% platform(?Arch, ?OS_general, ?OS_specific, ?Platform)
platform('i386', 'linux', 'linux2.4', 'i386-unknown-linux2.4').
platform('i386', 'linux', 'linux2.6', 'i386-unknown-linux2.6').
platform('i386', 'windows', 'nt4.0', 'i386-unknown-nt4.0').
platform('i386', 'windows', 'winXP', 'i386-unknown-winXP').
platform('power32', 'aix', 'aix5.1', 'rs6000-ibm-aix5.1').
platform('power32', 'aix', 'aix5.2', 'rs6000-ibm-aix64-5.2').
platform('x86_64', 'linux', 'linux2.4', 'x86_64-unknown-linux2.4').
platform('x86_64', 'linux', 'cnl', 'x86_64_cnl').
platform('power64', 'linux', 'linux2.6', 'ppc64_linux').
platform('power32', 'linux', 'linux2.6', 'ppc32_linux').
platform('i386', 'freebsd', 'freebsd7.2', 'i386-unknown-freebsd7.2').
platform('x86_64', 'freebsd', 'freebsd7.2', 'amd64-unknown-freebsd7.2').
platform('power32', 'bluegene', 'bluegenep', 'ppc32_bgp_ion').
platform('power32', 'bluegene', 'bluegenel', 'ppc32_bgl_ion').
platform('power32', 'bluegene', 'bluegenep', 'ppc32_bgp').

% Platform Defns
% platform/1
% Convenience thing.  Mostly used for verifying that a particular platform
% exists.
platform(P) :- platform(_, _, _, P).

% Mutatee ABI specifications
% Were going to try out the new implementation idea here
% NOTE: The parameter_values / whitelise / blacklist system has not been
% implemented yet.
parameter('mutatee_abi').
parameter_values('mutatee_abi', Values) :-
    findall(V, mutatee_abi(V), Values_t),
    sort(Values_t, Values).
mutatee_abi(32).
mutatee_abi(64).

% platform_format (Platform, Format)
platform_format(P, 'dynamicMutatee') :- platform(_, _, S, P),
   S \= 'bluegenel'.
platform_format(P, 'staticMutatee') :- platform('i386', 'linux', _, P).
platform_format(P, 'staticMutatee') :- platform('x86_64', 'linux', _, P).
platform_format(P, 'staticMutatee') :- platform('i386', 'freebsd', _, P).
platform_format(P, 'staticMutatee') :- platform('x86_64', 'freebsd', _, P).
platform_format(P, 'staticMutatee') :- platform(_, 'bluegene', _, P).

% compiler_format (Compiler, Format)
compiler_format(_, 'dynamicMutatee').
% For the time being, static mutatees only built for GNU compilers
compiler_format('g++', 'staticMutatee').
compiler_format('gcc', 'staticMutatee').
compiler_format('gfortran', 'staticMutatee').

compiler_format('bg_gcc', 'staticMutatee').
compiler_format('bg_g++', 'staticMutatee').
compiler_format('bg_gfortran', 'staticMutatee').

% format_runmode (Platform, RunMode, Format)
format_runmode(_, 'binary', 'staticMutatee').
format_runmode(_, 'binary', 'dynamicMutatee').
format_runmode(_, 'createProcess', 'dynamicMutatee').
format_runmode(_, 'useAttach', 'dynamicMutatee').
format_runmode(_, 'disk', 'dynamicMutatee').

% Platform ABI support
% Testing out how this looks with whitelist clauses
% NOTE: The parameter_values / whitelise / blacklist system has not been
% implemented yet.
whitelist([['platform', Platform], ['mutatee_abi', ABI]]) :-
    platform_abi(Platform, ABI).

% platform_abi/2
% All platforms support 32-bit mutatees except ia64, ppc64, and freebsd.
platform_abi(Platform, 32) :-
    platform(Arch, _, _, Platform),
    \+ member(Platform, ['amd64-unknown-freebsd7.2',
                         'ppc64_linux']).

% A smaller list of platforms with for 64-bit mutatees
platform_abi('x86_64-unknown-linux2.4', 64).
platform_abi('ppc64_linux', 64).
platform_abi('rs6000-ibm-aix64-5.2', 64).
platform_abi('x86_64_cnl', 64).
platform_abi('amd64-unknown-freebsd7.2', 64).

runmode_launch_params(Runmode, Platform, Mutator, Mutatee, Launchtime) :-
   runmode(Runmode),
   remote_runmode_mutator(Runmode, Rmutator),
   (
       \+ remote_platform(Platform) -> Mutator = 'local';
       remote_platform(Platform) -> Mutator = Rmutator
   ),
   remote_runmode_mutatee(Runmode, Rmutatee),
   (
       \+ remote_platform(Platform) -> Mutatee = 'local';
       remote_platform(Platform) -> Mutatee = Rmutatee
   ),
   mutatee_launchtime(Runmode, Launchtime).

% Matt TODO: Fix this to be CrayXT and BlueGene/P--leaving all platforms on for testing only
remote_platform(P) :- 
   platform(_, OS, _, P),
   member(OS, ['bluegene']).

% Mutator and mutatee run remotely, test will launch mutatee
remote_runmode_mutator('createProcess', 'remote').
remote_runmode_mutatee('createProcess', 'remote').
mutatee_launchtime('createProcess', 'no_launch').

% Mutator and mutatee run remotely, launch mutatee before mutator runs
remote_runmode_mutator('useAttach', 'remote').
remote_runmode_mutatee('useAttach', 'remote').
mutatee_launchtime('useAttach', 'pre').

% Mutator runs locally, mutatee runs on BE.  Launch mutatee after test.
remote_runmode_mutator('binary', 'local').
remote_runmode_mutatee('binary', 'remote').
mutatee_launchtime('binary', 'post').

% Mutator runs locally, no mutatee.
remote_runmode_mutator('disk', 'local').
remote_runmode_mutatee('disk', 'not_run').
mutatee_launchtime('disk', 'no_launch').

% restricted_abi_for_arch(Test, Arch, ABI)
% Limits the test Test to only running with mutatees compiled to ABI on the
% architecture Arch

% restricted_amd64_abi(Test)
% Define restricted_amd64_abi as a convenience clause for
% restricted_abi_for_arch
restricted_abi_for_arch(Test, 'x86_64', 64) :-
        restricted_amd64_abi(Test).

% object_suffix/2
% Specifies the convention used for object files on a platform
object_suffix(Platform, Suffix) :-
    platform(_, OS, _, Platform),
    (
        OS = 'windows' -> Suffix = '.obj';
        Suffix = '.o'
    ).

% executable_suffix/2
% Specifies the convention used for executable files on a platform
executable_suffix(Platform, Suffix) :-
    platform(_, OS, _, Platform),
    (
        OS = 'windows' -> Suffix = '.exe';
        Suffix = ''
    ).

% library_prefix/2
% Specifies the convention used for shared library prefixes on a platform
library_prefix(Platform, Prefix) :-
    platform(_, OS, _, Platform),
    (
        OS = 'windows' -> Prefix = '';
        Prefix = 'lib'
    ).

% library_suffix/2
% Specifies the convention used for shared library suffixes on a platform
library_suffix(Platform, Suffix) :-
    platform(_, OS, _, Platform),
    (
        OS = 'windows' -> Suffix = '.dll';
        Suffix = '.so'
    ).

% Platform Compilers Constraints
% gcc and g++ run on everything but Windows
compiler_platform('gcc', Plat) :- platform(_, OS, _, Plat), OS \= 'windows', OS \= 'bluegene'.
compiler_platform('g++', Plat) :- platform(_, OS, _, Plat), OS \= 'windows', OS \= 'bluegene'.
% gfortran only runs on i386 Linux
compiler_platform('gfortran', 'i386-unknown-linux2.4').
compiler_platform('gfortran', 'i386-unknown-linux2.6').
% Visual C/C++ only runs on Windows
compiler_platform('VC', Plat) :- platform(_, OS, _, Plat), OS == 'windows'.
compiler_platform('VC++', Plat) :- platform(_, OS, _, Plat), OS == 'windows'.
% Portland Group compiler only runs on i386 Linux
compiler_platform('pgcc', Plat) :- platform(Arch, OS, _, Plat), Arch == 'i386', OS == 'linux'.
compiler_platform('pgCC', Plat) :- platform(Arch, OS, _, Plat), Arch == 'i386', OS == 'linux'.
compiler_platform('pgcc', Plat) :- platform(Arch, OS, _, Plat), Arch == 'x86_64', OS == 'linux'.
compiler_platform('pgCC', Plat) :- platform(Arch, OS, _, Plat), Arch == 'x86_64', OS == 'linux'.
% AIXs native compilers are xlc & xlC
compiler_platform('xlc', 'rs6000-ibm-aix5.1').
compiler_platform('xlC', 'rs6000-ibm-aix5.1').
% Intel cc on Linux/x86 and Linux/x86_64
compiler_platform('icc', Plat) :- 
    platform(Arch, OS, _, Plat), Arch == 'i386', OS == 'linux'.
compiler_platform('iCC', Plat) :-
    platform(Arch, OS, _, Plat), Arch == 'i386', OS == 'linux'.
compiler_platform('icc', Plat) :- 
    platform(Arch, OS, _, Plat), Arch == 'x86_64', OS == 'linux'.
compiler_platform('iCC', Plat) :-
    platform(Arch, OS, _, Plat), Arch == 'x86_64', OS == 'linux'.

% BlueGene gets its own versions of GNU compilers
compiler_platform('bg_gcc', Plat) :- platform(_, 'bluegene', _, Plat).
compiler_platform('bg_g++', Plat) :- platform(_, 'bluegene', _, Plat).
compiler_platform('bg_gfortran', Plat) :- platform(_, 'bluegene', _, Plat).
mutatee_compiler_platform_exclude('gcc', Plat) :- platform(_, 'bluegene', _, Plat).
mutatee_compiler_platform_exclude('g++', Plat) :- platform(_, 'bluegene', _, Plat).
mutatee_compiler_platform_exclude('gfortran', Plat) :- platform(_, 'bluegene', _, Plat).

% Bluegene xlc ccompilers	 
compiler_platform('bgxlc', Plat) :- platform(_, 'bluegene', _, Plat).
compiler_platform('bgxlc++', Plat) :- platform(_, 'bluegene', _, Plat).

% linker/2
% linker(?Platform, ?Linker)
% specifies the default linker to use for a given (platform, language) pair
linker(Platform, Linker) :-
    platform(_, OS, _, Platform),
    (
        OS = 'windows' -> Linker = 'link';
        Linker = ''
    ).

% aux_compiler_for_platform/3
% aux_compiler_for_platform(?Platform, ?Language, ?Compiler)
% Specifies the default compiler to use for a given (platform, language) pair
% for compiling files where were not trying to test the output of the compiler
aux_compiler_for_platform(Platform, 'c', 'gcc') :-
    platform(_, 'linux', _, Platform).
aux_compiler_for_platform(Platform, 'fortran', 'gfortran') :-
    platform('i386', 'linux', _, Platform).
aux_compiler_for_platform(Platform, 'nasm_asm', 'nasm') :-
    platform('i386', OS, _, Platform),
    member(OS, ['freebsd', 'linux']).
aux_compiler_for_platform(Platform, 'masm_asm', 'masm') :-
    platform('i386', 'windows', _, Platform).
aux_compiler_for_platform(Platform, 'att_asm', 'gcc') :-
    platform(_, OS, _, Platform),
    % AIX is excluded because both att_asm and power_asm use the '.s' extension
    % and we cant have multiple compilers use the same extension on a platform
    \+ member(OS, ['windows', 'aix', 'bluegene']).
aux_compiler_for_platform(Platform, 'power_asm', 'ibm_as') :-
        platform('power32', 'aix', _, Platform).

% mcomp_plat/2
% mcomp_plat(?Compiler, ?Platform)
% Specifies that Compiler is used to compile mutators on Platform.  Eventually
% well probably support more than one mutator compiler per platform.
% Mutators are compiled with g++ on Unix
mcomp_plat('g++',Plat) :- platform(_, OS, _, Plat), OS \= 'windows'.
% Mutators are compiled with Visual C++ on Windows
mcomp_plat('VC++', Plat) :- platform(_, 'windows', _, Plat).

%%%%%%%%%%%%%%%%%%%%%%%%%%%%%%%%%%%%%%%%%%%%%%%%%%%%%%%%%%%%%%%%%%%%%%
% LANGUAGE SPECIFICATIONS
%%%%%%%%%%%%%%%%%%%%%%%%%%%%%%%%%%%%%%%%%%%%%%%%%%%%%%%%%%%%%%%%%%%%%%

% Language Defns
lang('fortran').
lang('c').
lang('c++').
lang('att_asm').
lang('masm_asm').
lang('nasm_asm').
lang('power_asm').

% Language-file extension mappings
lang_ext('fortran', '.F').
lang_ext('c', '.c').
lang_ext('c++', '.C').
lang_ext('att_asm', '.s').
lang_ext('att_asm', '.S').
lang_ext('power_asm', '.s'). % On POWER/AIX
lang_ext('masm_asm', '.asm').
lang_ext('nasm_asm', '.asm').

% lang_ext sanity checking
% No platform should have compilers defined for multiple languages that share
% the same extension.  e.g. POWER/AIX must not have compilers defined for both
% att_asm and power_asm because they both use the '.s' extension for source
% files
insane('Too many compilers on platform P1 for extension P2',
       [Platform, Extension]) :-
    current_platform(Platform),
    compiler_platform(Compiler1, Platform),
    compiler_platform(Compiler2, Platform),
    lang_ext(Language1, Extension),
    lang_ext(Language2, Extension),
    Language1 \= Language2,
    comp_lang(Compiler1, Language1),
    comp_lang(Compiler2, Language2).


%%%%%%%%%%%%%%%%%%%%%%%%%%%%%%%%%%%%%%%%%%%%%%%%%%%%%%%%%%%%%%%%%%%%%%
% COMPILER SPECIFICATIONS
%%%%%%%%%%%%%%%%%%%%%%%%%%%%%%%%%%%%%%%%%%%%%%%%%%%%%%%%%%%%%%%%%%%%%%

% Compiler/language constraints
comp_lang('gfortran', 'fortran').
comp_lang(Compiler, 'c') :-
<<<<<<< HEAD
    member(Compiler, ['gcc', 'pgcc', 'VC', 'cc', 'sun_cc', 'xlc', 'icc', 'bg_gcc', 'bgxlc']);
    member(Compiler, ['g++', 'pgCC', 'VC++', 'cxx', 'CC', 'xlC', 'iCC', 'bg_g++', 'bgxlc++']).
comp_lang(Compiler, 'c++') :-
    member(Compiler, ['g++', 'pgCC', 'VC++', 'cxx', 'CC', 'xlC', 'iCC', 'bg_g++', 'bgxlc++']).
=======
    member(Compiler, ['gcc', 'pgcc', 'VC', 'xlc', 'icc', 'bgxlc']);
    member(Compiler, ['g++', 'pgCC', 'VC++', 'xlC', 'iCC', 'bgxlc++']).
comp_lang(Compiler, 'c++') :-
    member(Compiler, ['g++', 'pgCC', 'VC++', 'xlC', 'iCC', 'bgxlc++']).
>>>>>>> 13e3679e
comp_lang('gcc', 'att_asm') :-
    % We dont use gcc for assembly files on AIX
    current_platform(Platform),
    \+ platform(_, 'aix', _, Platform).

% Mutatee Compiler Defns
% mutatee_comp(compiler name)
mutatee_comp('gcc').
mutatee_comp('gfortran').
mutatee_comp('g++').
mutatee_comp('pgcc').
mutatee_comp('pgCC').
mutatee_comp('VC').
mutatee_comp('VC++').
mutatee_comp('xlc').
mutatee_comp('xlC').
mutatee_comp('icc').
mutatee_comp('iCC').
mutatee_comp('bg_gcc').
mutatee_comp('bg_g++').
mutatee_comp('bg_gfortran').
mutatee_comp('bgxlc').
mutatee_comp('bgxlc++').

% compiler_presence_def/2
% compiler_presence_def(Compiler, EnvironmentVariable)
% Before trying to build anything using Compiler, we need to check whether
% EnvironmentVariable is set.  If it is not set, then we dont have access
% to Compiler.
% FIXME Theres got to be a better way to do this.
compiler_presence_def('pgcc', 'PGI').
compiler_presence_def('pgCC', 'PGI').
compiler_presence_def('icc', 'ICC').
compiler_presence_def('iCC', 'ICC').
compiler_presence_def('xlc', 'XLC').
compiler_presence_def('xlC', 'XLC').

% Translations between compiler names and compiler #defines
compiler_define_string('gcc', 'gnu_cc').
compiler_define_string('g++', 'gnu_cxx').
compiler_define_string('pgcc', 'pg_cc').
compiler_define_string('VC', 'native_cc').
compiler_define_string('xlc', 'native_cc').
compiler_define_string('pgCC', 'pg_cxx').
compiler_define_string('VC++', 'native_cxx').
compiler_define_string('cxx', 'native_cxx').
compiler_define_string('xlC', 'native_cxx').
compiler_define_string('gfortran', 'gnu_fc').
compiler_define_string('icc', 'intel_cc').
compiler_define_string('iCC', 'intel_CC').
compiler_define_string('bg_gcc', 'gnu_cc').
compiler_define_string('bg_g++', 'gnu_xx').
compiler_define_string('bg_gfortran', 'gnu_fc').
compiler_define_string('bgxlc', 'bg_cc').
compiler_define_string('bgxlc++', 'bg_CC').

%%%%%%%%%%
% *_s relations translate various internal atoms into strings than are
% appropriate for writing out to makefiles, etc.
%%%%%%%%%%

% compiler_s/2 translates from the name of a compiler to the executable name
% HACK I think we're already using the executable names as our atoms
compiler_s(Comp, Comp) :-
    % The next line contains a list of compilers whose executable names are
    % different from the name of the compiler that is used in this
    % specification system.
    \+ member(Comp, ['ibm_as', 'masm', 'VC', 'VC++']),
    findall(C, mutatee_comp(C), Me_comp),
    findall(C, mutator_comp(C), Mr_comp),
    findall(C, (member(C, Me_comp); member(C, Mr_comp)), All_comp),
    sort(All_comp, Comps),
    member(Comp, Comps).
compiler_s('VC', 'cl').
compiler_s('VC++', 'cl').
compiler_s('icc', 'icc').
compiler_s('iCC', 'icpc').
compiler_s('bg_gcc', 'powerpc-bgp-linux-gcc').
compiler_s('bg_g++', 'powerpc-bgp-linux-g++').
compiler_s('bg_gfortran', 'powerpc-bgp-linux-gfortran').


% Translation for Optimization Level
%compiler_opt_trans(compiler name, symbolic name, compiler argument).
% FIXME(?) I think the Windows optimization strings should be with cap-O, not
% zero
% FIXME Im also not sure that all these compilers default to no optimization
compiler_opt_trans(_, 'none', '').
compiler_opt_trans(Comp, 'low', '-O1') :-
<<<<<<< HEAD
    member(Comp, ['gcc', 'g++', 'pgcc', 'pgCC', 'cc', 'cxx', 'gfortran', 'icc', 'iCC', 'bg_gcc', 'bg_g++', 'bg_gfortran']).
=======
    member(Comp, ['gcc', 'g++', 'pgcc', 'pgCC', 'gfortran', 'icc', 'iCC']).
>>>>>>> 13e3679e
compiler_opt_trans(Comp, 'low', '/O1') :- Comp == 'VC++'; Comp == 'VC'.
compiler_opt_trans(IBM, 'low', '-O') :-
    member(IBM, ['xlc', 'xlC']).
compiler_opt_trans(Comp, 'high', '-O2') :-
<<<<<<< HEAD
    member(Comp, ['gcc', 'g++', 'pgcc', 'pgCC', 'cc', 'cxx', 'gfortran', 'icc', 'iCC', 'bg_gcc', 'bg_g++', 'bg_gfortran']).
=======
    member(Comp, ['gcc', 'g++', 'pgcc', 'pgCC', 'gfortran', 'icc', 'iCC']).
>>>>>>> 13e3679e
compiler_opt_trans(Comp, 'high', '/O2') :- Comp == 'VC++'; Comp == 'VC'.
compiler_opt_trans(IBM, 'high', '-O3') :-
    member(IBM, ['xlc', 'xlC']).
compiler_opt_trans(Comp, 'max', '-O3') :-
<<<<<<< HEAD
    member(Comp, ['gcc', 'g++', 'cc', 'cxx', 'icc', 'iCC', 'bg_gcc', 'bg_g++', 'bg_gfortran']).
compiler_opt_trans(SunWorkshop, 'max', '-xO5') :-
    member(SunWorkshop, ['sun_cc', 'CC']).
=======
    member(Comp, ['gcc', 'g++', 'icc', 'iCC']).
>>>>>>> 13e3679e
compiler_opt_trans(IBM, 'max', '-O5') :-
    member(IBM, ['xlc', 'xlC']).
compiler_opt_trans(Comp, 'max', '/Ox') :- Comp == 'VC++'; Comp == 'VC'.

compiler_pic_trans(_, 'none', '').
compiler_pic_trans(Comp, 'pic', '-fPIC') :-
    member(Comp, ['gcc', 'g++', 'gfortran', 'icc', 'iCC', 'bg_gcc', 'bg_g++', 'bg_gfortran']).
compiler_pic_trans(Comp, 'pic', '-KPIC') :-
    member(Comp, ['pgcc', 'pgCC']).
compiler_pic_trans(Comp, 'pic', '-qpic') :-
    member(Comp, ['bgxlc', 'bgxlc++']).
compiler_pic_trans(Comp, 'pic', '') :-
        member(Comp, ['VC++', 'VC']).

compiler_pic('g++', 'pic').
compiler_pic('gcc', 'pic').
compiler_pic('pgCC', 'pic').
compiler_pic('pgcc', 'pic').
compiler_pic('iCC', 'pic').
compiler_pic('icc', 'pic').
compiler_pic('bgxlc', 'pic').
compiler_pic('bgxlc++', 'pic').
compiler_pic('gfortran', 'pic').
compiler_pic('bg_gcc', 'pic').
compiler_pic('bg_g++', 'pic').
compiler_pic('bg_gfortran', 'pic').
compiler_pic(C, 'none') :-
        mutatee_comp(C).
        
% Ensure that we're only defining translations for compilers that exist
insane('P1 not defined as a compiler, but has optimization translation defined',
       [Compiler]) :-
    compiler_opt_trans(Compiler, _, _),
    \+ compiler_platform(Compiler, _).


% Translation for parameter flags
% partial_compile: compile to an object file rather than an executable
compiler_parm_trans(Comp, 'partial_compile', '-c') :-
<<<<<<< HEAD
    member(Comp, ['gcc', 'g++', 'pgcc', 'pgCC', 'cc', 'sun_cc', 'CC',
                  'xlc', 'xlC', 'cxx', 'gfortran', 'VC', 'VC++', 'icc', 'iCC',
                  'bg_gcc', 'bg_g++', 'bg_gfortran', 'bgxlc', 'bgxlc++']).
=======
    member(Comp, ['gcc', 'g++', 'pgcc', 'pgCC', 
                  'xlc', 'xlC', 'gfortran', 'VC', 'VC++', 'icc', 'iCC', 'bgxlc', 'bgxlc++']).
>>>>>>> 13e3679e

% Mutator compiler defns
mutator_comp('g++').
mutator_comp('pgCC').
mutator_comp('VC++').
mutator_comp('xlC').
mutator_comp('bgxlc++').

% Per-compiler link options for building mutatees
mutatee_link_options(Gnu_family, '$(MUTATEE_LDFLAGS_GNU)') :- member(Gnu_family, ['icc', 'gcc', 'g++', 'iCC']).
mutatee_link_options(Native_cc, '$(MUTATEE_CFLAGS_NATIVE) $(MUTATEE_LDFLAGS_NATIVE)') :-
    member(Native_cc, ['xlc', 'pgcc']).
mutatee_link_options(Native_cxx, '$(MUTATEE_CXXFLAGS_NATIVE) $(MUTATEE_LDFLAGS_NATIVE)') :-
    member(Native_cxx, ['xlC', 'pgCC']).
mutatee_link_options('VC', '$(LDFLAGS) $(MUTATEE_CFLAGS_NATIVE) $(MUTATEE_LDFLAGS_NATIVE)').
mutatee_link_options('VC++', '$(LDFLAGS) $(MUTATEE_CXXFLAGS_NATIVE) $(MUTATEE_LDFLAGS_NATIVE)').
mutatee_link_options('bgxlc', '$(MUTATEE_LDFLAGS_NATIVE)').
mutatee_link_options('bgxlc++', '$(MUTATEE_LDFLAGS_NATIVE)').

% Static and dynamic linking
compiler_static_link('g++', P, '-static') :- platform(_,'linux', _, P).
compiler_static_link('gcc', P, '-static') :- platform(_,'linux', _, P).
compiler_static_link('g++', P, '-static') :- platform(_,'freebsd', _,P).
compiler_static_link('gcc', P, '-static') :- platform(_,'freebsd', _,P).
compiler_static_link('bg_g++', P, '-static') :- platform(_,'bluegene', _, P).
compiler_static_link('bg_gcc', P, '-static') :- platform(_,'bluegene', _, P).

compiler_dynamic_link('bg_g++', P, '-dynamic') :- platform(_, 'bluegene', _, P).
compiler_dynamic_link('bg_gcc', P, '-dynamic') :- platform(_, 'bluegene', _, P).


% Specify the standard flags for each compiler
comp_std_flags_str('gcc', '$(CFLAGS)').
comp_std_flags_str('g++', '$(CXXFLAGS)').
comp_std_flags_str('xlc', '$(CFLAGS_NATIVE)').
comp_std_flags_str('pgcc', '$(CFLAGS_NATIVE)').
comp_std_flags_str('bgxlc', '-qnostaticlink').
comp_std_flags_str('bgxlc++', '-qnostaticlink').
% FIXME Make sure that these flags for cxx are correct, or tear out cxx (Alpha)
comp_std_flags_str('xlC', '$(CXXFLAGS_NATIVE)').
comp_std_flags_str('pgCC', '$(CXXFLAGS_NATIVE)').
comp_std_flags_str('bg_gcc', '$(CFLAGS)').
comp_std_flags_str('bg_g++', '$(CXXFLAGS)').
% FIXME Tear out the '-DSOLO_MUTATEE' from these and make it its own thing
comp_mutatee_flags_str('gcc', '-DSOLO_MUTATEE $(MUTATEE_CFLAGS_GNU) -I../src').
comp_mutatee_flags_str('g++', '-DSOLO_MUTATEE $(MUTATEE_CXXFLAGS_GNU) -I../src').
comp_mutatee_flags_str('xlc', '$(MUTATEE_CFLAGS_NATIVE) -I../src').
comp_mutatee_flags_str('pgcc', '-DSOLO_MUTATEE $(MUTATEE_CFLAGS_NATIVE) -I../src').
<<<<<<< HEAD
comp_mutatee_flags_str('CC', '$(MUTATEE_CXXFLAGS_NATIVE) -I../src').
comp_mutatee_flags_str('bg_gcc', '-DSOLO_MUTATEE $(MUTATEE_CFLAGS_GNU) -I../src').
comp_mutatee_flags_str('bg_g++', '-DSOLO_MUTATEE $(MUTATEE_CXXFLAGS_GNU) -I../src').
=======
>>>>>>> 13e3679e
comp_mutatee_flags_str('bgxlc', '$(CFLAGS)').
comp_mutatee_flags_str('bgxlc++', '$(CXXFLAGS)').
% FIXME Make sure that these flags for cxx are correct, or tear out cxx (Alpha)
comp_mutatee_flags_str('xlC', '$(MUTATEE_CXXFLAGS_NATIVE) -I../src').
comp_mutatee_flags_str('pgCC', '-DSOLO_MUTATEE $(MUTATEE_CXXFLAGS_NATIVE) -I../src').
% FIXME What do I specify for the Windows compilers, if anything?
comp_std_flags_str('VC', '-TC').
comp_std_flags_str('VC++', '-TP').
comp_mutatee_flags_str('VC', '$(CFLAGS)').
comp_mutatee_flags_str('VC++', '$(CXXFLAGS_NORM)').
comp_std_flags_str('icc', '$(CFLAGS)').
comp_std_flags_str('iCC', '$(CXXFLAGS)').
comp_mutatee_flags_str('icc', '-DSOLO_MUTATEE $(MUTATEE_CFLAGS_GNU) -I../src').
comp_mutatee_flags_str('iCC', '-x c++ -DSOLO_MUTATEE $(MUTATEE_CXXFLAGS_GNU) -I../src').

% gfortran flags
comp_std_flags_str('gfortran', '-g').
comp_mutatee_flags_str('gfortran', '$(MUTATEE_G77_FFLAGS)').
mutatee_link_options('gfortran', '$(MUTATEE_G77_LDFLAGS)').

% NASM (for test_mem (formerly test6))
comp_lang('nasm', 'nasm_asm').
compiler_define_string('nasm', 'nasm').
compiler_platform('nasm', Platform) :-
    platform('i386', OS, _, Platform), % NASM runs on x86 Linux, FreeBSD
    member(OS, ['freebsd', 'linux']).
comp_std_flags_str('nasm', '-f elf -dPLATFORM=$(PLATFORM)').
comp_mutatee_flags_str('nasm', '').
mutatee_link_options('nasm', '').
mutatee_comp('nasm'). % I think I want to reorganize so this isnt required
                      % for compilers that are only used for auxilliary files
compiler_parm_trans('nasm', 'partial_compile', '').

% ml (masm) for test_mem (WINDOWS)
comp_lang('masm', 'masm_asm').
compiler_s('masm', 'ml').
compiler_define_string('masm', 'masm').
compiler_platform('masm', Platform) :-
  platform('i386', 'windows', _, Platform).
comp_std_flags_str('masm', '-nologo').
comp_mutatee_flags_str('masm', '').
mutatee_link_options('masm', '').
mutatee_comp('masm').
compiler_parm_trans('masm', 'partial_compile', '-c').

% as for test_mem
comp_lang('ibm_as', 'power_asm').
compiler_s('ibm_as', 'as').
compiler_define_string('ibm_as', 'ibm_as').
compiler_platform('ibm_as', Platform) :-
    platform('power32', 'aix', _, Platform).
comp_std_flags_str('ibm_as', '').
comp_mutatee_flags_str('ibm_as', '').
mutatee_link_options('ibm_as', '').
mutatee_comp('ibm_as').
compiler_parm_trans('ibm_as', 'partial_compile', '').

% Compiler Optimization Level Defns
optimization_level('none').
optimization_level('low').
optimization_level('high').
optimization_level('max').

% ABI defns for compilers
% compiler_platform_abi_s_default(FlagString)
% The flags string for a platform's default ABI (Do we want this?)
compiler_platform_abi_s_default('').
% compiler_platform_abi_s(Compiler, Platform, ABI, FlagString)
compiler_platform_abi_s(Compiler, Platform, ABI, '') :-
    mutatee_comp(Compiler),
    Compiler \= '',
    platform(Platform),
    compiler_platform(Compiler, Platform),
    mutatee_abi(ABI),
    platform_abi(Platform, ABI),
    \+ ((member(Compiler, ['gcc', 'g++', 'icc', 'iCC', 'pgcc', 'pgCC']),
         Platform = 'x86_64-unknown-linux2.4',
         ABI = 32);
        (member(Compiler, ['gcc', 'g++']),
         Platform = 'ppc64_linux')).

compiler_platform_abi_s(Compiler, 'x86_64-unknown-linux2.4', 32,
                        '-m32 -Di386_unknown_linux2_4 -Dm32_test') :-
    member(Compiler, ['gcc', 'g++', 'icc', 'iCC']).
compiler_platform_abi_s(Compiler, 'x86_64-unknown-linux2.4', 32,
                        '-tp px -Di386_unknown_linux2_4 -Dm32_test') :-
    member(Compiler, ['pgcc', 'pgCC']).
%
% PPC64 platform doesn't support 32-bit mutatees (yet).
%
%compiler_platform_abi_s(Compiler, 'ppc64_linux', 32,
%                        '-m32 -Dppc32_linux -Dm32_test') :-
%    member(Compiler, ['gcc', 'g++']).
compiler_platform_abi_s(Compiler, 'ppc64_linux', 64,
                        '-m64') :-
    member(Compiler, ['gcc', 'g++']).


compiler_platform_abi(Compiler, Platform, ABI) :-
   mutatee_comp(Compiler),
   platform(Platform),
   compiler_platform(Compiler, Platform),
   mutatee_abi(ABI),
   \+ (
      member(Platform, ['x86_64-unknown-linux2.4']),
      member(Compiler, ['icc', 'iCC', 'pgcc', 'pgCC']),
      member(ABI, [32])
   ).

%%%%%%%%%%%%%%%%%%%%%%%%%%%%%%%%%%%%%%%%%%%%%%%%%%%%%%%%%%%%%%%%%%%%%%
% TEST SPECIFICATION GLUE
%%%%%%%%%%%%%%%%%%%%%%%%%%%%%%%%%%%%%%%%%%%%%%%%%%%%%%%%%%%%%%%%%%%%%%

% Test / Platform constraints

% test_platform/2
test_platform(Testname, Platform) :-
    test_runs_everywhere(Testname),
    platform(Platform).

% test_runs_everywhere/1
% Specifies the tests that run on all platforms.
% 'none' is a special atom that no test should match that stops the compiler
% from complaining that test_runs_everywhere isnt defined.
test_runs_everywhere(none).

% Test definitions

% test/3
% test(?Name, ?Mutator, ?Mutatee)
% Specifies that the test Name maps the mutator Mutator to the mutatee Mutatee.
% This (hopefully) allows many-to-many mappings to exist, and lets us assign
% a unique name to each mapping.

% Mutator Defns
% mutator/2
% mutator(+name, ?source list)

% Mutators can also require libraries to be linked with.
% All mutators need to be linked with dyninstAPI and iberty
% All mutators also need to be linked with testSuite, for the TestMutator
% superclass if nothing else.
%
% Remove liberty from the prolog--this is determined by autoconf
all_mutators_require_libs(['testSuite']).


module_required_libs('dyninst', ['dyninstAPI']).
module_required_libs('symtab', ['symtabAPI']).
module_required_libs('stackwalker', ['stackwalkerAPI']).
module_required_libs('instruction', ['instructionAPI']).
module_required_libs('proccontrol', ['pcontrol']).

module_requires_libs_internal([], Output, Output).
module_requires_libs_internal([Module | Tail], Acc, Output) :-
	module_required_libs(Module, Libs),
	append(Libs, Acc, NewAcc),
	module_requires_libs_internal(Tail, NewAcc, Output).
module_requires_libs_internal(Module, Acc, Output) :-
	module_required_libs(Module, Libs),
	append(Libs, Acc, Output).

module_requires_libs(Modules, Output) :-
	module_requires_libs_internal(Modules, [], Libs),
	removedups(Libs, Output).

%module_requires_libs([Module | Rest], Output) :-
%	module_required_libs(Module, Libs),
%	\+ module_requires_libs(Rest, [Libs | Output]).
 
% Those with no specific requirements dont require specific libraries
mutator_requires_libs(Mutator, []) :-
	mutator(Mutator, _),
	test(_, Mutator, _),
	\+ mutator_requires_libs(Mutator, [_|_]).

% Mutatee Defns
% mutatee/2
% mutatee(?name, ?source_list)

% mutatee/3
% mutatee(?name, ?preprocessed_source, ?raw_source)
% Specifies a mutatee that uses some auxilliary source files.  The files in
% the preprocessed_source list have the the boilerplate transformation applied
% to them, while the files in the raw_source list are compiled as-is

% Mutatees specified with mutatee/2 have no raw source files.
mutatee(Name, PPSource, []) :- mutatee(Name, PPSource).

% forall_mutatees/1 defines a list of source files requires by all mutatees
% FIXME mutatee_util is hardcoded into the makefile generator.  I need to
% change that.
% FIXME Once I implement group mutatees, this will need to be fixed
forall_mutatees(['mutatee_util.c']).

% I dont think there are any libraries that all mutatees need to be linked to
all_mutatees_require_libs([]).
% mutatee_requires_libs/2
% Allows the user to specify which libraries a mutatee needs to be linked with
% Any mutatees with no specified required libraries dont require any.
mutatee_requires_libs(Mutatee, []) :-
    mutatee(Mutatee, _, _),
    \+ mutatee_requires_libs(Mutatee, [_|_]).
% The multithreaded mutatees are linked with pthreads
%mutatee_requires_libs('test12.mutatee', ['dl', 'pthread']).
%mutatee_requires_libs('test13.mutatee', ['pthread']).
%mutatee_requires_libs('test14.mutatee', ['pthread']).
%mutatee_requires_libs('test15.mutatee', ['pthread']).
% Test 9's mutatee is linked with something, depending on the platform it is
% run on.
% FIXME is libInstMe required on other platforms?
%mutatee_requires_libs('test9.mutatee', L) :-
%    current_platform(P),
%    (
%        P = 'i386-unknown-linux2.4' -> L = ['InstMe'];
%        L = []
%    ).

% Mutatee, Compliers Constraints
% Using compiler_for_mutatee(?Mutatee, ?Compiler) now

% optimization_for_mutatee/3
% optimization_for_mutatee(?Mutatee, ?Compiler, ?OptimizationLevel)
% Unifies a mutatee name with a valid compiler and optimization level for
% building an object file for the mutatee
% TODO Create some kind of default optimization_for_mutatee rule

% threadmode/1
threadmode('None').
threadmode('MultiThreaded').
threadmode('SingleThreaded').
test_threadmode(Test, 'SingleThreaded') :- test_threadmode(Test, 'Threading').
test_threadmode(Test, 'MultiThreaded') :- test_threadmode(Test, 'Threading').
test_threadmode(Test, 'None') :- tests_module(Test, Module),
   module(Module),
   \+ member(Module, ['proccontrol']).

processmode('None').
processmode('MultiProcess').
processmode('SingleProcess').
test_processmode(Test, 'SingleProcess') :- test_processmode(Test, 'Processes').
test_processmode(Test, 'MultiProcess') :- test_processmode(Test, 'Processes').
test_processmode(Test, 'None') :- tests_module(Test, Module),
   module(Module),
   \+ member(Module, ['proccontrol']).


% runmode/1
% runmode(+RunMode)
% Specifies the valid values for a test's run mode
runmode('createProcess').
runmode('useAttach').
runmode('binary').
runmode('disk').

% runmode('deserialize').

% mutaee_format/2
% mutatee_format(?Mutatee, ?Format)
% For now, all mutatees compiled dynamically
mutatee_format(_, 'dynamicMutatee').

% test_runmode/2
% test_runmode(?Test, ?Runmode)
% The atom 'dynamic' as Runmode means the test can be run in either useAttach
% or createProcess mode.
test_runmode(Test, 'useAttach') :- test_runmode(Test, 'dynamic').
test_runmode(Test, 'createProcess') :- test_runmode(Test, 'dynamic').
test_runmode(Test, 'binary') :- test_runmode(Test, 'staticdynamic').
test_runmode(Test, 'useAttach') :- test_runmode(Test, 'staticdynamic').
test_runmode(Test, 'createProcess') :- test_runmode(Test, 'staticdynamic').
test_runmode(Test, 'binary') :- test_runmode(Test, 'static').

% test_runmode(Test, 'deserialize') :- test_serializable(Test).

% runmode_platform/2
% runmode_platform(?Platform, ?Runmode)
% This specifies what platforms support which runmodes, essentially
% specify binary rewriter support for Dyninst
runmode_platform(P, 'createProcess') :- platform(_, _, _, P).
runmode_platform(P, 'useAttach') :- platform(_, _, _, P).
runmode_platform(P, 'binary') :- platform('i386', 'linux', _, P).
runmode_platform(P, 'binary') :- platform('x86_64', 'linux', _, P).
runmode_platform(P, 'binary') :- platform('power32', 'linux', _, P).
runmode_platform(P, 'binary') :- platform('power32', 'bluegene', _, P).
runmode_platform(P, 'binary') :- platform('i386', 'freebsd', _, P).
runmode_platform(P, 'binary') :- platform('x86_64', 'freebsd', _,P).
runmode_platform(P, 'disk') :- platform(_, _, _, P).
% runmode_platform(P, 'deserialize') :- platform(_, _, _, P).

% mutatee_peers/2
mutatee_peers(M, P) :-
    findall(N, mutatee_peer(M, N), Ps), sort(Ps, P).

%%%%%
% Playing around with how to specify that some tests only run in 64-bit mode
% on x86_64.
%%%%%
% blacklist([['test', 'test5_1'], ['platform', 'x86_64-unknown-linux2.4'],
%            ['mutatee_abi', '32']]).
%
% I like this one the best:
% blacklist([['test', Test], ['platform', 'x86_64-unknown-linux2.4'],
%            ['mutatee_abi', '32']]) :-
%     restricted_amd64_abi(Test).
%
% test_platform_abi(Test, Platform, ABI) :-
%     test_platform(Test, Platform),
%     platform_abi(Platform, ABI),
%     \+ (Platform = 'x86_64-unknown-linux2.4', ABI = 32)
%
test_platform_abi(Test, Platform, ABI) :-
    test_platform(Test, Platform), platform_abi(Platform, ABI),
        platform(Arch, _, _, Platform),
        (
        % If restricted_abi_for_arch is specified, follow its restrictions
            restricted_abi_for_arch(Test, Arch, ABI);
            % If restricted_abi_for_arch is not specified, there are no
            % restrictions
            \+ restricted_abi_for_arch(Test, Arch, _) -> true
        ).

% Sanity checking
% Define
% insane(Message) :- invalid condition.
% to specify that build should fail if invalid condition is true.

%%%%%%%%%%%%%%%%%%%%%%%%%%%%%%%%%%%%%%%%%%%%%%%%%%%%%%%%%%%%%%%%%%%%%%
% SPEC EXCEPTION GLUE
%%%%%%%%%%%%%%%%%%%%%%%%%%%%%%%%%%%%%%%%%%%%%%%%%%%%%%%%%%%%%%%%%%%%%%

% spec_exception_type/3
% spec_exception_type(?ExceptionType, ?ParamCount, ?Params)
% Specifies a new type of exception to a specification rule.  This is where we
% build a catalog of types of exceptions and their parameters

% mutatee_flags exception specifies an exception that overrides the
% standard mutatee flags string for a compiler when compiling a particular
% file.
% OVERRIDES comp_mutatee_flags_str/2
spec_exception_type('mutatee_flags', 2, ['compiler', 'flags']).

% spec_object_file/6
% spec_object_file(?ObjectFile, ?Compiler, ?SourceList, ?IntermediateSourceList
%                  ?DependencyList, ?FlagList)
% This clause should contain everything necessary to generate a makefile rule
% for an object file.  I dont want to do text processing in the Prolog
% component of the spec compiler, so we'll pass along a main source file string
% and let the Python component handle transforming that into an object file
% name
<|MERGE_RESOLUTION|>--- conflicted
+++ resolved
@@ -2676,7 +2676,7 @@
 % platform_abi/2
 % All platforms support 32-bit mutatees except ia64, ppc64, and freebsd.
 platform_abi(Platform, 32) :-
-    platform(Arch, _, _, Platform),
+    platform(_, _, _, Platform),
     \+ member(Platform, ['amd64-unknown-freebsd7.2',
                          'ppc64_linux']).
 
@@ -2899,17 +2899,10 @@
 % Compiler/language constraints
 comp_lang('gfortran', 'fortran').
 comp_lang(Compiler, 'c') :-
-<<<<<<< HEAD
-    member(Compiler, ['gcc', 'pgcc', 'VC', 'cc', 'sun_cc', 'xlc', 'icc', 'bg_gcc', 'bgxlc']);
-    member(Compiler, ['g++', 'pgCC', 'VC++', 'cxx', 'CC', 'xlC', 'iCC', 'bg_g++', 'bgxlc++']).
+    member(Compiler, ['gcc', 'pgcc', 'VC', 'xlc', 'icc', 'bg_gcc', 'bgxlc']);
+    member(Compiler, ['g++', 'pgCC', 'VC++', 'xlC', 'iCC', 'bg_g++', 'bgxlc++']).
 comp_lang(Compiler, 'c++') :-
-    member(Compiler, ['g++', 'pgCC', 'VC++', 'cxx', 'CC', 'xlC', 'iCC', 'bg_g++', 'bgxlc++']).
-=======
-    member(Compiler, ['gcc', 'pgcc', 'VC', 'xlc', 'icc', 'bgxlc']);
-    member(Compiler, ['g++', 'pgCC', 'VC++', 'xlC', 'iCC', 'bgxlc++']).
-comp_lang(Compiler, 'c++') :-
-    member(Compiler, ['g++', 'pgCC', 'VC++', 'xlC', 'iCC', 'bgxlc++']).
->>>>>>> 13e3679e
+    member(Compiler, ['g++', 'pgCC', 'VC++', 'xlC', 'iCC', 'bg_g++', 'bgxlc++']).
 comp_lang('gcc', 'att_asm') :-
     % We dont use gcc for assembly files on AIX
     current_platform(Platform),
@@ -2999,31 +2992,17 @@
 % FIXME Im also not sure that all these compilers default to no optimization
 compiler_opt_trans(_, 'none', '').
 compiler_opt_trans(Comp, 'low', '-O1') :-
-<<<<<<< HEAD
-    member(Comp, ['gcc', 'g++', 'pgcc', 'pgCC', 'cc', 'cxx', 'gfortran', 'icc', 'iCC', 'bg_gcc', 'bg_g++', 'bg_gfortran']).
-=======
-    member(Comp, ['gcc', 'g++', 'pgcc', 'pgCC', 'gfortran', 'icc', 'iCC']).
->>>>>>> 13e3679e
+    member(Comp, ['gcc', 'g++', 'pgcc', 'pgCC', 'gfortran', 'icc', 'iCC', 'bg_gcc', 'bg_g++', 'bg_gfortran']).
 compiler_opt_trans(Comp, 'low', '/O1') :- Comp == 'VC++'; Comp == 'VC'.
 compiler_opt_trans(IBM, 'low', '-O') :-
     member(IBM, ['xlc', 'xlC']).
 compiler_opt_trans(Comp, 'high', '-O2') :-
-<<<<<<< HEAD
-    member(Comp, ['gcc', 'g++', 'pgcc', 'pgCC', 'cc', 'cxx', 'gfortran', 'icc', 'iCC', 'bg_gcc', 'bg_g++', 'bg_gfortran']).
-=======
-    member(Comp, ['gcc', 'g++', 'pgcc', 'pgCC', 'gfortran', 'icc', 'iCC']).
->>>>>>> 13e3679e
+    member(Comp, ['gcc', 'g++', 'pgcc', 'pgCC', 'gfortran', 'icc', 'iCC', 'bg_gcc', 'bg_g++', 'bg_gfortran']).
 compiler_opt_trans(Comp, 'high', '/O2') :- Comp == 'VC++'; Comp == 'VC'.
 compiler_opt_trans(IBM, 'high', '-O3') :-
     member(IBM, ['xlc', 'xlC']).
 compiler_opt_trans(Comp, 'max', '-O3') :-
-<<<<<<< HEAD
-    member(Comp, ['gcc', 'g++', 'cc', 'cxx', 'icc', 'iCC', 'bg_gcc', 'bg_g++', 'bg_gfortran']).
-compiler_opt_trans(SunWorkshop, 'max', '-xO5') :-
-    member(SunWorkshop, ['sun_cc', 'CC']).
-=======
-    member(Comp, ['gcc', 'g++', 'icc', 'iCC']).
->>>>>>> 13e3679e
+    member(Comp, ['gcc', 'g++', 'icc', 'iCC', 'bg_gcc', 'bg_g++', 'bg_gfortran']).
 compiler_opt_trans(IBM, 'max', '-O5') :-
     member(IBM, ['xlc', 'xlC']).
 compiler_opt_trans(Comp, 'max', '/Ox') :- Comp == 'VC++'; Comp == 'VC'.
@@ -3063,14 +3042,9 @@
 % Translation for parameter flags
 % partial_compile: compile to an object file rather than an executable
 compiler_parm_trans(Comp, 'partial_compile', '-c') :-
-<<<<<<< HEAD
-    member(Comp, ['gcc', 'g++', 'pgcc', 'pgCC', 'cc', 'sun_cc', 'CC',
-                  'xlc', 'xlC', 'cxx', 'gfortran', 'VC', 'VC++', 'icc', 'iCC',
+    member(Comp, ['gcc', 'g++', 'pgcc', 'pgCC', 
+                  'xlc', 'xlC', 'gfortran', 'VC', 'VC++', 'icc', 'iCC',
                   'bg_gcc', 'bg_g++', 'bg_gfortran', 'bgxlc', 'bgxlc++']).
-=======
-    member(Comp, ['gcc', 'g++', 'pgcc', 'pgCC', 
-                  'xlc', 'xlC', 'gfortran', 'VC', 'VC++', 'icc', 'iCC', 'bgxlc', 'bgxlc++']).
->>>>>>> 13e3679e
 
 % Mutator compiler defns
 mutator_comp('g++').
@@ -3119,12 +3093,8 @@
 comp_mutatee_flags_str('g++', '-DSOLO_MUTATEE $(MUTATEE_CXXFLAGS_GNU) -I../src').
 comp_mutatee_flags_str('xlc', '$(MUTATEE_CFLAGS_NATIVE) -I../src').
 comp_mutatee_flags_str('pgcc', '-DSOLO_MUTATEE $(MUTATEE_CFLAGS_NATIVE) -I../src').
-<<<<<<< HEAD
-comp_mutatee_flags_str('CC', '$(MUTATEE_CXXFLAGS_NATIVE) -I../src').
 comp_mutatee_flags_str('bg_gcc', '-DSOLO_MUTATEE $(MUTATEE_CFLAGS_GNU) -I../src').
 comp_mutatee_flags_str('bg_g++', '-DSOLO_MUTATEE $(MUTATEE_CXXFLAGS_GNU) -I../src').
-=======
->>>>>>> 13e3679e
 comp_mutatee_flags_str('bgxlc', '$(CFLAGS)').
 comp_mutatee_flags_str('bgxlc++', '$(CXXFLAGS)').
 % FIXME Make sure that these flags for cxx are correct, or tear out cxx (Alpha)
