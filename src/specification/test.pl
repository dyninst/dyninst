% Dyninst test suite specification compiler: tuple generator

:- include('util.pl').

%%%%%%%%%%%%%%%%%%%%%%%%%%%%%%%%%%%%%%%%%%%%%%%%%%%%%%%%%%%%%%%%%%%%%%
%%% UTILITY FUNCTIONS
%%%%%%%%%%%%%%%%%%%%%%%%%%%%%%%%%%%%%%%%%%%%%%%%%%%%%%%%%%%%%%%%%%%%%%

% test_init/1
% test_init(+Platform)
% Performs some initialization: sets the global variable platform_name to
% its argument and sets up a global variable with the object suffix for this
% platform.  Need to change the object suffix thing to be a term rather than
% a gvar.
test_init(Platform) :- nonvar(Platform),
                       platform(Platform),
                       g_assign(platform_name, Platform).

% current_platform/1
% current_platform(?Platform)
% This predicate is true if Platform can be unified with the current platform
% name, as previously specified by test_init/1
current_platform(Platform) :-
    g_read(platform_name, Platform).

% Simple tuple rules.  I'll need more complex rules to generate the output that
% actually goes to the makefile generator: it will need to have the correct
% strings to be inserted into the makefiles rather than the internal symbols

%%%%%%%%%%%%%%%%%%%%%%%%%%%%%%%%%%%%%%%%%%%%%%%%%%%%%%%%%%%%%%%%%%%%%%
%%% PLATFORM TUPLES
%%%%%%%%%%%%%%%%%%%%%%%%%%%%%%%%%%%%%%%%%%%%%%%%%%%%%%%%%%%%%%%%%%%%%%

% platform_tuple/8
% Maps a platform name to the filename conventions and auxilliary compilers
% for that platform
% Platform, ObjSuffix, ExecSuffix, LibPrefix, LibSuffix, and Linker are strings
% AuxCompilers is a map from language names to compiler names
platform_tuple(Platform, ObjSuffix, ExecSuffix,LibPrefix, LibSuffix,
               Linker, AuxCompilers, ABIs) :-
    platform(_, _, _, Platform),
    object_suffix(Platform, ObjSuffix),
    executable_suffix(Platform, ExecSuffix),
    library_prefix(Platform, LibPrefix),
    library_suffix(Platform, LibSuffix),
	% Linker defaults to an empty string if not specified
	(
		\+ linker(Platform, _) -> Linker = '';
		linker(Platform, Linker)
	),
    % AuxCompilers defaults to an empty map if none were specified
    (
        \+ aux_compiler_for_platform(Platform, _, _) -> AuxCompilers = [];
        findall([L, C],
                 aux_compiler_for_platform(Platform, L, C),
                 AuxCompilers)
    ),
    findall(A, platform_abi(Platform, A), ABIs_t),
    sort(ABIs_t, ABIs).

%%%%%%%%%%%%%%%%%%%%%%%%%%%%%%%%%%%%%%%%%%%%%%%%%%%%%%%%%%%%%%%%%%%%%%
%%% COMPILER TUPLES
%%%%%%%%%%%%%%%%%%%%%%%%%%%%%%%%%%%%%%%%%%%%%%%%%%%%%%%%%%%%%%%%%%%%%%

compiler_tuple(Name, Executable, DefString, Platforms, PresenceVar, OptStrings, PicStrings,
               ParmStrings, Languages, StdFlags, ABIFlags, StaticLink, DynamicLink, Platform) :-
    % The next two lines ensure that we only return compilers that are used to
    % build at least one mutator or mutatee, and we don't return the same
    % compiler more than once.
    findall(C, (mutatee_comp(C); mutator_comp(C)), Cs),
    sort(Cs, Cs_q), !,
    member(Name, Cs_q),
    findall(P, compiler_platform(Name, P), Platforms_n),
    sort(Platforms_n, Platforms),
    compiler_s(Name, Executable),
    compiler_define_string(Name, DefString),
    findall([L, S], compiler_opt_trans(Name, L, S), OptStrings),
    findall([L, S], compiler_pic_trans(Name, L, S), PicStrings),
    findall([P, S], compiler_parm_trans(Name, P, S), ParmStrings),
    findall(L, comp_lang(Name, L), Languages),
    % Mutatee link options defaults to empty
    (
        \+ mutatee_link_options(Name, _) -> LinkFlagsStr = '';
        mutatee_link_options(Name, LinkFlagsStr)
    ),
    % Standard flags string defaults to empty
    (
        \+ comp_std_flags_str(Name, _) -> StdFlagsStr = '';
        comp_std_flags_str(Name, StdFlagsStr)
    ),
    % Mutatee flags string defaults to empty
    (
        \+ comp_mutatee_flags_str(Name, _), MutFlagsStr = '';
        comp_mutatee_flags_str(Name, MutFlagsStr)
    ),
    % Mutatee static link flags, defaults to empty
    (
        \+ compiler_static_link(Name, Platform, _) -> StaticLink = '';
        compiler_static_link(Name, Platform, StaticLink)
    ),
    % Mutatee dynamic link flags, defaults to empty
    (
        \+ compiler_static_link(Name, Platform, _) -> DynamicLink = '';
        compiler_dynamic_link(Name, Platform, DynamicLink)
    ),
    StdFlags = [StdFlagsStr, MutFlagsStr, LinkFlagsStr],
    % Need ABIFlags
    % [Platform, ABI, ABIFlagStr]
    findall([P, A, F], compiler_platform_abi_s(Name, P, A, F), ABIFlags),
    (
        \+ compiler_presence_def(Name, _) -> PresenceVar = 'true';
        compiler_presence_def(Name, PresenceVar)
    ),
    true.

%%%%%%%%%%%%%%%%%%%%%%%%%%%%%%%%%%%%%%%%%%%%%%%%%%%%%%%%%%%%%%%%%%%%%%
%%% LANGUAGE TUPLES
%%%%%%%%%%%%%%%%%%%%%%%%%%%%%%%%%%%%%%%%%%%%%%%%%%%%%%%%%%%%%%%%%%%%%%

% Tuples for language specifications.
% Right now it just maps language names to filename extensions
language_tuple(Language, Extensions) :-
    lang(Language),
    findall(E, lang_ext(Language, E), Es),
    sort(Es, Extensions).

%%%%%%%%%%%%%%%%%%%%%%%%%%%%%%%%%%%%%%%%%%%%%%%%%%%%%%%%%%%%%%%%%%%%%%
%%% MUTATOR TUPLES
%%%%%%%%%%%%%%%%%%%%%%%%%%%%%%%%%%%%%%%%%%%%%%%%%%%%%%%%%%%%%%%%%%%%%%

mutator_tuple(Name, Sources, Libraries, Platform, Compiler) :-
    % We don't want to produce duplicates here, so let's get a list of all
    % the appropriate mutators and limit Name to members of that list
    findall(M,
            (
                % We're getting a list of all the mutators that are used for
                % tests that run on this platform
                test(TestName, M, _),
                test_platform(TestName, Platform)
            ),
            Ms),
    sort(Ms, Ms_sorted), !, % We won't build the list again
    member(Name, Ms_sorted),
    mutator(Name, Sources),
    mutator_requires_libs(Name, Explicit_libs),
    all_mutators_require_libs(Implicit_libs),
	tests_module(Name, Modules),
	module_requires_libs(Modules, Module_libs),
    findall(L, (member(L, Explicit_libs); member(L, Implicit_libs); member(L, Module_libs)), All_libs),
    % BUG(?) This doesn't maintain order of libraries, if link order matters..
    sort(All_libs, Libraries),
    mcomp_plat(Compiler, Platform).

% TODO Remove this term; it is not used
mutator_tuple_s([Name, Sources, Libraries, Platform, Compiler],
                [Name_s, Sources_s, Libraries_s, Platform_s, Compiler_s]) :-
    mutator_tuple(Name, Sources, Libraries, Platform, Compiler),
    Name = Name_s,
    Sources = Sources_s,
    Libraries = Libraries_s,
    Platform = Platform_s,
    compiler_s(Compiler, Compiler_s).

%%%%%%%%%%%%%%%%%%%%%%%%%%%%%%%%%%%%%%%%%%%%%%%%%%%%%%%%%%%%%%%%%%%%%%
%%% MUTATEE TUPLES
%%%%%%%%%%%%%%%%%%%%%%%%%%%%%%%%%%%%%%%%%%%%%%%%%%%%%%%%%%%%%%%%%%%%%%

% This clause generates duplicates which are removed by the sort/2 call in
% write_tuples.
mutatee_tuple(Name, PreprocessedSources, RawSources, Libraries, Platform,
              ABI, Compiler, Optimization_level, Groupable, Module, Format, PIC) :-
    test(TestName, _, Name),
    test_platform(TestName, Platform),
    test_platform_abi(TestName, Platform, ABI),
    tests_module(TestName, Module),
    % This mutatee is groupable if any of the tests that use it are groupable
    % FIXME This is assuming a one-to-one relation between mutators and
    % mutatees.  This should still work as long as the mutatee is only used
    % in either groupable tests or non-groupable tests.
    (
        groupable_test(TestName) -> Groupable = 'true';
        Groupable = 'false'
    ),
    mutatee(Name, PreprocessedSources, S2),
    mutatee_format(Name, Format),
    compiler_format(Compiler, Format),
    forall_mutatees(S3),
    % Merge the source lists S2 and S3
    append(S2, S3, S4), sort(S4, RawSources),
    mutatee_requires_libs(Name, Libraries),
    compiler_for_mutatee(Name, Compiler),
    compiler_platform(Compiler, Platform),
    compiler_pic(Compiler, PIC),
    (
        \+ optimization_for_mutatee(Name, _, _) ->
            compiler_opt_trans(Compiler, Optimization_level, _);
        (optimization_for_mutatee(Name, Compiler, Optimization_level),
         compiler_opt_trans(Compiler, Optimization_level, _))
    ).

% This one handles peers
mutatee_tuple(Name, PreprocessedSources, RawSources, Libraries, Platform,
              ABI, Compiler, Optimization_level, Groupable, Module, Format, PIC) :-
    mutatee(M1, _, _),
    test(TestName, _, M1),
    test_platform(TestName, Platform),
    mutatee_peer(M1, Name),
    mutatee(Name, PreprocessedSources, RS1),
    tests_module(TestName, Module),
    forall_mutatees(RS2),
    append(RS1, RS2, RS3),
    sort(RS3, RawSources),
    mutatee_requires_libs(Name, Libraries),
    compiler_for_mutatee(Name, Compiler),
    mutatee_format(Name, Format),
    compiler_format(Compiler, Format),
    compiler_platform(Compiler, Platform),
    compiler_pic(Compiler, PIC),
    (
        \+ optimization_for_mutatee(Name, _, _) ->
            compiler_opt_trans(Compiler, Optimization_level, _);
        (optimization_for_mutatee(Name, Compiler, Optimization_level),
         compiler_opt_trans(Compiler, Optimization_level, _))
    ),
    test_platform_abi(TestName, Platform, ABI),
    % FIXME This is assuming a one-to-one relation between mutators and
    % mutatees.  This should still work as long as the mutatee is only used
    % in either groupable tests or non-groupable tests.
    (
        test(_, Mr, M1),
        (
            groupable_test(Mr) -> Groupable = 'true';
            Groupable = 'false'
        )
    ).

%%%%%%%%%%%%%%%%%%%%%%%%%%%%%%%%%%%%%%%%%%%%%%%%%%%%%%%%%%%%%%%%%%%%%%
%%% TEST AND RUNGROUP TUPLES
%%%%%%%%%%%%%%%%%%%%%%%%%%%%%%%%%%%%%%%%%%%%%%%%%%%%%%%%%%%%%%%%%%%%%%

% For mutatees, I should be using a (mutatee, compiler, optimization) tuple
% instead of a simple mutatee name
% test_tuple
% Map a test name to its mutator and mutatee, along with ?
test_tuple(Name, Mutator, Mutatee, Platform, Groupable, Module) :-
    test(Name, Mutator, Mutatee),
    test_platform(Name, Platform),
    (groupable_test(Name) -> Groupable = true; Groupable = false),
	tests_module(Name, Module).

% Provide tuples for run groups
rungroup_tuple(Mutatee, Compiler, Optimization, RunMode, StartState,
<<<<<<< HEAD
              Groupable, Tests, Platform, ABI, ThreadMode, ProcessMode, Format,
              MutatorStart, MutateeStart, MutateeLaunchtime) :-
=======
               Groupable, Tests, Platform, ABI, ThreadMode, ProcessMode, Format, PIC) :-
>>>>>>> 4bb24cca
    mutatee(Mutatee, _, _),
    compiler_for_mutatee(Mutatee, Compiler),
    compiler_platform(Compiler, Platform),
    (
        \+ optimization_for_mutatee(Mutatee, _, _) ->
            compiler_opt_trans(Compiler, Optimization, _);
        (optimization_for_mutatee(Mutatee, Compiler, Optimization),
         compiler_opt_trans(Compiler, Optimization, _))
    ),
    platform_abi(Platform, ABI),
    compiler_platform_abi(Compiler, Platform, ABI),
    runmode_platform(Platform, RunMode),
    format_runmode(Platform, RunMode, Format),
    platform_format(Platform, Format),
    compiler_format(Compiler, Format),
    mutatee_format(Mutatee, Format),
    compiler_pic(Compiler, PIC),
    % Enumerate / verify values for run-time options
    runmode(RunMode),
    runmode_launch_params(RunMode, Platform, MutatorStart, MutateeStart, MutateeLaunchtime),
    threadmode(ThreadMode),
    processmode(ProcessMode),
    member(StartState, ['stopped', 'running', 'selfstart', 'selfattach']),
    member(Groupable, ['true', 'false']),
    (
        % Rungroups for the 'none' mutatee should only contain a single test
        Mutatee = 'none' ->
            (
                test(T, _, Mutatee),
                test_platform(T, Platform),
                test_platform_abi(T, Platform, ABI),
                test_runmode(T, RunMode),
                \+ test_exclude_format(T, Format),
                test_threadmode(T, ThreadMode),
                test_processmode(T, ProcessMode),
                test_start_state(T, StartState),
                ((groupable_test(T), Groupable = true);
                 (\+ groupable_test(T), Groupable = false)),
                Ts = [T]
            );
        % Rungroups for other mutatees may contain a number of tests
        findall(T, (test(T, _, Mutatee),
                    test_platform(T, Platform),
                    test_platform_abi(T, Platform, ABI),
                    test_runmode(T, RunMode), test_start_state(T, StartState),
                    \+ test_exclude_format(T, Format),
                    \+ test_exclude_compiler(T, Compiler),
                    test_threadmode(T, ThreadMode),
                    test_processmode(T, ProcessMode),
                    ((groupable_test(T), Groupable = true);
                     (\+ groupable_test(T), Groupable = false))),
                    Ts)
    ),
    sort(Ts, Ts_q),
    Ts_q \= [],
    Tests = Ts_q.

%%%%%%%%%%%%%%%%%%%%%%%%%%%%%%%%%%%%%%%%%%%%%%%%%%%%%%%%%%%%%%%%%%%%%%
%%% EXCEPTION TUPLES
%%%%%%%%%%%%%%%%%%%%%%%%%%%%%%%%%%%%%%%%%%%%%%%%%%%%%%%%%%%%%%%%%%%%%%

% Exception tuples of this form are not used yet.  They are an avenue for
% future development
exception_tuple(Filename, ExceptionType, ParameterNames, Parameters) :-
    spec_exception(Filename, ExceptionType, Parameters),
    spec_exception_type(ExceptionType, ParameterCount, ParameterNames),
    length(ParameterNames, ParameterCount),
    length(Parameters, ParameterCount).

%%%%%%%%%%%%%%%%%%%%%%%%%%%%%%%%%%%%%%%%%%%%%%%%%%%%%%%%%%%%%%%%%%%%%%
%%% TUPLE OUTPUT
%%%
%%% The write_tuples term is what gets called to generate tuples for the
%%% specification compiler.
%%%%%%%%%%%%%%%%%%%%%%%%%%%%%%%%%%%%%%%%%%%%%%%%%%%%%%%%%%%%%%%%%%%%%%

% write_tuples/2
% write_tuples(Filename, Platform)
% Writes compiler, mutator, mutatee, and test tuple lists for the platform
% Platform to the file specified in Filename
write_tuples(Filename, Platform) :-
    nonvar(Filename), nonvar(Platform), % Sanity check
    % Check insane/2 statements.  If sanity checks fail, abort
    findall(Insanity, (insane(M, P), Insanity = [M, P]), Insanities),
    sort(Insanities, Insanities_uniq),
    \+ length(Insanities_uniq, 0) ->
            % At least one sanity check has failed.  Print all sanity checking
            % error messages and exit.
        (for_each(Insanities_uniq, [Fmt, Arg], format(Fmt, Arg)),
         halt(-1));
    % Sanity checks passed, so continue with the tuple generation
    open(Filename, write, Stream),
    findall([P, OS, ES, LP, LS, L, AC, As],
            platform_tuple(P, OS, ES, LP, LS, L, AC, As),
            Platforms),
    write_term(Stream, Platforms, [quoted(true)]),
    write(Stream, '\n'),
    findall([L, E], language_tuple(L, E), Languages),
    write_term(Stream, Languages, [quoted(true)]),
    write(Stream, '\n'),
    findall([N, E, D, P, PV, O, PIC, PS, L, F, As, SL, DL, Platform],
            compiler_tuple(N, E, D, P, PV, O, PIC, PS, L, F, As, SL, DL, Platform),
            Compilers),
    write_term(Stream, Compilers, [quoted(true)]),
    write(Stream, '\n'),
    setof([N, S, L, Platform, C],
            mutator_tuple(N, S, L, Platform, C), Mutators),
    write_term(Stream, Mutators, [quoted(true)]),
    write(Stream, '\n'),
    findall([N, PS, RS, L, Platform, A, C, O, G, MO, FO, PIC],
            mutatee_tuple(N, PS, RS, L, Platform, A, C, O, G, MO, FO, PIC), Mutatees_t),
    sort(Mutatees_t, Mutatees),
    write_term(Stream, Mutatees, [quoted(true)]),
    write(Stream, '\n'),
    findall([T, Mr, Me, G, Mo],
            test_tuple(T, Mr, Me, Platform, G, Mo),
            Tests),
    write_term(Stream, Tests, [quoted(true)]),
    write(Stream, '\n'),
<<<<<<< HEAD
    findall([M, C, O, R, S, G, T, A, H, P, F, Smr, Sme, Mrt],
            rungroup_tuple(M, C, O, R, S, G, T, Platform, A, H, P, F, Smr, Sme, Mrt),
=======
    findall([M, C, O, R, S, G, T, A, H, P, F, PIC],
            rungroup_tuple(M, C, O, R, S, G, T, Platform, A, H, P, F, PIC),
>>>>>>> 4bb24cca
            RunGroups),
    write_term(Stream, RunGroups, [quoted(true)]),
    write(Stream, '\n'),
    findall([M, C, S, IS, D, F], spec_object_file(M, C, S, IS, D, F), ObjectFiles),
    write_term(Stream, ObjectFiles, [quoted(true)]),
    write(Stream, '\n'),
    close(Stream), !.<|MERGE_RESOLUTION|>--- conflicted
+++ resolved
@@ -250,12 +250,8 @@
 
 % Provide tuples for run groups
 rungroup_tuple(Mutatee, Compiler, Optimization, RunMode, StartState,
-<<<<<<< HEAD
               Groupable, Tests, Platform, ABI, ThreadMode, ProcessMode, Format,
-              MutatorStart, MutateeStart, MutateeLaunchtime) :-
-=======
-               Groupable, Tests, Platform, ABI, ThreadMode, ProcessMode, Format, PIC) :-
->>>>>>> 4bb24cca
+              MutatorStart, MutateeStart, MutateeLaunchtime, PIC) :-
     mutatee(Mutatee, _, _),
     compiler_for_mutatee(Mutatee, Compiler),
     compiler_platform(Compiler, Platform),
@@ -375,13 +371,8 @@
             Tests),
     write_term(Stream, Tests, [quoted(true)]),
     write(Stream, '\n'),
-<<<<<<< HEAD
-    findall([M, C, O, R, S, G, T, A, H, P, F, Smr, Sme, Mrt],
-            rungroup_tuple(M, C, O, R, S, G, T, Platform, A, H, P, F, Smr, Sme, Mrt),
-=======
-    findall([M, C, O, R, S, G, T, A, H, P, F, PIC],
-            rungroup_tuple(M, C, O, R, S, G, T, Platform, A, H, P, F, PIC),
->>>>>>> 4bb24cca
+    findall([M, C, O, R, S, G, T, A, H, P, F, Smr, Sme, Mrt, PIC],
+            rungroup_tuple(M, C, O, R, S, G, T, Platform, A, H, P, F, Smr, Sme, Mrt, PIC),
             RunGroups),
     write_term(Stream, RunGroups, [quoted(true)]),
     write(Stream, '\n'),
