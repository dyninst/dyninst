--- conflicted
+++ resolved
@@ -132,15 +132,9 @@
 
 def parse_rungroups(tuplestring):
 	rungroups_tuple_labels = ('mutatee', 'compiler', 'optimization',
-<<<<<<< HEAD
                                   'run_mode', 'start_state', 'groupable', 'tests',
                                   'abi', 'thread_mode', 'process_mode', 'format',
-                                  'mutatorstart', 'mutateestart', 'mutateeruntime')
-=======
-							  'run_mode', 'start_state', 'groupable', 'tests',
-							  'abi', 'thread_mode', 'process_mode', 'format',
-                                                          'pic')
->>>>>>> 4bb24cca
+                                  'mutatorstart', 'mutateestart', 'mutateeruntime', 'pic')
 	rungroups_list = parse_pllist(tuplestring)
 	return map(lambda x: dict(zip(rungroups_tuple_labels, x)), rungroups_list)
 
