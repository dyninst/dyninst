/*
 * Copyright (c) 1996-2009 Barton P. Miller
 * 
 * We provide the Paradyn Parallel Performance Tools (below
 * described as "Paradyn") on an AS IS basis, and do not warrant its
 * validity or performance.  We reserve the right to update, modify,
 * or discontinue this software at any time.  We shall have no
 * obligation to supply such updates or modifications or any other
 * form of support to you.
 * 
 * By your use of Paradyn, you understand and agree that we (or any
 * other person or entity with proprietary rights in Paradyn) are
 * under no obligation to provide either maintenance services,
 * update services, notices of latent defects, or correction of
 * defects for Paradyn.
 * 
 * This library is free software; you can redistribute it and/or
 * modify it under the terms of the GNU Lesser General Public
 * License as published by the Free Software Foundation; either
 * version 2.1 of the License, or (at your option) any later version.
 * 
 * This library is distributed in the hope that it will be useful,
 * but WITHOUT ANY WARRANTY; without even the implied warranty of
 * MERCHANTABILITY or FITNESS FOR A PARTICULAR PURPOSE.  See the GNU
 * Lesser General Public License for more details.
 * 
 * You should have received a copy of the GNU Lesser General Public
 * License along with this library; if not, write to the Free Software
 * Foundation, Inc., 51 Franklin Street, Fifth Floor, Boston, MA 02110-1301 USA
 */

#include "ParameterDict.h"
#include "MutateeStart.h"
#include "CmdLine.h"
#include "test_info_new.h"
#include "test_lib.h"
#include "remotetest.h"

#include <vector>
#include <string>
#include <stdio.h>
<<<<<<< HEAD

extern FILE *debug_log;

=======
>>>>>>> 349dc549
using namespace std;

#include <sys/time.h>
#include <sys/resource.h>
#define log_printf(str, args...) do { if (getDebugLog()) { fprintf(getDebugLog(), str, args); fflush(getDebugLog()); } } while (0)

#if defined(cap_launchmon)
#include "lmon_api/lmon_be.h"

static void init_lmon(int *argc, char ***argv)
{
   lmon_rc_e rc;
   log_printf("[%s:%u] - Entering LMON_be_init\n", __FILE__, __LINE__);
   rc = LMON_be_init(LMON_VERSION, argc, argv);
   if (rc != LMON_OK) {
      log_printf("[%s:%u] - LMON_be_init error\n", __FILE__, __LINE__);
      exit(-1);
   }

   MPIR_PROCDESC_EXT ptable[128];
   int ptable_size;
 
   int be_rank, be_size;
   log_printf("[%s:%u] - Getting rank and size\n", __FILE__, __LINE__);
   rc = LMON_be_getMyRank(&be_rank);
   if (rc != LMON_OK) {
      LMON_be_finalize();
      log_printf("[%s:%u] - Failed to getMyRank\n", __FILE__, __LINE__);
      exit(-1);
   }

   rc = LMON_be_getSize(&be_size);
   if (rc != LMON_OK) {
      LMON_be_finalize();
      log_printf("[%s:%u] - Failed to get size (rank was %d)\n", __FILE__, __LINE__, be_rank);
      exit(-1);
   }
   log_printf("[%s:%u] - I am %d/%d\n", __FILE__, __LINE__, be_rank, be_size);

   rc = LMON_be_handshake(NULL);
   if (rc != LMON_OK) {
      LMON_be_finalize();
      log_printf("[%s:%u] - Handshake failed\n", __FILE__, __LINE__);
      exit(-1);
   }

   log_printf("[%s:%u] - Calling LMON_be_ready\n", __FILE__, __LINE__);
   rc = LMON_be_ready(NULL);
   if (rc != LMON_OK) {
      LMON_be_finalize();
      log_printf("[%s:%u] - Failed to LMON_be_ready\n", __FILE__, __LINE__);
      exit(-1);
   }

   log_printf("[%s:%u] - Entering LMON_be_getMyProctab\n", __FILE__, __LINE__);
   rc = LMON_be_getMyProctab(ptable, &ptable_size, 128);
   if (rc != LMON_OK) {
      log_printf("[%s:%u] - LMON_be_getMyProcTable error\n", __FILE__, __LINE__);
      exit(-1);
   }

   log_printf("[%s:%u] - ProcTable:\n", __FILE__, __LINE__);
   for (int i=0; i<ptable_size; i++) {
      log_printf("\tRank = %d,  host = %s, exec = %s, pid = %d\n",
              ptable[i].mpirank, ptable[i].pd.host_name, 
              ptable[i].pd.executable_name, ptable[i].pd.pid);
      char buffer[128];
      snprintf(buffer, 128, "%d", ptable[i].pd.pid);
      registerMutatee(buffer);
   }
   //LMON_be_finalize();
}

#else
static void init_lmon(int *argc, char ***argv)
{
}
#endif

static void getPortHostnameFD(int argc, char *argv[], int &port, std::string &hostname, int &fd)
{
   for (unsigned i=0; i<argc; i++) {
      if (strcmp(argv[i], "-hostname") == 0) {
         hostname = argv[++i];
      }
      if (strcmp(argv[i], "-port") == 0) {
         port = atoi(argv[++i]);
      }
      if (strcmp(argv[i], "-socket_fd") == 0) {
         fd = atoi(argv[++i]);
      }
   }
}

int be_main(int argc, char *argv[])
{
   ParameterDict params;
   vector<RunGroup *> groups;

   struct rlimit infin;
   infin.rlim_cur = RLIM_INFINITY;
   infin.rlim_max = RLIM_INFINITY;
   int result = setrlimit(RLIMIT_CORE, &infin);

   init_lmon(&argc, &argv);

   int port;
   string hostname;
   int fd = -1;
   getPortHostnameFD(argc, argv, port, hostname, fd);
   if (port == 0 || !hostname.length()) {
      log_printf("[%s:%u] - No connection info.  port = %d, hostname = %s\n",
              __FILE__, __LINE__, port, hostname.c_str());
      return -1;
   }

  log_printf("[%s:%u] - Connecting to %s:%d\n", __FILE__, __LINE__, hostname.c_str(), port);
  Connection connection(hostname, port, fd);
  if (connection.hasError()) {
     log_printf("[%s:%u] - Error connecting to FE\n",
                __FILE__, __LINE__);
     if (getDebugLog()) fclose(getDebugLog());
     return -1;
  }

   RemoteOutputDriver remote_output(&connection);
   setOutput(&remote_output);


   log_printf("[%s:%u] - Connection established--ready to recv\n", __FILE__, __LINE__);

   parseArgs(argc, argv, params);
   getGroupList(groups, params);
   
   RemoteBE remotebe(groups, &connection);

   for (;;) {
      char *buffer = NULL;
      bool result = connection.recv_message(buffer);
      if (!result) {
         //FE hangup.
         break;
      }
      remotebe.dispatch(buffer);
   }
   if (getDebugLog()) fclose(getDebugLog());
   return 0;
}<|MERGE_RESOLUTION|>--- conflicted
+++ resolved
@@ -39,12 +39,7 @@
 #include <vector>
 #include <string>
 #include <stdio.h>
-<<<<<<< HEAD
 
-extern FILE *debug_log;
-
-=======
->>>>>>> 349dc549
 using namespace std;
 
 #include <sys/time.h>
