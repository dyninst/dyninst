/*
 * #Name: patch1_2
 * #Desc: Mutator Side - Insert Snippet Order
 * #Dep:
 * #Notes:
 *     batch            operation               result
 *     -----           -----------              ------
 *     patcher1         push_back 1             1
 *     patcher1         push_back 2             1,2
 *     patcher1         push_front 3            3,1,2
 *     patcher1         push_front 4            4,3,1,2
 *     patcher2         none                    4,3,1,2
 *     patcher3         push_back 5             4,3,1,2,5
 *     patcher3         push_front 6            6,4,3,1,2,5
 *     patcher4         push_front 7            7,6,4,3,1,2,5
 */

#include "test_lib.h"
#include "patchapi_comp.h"

using namespace Dyninst;

using Dyninst::PatchAPI::PatchFunction;
using Dyninst::PatchAPI::Patcher;
using Dyninst::PatchAPI::PushFrontCommand;
using Dyninst::PatchAPI::PushBackCommand;
using Dyninst::PatchAPI::Point;
using Dyninst::PatchAPI::Snippet;

class patch1_2_Mutator : public PatchApiMutator {
  virtual test_results_t executeTest();
};

extern "C" DLLEXPORT TestMutator* patch1_2_factory() {
  return new patch1_2_Mutator();
}

/* Dummy Snippets */
struct DummySnippet {
  DummySnippet(int n) : name(n) {}
  int name;
};
#define SnippetDef(NAME)  \
  DummySnippet s ## NAME ( NAME );  \
  Snippet<DummySnippet*>::Ptr snip ## NAME = Snippet<DummySnippet*>::create(&s ## NAME);

test_results_t patch1_2_Mutator::executeTest() {
   if (!mgr_->consistency()) {
      logerror("PatchMgr inconsistent at test entry!\n");
      return FAILED;
   }

  PatchFunction* func = findFunction("patch1_2_func");
  if (func == NULL) {
    logerror("**Failed patch1_2 (snippet insertion order)\n");
    logerror("  Cannot find function %s \n", func->name().c_str());
    return FAILED;
  }
  logerror("- function %s found!\n", func->name().c_str());

  /* Step 1: find Points */
  vector<Point*> pts;
  Point::Type type = Point::FuncEntry;
<<<<<<< HEAD
  mgr_->findPoints(PatchAPI::Location::Function(func), type, back_inserter(pts));
=======
  mgr_->findPoints(PatchAPI::PatchLocation(func), type, back_inserter(pts));
>>>>>>> 36149be9
  if (1 != pts.size()) {
    logerror("**Failed patch1_2 (snippet insertion order)\n");
    logerror("  cannot find correct point at function entry\n");
    return FAILED;
  }

  /* Step 2: insert snippets */
  Patcher patcher1(mgr_);
  SnippetDef(1);
  patcher1.add(PushBackCommand::create(pts[0], snip1));
  SnippetDef(2);
  patcher1.add(PushBackCommand::create(pts[0], snip2));
  SnippetDef(3);
  patcher1.add(PushFrontCommand::create(pts[0], snip3));
  SnippetDef(4);
  patcher1.add(PushFrontCommand::create(pts[0], snip4));
  patcher1.commit();

  Patcher patcher2(mgr_);
  patcher2.commit();

  Patcher patcher3(mgr_);
  SnippetDef(5);
  patcher3.add(PushBackCommand::create(pts[0], snip5));
  SnippetDef(6);
  patcher3.add(PushFrontCommand::create(pts[0], snip6));
  patcher3.commit();

  Patcher patcher4(mgr_);
  SnippetDef(7);
  patcher4.add(PushFrontCommand::create(pts[0], snip7));
  patcher4.commit();

  /* Step 3: verify the insertion order */
  int expected_vals[] = {7,6,4,3,1,2,5};
  int counter = 0;
  for (Point::instance_iter i = pts[0]->begin(); i != pts[0]->end(); i++) {
    DummySnippet* s = Snippet<DummySnippet*>::get((*i)->snippet())->rep();
    if (s->name != expected_vals[counter]) {
      logerror(" expect %d, but in fact %d", s->name, expected_vals[counter]);
      return FAILED;
    }
    ++counter;
  }

   if (!mgr_->consistency()) {
      logerror("PatchMgr inconsistent at test exit!\n");
      return FAILED;
   }
  return PASSED;
}<|MERGE_RESOLUTION|>--- conflicted
+++ resolved
@@ -61,11 +61,7 @@
   /* Step 1: find Points */
   vector<Point*> pts;
   Point::Type type = Point::FuncEntry;
-<<<<<<< HEAD
-  mgr_->findPoints(PatchAPI::Location::Function(func), type, back_inserter(pts));
-=======
-  mgr_->findPoints(PatchAPI::PatchLocation(func), type, back_inserter(pts));
->>>>>>> 36149be9
+  mgr_->findPoints(PatchAPI::PatchLocation::Function(func), type, back_inserter(pts));
   if (1 != pts.size()) {
     logerror("**Failed patch1_2 (snippet insertion order)\n");
     logerror("  cannot find correct point at function entry\n");
