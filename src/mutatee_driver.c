--- conflicted
+++ resolved
@@ -162,7 +162,6 @@
   mutatee_funcs[0].testlabel = label;
 }
 
-<<<<<<< HEAD
 static int pfd;
 static int custom_attach = 0;
 static int delayed_attach = 0;
@@ -256,15 +255,6 @@
 
    logstatus("Mutator attached.  Mutatee continuing.\n");
 }
-=======
-#if !defined(i386_unknown_nt4_0_test)
-int timeout_secs = 3600;
-void alarm_handler(int signum) {
-  output->log(STDERR, "Timeout after %d seconds, exit mutatee.\n", timeout_secs);
-  exit(0);
-}
-#endif
->>>>>>> 6b5e2439
 
 int main(int iargc, char *argv[])
 {
@@ -429,97 +419,9 @@
    }
 
    /* see if we should wait for the attach */
-<<<<<<< HEAD
    if (useAttach && !custom_attach) {
       if (!delayed_attach)
          handleAttach();
-=======
-   if (useAttach) {
-#ifndef i386_unknown_nt4_0_test
-      char ch = 'T';
-      if (write(pfd, &ch, sizeof(char)) != sizeof(char)) {
-         output->log(STDERR, "*ERROR*: Writing to pipe\n");
-         exit(-1);
-      }
-      close(pfd);
-#else
-	   char ch = 'T';
-	   LPCTSTR pipeName = "\\\\.\\pipe\\mutatee_signal_pipe";
-	   DWORD bytes_written = 0;
-	   BOOL wrote_ok = FALSE;	   
-	   HANDLE signalPipe;
-	   signalPipe = CreateFile(pipeName,
-		   GENERIC_WRITE,
-		   0,
-		   NULL,
-		   OPEN_EXISTING,
-		   0,
-		   NULL);
-	   if(signalPipe == INVALID_HANDLE) 
-	   {
-		   if(GetLastError() != ERROR_PIPE_BUSY)
-		   {
-			   output->log(STDERR, "*ERROR*: Couldn't open pipe Not ERROR_PIPE_BUSY\n");
-			   fprintf(stderr, "Erroe code = %d\n", GetLastError());
-			   exit(-1);
-
-		   } 
-		   if(!WaitNamedPipe(pipeName, 2000))
-		   {
-			   output->log(STDERR, "*ERROR*: Couldn't open pipe WaitNamedPipe Fail\n");
-			   exit(-1);
-		   }
-	   }	 
-	   wrote_ok = WriteFile(signalPipe,
-		   &ch,
-		   1,
-		   &bytes_written,
-		   NULL);
-	   if(!wrote_ok ||(bytes_written != 1))
-	   {
-		   output->log(STDERR, "*ERROR*: Couldn't write to pipe\n");
-		   exit(-1);
-	   }	   
-	   CloseHandle(signalPipe);
-#endif
-      setUseAttach(TRUE);
-#if defined (os_windows_test)
-      logstatus("mutatee: Waiting for mutator to attach...\n");
-#else
-      logstatus("mutatee %d: Waiting for mutator to attach...\n", getpid());
-	  gettimeofday(&start_time, NULL);
-#endif
-      flushOutputLog();
-
-      while (!checkIfAttached()) {
-#if !defined(os_windows_test)
-		  struct timeval present_time;
-		  gettimeofday(&present_time, NULL);
-		  if (present_time.tv_sec > (start_time.tv_sec + 30))
-		  {
-           if (checkIfAttached())
-              break;
-			  logstatus("mutatee: mutator attach problem, failing...\n");
-			  exit(-1);
-		  }
-#endif
-#if 0
-		  struct timeval slp;
-		  slp.tv_sec = 1;
-		  slp.tv_usec = 0;
-		  select(0, NULL, NULL, NULL, &slp);
-
-		  elapsed++;
-		  if (elapsed > 60) {
-			  logstatus("mutatee %d: mutator attach problem, failing...\n", getpid());
-			  exit(-1);
-		  }
-#endif
-         /* Do nothing */
-      }
-      fflush(stderr);
-      logstatus("Mutator attached.  Mutatee continuing.\n");
->>>>>>> 6b5e2439
    } else {
       setUseAttach(FALSE);
    }
