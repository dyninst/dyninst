/*
 * Copyright (c) 1996-2011 Barton P. Miller
 * 
 * We provide the Paradyn Parallel Performance Tools (below
 * described as "Paradyn") on an AS IS basis, and do not warrant its
 * validity or performance.  We reserve the right to update, modify,
 * or discontinue this software at any time.  We shall have no
 * obligation to supply such updates or modifications or any other
 * form of support to you.
 * 
 * By your use of Paradyn, you understand and agree that we (or any
 * other person or entity with proprietary rights in Paradyn) are
 * under no obligation to provide either maintenance services,
 * update services, notices of latent defects, or correction of
 * defects for Paradyn.
 * 
 * This library is free software; you can redistribute it and/or
 * modify it under the terms of the GNU Lesser General Public
 * License as published by the Free Software Foundation; either
 * version 2.1 of the License, or (at your option) any later version.
 * 
 * This library is distributed in the hope that it will be useful,
 * but WITHOUT ANY WARRANTY; without even the implied warranty of
 * MERCHANTABILITY or FITNESS FOR A PARTICULAR PURPOSE.  See the GNU
 * Lesser General Public License for more details.
 * 
 * You should have received a copy of the GNU Lesser General Public
 * License along with this library; if not, write to the Free Software
 * Foundation, Inc., 51 Franklin Street, Fifth Floor, Boston, MA 02110-1301 USA
 */

// $Id: test_driver.C,v 1.7 2008/10/30 19:16:50 legendre Exp $
#include <stdio.h>
#include <stdlib.h>
#include <stdarg.h>
#include <string.h>
#include <string>
#include <errno.h>
#include <vector>
#include <iostream>
#include <sstream>
#include <assert.h>
#include <algorithm>
#include <sys/stat.h>
#include <time.h>
#include <limits.h>

#if defined(os_windows_test)
#define vsnprintf _vsnprintf
#define snprintf _snprintf
#pragma warning(disable:4786)
#include <direct.h>
#else
#include <fnmatch.h>
#include <dirent.h>
#include <unistd.h>
#include <sys/times.h>
#include <sys/time.h>
#include <sys/resource.h>
#include <strings.h>
#endif

#include "ParameterDict.h"
#include "test_lib.h"
#include "error.h"
#include "ResumeLog.h"
#include "TestOutputDriver.h"
#include "StdOutputDriver.h"
#include "comptester.h"
#include "help.h"

#define opt_none 1<<0
#define opt_low 1<<1
#define opt_high 1<<2
#define opt_max 1<<3
#define opt_all (opt_none|opt_low|opt_high|opt_max)

struct compiler_t {
   const char *option;
   const char *mutatee_str;
   bool enabled;
};

#define NUM_COMPILERS 21
compiler_t compilers[] = {
   { "-gcc", "gcc", false },
   { "-g++", "g++", true },
   { "-gfortran", "gfortran", true },
   { "-icc", "icc", false },
   { "-icpc", "iCC", false },
   { "-pgcc", "pgcc", false },
   { "-pgCC", "pgCC", false },
   { "-cc", "cc", false },
   { "-CC", "CC", false },
   { "-cxx", "cxx", false },
   { "-VC", "VC", false },
   { "-VC++", "VC++", true },
   { "-suncc", "suncc", false },
   { "-xlc", "xlc", false },
   { "-xlC", "xlC", false },
   { "-bgxlc", "bgxlc", true },
   { "-bgxlc++", "bgxlc++", true },
   { "-ibmas", "ibmas", false },
   { "-masm", "masm", false },
   { "-nasm", "nasm", false },
   { "-nocompiler", "nocompiler", true }
};
   
// These determine the defaults when test driver is invoked with no options
int optLevel = opt_none;
bool runDefaultOpts = true;
bool runAllTests = true;
bool runAllMutatees = true;
bool runDefaultCompilers = true;
bool runAllCompilers = false;
bool runDefaultStarts = true;
bool runCreate = true;
bool runAttach = false;
bool runRewriter = false;
bool runDeserialize = false;
bool useHumanLog = true;
bool enableLogging = true;
bool printLabels = false;
bool shouldDebugBreak = false;
bool called_from_runTests = false;
bool quietFormat = false;
bool runDyninst = false;
bool runSymtab = false;
bool runInstruction = false;
bool runAllComps = true;
bool printMutateeLogHeader = false;
bool measureMEMCPU = false;
bool runAllABIs = true;
bool runABI_32 = false;
bool runABI_64 = false;
bool limitSkippedTests = false;
bool noclean = false;
bool runMT = true;
bool runST = true;
bool setT = false;
bool runMP = true;
bool runSP = true;
bool setP = false;
bool runProcControl = false;
bool runDynamicLink = false;
bool runStaticLink = false;
bool runAllLinks = true;
bool runPic = false;
bool runNonPic = true;

int limitResumeGroup = -1;
int limitResumeTest = -1;
int skipToTest = 0;
int skipToMutatee = 0;
int skipToOption = 0;
int testLimit = 0;
int testsRun = 0;
int errorPrint = 0;
int debugPrint = 0;
int unique_id = 0;
int max_unique_id = 0;
char *humanlog_name = "-";
char *crashlog_name = "crashlog";
std::vector<char *> mutatee_list;
std::vector<char *> test_list;

#if defined(os_windows_test)
char *logfilename = "NUL";
#else
char *logfilename = "/dev/null";
#endif
FILE *outlog = NULL;
FILE *errlog = NULL;

char *pdscrdir = NULL;
char *uw_pdscrdir = "/scratch/paradyn/builds/scripts";
char *umd_pdscrdir = "/fs/dyninst/dyninst/current/scripts";

int parseArgs(int argc, char *argv[]);
int setupLogs();

// Include test setup data
#include "test_info_new.h"

#if !defined(os_windows_test)
int runScript(const char *name, ...)
{
   char test[1024];
   int result;
   va_list ap;
   va_start(ap, name);
   vsnprintf(test, 1024, name, ap);
   va_end(ap);

   char test2[1024];
   if ((outlog != NULL) && (outlog != stdout)) {
      snprintf(test2, 1024, "sh -c \"%s\" >>%s 2>&1", test, logfilename);
   } else {
      snprintf(test2, 1024, "%s", test);
   }

   // Flush before/after script run
   flushOutputLog();
   flushErrorLog();
   result = system(test2);
   flushOutputLog();
   flushErrorLog();

   return result;
}
#else
int runScript(const char *name, ...) {
   getOutput()->log(STDERR, "runScript not implemented on Windows\n");
   assert(0);
   return -1;
}
#endif

#if !defined(os_windows_test)

void setupProcessGroup()
{
   if (!called_from_runTests)
      return;

   /* This is used over setpgrp() for portability reasons */
   setpgid(0,0);
}

#else

void setupProcessGroup()
{
}

#endif

void printLogMutateeHeader(const char *mutatee, test_linktype_t linktype)
{
   if (!enableLogging)
      return;
   flushOutputLog();
   flushErrorLog();
   // Mutatee Description
   // Mutatee Info
   if ( (mutatee != NULL) && (strcmp(mutatee, "") != 0) ) {
      getOutput()->log(LOGINFO, "[Tests with %s]\n", mutatee);
#if !defined(os_windows_test)
      if ( pdscrdir ) {
         runScript("ls -lLF %s", mutatee);
         if( linktype == DynamicLink ) 
            runScript("%s/ldd_PD %s", pdscrdir, mutatee);
         else
            getOutput()->log(LOGINFO, "%s: statically linked\n", mutatee);
      }
#endif
   } else {
      getOutput()->log(LOGINFO, "[Tests with none]\n");
   }

   getOutput()->log(LOGINFO, "\n");
   flushOutputLog();
   flushErrorLog();
}

void printLogOptionHeader(TestInfo *tinfo)
{
   if (!printMutateeLogHeader)
      return;
   flushOutputLog();
   flushErrorLog();
   // Full test description
   getOutput()->log(LOGINFO, "test-info: %s\n", tinfo->label);
   flushOutputLog();
   flushErrorLog();
}

void printHumanTestHeader(test_data_t &test, char *mutatee, bool useAttach)
{
   flushOutputLog();
   flushErrorLog();
   // Test Header
   getOutput()->log(LOGINFO, "Running: %s", test.name);
   if ( strcmp(mutatee, "") != 0 )
   {
      getOutput()->log(LOGINFO, " with mutatee: %s", mutatee);
   }
   if ( useAttach )
   {
      getOutput()->log(LOGINFO, " in attach mode");
   }
   getOutput()->log(LOGINFO, ".\n");


   flushOutputLog();
   flushErrorLog();
}

struct formatStrings
{
   formatStrings(const std::string& pass, const std::string& skip, const std::string& fail, const std::string& crash, 
                 const std::string& create, const std::string& attach, const std::string& testNameFormat) :
      passStr(pass), skipStr(skip), failStr(fail), crashStr(crash), createStr(create), attachStr(attach), testNameFormatStr(testNameFormat) 
   {
   }
   formatStrings() 
   {
   }
  
   std::string passStr;
   std::string skipStr;
   std::string failStr;
   std::string crashStr;
   std::string createStr;
   std::string attachStr;
   std::string testNameFormatStr;
};

static formatStrings verboseStrings("PASSED\n", "SKIPPED\n", "FAILED\n", "CRASHED\n", "create\tresult: ", "attach\tresult: ", "%s: mutatee: %s create_mode: ");
static formatStrings compactStrings(".", "S", "F", "C", "", "", "");

struct failureInfo
{
   std::string testName;
   bool createMode;
   bool wasCrash;
};

// Performs a wildcard string match on Unix-like systems, and a standard string
// match on Windows
// Returns true for match found, false for no match
bool nameMatches(const char *wcname, const char *tomatch) {
#if defined(os_windows_test)
   // Sadly, we can't assume the presence of fnmatch on Windows
   return (strcmp(wcname, tomatch) == 0);
#else
   // The other systems we support are unix-based and should provide fnmatch (?)
   return (fnmatch(wcname, tomatch, 0) == 0);
#endif
}

// Returns true if the vector mutatee_list contains the string mutatee, and
// returns false if it does not
bool mutateeListContains(std::vector<char *> mutatee_list, const char *mutatee) {
   if (NULL == mutatee) {
      return false;
   }
   for (size_t i = 0; i < mutatee_list.size(); i++) {
      if (nameMatches(mutatee_list[i], mutatee)) {
         return true;
      }
   }
   return false;
}

// Runs through all the test names in testsn, and enables any matching tests
// in testsv.  If any tests matched, returns true.  If there were no matching
// tests, returns false
// Okay, we don't actually enable any tests here; we just disable tests that
// don't match.  All tests start out enabled, and we previously disabled any
// that are crashing while we were parsing the resume log.
bool testListContains(TestInfo * test,
                      std::vector<char *> &testsn) {
   bool match_found = false;

   for (size_t i = 0; i < testsn.size(); i++) {
      if (nameMatches(testsn[i], test->name))
         return true;
   }
   return false;
}

int numUnreportedTests(RunGroup *group)
{
   int num_unreported = 0;

   for (unsigned i=0; i<group->tests.size(); i++)
   {
      if (shouldRunTest(group, group->tests[i]))
      {
	num_unreported++;
      }
   }

   return num_unreported;
}

void executeTest(ComponentTester *tester,
                 RunGroup *group, TestInfo *test, 
                 ParameterDict param)
{
    std::map<std::string, std::string> attrs;
    TestOutputDriver::getAttributesMap(test, group, attrs);

    std::vector<ParamString*> new_params;
    int group_num = group->index;
    int test_num = test->index;

    std::map<std::string, std::string>::iterator i = attrs.begin();
    for (; i != attrs.end(); i++)
    {
        ParamString *pstr = new ParamString((*i).second.c_str());
        param[(*i).first] = pstr;
        new_params.push_back(pstr);
    }

    if(shouldRunTest(group, test))
    {
        if (measureMEMCPU) {
            if (test->mutator)
                test->mutator->measureUsage(&test->usage);
            test->usage = tester->usage_info();
            test->usage.start();
        }

        log_teststart(group_num, test_num, test_setup_rs);
        test->results[test_setup_rs] = tester->test_setup(test, param);
        log_testresult(test->results[test_setup_rs]);
    }
    if(shouldRunTest(group, test))
    {
        log_teststart(group_num, test_num, test_execute_rs);
        test->results[test_execute_rs] = test->mutator->executeTest();
        log_testresult(test->results[test_execute_rs]);

        if (measureMEMCPU) test->usage.end();
    }
    if(shouldRunTest(group, test))
    {
        log_teststart(group_num, test_num, test_teardown_rs);
        test->results[test_teardown_rs] = tester->test_teardown(test, param);
        log_testresult(test->results[test_teardown_rs]);
    }

    for (unsigned j=0; j<new_params.size(); j++)
        delete new_params[j];
}

void disableUnwantedTests(std::vector<RunGroup *> groups)
{
   if (!runCreate || !runAttach || !runRewriter || !runDeserialize) {
      for (unsigned  i = 0; i < groups.size(); i++) {
         if (((groups[i]->useAttach == CREATE) && !runCreate) ||
             ((groups[i]->useAttach == USEATTACH) && !runAttach) ||
             ((groups[i]->useAttach == DISK) && !runRewriter) ||
             ((groups[i]->useAttach == DESERIALIZE) && !runDeserialize))
         {
            for (unsigned j=0; j<groups[i]->tests.size(); j++)
               groups[i]->tests[j]->disabled = true;
            groups[i]->disabled = true;
         }
      }
   }
   if (!runAllTests)
   {
      for (unsigned  i = 0; i < groups.size(); i++) {
         for (unsigned j=0; j<groups[i]->tests.size(); j++) {
            if (!testListContains(groups[i]->tests[j], test_list)) {
               groups[i]->tests[j]->disabled = true;
            }
         }
      }
   }
   if (!runAllMutatees)
   {
      for (unsigned  i = 0; i < groups.size(); i++) {
         if (!mutateeListContains(mutatee_list, groups[i]->mutatee))
         {
            for (unsigned j=0; j<groups[i]->tests.size(); j++)
               groups[i]->tests[j]->disabled = true;
            groups[i]->disabled = true;
         }
      }
   }
   if (!runAllComps && runAllMutatees)
   {
      for (unsigned  i = 0; i < groups.size(); i++) {
         if (!groups[i]->mod || 
             (!runDyninst && groups[i]->mod->name == std::string("dyninst")) ||
             (!runSymtab && groups[i]->mod->name == std::string("symtab")) ||
             (!runInstruction && groups[i]->mod->name == std::string("instruction")) ||
             (!runProcControl && groups[i]->mod->name == std::string("proccontrol")))
         {
            groups[i]->disabled = true;
         }
      }
   }
   else 
   {
      for (unsigned  i = 0; i < groups.size(); i++) {
         if (!groups[i]->mod)
            groups[i]->disabled = true;
      }
   }
   if (!runAllCompilers && runAllMutatees)
   {
      for (unsigned i=0; i<groups.size(); i++)
      {
         if (groups[i]->disabled)
            continue;
         bool compiler_enabled = false;
         const char *compiler_name;
         if (!groups[i]->mutatee || strlen(groups[i]->mutatee) == 0)
            compiler_name = "nocompiler";
         else {
            compiler_name = groups[i]->compiler;
         }
         for (unsigned j=0; j<NUM_COMPILERS; j++)
         {
            if (strcmp(compiler_name, compilers[j].mutatee_str) == 0)
            {
               compiler_enabled = compilers[j].enabled;
               break;
            }
         }
         if (!compiler_enabled)
            groups[i]->disabled = true;
      }
   }
   if (optLevel != opt_all && runAllMutatees)
   {
      for (unsigned  i = 0; i < groups.size(); i++) {
         if (groups[i]->disabled)
            continue;
         if (!groups[i]->optlevel)
            continue;
         if ((optLevel&opt_none) && (strcmp(groups[i]->optlevel, "none")==0))
            continue;
         if ((optLevel&opt_low) && (strcmp(groups[i]->optlevel, "low")==0))
            continue;
         if ((optLevel&opt_high) && (strcmp(groups[i]->optlevel, "high")==0))
            continue;
         if ((optLevel&opt_max) && (strcmp(groups[i]->optlevel, "max")==0))
            continue;
         groups[i]->disabled = true;
      }      
   }
   if (!runMT) {
      for (unsigned  i = 0; i < groups.size(); i++) {
         if (groups[i]->threadmode == MultiThreaded) {
            groups[i]->disabled = true;
         }
      }
   }
   if (!runST) {
      for (unsigned  i = 0; i < groups.size(); i++) {
         if (groups[i]->threadmode == SingleThreaded) {
            groups[i]->disabled = true;
         }
      }
   }
   if (!runMP) {
      for (unsigned  i = 0; i < groups.size(); i++) {
         if (groups[i]->procmode == MultiProcess) {
            groups[i]->disabled = true;
         }
      }
   }
   if (!runSP) {
      for (unsigned  i = 0; i < groups.size(); i++) {
         if (groups[i]->procmode == SingleProcess) {
            groups[i]->disabled = true;
         }
      }
   }
   if( !runAllLinks && (!runDynamicLink || !runStaticLink) ) {
       for (unsigned i = 0; i < groups.size(); i++) {
           if( (!runStaticLink && (groups[i]->linktype == StaticLink)) ||
                 (!runDynamicLink && (groups[i]->linktype == DynamicLink)) )
           {
               groups[i]->disabled = true;
           }
       }
   }

#if defined(cap_32_64_test)
   if (!runAllABIs && runAllMutatees)
   {
      for (unsigned  i = 0; i < groups.size(); i++) 
      {
         if (groups[i]->disabled)
            continue;
         if (runABI_32 && strcmp(groups[i]->abi, "32") == 0)
            continue;
         if (runABI_64 && strcmp(groups[i]->abi, "64") == 0)
            continue;
         groups[i]->disabled = true;            
      }
   }
#endif
   if(!runPic || !runNonPic)
   {
       for (unsigned  i = 0; i < groups.size(); i++)
       {
           if (groups[i]->disabled)
               continue;
           if (groups[i]->pic == nonPIC && runNonPic)
               continue;
           if (groups[i]->pic == PIC && runPic)
               continue;
           groups[i]->disabled = true;
       }
   }
   if (unique_id && max_unique_id) {
      unsigned cur_test = 0;
      unsigned cur_test_limitgroup = 0;
      for (unsigned i=0; i < groups.size(); i++) 
      {
         if (groups[i]->disabled) continue;
         for (unsigned j=0; j<groups[i]->tests.size(); j++) 
         {
            if (groups[i]->tests[j]->disabled) {
               continue;
            }
            if (cur_test && cur_test % testLimit == 0) {
               cur_test_limitgroup++;
            }
            cur_test++;

            if (cur_test_limitgroup % max_unique_id != (unique_id-1)) {
               groups[i]->tests[j]->disabled = true;
            }
         }       
      }
   }

   parse_resumelog(groups);

   if (testLimit) {
      int test_run = 0;
      for (unsigned  i = 0; i < groups.size(); i++) 
      {
         if (groups[i]->disabled)
            continue;
         for (unsigned j=0; j<groups[i]->tests.size(); j++) 
         {
            if (groups[i]->tests[j]->disabled)
               continue;
            if (test_run < testLimit) {
               test_run++;
               continue;
            }

            groups[i]->tests[j]->disabled = true;
            if (!limitSkippedTests) {
               limitSkippedTests = true;
               limitResumeGroup = i;
               limitResumeTest = j;
            }
         }      
      }
   }

   for (unsigned  i = 0; i < groups.size(); i++) {
      if (groups[i]->disabled)
         continue;
      groups[i]->disabled = true;
      if (groups[i]->mod) {
         for (unsigned j=0; j<groups[i]->tests.size(); j++) {
            if (!groups[i]->tests[j]->disabled)
               groups[i]->disabled = false;
         }
      }
   }
}

void setIndexes(std::vector<RunGroup *> groups)
{
   int maxlen = 0;
   for (unsigned  i = 0; i < groups.size(); i++) {
      groups[i]->index = i;
      for (unsigned j=0; j<groups[i]->tests.size(); j++) {
         groups[i]->tests[j]->index = j;
         int namelen = strlen(groups[i]->tests[j]->name);
		 if (namelen > maxlen)
			 maxlen = namelen;
      }
   }
   TestInfo::setMaxTestNameLength(maxlen);
}   

volatile int dont_optimize = 0;
void tests_breakpoint()
{
  dont_optimize++;
  //Breakpoint here to get a binary with test libraries loaded.
}

void executeGroup(ComponentTester *tester, RunGroup *group, 
                  ParameterDict param)
{
   test_results_t result;
   // setupMutatorsForRunGroup creates TestMutator objects and
   // sets a pointer in the TestInfo object to point to the TestMutator for
   // each test.

   int tests_found = setupMutatorsForRunGroup(group);
   if (tests_found <= 0)
      return;
   tests_breakpoint();

   int groupnum = group->index;

   ParamString mutatee_prm(group->mutatee);
   ParamInt startstate_prm((int) group->state);
   ParamInt createmode_prm((int) group->useAttach);
   ParamInt customexecution_prm((int) group->customExecution);
   ParamInt selfstart_prm((int) group->selfStart);
   ParamInt threadmode_prm((int) group->threadmode);
   ParamInt procmode_prm((int) group->procmode);

   param["pathname"] = &mutatee_prm;
   param["startState"] = &startstate_prm;
   param["useAttach"] = &createmode_prm;
   param["customExecution"] = &customexecution_prm;
   param["selfStart"] = &selfstart_prm;
   param["threadMode"] = &threadmode_prm;
   param["processMode"] = &procmode_prm;

   for (unsigned i=0; i<group->tests.size(); i++)
   {
      if (shouldRunTest(group, group->tests[i]))
         testsRun++;
   }

   // Reset group_setup usage data before we init a new group.
   tester->clear_group_usage();

   log_teststart(groupnum, 0, group_setup_rs);
   result = tester->group_setup(group, param);
   log_testresult(result);
   if (result != PASSED && result != SKIPPED && result != UNKNOWN) {
      getOutput()->log(LOGERR, "Group setup failed: %s\n", 
                       tester->getLastErrorMsg().c_str());
   }
   if (result != UNKNOWN) {
      for (unsigned int i = 0; i < group->tests.size(); i++) {
         group->tests[i]->results[group_setup_rs] = result;
      }
   }

   for(unsigned i = 0; i < group->tests.size(); i++)
   {
      // Print mutator log header
	  assert(group->tests[i]);
      printLogOptionHeader(group->tests[i]);

      if (shouldRunTest(group, group->tests[i])) {
         log_teststart(groupnum, i, test_init_rs);
         if(group->tests[i]->mutator)
         {
            test_results_t setup_res = group->tests[i]->mutator->setup(param);
            group->tests[i]->results[test_init_rs] = setup_res;
            if (setup_res != PASSED)
            {
               logerror("%s[%d]:  setup failed (%d) for test %s\n", 
                        FILE__, __LINE__, (int) setup_res, group->tests[i]->name);
            }
         }
         else
         {
            logerror("No mutator object found for test: %s\n", group->tests[i]->name);
            group->tests[i]->results[test_init_rs] = FAILED;
         }
         log_testresult(group->tests[i]->results[test_init_rs]);
      }
   }
      
   for (size_t i = 0; i < group->tests.size(); i++) {
      executeTest(tester, group, group->tests[i], param);
   }

   log_teststart(groupnum, 0, group_teardown_rs);
   result = tester->group_teardown(group, param);
   log_testresult(result);
   if (result != PASSED && result != SKIPPED && result != UNKNOWN) {
      getOutput()->log(LOGERR, "Group teardown failed: %s\n", 
                       tester->getLastErrorMsg().c_str());
   }
   if (result != UNKNOWN) {
      for (unsigned int i = 0; i < group->tests.size(); i++) {
         group->tests[i]->results[group_teardown_rs] = result;
      }
   }

   for (int i = 0; i < group->tests.size(); i++) {
      reportTestResult(group, group->tests[i]);
   }
}

#define is_int(x) (x >= '0' && x <= '9')
bool strint_lt(const char *lv, const char *rv)
{
   int i = 0;
   while (lv[i] != '\0' && rv[i] != '\0')
   {
      if (lv[i] == rv[i]) {
         i++;
         continue;
      }

      bool lint = is_int(lv[i]);
      bool rint = is_int(rv[i]);

      if (lint && !rint)
         return true;
      else if (!lint && rint)
         return false;
      else if (!lint && !rint)
         return (lv[i] < rv[i]);
      else {
         return atoi(lv+i) < atoi(rv+i);
      }
   }
   if (lv[i] == '\0' && rv[i] != '\0')
      return true;
   return false;
}

struct groupcmp 
{
   bool operator()(const RunGroup* lv, const RunGroup* rv)
   {
      if (!lv->mod)
         return false;
      if (!rv->mod)
         return true;
      if (lv->useAttach == DESERIALIZE && rv->useAttach != DESERIALIZE)
         return false;
      if (rv->useAttach == DESERIALIZE && lv->useAttach != DESERIALIZE)
         return true;
      if (lv->mod == rv->mod)
      {
         return strint_lt(lv->mutatee, rv->mutatee);
      }
      return std::string(lv->mod->name).compare(rv->mod->name) == -1;
   }
};

struct testcmp 
{
   bool operator()(const TestInfo* lv, const TestInfo* rv)
   {
      return strint_lt(lv->name, rv->name);
   }
};

void initModuleIfNecessary(RunGroup *group, std::vector<RunGroup *> &groups, 
                           ParameterDict &params)
{
   bool initModule = false;
   if (group->disabled)
      return;
   for (unsigned j=0; j<group->tests.size(); j++)
   {
      if (group->mod && !group->mod->setupRun() && !group->tests[j]->disabled)
         initModule = true;
   }
   if (!initModule)
      return;

   // Reset program_setup usage data before we init a new program.
   group->mod->tester->clear_program_usage();

   log_teststart(group->index, 0, program_setup_rs);
   test_results_t result = group->mod->tester->program_setup(params);
   log_testresult(result);

   group->mod->setSetupRun(true);

   for (unsigned i=0; i<groups.size(); i++) {
      if (groups[i]->disabled || groups[i]->mod != group->mod)
         continue;
      for (unsigned j=0; j<groups[i]->tests.size(); j++) {
         if (groups[i]->tests[j]->disabled)
            continue;
         groups[i]->tests[j]->results[program_setup_rs] = result;
         if (result != PASSED)
            reportTestResult(groups[i], groups[i]->tests[j]);
      }
   }
}
<<<<<<< HEAD
         
void teardownModule(Module *mod, RunGroup *group, ParameterDict &param) {
    if( mod != NULL && mod->setupRun() && !group->disabled ) {
        log_teststart(group->index, 0, program_teardown_rs);
        test_results_t result = mod->tester->program_teardown(param);
        log_testresult(result);

        for (unsigned j=0; j < group->tests.size(); j++) {
            if (!group->tests[j]->disabled) {
                group->tests[j]->results[program_teardown_rs] = result;
            }
            reportTestResult(group, group->tests[j]);
        }

        mod->setSetupRun(false);
        mod->setInitialized(false);
    }
}
=======
>>>>>>> 246216aa

void startAllTests(std::vector<RunGroup *> &groups,
                   std::vector<char *> mutatee_list)
{
   // Begin setting up test parameters
   ParameterDict param;
   unsigned i;
   bool aborted_group = false;

   ParamString logfile_p(logfilename);
   ParamInt verbose_p((int) !quietFormat);
   ParamInt usehuman_p((int) useHumanLog);
   ParamInt printlabels_p((int) printLabels);
   ParamInt debugprint_p((int) debugPrint);
   ParamInt noclean_p((int) noclean);
   ParamInt uniqueid_p((int) unique_id);
   ParamString humanname_p(humanlog_name);
   std::string mutateeresume_name = std::string("mutatee_") + get_resumelog_name();
   ParamString resumelog_p(mutateeresume_name.c_str());

   param["logfilename"] = &logfile_p;
   param["verbose"] = &verbose_p;
   param["usehumanlog"] = &usehuman_p;
   param["humanlogname"] = &humanname_p;
   param["printlabels"] = &printlabels_p;
   param["debugPrint"] = &debugprint_p;
   param["noClean"] = &noclean_p;
   param["mutatee_resumelog"] = &resumelog_p;
   param["unique_id"] = &uniqueid_p;

   // Print Test Log Header
   getOutput()->log(LOGINFO, "Commencing test(s) ...\n");
#if !defined(os_windows_test)
   if ( pdscrdir )
   {
      runScript("date");
      runScript("uname -a");
   }
   getOutput()->log(LOGINFO, "TESTDIR=%s\n", getenv("PWD"));
#else
	char* cwd = _getcwd(NULL, 0);
	if(cwd) {
	   getOutput()->log(LOGINFO, "TESTDIR=%s\n", cwd);
	} else {
		getOutput()->log(LOGERR, "Couldn't get working directory!\n");
	}
	free(cwd);
#endif
   // Sets the disable flag on groups and tests that weren't selected by
   // options or have alread been passed according to the resumelog
   std::sort(groups.begin(), groups.end(), groupcmp());
   for (i=0; i<groups.size(); i++)
      std::sort(groups[i]->tests.begin(), groups[i]->tests.end(), testcmp());

   setIndexes(groups);
   disableUnwantedTests(groups);

   std::vector<Module *> modules;
   Module::getAllModules(modules);

<<<<<<< HEAD
   //measureStart();

   Module *currentMod = groups[0]->mod;
   RunGroup *lastGroup = groups[0];

=======
>>>>>>> 246216aa
   for (i = 0; i < groups.size(); i++) {
      if (groups[i]->disabled)
         continue;

      //If we fail then have the log resume us at this group
      log_resumepoint(i, 0);

      if (measureMEMCPU)
          groups[i]->mod->tester->measure_usage();

      initModuleIfNecessary(groups[i], groups, param);

      // Print mutatee (run group) header
      printLogMutateeHeader(groups[i]->mutatee, groups[i]->linktype);

      int before_group = numUnreportedTests(groups[i]);
      if (!before_group)
         continue;

      // Run program teardown once the module changes
      if( groups[i]->mod != currentMod ) {
        teardownModule(currentMod, lastGroup, param);
        currentMod = groups[i]->mod;
      }

      executeGroup(groups[i]->mod->tester, groups[i], param);
      int after_group = numUnreportedTests(groups[i]);
   
      if (after_group) {
         if (before_group == after_group) {
            //This should be uncommon.  We made no forward progress
            // running tests in the group, and we have tests that didn't run.
            // Mark the group as failed, as we don't want to just spin here.
            for (unsigned j=0; j<groups[i]->tests.size(); j++) {
               if (!shouldRunTest(groups[i], groups[i]->tests[j]))
                  continue;
               groups[i]->tests[j]->results[group_teardown_rs] = FAILED;
               reportTestResult(groups[i], groups[i]->tests[j]);
            }
         }
         else {
            aborted_group = true;
            break;
         }
      }
      lastGroup = groups[i];
   }

   if( i < groups.size() ) {
    teardownModule(currentMod, groups[i], param);
   }else{
    teardownModule(currentMod, lastGroup, param);
   }

   if (!aborted_group) {
     if (limitSkippedTests) {
       log_resumepoint(limitResumeGroup, limitResumeTest);
     } else {
       log_clear();
     }
   }
      
   cleanPIDFile();
   return;
} // startAllTests()

void DebugPause() {
   getOutput()->log(STDERR, "Waiting for attach by debugger\n");
#if defined(os_windows_test)
   DebugBreak();
#else
   static volatile int set_me = 0;
   while (!set_me)
     P_sleep(1);
#endif
}

// Find the paradyn scripts directory.  It can be specified in the environment
// variable 'PDSCRDIR', or we pick up a default location for the UW and UMD
// sites, or we generate a default based on the DYNINST_ROOT directory, or
// we use a default '../../../scripts'.
void setPDScriptDir(bool skip_warning)
{
   pdscrdir = getenv("PDSCRDIR");
   if ( pdscrdir == NULL )
   {
#if !defined(os_windows_test)
      // Environment variable not set, try default wisc/umd directories
      DIR *dir;
      dir = opendir(uw_pdscrdir);
      if ( dir != NULL ) {
         closedir(dir);
         pdscrdir = uw_pdscrdir;
         return;
      }
      dir = opendir(umd_pdscrdir);
      if ( dir != NULL ) {
         closedir(dir);
         pdscrdir = umd_pdscrdir;
         return;
      }

      // Environment variable not set and default UW/UMD directories missing.
      // Derive default from DYNINST_ROOT
      char *basedir = getenv("DYNINST_ROOT");
      if (NULL == basedir) {
         // DYNINST_ROOT not set.  Print a warning, and default it to "../../.."
         if (!skip_warning) {
            getOutput()->log(STDERR, "** WARNING: DYNINST_ROOT not set.  Please set the environment variable\n");
            getOutput()->log(STDERR, "\tto the path for the top of the Dyninst library installation.\n");
            getOutput()->log(STDERR, "\tUsing default: '../../..'\n");
         }
         basedir = "../../..";
      }
      int basedir_len = strlen(basedir);
      int pdscrdir_len = basedir_len + strlen("/scripts") + 1;
      // BUG This allocated array lasts for the lifetime of the program, so it's
      // currently not worth worrying about freeing the memory.
      pdscrdir = new char[pdscrdir_len];
      strncpy(pdscrdir, basedir, basedir_len + 1);
      strcat(pdscrdir, "/scripts");

      dir = opendir(pdscrdir);
      if (!dir) {
         pdscrdir = NULL;
      } else {
         closedir(dir);
      }

#endif
   }
}
   
void updateSearchPaths(const char *filename) {
#if !defined(os_windows_test)
   // First, find the directory we reside in

    bool include_cwd_always = false;
#if defined(os_aix_test)
    // AIX strips a ./ from the start of argv[0], so
    // we will execute ./test_driver and see test_driver

    include_cwd_always = true;
#endif

   char *execpath;
   char pathname[PATH_MAX];
   getcwd(pathname, PATH_MAX);

   if (filename[0] == '/') {
      // If it begins with a slash, it's an absolute path
      execpath = strdup(filename);
   } else if (strchr(filename,'/') || include_cwd_always) {
      // If it contains slashes, it's a relative path
      char *filename_copy = strdup(filename);
      
      execpath = (char *) ::malloc(strlen(pathname) + strlen(filename_copy) + 2);
      strcpy(execpath,pathname);
      strcat(execpath,"/");
      strcat(execpath,filename_copy);
      ::free(filename_copy);
   } else {
      // If it's just a name, it was found in PATH. 
      // Add current directory to the search path
      const char *pathenv = getenv("PATH");
      char *newpath = (char *) malloc (strlen(pathenv)+3);
      strcat(newpath, pathenv);
      strcat(newpath, ":.");
      execpath = searchPath(newpath, filename);
      if(execpath == NULL) {
         //  Not found in PATH - we'll assume it should be in CWD
         return;
      }
   }

   *strrchr(execpath, '/') = '\0';
   // Now update PATH and LD_LIBRARY_PATH/LIBPATH

   char *envCopy;

   char *envPath = getenv("PATH");
   envCopy = (char *) ::malloc(((envPath && strlen(envPath)) ? strlen(envPath) + 1 : 0) + strlen(execpath) + 6);
   strcpy(envCopy, "PATH=");
   if (envPath && strlen(envPath)) {
      strcat(envCopy, envPath);
      strcat(envCopy, ":");
   }
   strcat(envCopy, execpath);
   assert(!putenv(envCopy));
    
   char *envLibPath;
#if defined(os_aix_test)
   envLibPath = getenv("LIBPATH");
#else
   envLibPath = getenv("LD_LIBRARY_PATH");
#endif
    
   envCopy = (char *) ::malloc(((envLibPath && strlen(envLibPath)) ? strlen(envLibPath) + 1 : 0) + strlen(execpath) + 17);
#if defined(os_aix_test)
   strcpy(envCopy, "LIBPATH=");
#else
   strcpy(envCopy, "LD_LIBRARY_PATH=");
#endif
   if (envLibPath && strlen(envLibPath)) {
      strcat(envCopy, envLibPath);
      strcat(envCopy, ":");
   }
   strcat(envCopy, execpath);
   assert(!putenv(envCopy));

   //fprintf(stderr, "%s[%d]:  set LD_LIBRARY_PATH to %s\n", FILE__, __LINE__, getenv("LD_LIBRARY_PATH"));
   ::free(execpath);
#endif
}

bool testsRemain(std::vector<RunGroup *> &groups)
{
   for (unsigned  i = 0; i < groups.size(); i++) {
      if (groups[i]->disabled)
         continue;
      for (unsigned j=0; j<groups[i]->tests.size(); j++) {
         if (shouldRunTest(groups[i], groups[i]->tests[j]))
            return true;
      }
   }
   return false;
}

int main(int argc, char *argv[]) {
   updateSearchPaths(argv[0]);

   setOutput(new StdOutputDriver(NULL));
   
   int result = parseArgs(argc, argv);
   if (result)
      exit(result);

   if (unique_id) {
      char id_string[32];
      snprintf(id_string, 32, "%d", unique_id);
      std::string newname = std::string(get_resumelog_name()) + std::string(".") + std::string(id_string);
      set_resumelog_name(strdup(newname.c_str()));
   }

   // Fill in tests vector with lists of test to run
   std::vector<RunGroup *> tests;
   initialize_mutatees(tests);  

   result = setupLogs();
   if (result)
      exit(result);

   setupProcessGroup();

   // Set the resume log name
   if ( getenv("RESUMELOG") ) {
      set_resumelog_name(getenv("RESUMELOG"));
   }

   if ( shouldDebugBreak ) {
      DebugPause();
   }

    startAllTests(tests, mutatee_list);

   if ((outlog != NULL) && (outlog != stdout)) {
      fclose(outlog);
   }
   fflush(stdout);

   if (!testsRemain(tests) && !limitSkippedTests)
      return NOTESTS;
   return 0;
}

int setupLogs()
{
   // Set the script dir if we require scripts
   if ( enableLogging )
   {
     setPDScriptDir(true);
   }

   // Set up the logging file..
   if ((logfilename != NULL) && (strcmp(logfilename, "-") != 0)) {
      outlog = fopen(logfilename, "a");
      if (NULL == outlog) {
         getOutput()->log(STDERR, "Error opening log file '%s'\n", logfilename);
         return NOTESTS;
      }
      errlog = outlog;
   } else {
      outlog = stdout;
      errlog = stderr;
   }
   setOutputLog(outlog);
   setErrorLog(errlog);
   setOutputLogFilename(logfilename);
   setErrorLogFilename(logfilename);

   if ((logfilename != NULL) && (strcmp(logfilename, "-") != 0)) {
      getOutput()->redirectStream(LOGINFO, logfilename);
      getOutput()->redirectStream(LOGERR, logfilename);
   }
   if (useHumanLog) {
      getOutput()->redirectStream(HUMAN, humanlog_name);
   } else {
      getOutput()->redirectStream(HUMAN, NULL);
   }
   return 0;
}

int parseArgs(int argc, char *argv[])
{
   for (unsigned i=1; i < argc; i++ )
   {
      if (strncmp(argv[i], "-v+", 3) == 0)
         errorPrint++;
      if (strncmp(argv[i], "-v++", 4) == 0)
         errorPrint++;
      if (strncmp(argv[i], "-verbose", 2) == 0)
         debugPrint = 1;
      else if (strcmp(argv[i], "-q") == 0)
      {
         getOutput()->log(STDERR, "[%s:%u] - Quiet format not yet enabled\n");
         quietFormat = true;
      }
      else if ( strcmp(argv[i], "-skipTo")==0)
      {
         // skip to test i+1
         skipToTest = atoi(argv[++i]);
      }
      else if ( strcmp(argv[i], "-log")==0)
      {
         logfilename = "-";
         if ((i + 1) < argc) {
            if ((argv[i + 1][0] != '-') || (argv[i + 1][1] == '\0')) {
               i += 1;
               logfilename = argv[i];
            }
         }
      }
      else if ( strcmp(argv[i], "-logfile") == 0) {
         getOutput()->log(STDERR, "WARNING: -logfile is a deprecated option; use -log instead\n");
         /* Store the log file name */
         if ((i + 1) >= argc) {
            getOutput()->log(STDERR, "Missing log file name\n");
            return NOTESTS;
         }
         i += 1;
         logfilename = argv[i];
      }
      else if ( strcmp(argv[i], "-debug")==0)
      {
         shouldDebugBreak = true;
      }
      else if ( strcmp(argv[i], "-test") == 0)
      {
         char *tests;
         char *name;

         runAllTests = false;
         if ( i + 1 >= argc )
         {
            getOutput()->log(STDERR, "-test must be followed by a testname\n");
            return NOTESTS;
         }

         tests = strdup(argv[++i]);

         name = strtok(tests, ","); // FIXME Use strtok_r()
         test_list.push_back(name);
         while ( name != NULL )
         {
            name = strtok(NULL, ",");
            if ( name != NULL )
            {
               test_list.push_back(name);
            }
         }
      }
      else if ( strcmp(argv[i], "-mutatee") == 0)
      {
         char *mutatees;
         char *name;

         runAllMutatees = false;
         if ( i + 1 >= argc )
         {
            getOutput()->log(STDERR, "-mutatee must be followed by mutatee names\n");
            return NOTESTS;
         }

         mutatees = strdup(argv[++i]);

         name = strtok(mutatees, ","); // FIXME Use strtok_r()
         if (NULL == name) {
            // Special handling for a "" mutatee specified on the command line
            mutatee_list.push_back("");
         } else {
            mutatee_list.push_back(name);
         }
         while ( name != NULL )
         {
            name = strtok(NULL, ","); // FIXME Use strtok_r()
            if ( name != NULL )
            {
               mutatee_list.push_back(name);
            }
         }
      }
      // TODO: Remove the -run option, it is replaced by the -test option
      else if ( strcmp(argv[i], "-run") == 0)
      {
         unsigned int j;
         runAllTests = false;
         for ( j = i+1; j < argc; j++ )
         {
            if ( argv[j][0] == '-' )
            {
               // end of test list
               break;
            }
            else
            {
               test_list.push_back(argv[j]);
            }
         }
         i = j - 1;
      }
      // TODO -attach and -create are DyninstAPI specific
      else if ( strcmp(argv[i], "-attach") == 0 )
      {
         if (runDefaultStarts)
         {
            runCreate = false;
            runRewriter = false;
         }
         runAttach = true;
         runDefaultStarts = false;
      }
      else if ( strcmp(argv[i], "-create") == 0 )
      {
         if (runDefaultStarts)
         {
            runAttach = false;
            runRewriter = false;
         }
         runCreate = true;
         runDefaultStarts = false;
      }
      else if ( strcmp(argv[i], "-rewriter") == 0 )
      {
         if (runDefaultStarts)
         {
            runCreate = false;
            runAttach = false;
         }
         runRewriter = true;
         runDefaultStarts = false;
      }
      else if ( strcmp(argv[i], "-noclean") == 0 )
      {
         noclean = true;
      }
      else if ( strcmp(argv[i], "-serialize") == 0 )
      {
         runDefaultStarts = false;
         runCreate = true;
         runAttach = false;
         runDeserialize = true;
      }
      else if (strcmp(argv[i], "-allmode") == 0)
      {
         runCreate = true;
         runAttach = true;
         runDeserialize = true;
         runRewriter = false;
         runDefaultStarts = false;
      }
      else if (strcmp(argv[i], "-all") == 0)
      {
         runCreate = true;
         runAttach = true;
         runDeserialize = true;
         runRewriter = true;
         runAllLinks = true;
         runAllCompilers = true;
         runAllComps = true;
         runPic = true;
         runNonPic = true;
      }
      else if (strcmp(argv[i], "-full") == 0)
      {
         //Like -all, but with full optimization levels
         runCreate = true;
         runAttach = true;
         runDeserialize = true;
         runRewriter = true;
         runAllLinks = true;
         runAllCompilers = true;
         runAllComps = true;
         runPic = true;
         runNonPic = true;
         optLevel = opt_all;
      }
      else if ( strcmp(argv[i], "-dyninst") == 0)
      {
         runDyninst = true;
         runAllComps = false;
      }
      else if ( strcmp(argv[i], "-symtab") == 0)
      {
         runSymtab = true;
         runAllComps = false;
      }
      else if (strcmp(argv[i], "-instruction") == 0)
      {
         runInstruction = true;
         runAllComps = false;
      }
      else if (strcmp(argv[i], "-proccontrol") == 0)
      {
         runProcControl = true;
         runAllComps = false;
      }
      else if (strcmp(argv[i], "-allcomp") == 0)
      {
         runSymtab = true;
         runDyninst = true;
         runInstruction = true;
         runAllComps = true;
      }
      else if (strcmp(argv[i], "-max") == 0)
      {
         if (runDefaultOpts)
            optLevel = 0;
         runDefaultOpts = false;
         optLevel |= opt_max;
      }
      else if (strcmp(argv[i], "-high") == 0)
      {
         if (runDefaultOpts)
            optLevel = 0;
         runDefaultOpts = false;
         optLevel |= opt_high;
      }
      else if (strcmp(argv[i], "-low") == 0)
      {
         if (runDefaultOpts)
            optLevel = 0;
         runDefaultOpts = false;
         optLevel |= opt_low;
      }
      else if (strcmp(argv[i], "-none") == 0)
      {
         if (runDefaultOpts)
            optLevel = 0;
         runDefaultOpts = false;
         optLevel |= opt_none;
      }
      else if (strcmp(argv[i], "-allopt") == 0)
      {
         runDefaultOpts = false;
         optLevel |= opt_all;
      }
      else if (strcmp(argv[i], "-32") == 0)
      {
         runAllABIs = false;
         runABI_32 = true;
      }
      else if (strcmp(argv[i], "-64") == 0)
      {
         runAllABIs = false;
         runABI_64 = true;
      }
      else if (strcmp(argv[i], "-pic") == 0)
      {
          runPic = true;
          runNonPic = false;
      }
      else if ((strcmp(argv[i], "-cpumem") == 0) ||
               (strcmp(argv[i], "-memcpu") == 0))
      {
         measureMEMCPU = true;
      }
      else if ((strcmp(argv[i], "-enable-resume") == 0) ||
               (strcmp(argv[i], "-use-resume") == 0)) {
         enableResumeLog();
      } else if ( strcmp(argv[i], "-header") == 0 ) {
         printMutateeLogHeader = true;
      } else if ( strcmp(argv[i], "-limit") == 0 ) {
         if ( i + 1 >= argc ) {
            getOutput()->log(STDERR, "-limit must be followed by an integer limit\n");
            return NOTESTS;
         }
         testLimit = strtol(argv[++i], NULL, 10);
         if ((0 == testLimit) && (EINVAL == errno)) {
            getOutput()->log(STDERR, "-limit must be followed by an integer limit\n");
            return NOTESTS;
         }
      }
      else if (strcmp(argv[i], "-resumelog-name") == 0)
      {
         if (i + 1 >= argc) {
            getOutput()->log(STDERR, "-resumelog-name must be followed by a filename\n");
            return NOTESTS;
         }
         set_resumelog_name(argv[++i]);
      }
      else if (strcmp(argv[i], "-unique") == 0) {
         if (i + 1 < argc) {
            unique_id = atoi(argv[++i]);
         }
         if (!unique_id) {
            getOutput()->log(STDERR, "-unique must be followed by a non-zero integer\n");
            return NOTESTS;
         }
      }
      else if (strcmp(argv[i], "-max-unique") == 0) {
         if (i + 1 < argc) {
            max_unique_id = atoi(argv[++i]);
         }
         if (!max_unique_id) {
            getOutput()->log(STDERR, "-max_unique must be followed by a non-zero integer\n");
            return NOTESTS;
         }
      }
      else if ( strcmp(argv[i], "-humanlog") == 0 ) {
         // Verify that the following argument exists
         if ( i + 1 >= argc )
         {
            getOutput()->log(STDERR, "-humanlog must by followed by a filename\n");
            return NOTESTS;
         }

         useHumanLog = true;
         humanlog_name = argv[++i];
      } else if (strcmp(argv[i], "-under-runtests") == 0) {
         called_from_runTests = true;
      }
      else if ((strcmp(argv[i], "-help") == 0) ||
               (strcmp(argv[i], "--help") == 0)) {
         print_help();
         exit(-5);
      }
      else if (strcmp(argv[i], "-pidfile") == 0) {
         char *pidFilename = NULL;
         if (i + 1 >= argc) {
            getOutput()->log(STDERR, "-pidfile must be followed by a filename\n");
            return NOTESTS;
         }
         i += 1;
         pidFilename = argv[i];
         setPIDFilename(pidFilename);
      }
      else if (strcmp(argv[i], "-dboutput") == 0) {
         char * failedOutputFile = NULL;
         //check if a failed output file is specified
         if ((i + 1) < argc) {
            if (argv[i+1][0] != '-' || argv[i+1][1] == '\0') {
               //either it doesn't start with - or it's exactly -
               i++;
               failedOutputFile = argv[i];
            }
         }

         if (NULL == failedOutputFile) {
            //TODO insert proper value
            time_t rawtime;
            struct tm * timeinfo = (tm *)malloc(sizeof(struct tm));

            time(&rawtime);
            timeinfo = localtime(&rawtime);

            failedOutputFile = (char*)malloc(sizeof(char) * strlen("sql_dblog-xxxx-xx-xx0"));
            if (failedOutputFile == NULL) {
               fprintf(stderr, "[%s:%u] - Out of memory!\n", __FILE__, __LINE__);
               // TODO Handle error;
            }
            sprintf(failedOutputFile, "sql_dblog-%4d-%02d-%02d",
                    timeinfo->tm_year + 1900, timeinfo->tm_mon + 1, timeinfo->tm_mday);

            getOutput()->log(STDERR, "No 'SQL log file' found, using default %s\n", failedOutputFile);
         }

         std::string s_failedOutputFile (failedOutputFile);
         TestOutputDriver *newoutput = loadOutputDriver("DatabaseOutputDriver", &s_failedOutputFile);

         //make sure it loaded correctly before replacing default output
         if (newoutput != NULL) {
            setOutput(newoutput);
         }
      }
      else if (strcmp(argv[i], "-allcompilers") == 0)
      {
         runDefaultCompilers = false;
         runAllCompilers = true;
      }
      else if (strcmp(argv[i], "-mt") == 0)
      {
         runMT = true;
         if (!setT)
            runST = false;
         setT = true;
      }
      else if (strcmp(argv[i], "-st") == 0)
      {
         runST = true;
         if (!setT)
            runMT = false;
         setT = true;
      }
      else if (strcmp(argv[i], "-mp") == 0)
      {
         runMP = true;
         if (!setP)
            runSP = false;
         setP = true;
      }
      else if (strcmp(argv[i], "-sp") == 0)
      {
         runSP = true;
         if (!setP)
            runMP = false;
         setP = true;
      }
      else if( strcmp(argv[i], "-dynamiclink") == 0) {
          runDynamicLink = true;
          runAllLinks = false;
      }
      else if( strcmp(argv[i], "-staticlink") == 0) {
          runStaticLink = true;
          runAllLinks = false;
      }
      else
      {
         bool found_compiler_option = false;
         for (unsigned j=0; j<NUM_COMPILERS; j++)
         {
            if (runDefaultCompilers)
            {
               //The first time we see a compiler option, disable the
               // ones that are default on.
               compilers[j].enabled = false;
            }
            if (strcmp(argv[i], compilers[j].option) == 0)
            {
               compilers[j].enabled = true;
               found_compiler_option = true;
            }
         }
         runDefaultCompilers = false;

         if (!found_compiler_option) {
            getOutput()->log(STDOUT, "Unrecognized option: '%s'\n", argv[i]);
            return NOTESTS;
         }
      }
   }
   return 0;
}
<|MERGE_RESOLUTION|>--- conflicted
+++ resolved
@@ -880,7 +880,6 @@
       }
    }
 }
-<<<<<<< HEAD
          
 void teardownModule(Module *mod, RunGroup *group, ParameterDict &param) {
     if( mod != NULL && mod->setupRun() && !group->disabled ) {
@@ -899,8 +898,6 @@
         mod->setInitialized(false);
     }
 }
-=======
->>>>>>> 246216aa
 
 void startAllTests(std::vector<RunGroup *> &groups,
                    std::vector<char *> mutatee_list)
@@ -961,14 +958,11 @@
    std::vector<Module *> modules;
    Module::getAllModules(modules);
 
-<<<<<<< HEAD
    //measureStart();
 
    Module *currentMod = groups[0]->mod;
    RunGroup *lastGroup = groups[0];
 
-=======
->>>>>>> 246216aa
    for (i = 0; i < groups.size(); i++) {
       if (groups[i]->disabled)
          continue;
